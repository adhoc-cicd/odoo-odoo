# Translation of Odoo Server.
# This file contains the translation of the following modules:
# * mrp
#
# Translators:
# Khayel Fadhli <khayel.fadhli@gmail.com>, 2016
msgid ""
msgstr ""
"Project-Id-Version: Odoo 9.0\n"
"Report-Msgid-Bugs-To: \n"
<<<<<<< HEAD
"POT-Creation-Date: 2016-08-19 10:24+0000\n"
=======
"POT-Creation-Date: 2016-08-18 14:06+0000\n"
>>>>>>> bc1a0a32
"PO-Revision-Date: 2016-07-21 10:49+0000\n"
"Last-Translator: Martin Trigaux\n"
"Language-Team: Arabic (http://www.transifex.com/odoo/odoo-9/language/ar/)\n"
"Language: ar\n"
"MIME-Version: 1.0\n"
"Content-Type: text/plain; charset=UTF-8\n"
"Content-Transfer-Encoding: \n"
"Plural-Forms: nplurals=6; plural=n==0 ? 0 : n==1 ? 1 : n==2 ? 2 : n%100>=3 "
"&& n%100<=10 ? 3 : n%100>=11 && n%100<=99 ? 4 : 5;\n"

#. module: mrp
<<<<<<< HEAD
#: code:addons/mrp/stock.py:250
=======
#: code:addons/mrp/stock.py:231
>>>>>>> bc1a0a32
#, python-format
msgid " Manufacture"
msgstr "مصنع"

#. module: mrp
#: model:ir.model.fields,field_description:mrp.field_product_product_bom_count
#: model:ir.model.fields,field_description:mrp.field_product_template_bom_count
msgid "# Bill of Material"
msgstr "قائمة المواد"

#. module: mrp
#: model:ir.model.fields,field_description:mrp.field_product_product_mo_count
#: model:ir.model.fields,field_description:mrp.field_product_template_mo_count
msgid "# Manufacturing Orders"
msgstr "# أوامر تصنيع"

#. module: mrp
<<<<<<< HEAD
#: code:addons/mrp/mrp.py:343
=======
#: code:addons/mrp/mrp.py:341
>>>>>>> bc1a0a32
#, python-format
msgid "%s (copy)"
msgstr "%s (نسخة)"

#. module: mrp
<<<<<<< HEAD
#: code:addons/mrp/mrp.py:1051
=======
#: code:addons/mrp/mrp.py:1052
>>>>>>> bc1a0a32
#, python-format
msgid "%s produced"
msgstr "تم الانتاج "

#. module: mrp
#: model:ir.model.fields,help:mrp.field_mrp_product_produce_mode
msgid ""
"'Consume only' mode will only consume the products with the quantity "
"selected.\n"
"'Consume & Produce' mode will consume as well as produce the products with "
"the quantity selected and it will finish the production order when total "
"ordered quantities are produced."
msgstr ""
"ووضع \"تستهلك فقط\" تستهلك فقط للمنتجات مع كمية محددة.\n"
"ووضع \"تستهلك وتنتج\" تستهلك كذلك إنتاج مثل هذه المنتجات مع كمية محددة وسوف "
"تنتهي أمر الإنتاج عندما يتم إنتاج إجمالي الكميات المطلوبة."

#. module: mrp
#: model:ir.ui.view,arch_db:mrp.report_mrporder
msgid "<strong>Consumed Products</strong>"
msgstr ""

#. module: mrp
#: model:ir.ui.view,arch_db:mrp.report_mrporder
msgid "<strong>Destination Location</strong>"
msgstr ""

#. module: mrp
#: model:ir.ui.view,arch_db:mrp.report_mrporder
msgid "<strong>Name</strong>"
msgstr "<strong>اسم</strong>"

#. module: mrp
#: model:ir.ui.view,arch_db:mrp.report_mrporder
msgid "<strong>No. Of Cycles</strong>"
msgstr ""

#. module: mrp
#: model:ir.ui.view,arch_db:mrp.report_mrporder
msgid "<strong>No. Of Hours</strong>"
msgstr ""

#. module: mrp
#: model:ir.ui.view,arch_db:mrp.report_mrporder
msgid "<strong>Partner Ref:</strong><br/>"
msgstr ""

#. module: mrp
#: model:ir.ui.view,arch_db:mrp.report_mrporder
msgid "<strong>Printing date:</strong><br/>"
msgstr ""

#. module: mrp
#: model:ir.ui.view,arch_db:mrp.report_mrporder
msgid "<strong>Product:</strong><br/>"
msgstr ""

#. module: mrp
#: model:ir.ui.view,arch_db:mrp.report_mrporder
msgid "<strong>Product</strong>"
msgstr ""

#. module: mrp
#: model:ir.ui.view,arch_db:mrp.report_mrporder
msgid "<strong>Products to Consume</strong>"
msgstr ""

#. module: mrp
#: model:ir.ui.view,arch_db:mrp.report_mrporder
msgid "<strong>Quantity:</strong><br/>"
msgstr ""

#. module: mrp
#: model:ir.ui.view,arch_db:mrp.report_mrporder
msgid "<strong>Quantity</strong>"
msgstr ""

#. module: mrp
#: model:ir.ui.view,arch_db:mrp.report_mrporder
msgid "<strong>SO Number:</strong><br/>"
msgstr ""

#. module: mrp
#: model:ir.ui.view,arch_db:mrp.report_mrporder
msgid "<strong>Scheduled Date:</strong><br/>"
msgstr ""

#. module: mrp
#: model:ir.ui.view,arch_db:mrp.report_mrporder
msgid "<strong>Sequence</strong>"
msgstr ""

#. module: mrp
#: model:ir.ui.view,arch_db:mrp.report_mrporder
msgid "<strong>Source Document:</strong><br/>"
msgstr ""

#. module: mrp
#: model:ir.ui.view,arch_db:mrp.report_mrporder
msgid "<strong>Source Location</strong>"
msgstr ""

#. module: mrp
#: model:ir.ui.view,arch_db:mrp.report_mrporder
msgid "<strong>Work Orders</strong>"
msgstr ""

#. module: mrp
#: model:ir.ui.view,arch_db:mrp.report_mrporder
msgid "<strong>WorkCenter</strong>"
msgstr ""

#. module: mrp
#: model:ir.model.fields,help:mrp.field_mrp_bom_product_efficiency
msgid "A factor of 0.9 means a loss of 10% during the production process."
msgstr "عامل من 0.9 يعني فقدان 10٪ أثناء عملية الإنتاج."

#. module: mrp
#: model:ir.model.fields,help:mrp.field_mrp_bom_line_product_efficiency
msgid "A factor of 0.9 means a loss of 10% within the production process."
msgstr "يعني العامل 0.9 المفقود من 10% خلال عملية الانتاج."

#. module: mrp
#: model:ir.actions.act_window,help:mrp.mrp_production_action
#: model:ir.actions.act_window,help:mrp.mrp_production_action_planning
msgid ""
"A manufacturing order, based on a bill of materials, will\n"
"                consume raw materials and produce finished products."
msgstr ""

#. module: mrp
#: model:ir.model.fields,field_description:mrp.field_mrp_bom_active
#: model:ir.model.fields,field_description:mrp.field_mrp_routing_active
#: model:ir.model.fields,field_description:mrp.field_mrp_workcenter_active
msgid "Active"
msgstr "نشط"

#. module: mrp
#: code:addons/mrp/wizard/change_production_qty.py:51
#, python-format
msgid "Active Id not found"
msgstr "لم يتم العثور على رقم نشط "

#. module: mrp
#: sql_constraint:mrp.bom.line:0
msgid ""
"All product quantities must be greater than 0.\n"
"You should install the mrp_byproduct module if you want to manage extra "
"products on BoMs !"
msgstr ""
"يجب أن تكون جميع كميات المنتج أكبر من 0.\n"
"يجب تثبيت وحدة MRP ثانوية إذا كنت ترغب في إدارة المنتجات اضافية على القنابل! "

#. module: mrp
#: selection:mrp.config.settings,module_mrp_operations:0
msgid "Allow detailed planning of work orders"
msgstr ""

#. module: mrp
#: model:ir.model.fields,help:mrp.field_mrp_config_settings_group_rounding_efficiency
msgid ""
"Allow to manage product rounding on quantity and product efficiency during "
"production process"
msgstr ""

#. module: mrp
#: model:ir.ui.view,arch_db:mrp.view_mrp_config
msgid "Apply"
msgstr "التقدم"

#. module: mrp
#: model:ir.ui.view,arch_db:mrp.view_change_production_qty_wizard
msgid "Approve"
msgstr "تصديق"

#. module: mrp
#: model:ir.ui.view,arch_db:mrp.mrp_routing_search_view
#: model:ir.ui.view,arch_db:mrp.view_mrp_bom_filter
#: model:ir.ui.view,arch_db:mrp.view_mrp_workcenter_search
msgid "Archived"
msgstr ""

#. module: mrp
#: model:ir.model.fields,help:mrp.field_product_product_produce_delay
#: model:ir.model.fields,help:mrp.field_product_template_produce_delay
msgid ""
"Average delay in days to produce this product. In the case of multi-level "
"BOM, the manufacturing lead times of the components will be added."
msgstr ""
"متوسط التأخير في أيام لإنتاج هذا المنتج. في حالة BOM متعدد المستويات، وستضاف "
"الأوقات تصنيع الترشيح من المكونات. "

#. module: mrp
#: selection:mrp.production,state:0
msgid "Awaiting Raw Materials"
msgstr "في انتظار المواد الخام "

#. module: mrp
#: model:ir.actions.report.xml,name:mrp.action_report_bom_price
msgid "BOM Cost"
msgstr ""

#. module: mrp
#: model:ir.ui.view,arch_db:mrp.report_mrpbomstructure
msgid "BOM Name"
msgstr "اسم فاتورة المواد."

#. module: mrp
#: model:ir.model.fields,help:mrp.field_mrp_bom_line_attribute_value_ids
msgid "BOM Product Variants needed form apply this line."
msgstr "فاتوره مواد موديلات المنتج اللازمة لتطبيق هذا الخط. "

#. module: mrp
#: model:ir.ui.view,arch_db:mrp.report_mrpbomstructure
msgid "BOM Ref"
msgstr "مرجع فاتورة المواد"

#. module: mrp
#: model:ir.actions.report.xml,name:mrp.action_report_bom_structure
#: model:ir.ui.view,arch_db:mrp.report_mrpbomstructure
msgid "BOM Structure"
msgstr "تركيب فاتورة المواد"

#. module: mrp
#: model:ir.model.fields,field_description:mrp.field_mrp_bom_line_child_line_ids
msgid "BOM lines of the referred bom"
msgstr "خطوط فاتوره المواد تشير إلى بوم "

#. module: mrp
#: code:addons/mrp/stock.py:44
#, python-format
msgid ""
"Because the product %s requires it, you must assign a serial number to your "
"raw material %s to proceed further in your production. Please use the "
"'Produce' button to do so."
msgstr ""
"لأن المنتج س٪ يتطلب ذلك، يجب تعيين الرقم التسلسلي لديك المواد الخام ٪ s إلى "
"المضي قدما في الإنتاج. يرجى الضغط على زر 'إنتاج' للقيام بذلك. "

#. module: mrp
#: model:ir.ui.view,arch_db:mrp.report_mrporder
#: model:ir.ui.view,arch_db:mrp.view_mrp_bom_line_filter
msgid "Bill Of Material"
msgstr "فاتورة المواد"

#. module: mrp
#: model:ir.model,name:mrp.model_mrp_bom
#: model:ir.model.fields,field_description:mrp.field_mrp_production_bom_id
#: model:ir.ui.view,arch_db:mrp.mrp_bom_form_view
msgid "Bill of Material"
msgstr "قائمة الخامات"

#. module: mrp
#: model:ir.actions.act_window,name:mrp.mrp_bom_form_action
#: model:ir.actions.act_window,name:mrp.product_open_bom
#: model:ir.actions.act_window,name:mrp.template_open_bom
#: model:ir.model.fields,field_description:mrp.field_product_product_bom_ids
#: model:ir.model.fields,field_description:mrp.field_product_template_bom_ids
#: model:ir.ui.menu,name:mrp.menu_mrp_bom_form_action
#: model:ir.ui.view,arch_db:mrp.mrp_bom_line_tree_view
#: model:ir.ui.view,arch_db:mrp.mrp_bom_tree_view
#: model:ir.ui.view,arch_db:mrp.product_product_form_view_bom_button
#: model:ir.ui.view,arch_db:mrp.product_template_form_view_bom_button
msgid "Bill of Materials"
msgstr "فاتورة المواد"

#. module: mrp
#: model:ir.actions.act_window,name:mrp.action2
msgid "Bill of Materials Structure"
msgstr "فاتورة تركيب المواد"

#. module: mrp
#: model:ir.model.fields,help:mrp.field_mrp_production_bom_id
msgid ""
"Bill of Materials allow you to define the list of required raw materials to "
"make a finished product."
msgstr ""
"فاتوره المواد تسمح لك لتحديد قائمة من المواد الخام اللازمة لجعل المنتج "
"النهائي. "

#. module: mrp
#: model:ir.actions.act_window,help:mrp.mrp_bom_form_action
msgid ""
"Bills of Materials allow you to define the list of required raw\n"
"                materials used to make a finished product; through a "
"manufacturing\n"
"                order or a pack of products."
msgstr ""

#. module: mrp
#: selection:mrp.config.settings,module_mrp_byproduct:0
msgid "Bills of materials may produce residual products (A + B --> C + D)"
msgstr ""

#. module: mrp
#: model:ir.model.fields,field_description:mrp.field_procurement_order_bom_id
msgid "BoM"
msgstr "فاتورة المواد"

#. module: mrp
<<<<<<< HEAD
#: code:addons/mrp/mrp.py:318
=======
#: code:addons/mrp/mrp.py:316
>>>>>>> bc1a0a32
#, python-format
msgid "BoM \"%s\" contains a BoM line with a product recursion: \"%s\"."
msgstr ""
" فاتوره المواد تحتوي على \"٪ ق\" خط فاتوره المواد مع العودية المنتج: \"٪."

#. module: mrp
#: model:ir.model.fields,field_description:mrp.field_mrp_bom_bom_line_ids
msgid "BoM Lines"
msgstr "خطوط فاتورة المواد"

#. module: mrp
#: model:ir.model.fields,field_description:mrp.field_mrp_bom_type
msgid "BoM Type"
msgstr "علامة فاتورة القياس"

#. module: mrp
#: selection:mrp.product.produce,tracking:0
msgid "By Lots"
msgstr ""

#. module: mrp
#: selection:mrp.product.produce,tracking:0
msgid "By Unique Serial Number"
msgstr ""

#. module: mrp
#: model:ir.model.fields,field_description:mrp.field_mrp_config_settings_module_mrp_byproduct
msgid "By-Products"
msgstr ""

#. module: mrp
<<<<<<< HEAD
#: code:addons/mrp/stock.py:247
=======
#: code:addons/mrp/stock.py:228
>>>>>>> bc1a0a32
#, python-format
msgid "Can't find any generic Manufacture route."
msgstr "لا يمكن العثور على أي طريق الصانع بشكل عام . "

#. module: mrp
#: model:ir.ui.view,arch_db:mrp.view_change_production_qty_wizard
#: model:ir.ui.view,arch_db:mrp.view_mrp_config
#: model:ir.ui.view,arch_db:mrp.view_mrp_product_produce_wizard
#: model:ir.ui.view,arch_db:mrp.view_stock_move_consume_wizard
msgid "Cancel"
msgstr "إلغاء"

#. module: mrp
#: model:ir.ui.view,arch_db:mrp.mrp_production_form_view
msgid "Cancel Production"
msgstr "الغاء الانتاج "

#. module: mrp
#: selection:mrp.production,state:0
msgid "Cancelled"
msgstr "ملغي"

#. module: mrp
<<<<<<< HEAD
#: code:addons/mrp/stock.py:169
=======
#: code:addons/mrp/stock.py:150
>>>>>>> bc1a0a32
#, python-format
msgid "Cannot consume a move with negative or zero quantity."
msgstr "لا يمكن أن تستهلك هذه الخطوة مع كمية سلبية أو صفر ."

#. module: mrp
<<<<<<< HEAD
#: code:addons/mrp/mrp.py:651
=======
#: code:addons/mrp/mrp.py:649
>>>>>>> bc1a0a32
#, python-format
msgid "Cannot delete a manufacturing order in state '%s'."
msgstr "لا يمكن حذف أمر التصنيع في الحاله '٪ ق'."

#. module: mrp
<<<<<<< HEAD
#: code:addons/mrp/mrp.py:721
=======
#: code:addons/mrp/mrp.py:719
>>>>>>> bc1a0a32
#, python-format
msgid "Cannot find a bill of material for this product."
msgstr "لا يمكن العثور على فاتوره المواد لهذا المنتج. "

#. module: mrp
#: code:addons/mrp/wizard/change_production_qty.py:67
#: code:addons/mrp/wizard/change_production_qty.py:72
#, python-format
msgid "Cannot find bill of material for this product."
msgstr "لا يمكن العثور على فاتوره المواد لهذا المنتج. "

#. module: mrp
#: model:ir.ui.view,arch_db:mrp.mrp_workcenter_view
msgid "Capacity Information"
msgstr "معلومات عن القدرة"

#. module: mrp
#: model:ir.model.fields,field_description:mrp.field_mrp_workcenter_capacity_per_cycle
msgid "Capacity per Cycle"
msgstr "القدرة لكل دورة"

#. module: mrp
#: model:ir.actions.act_window,name:mrp.action_change_production_qty
#: model:ir.ui.view,arch_db:mrp.view_change_production_qty_wizard
msgid "Change Product Qty"
msgstr "غير كمية المنتج"

#. module: mrp
#: model:ir.model,name:mrp.model_change_production_qty
msgid "Change Quantity of Products"
msgstr "غير كمية المنتجات"

#. module: mrp
#: model:ir.actions.act_window,help:mrp.mrp_workcenter_action
msgid "Click to add a work center."
msgstr ""

#. module: mrp
#: model:ir.actions.act_window,help:mrp.mrp_bom_form_action
msgid "Click to create a bill of material."
msgstr ""

#. module: mrp
#: model:ir.actions.act_window,help:mrp.mrp_property_group_action
msgid "Click to create a group of properties."
msgstr ""

#. module: mrp
#: model:ir.actions.act_window,help:mrp.mrp_production_action
msgid "Click to create a manufacturing order."
msgstr ""

#. module: mrp
#: model:ir.actions.act_window,help:mrp.mrp_property_action
msgid "Click to create a new property."
msgstr ""

#. module: mrp
#: model:ir.actions.act_window,help:mrp.mrp_routing_action
msgid "Click to create a new routing."
msgstr ""

#. module: mrp
#: model:ir.actions.act_window,help:mrp.mrp_production_action_planning
msgid "Click to start a new manufacturing order."
msgstr ""

#. module: mrp
#: model:ir.model.fields,field_description:mrp.field_mrp_routing_code
#: model:ir.model.fields,field_description:mrp.field_mrp_workcenter_code
msgid "Code"
msgstr "الكود"

#. module: mrp
#: model:ir.model,name:mrp.model_res_company
msgid "Companies"
msgstr "المؤسسات"

#. module: mrp
#: model:ir.model.fields,field_description:mrp.field_mrp_bom_company_id
#: model:ir.model.fields,field_description:mrp.field_mrp_production_company_id
#: model:ir.model.fields,field_description:mrp.field_mrp_routing_company_id
#: model:ir.model.fields,field_description:mrp.field_mrp_routing_workcenter_company_id
#: model:ir.model.fields,field_description:mrp.field_mrp_workcenter_company_id
#: model:ir.model.fields,field_description:mrp.field_report_mrp_inout_company_id
#: model:ir.ui.view,arch_db:mrp.view_mrp_workcenter_search
msgid "Company"
msgstr "المؤسسة"

#. module: mrp
#: model:ir.ui.view,arch_db:mrp.mrp_bom_component_tree_view
#: model:ir.ui.view,arch_db:mrp.mrp_bom_form_view
#: model:ir.ui.view,arch_db:mrp.product_template_search_view_procurment
#: model:ir.ui.view,arch_db:mrp.view_mrp_bom_filter
msgid "Components"
msgstr "المكونات"

#. module: mrp
#: model:ir.ui.view,arch_db:mrp.mrp_production_form_view
msgid "Compute Data"
msgstr "حساب البيانات"

#. module: mrp
#: model:ir.ui.menu,name:mrp.menu_mrp_configuration
msgid "Configuration"
msgstr "الإعدادات"

#. module: mrp
#: model:ir.actions.act_window,name:mrp.action_mrp_configuration
#: model:ir.ui.view,arch_db:mrp.view_mrp_config
msgid "Configure Manufacturing"
msgstr "ضبط التصنيع"

#. module: mrp
#: model:ir.ui.view,arch_db:mrp.view_mrp_product_produce_wizard
msgid "Confirm"
msgstr "تأكيد"

#. module: mrp
#: model:ir.ui.view,arch_db:mrp.mrp_production_form_view
msgid "Confirm Production"
msgstr "تأكيد الإنتاج"

#. module: mrp
#: selection:mrp.product.produce,mode:0
msgid "Consume & Produce"
msgstr "يستهلك وينتج"

#. module: mrp
#: model:ir.ui.view,arch_db:mrp.view_mrp_product_produce_wizard
msgid "Consume Lines"
msgstr "خطوط الاستهلاك "

#. module: mrp
#: model:ir.actions.act_window,name:mrp.move_consume
#: model:ir.ui.view,arch_db:mrp.view_stock_move_consume_wizard
msgid "Consume Move"
msgstr "تحرك الاستهلاك"

#. module: mrp
#: selection:mrp.product.produce,mode:0
msgid "Consume Only"
msgstr "تستهلك فقط"

#. module: mrp
#: model:ir.model,name:mrp.model_stock_move_consume
#: model:ir.ui.view,arch_db:mrp.mrp_production_form_view
#: model:ir.ui.view,arch_db:mrp.view_stock_move_consume_wizard
msgid "Consume Products"
msgstr "المنتجات المستهلكة"

#. module: mrp
#: model:ir.model.fields,field_description:mrp.field_mrp_production_move_lines2
#: model:ir.ui.view,arch_db:mrp.mrp_production_form_view
msgid "Consumed Products"
msgstr "منتجات المستهلك"

#. module: mrp
#: model:ir.model.fields,field_description:mrp.field_stock_move_consumed_for
msgid "Consumed for"
msgstr "مستهلك لـ"

#. module: mrp
#: model:ir.ui.view,arch_db:mrp.mrp_bom_cost
msgid "Cost Structure"
msgstr ""

#. module: mrp
#: model:ir.model.fields,field_description:mrp.field_mrp_workcenter_costs_cycle
msgid "Cost per cycle"
msgstr "التكلفة لكل دورة"

#. module: mrp
#: model:ir.model.fields,field_description:mrp.field_mrp_workcenter_costs_hour
msgid "Cost per hour"
msgstr "التكلفة لكل ساعة"

#. module: mrp
#: model:ir.ui.view,arch_db:mrp.mrp_workcenter_view
msgid "Costing Information"
msgstr "معلومات التكليف"

#. module: mrp
#: model:ir.model.fields,field_description:mrp.field_change_production_qty_create_uid
#: model:ir.model.fields,field_description:mrp.field_mrp_bom_create_uid
#: model:ir.model.fields,field_description:mrp.field_mrp_bom_line_create_uid
#: model:ir.model.fields,field_description:mrp.field_mrp_config_settings_create_uid
#: model:ir.model.fields,field_description:mrp.field_mrp_product_produce_create_uid
#: model:ir.model.fields,field_description:mrp.field_mrp_product_produce_line_create_uid
#: model:ir.model.fields,field_description:mrp.field_mrp_production_create_uid
#: model:ir.model.fields,field_description:mrp.field_mrp_production_product_line_create_uid
#: model:ir.model.fields,field_description:mrp.field_mrp_production_workcenter_line_create_uid
#: model:ir.model.fields,field_description:mrp.field_mrp_property_create_uid
#: model:ir.model.fields,field_description:mrp.field_mrp_property_group_create_uid
#: model:ir.model.fields,field_description:mrp.field_mrp_routing_create_uid
#: model:ir.model.fields,field_description:mrp.field_mrp_routing_workcenter_create_uid
#: model:ir.model.fields,field_description:mrp.field_mrp_workcenter_create_uid
#: model:ir.model.fields,field_description:mrp.field_stock_move_consume_create_uid
msgid "Created by"
msgstr "أنشئ بواسطة"

#. module: mrp
#: model:ir.model.fields,field_description:mrp.field_change_production_qty_create_date
#: model:ir.model.fields,field_description:mrp.field_mrp_bom_create_date
#: model:ir.model.fields,field_description:mrp.field_mrp_bom_line_create_date
#: model:ir.model.fields,field_description:mrp.field_mrp_config_settings_create_date
#: model:ir.model.fields,field_description:mrp.field_mrp_product_produce_create_date
#: model:ir.model.fields,field_description:mrp.field_mrp_product_produce_line_create_date
#: model:ir.model.fields,field_description:mrp.field_mrp_production_create_date
#: model:ir.model.fields,field_description:mrp.field_mrp_production_product_line_create_date
#: model:ir.model.fields,field_description:mrp.field_mrp_production_workcenter_line_create_date
#: model:ir.model.fields,field_description:mrp.field_mrp_property_create_date
#: model:ir.model.fields,field_description:mrp.field_mrp_property_group_create_date
#: model:ir.model.fields,field_description:mrp.field_mrp_routing_create_date
#: model:ir.model.fields,field_description:mrp.field_mrp_routing_workcenter_create_date
#: model:ir.model.fields,field_description:mrp.field_mrp_workcenter_create_date
#: model:ir.model.fields,field_description:mrp.field_stock_move_consume_create_date
msgid "Created on"
msgstr "أنشئ في"

#. module: mrp
#: model:ir.model.fields,field_description:mrp.field_mrp_workcenter_costs_cycle_account_id
msgid "Cycle Account"
msgstr "حساب الدورة"

#. module: mrp
#: model:ir.ui.view,arch_db:mrp.view_mrp_bom_filter
#: model:ir.ui.view,arch_db:mrp.view_mrp_bom_line_filter
msgid "Default Unit of Measure"
msgstr "وحدة القياس الافتراضية"

#. module: mrp
#: model:ir.actions.act_window,help:mrp.mrp_property_group_action
msgid ""
"Define specific property groups that can be assigned to your\n"
"                bill of materials and sales orders. Properties allows Odoo\n"
"                to automatically select the right bill of materials "
"according\n"
"                to properties selected in the sales order by salesperson."
msgstr ""

#. module: mrp
#: model:ir.model.fields,help:mrp.field_mrp_workcenter_calendar_id
msgid "Define the schedule of resource"
msgstr "تحديد الجدول الزمني للموارد"

#. module: mrp
#: model:ir.model.fields,field_description:mrp.field_mrp_property_description
#: model:ir.model.fields,field_description:mrp.field_mrp_property_group_description
#: model:ir.model.fields,field_description:mrp.field_mrp_routing_note
#: model:ir.model.fields,field_description:mrp.field_mrp_routing_workcenter_note
#: model:ir.model.fields,field_description:mrp.field_mrp_workcenter_note
#: model:ir.ui.view,arch_db:mrp.mrp_property_form_view
#: model:ir.ui.view,arch_db:mrp.mrp_property_group_form_view
#: model:ir.ui.view,arch_db:mrp.mrp_workcenter_view
msgid "Description"
msgstr "الوصف"

#. module: mrp
#: model:ir.model.fields,help:mrp.field_mrp_workcenter_note
msgid ""
"Description of the Work Center. Explain here what's a cycle according to "
"this Work Center."
msgstr "وصف مركز العمل. شرح هنا ما هي دورة وفقا لهذا المركز العمل. "

#. module: mrp
#: model:ir.ui.view,arch_db:mrp.mrp_production_form_view
msgid "Destination Loc."
msgstr "موقع التخصيص"

#. module: mrp
#: model:ir.model.fields,field_description:mrp.field_change_production_qty_display_name
#: model:ir.model.fields,field_description:mrp.field_mrp_bom_display_name
#: model:ir.model.fields,field_description:mrp.field_mrp_bom_line_display_name
#: model:ir.model.fields,field_description:mrp.field_mrp_config_settings_display_name
#: model:ir.model.fields,field_description:mrp.field_mrp_product_produce_display_name
#: model:ir.model.fields,field_description:mrp.field_mrp_product_produce_line_display_name
#: model:ir.model.fields,field_description:mrp.field_mrp_production_display_name
#: model:ir.model.fields,field_description:mrp.field_mrp_production_product_line_display_name
#: model:ir.model.fields,field_description:mrp.field_mrp_production_workcenter_line_display_name
#: model:ir.model.fields,field_description:mrp.field_mrp_property_display_name
#: model:ir.model.fields,field_description:mrp.field_mrp_property_group_display_name
#: model:ir.model.fields,field_description:mrp.field_mrp_routing_display_name
#: model:ir.model.fields,field_description:mrp.field_mrp_routing_workcenter_display_name
#: model:ir.model.fields,field_description:mrp.field_mrp_workcenter_display_name
#: model:ir.model.fields,field_description:mrp.field_report_mrp_bom_cost_display_name
#: model:ir.model.fields,field_description:mrp.field_report_mrp_inout_display_name
#: model:ir.model.fields,field_description:mrp.field_report_mrp_report_mrpbomstructure_display_name
#: model:ir.model.fields,field_description:mrp.field_report_workcenter_load_display_name
#: model:ir.model.fields,field_description:mrp.field_stock_move_consume_display_name
msgid "Display Name"
msgstr "اسم العرض"

#. module: mrp
#: selection:mrp.config.settings,module_mrp_operations:0
msgid "Do not use a planning for the work orders "
msgstr ""

#. module: mrp
#: selection:mrp.production,state:0
msgid "Done"
msgstr "منتهي"

#. module: mrp
#: model:ir.model.fields,field_description:mrp.field_mrp_workcenter_time_efficiency
msgid "Efficiency Factor"
msgstr "معامل الكفاءة"

#. module: mrp
#: model:ir.model.fields,field_description:mrp.field_mrp_production_date_finished
msgid "End Date"
msgstr "تاريخ الإنتهاء"

#. module: mrp
#: model:ir.ui.view,arch_db:mrp.mrp_production_form_view
msgid "Extra Information"
msgstr "معلومات إضافية"

#. module: mrp
#: model:ir.model.fields,help:mrp.field_mrp_workcenter_costs_cycle_account_id
#: model:ir.model.fields,help:mrp.field_mrp_workcenter_costs_hour_account_id
msgid ""
"Fill this only if you want automatic analytic accounting entries on "
"production orders."
msgstr ""
"ملء هذا فقط إذا كنت تريد القيود المحاسبية التحليلية التلقائي على أوامر "
"الإنتاج. "

#. module: mrp
#: model:ir.model.fields,help:mrp.field_mrp_workcenter_product_id
msgid ""
"Fill this product to easily track your production costs in the analytic "
"accounting."
msgstr "إملأ هذا المنتج بسهولة تتبع تكاليف الإنتاج في المحاسبة التحليلية."

#. module: mrp
#: model:ir.ui.view,arch_db:mrp.mrp_production_form_view
msgid "Finished Products"
msgstr "منتجات نهائية"

#. module: mrp
#: model:ir.model.fields,field_description:mrp.field_mrp_production_location_dest_id
msgid "Finished Products Location"
msgstr "موقع المنتجات المنتهية"

#. module: mrp
#: model:ir.actions.act_window,help:mrp.mrp_property_group_action
msgid ""
"For instance, in the property group \"Warranty\", you an have\n"
"                two properties: 1 year warranty, 3 years warranty. "
"Depending\n"
"                on the propoerties selected in the sales order, Odoo will\n"
"                schedule a production using the matching bill of materials."
msgstr ""

#. module: mrp
#: model:ir.ui.view,arch_db:mrp.mrp_production_form_view
msgid "Force Reservation"
msgstr "فرض الحجز"

#. module: mrp
#: model:ir.model.fields,field_description:mrp.field_mrp_workcenter_costs_general_account_id
msgid "General Account"
msgstr "الحساب العام"

#. module: mrp
#: model:ir.ui.view,arch_db:mrp.mrp_workcenter_view
msgid "General Information"
msgstr "المعلومات العامة"

#. module: mrp
#: model:ir.model.fields,help:mrp.field_mrp_bom_sequence
msgid "Gives the sequence order when displaying a list of bills of material."
msgstr "ويعطي امر التسلسل عند عرض قائمة من الفواتير للمواد."

#. module: mrp
#: model:ir.model.fields,help:mrp.field_mrp_routing_workcenter_sequence
msgid ""
"Gives the sequence order when displaying a list of routing Work Centers."
msgstr "يعطي ترتيب تسلسل عند عرض القائمة من توجيه مراكز العمل. "

#. module: mrp
#: model:ir.model.fields,help:mrp.field_mrp_production_workcenter_line_sequence
msgid "Gives the sequence order when displaying a list of work orders."
msgstr "ويعطي امر التسلسل عند عرض قائمة لترتيبات العمل."

#. module: mrp
#: model:ir.model.fields,help:mrp.field_mrp_bom_line_sequence
msgid "Gives the sequence order when displaying."
msgstr "يعطي ترتيب تسلسل عند عرض. "

#. module: mrp
#: model:ir.ui.view,arch_db:mrp.view_mrp_property_search
msgid "Group By"
msgstr "تجميع حسب"

#. module: mrp
#: model:ir.ui.view,arch_db:mrp.mrp_routing_search_view
#: model:ir.ui.view,arch_db:mrp.view_mrp_bom_filter
#: model:ir.ui.view,arch_db:mrp.view_mrp_bom_line_filter
#: model:ir.ui.view,arch_db:mrp.view_mrp_production_filter
#: model:ir.ui.view,arch_db:mrp.view_mrp_workcenter_search
msgid "Group By..."
msgstr "تجميع حسب ..."

#. module: mrp
#: model:ir.model.fields,field_description:mrp.field_mrp_workcenter_costs_hour_account_id
msgid "Hour Account"
msgstr "حساب الساعة"

#. module: mrp
#: model:ir.model.fields,field_description:mrp.field_change_production_qty_id
#: model:ir.model.fields,field_description:mrp.field_mrp_bom_id
#: model:ir.model.fields,field_description:mrp.field_mrp_bom_line_id
#: model:ir.model.fields,field_description:mrp.field_mrp_config_settings_id
#: model:ir.model.fields,field_description:mrp.field_mrp_product_produce_id
#: model:ir.model.fields,field_description:mrp.field_mrp_product_produce_line_id
#: model:ir.model.fields,field_description:mrp.field_mrp_production_id
#: model:ir.model.fields,field_description:mrp.field_mrp_production_product_line_id
#: model:ir.model.fields,field_description:mrp.field_mrp_production_workcenter_line_id
#: model:ir.model.fields,field_description:mrp.field_mrp_property_group_id
#: model:ir.model.fields,field_description:mrp.field_mrp_property_id
#: model:ir.model.fields,field_description:mrp.field_mrp_routing_id
#: model:ir.model.fields,field_description:mrp.field_mrp_routing_workcenter_id
#: model:ir.model.fields,field_description:mrp.field_mrp_workcenter_id
#: model:ir.model.fields,field_description:mrp.field_report_mrp_bom_cost_id
#: model:ir.model.fields,field_description:mrp.field_report_mrp_inout_id
#: model:ir.model.fields,field_description:mrp.field_report_mrp_report_mrpbomstructure_id
#: model:ir.model.fields,field_description:mrp.field_report_workcenter_load_id
#: model:ir.model.fields,field_description:mrp.field_stock_move_consume_id
msgid "ID"
msgstr "المعرف"

#. module: mrp
#: model:ir.model.fields,help:mrp.field_mrp_bom_product_id
msgid ""
"If a product variant is defined the BOM is available only for this product."
msgstr "إذا تم تعريف متغير المنتج BOM هو متاح فقط لهذا المنتج. "

#. module: mrp
#: model:ir.model.fields,help:mrp.field_mrp_bom_active
msgid ""
"If the active field is set to False, it will allow you to hide the bills of "
"material without removing it."
<<<<<<< HEAD
=======
msgstr ""
"اذا كان وضع الحقل الفعال هو خطأ, سيسمح لك بإخفاء فواتير المواد بدون ازالتها."

#. module: mrp
#: model:ir.model.fields,help:mrp.field_mrp_workcenter_active
msgid ""
"If the active field is set to False, it will allow you to hide the resource "
"record without removing it."
>>>>>>> bc1a0a32
msgstr ""
"اذا كان وضع الحقل الفعال هو خطأ, سيسمح لك بإخفاء فواتير المواد بدون ازالتها."

#. module: mrp
#: model:ir.model.fields,help:mrp.field_mrp_routing_active
msgid ""
"If the active field is set to False, it will allow you to hide the routing "
"without removing it."
msgstr "اذا كان وضع الحقل الفعال هو خطأ, سيسمح لك بإخفاء المسار بدون ازالتها."

#. module: mrp
#: model:ir.ui.view,arch_db:mrp.view_mrp_production_filter
msgid "In Production"
msgstr "في الانتاج"

#. module: mrp
#: model:ir.model.fields,field_description:mrp.field_mrp_bom_position
msgid "Internal Reference"
msgstr "مرجع داخلي"

#. module: mrp
#: model:ir.model.fields,help:mrp.field_mrp_routing_location_id
msgid ""
"Keep empty if you produce at the location where the finished products are "
"needed.Set a location if you produce at a fixed location. This can be a "
"partner location if you subcontract the manufacturing operations."
msgstr ""
"احفظ الفراغ اذا انتجت في الموقع الذي يحتاج الى المنتجات المنتهية. ضع مكان "
"اذا كنت تنتج موقع ثابت. يمكن ان يكون موقع شريك اذا تعاقدت فرعيا مع عمليات "
"التصنيع."

#. module: mrp
#: model:ir.model.fields,field_description:mrp.field_change_production_qty___last_update
#: model:ir.model.fields,field_description:mrp.field_mrp_bom___last_update
#: model:ir.model.fields,field_description:mrp.field_mrp_bom_line___last_update
#: model:ir.model.fields,field_description:mrp.field_mrp_config_settings___last_update
#: model:ir.model.fields,field_description:mrp.field_mrp_product_produce___last_update
#: model:ir.model.fields,field_description:mrp.field_mrp_product_produce_line___last_update
#: model:ir.model.fields,field_description:mrp.field_mrp_production___last_update
#: model:ir.model.fields,field_description:mrp.field_mrp_production_product_line___last_update
#: model:ir.model.fields,field_description:mrp.field_mrp_production_workcenter_line___last_update
#: model:ir.model.fields,field_description:mrp.field_mrp_property___last_update
#: model:ir.model.fields,field_description:mrp.field_mrp_property_group___last_update
#: model:ir.model.fields,field_description:mrp.field_mrp_routing___last_update
#: model:ir.model.fields,field_description:mrp.field_mrp_routing_workcenter___last_update
#: model:ir.model.fields,field_description:mrp.field_mrp_workcenter___last_update
#: model:ir.model.fields,field_description:mrp.field_report_mrp_bom_cost___last_update
#: model:ir.model.fields,field_description:mrp.field_report_mrp_inout___last_update
#: model:ir.model.fields,field_description:mrp.field_report_mrp_report_mrpbomstructure___last_update
#: model:ir.model.fields,field_description:mrp.field_report_workcenter_load___last_update
#: model:ir.model.fields,field_description:mrp.field_stock_move_consume___last_update
msgid "Last Modified on"
msgstr "آخر تعديل في"

#. module: mrp
#: model:ir.model.fields,field_description:mrp.field_change_production_qty_write_uid
#: model:ir.model.fields,field_description:mrp.field_mrp_bom_line_write_uid
#: model:ir.model.fields,field_description:mrp.field_mrp_bom_write_uid
#: model:ir.model.fields,field_description:mrp.field_mrp_config_settings_write_uid
#: model:ir.model.fields,field_description:mrp.field_mrp_product_produce_line_write_uid
#: model:ir.model.fields,field_description:mrp.field_mrp_product_produce_write_uid
#: model:ir.model.fields,field_description:mrp.field_mrp_production_product_line_write_uid
#: model:ir.model.fields,field_description:mrp.field_mrp_production_workcenter_line_write_uid
#: model:ir.model.fields,field_description:mrp.field_mrp_production_write_uid
#: model:ir.model.fields,field_description:mrp.field_mrp_property_group_write_uid
#: model:ir.model.fields,field_description:mrp.field_mrp_property_write_uid
#: model:ir.model.fields,field_description:mrp.field_mrp_routing_workcenter_write_uid
#: model:ir.model.fields,field_description:mrp.field_mrp_routing_write_uid
#: model:ir.model.fields,field_description:mrp.field_mrp_workcenter_write_uid
#: model:ir.model.fields,field_description:mrp.field_stock_move_consume_write_uid
msgid "Last Updated by"
msgstr "آخر تحديث بواسطة"

#. module: mrp
#: model:ir.model.fields,field_description:mrp.field_change_production_qty_write_date
#: model:ir.model.fields,field_description:mrp.field_mrp_bom_line_write_date
#: model:ir.model.fields,field_description:mrp.field_mrp_bom_write_date
#: model:ir.model.fields,field_description:mrp.field_mrp_config_settings_write_date
#: model:ir.model.fields,field_description:mrp.field_mrp_product_produce_line_write_date
#: model:ir.model.fields,field_description:mrp.field_mrp_product_produce_write_date
#: model:ir.model.fields,field_description:mrp.field_mrp_production_product_line_write_date
#: model:ir.model.fields,field_description:mrp.field_mrp_production_workcenter_line_write_date
#: model:ir.model.fields,field_description:mrp.field_mrp_production_write_date
#: model:ir.model.fields,field_description:mrp.field_mrp_property_group_write_date
#: model:ir.model.fields,field_description:mrp.field_mrp_property_write_date
#: model:ir.model.fields,field_description:mrp.field_mrp_routing_workcenter_write_date
#: model:ir.model.fields,field_description:mrp.field_mrp_routing_write_date
#: model:ir.model.fields,field_description:mrp.field_mrp_workcenter_write_date
#: model:ir.model.fields,field_description:mrp.field_stock_move_consume_write_date
msgid "Last Updated on"
msgstr "آخر تحديث في"

#. module: mrp
#: model:ir.ui.view,arch_db:mrp.view_mrp_production_filter
msgid "Late"
msgstr "متأخر"

#. module: mrp
#: model:ir.model.fields,field_description:mrp.field_stock_move_consume_location_id
msgid "Location"
msgstr "المكان"

#. module: mrp
#: model:ir.model.fields,help:mrp.field_mrp_production_location_src_id
msgid "Location where the system will look for components."
msgstr "المكان الذي سيبدأ النظام البحث عن مكوناته."

#. module: mrp
#: model:ir.model.fields,help:mrp.field_mrp_production_location_dest_id
msgid "Location where the system will stock the finished products."
msgstr "مكان اينما سيخزن النظام المنتجات المنتهية."

#. module: mrp
#: model:ir.model.fields,field_description:mrp.field_mrp_product_produce_line_lot_id
#: model:ir.model.fields,field_description:mrp.field_mrp_product_produce_lot_id
#: model:ir.model.fields,field_description:mrp.field_stock_move_consume_restrict_lot_id
msgid "Lot"
msgstr "دفعة"

#. module: mrp
#: model:res.groups,name:mrp.group_mrp_routings
msgid "Manage Work Order Operations"
msgstr ""

#. module: mrp
#: selection:mrp.config.settings,group_mrp_routings:0
msgid "Manage production by manufacturing orders"
msgstr ""

#. module: mrp
#: selection:mrp.config.settings,group_mrp_routings:0
msgid "Manage production by work orders"
msgstr ""

#. module: mrp
#: model:res.groups,name:mrp.group_rounding_efficiency
msgid "Manage rounding and efficiency of BoM components"
msgstr ""

#. module: mrp
#: selection:mrp.config.settings,group_rounding_efficiency:0
msgid "Manage rounding and efficiency of bills of materials components"
msgstr ""

#. module: mrp
#: model:res.groups,name:mrp.group_mrp_manager
msgid "Manager"
msgstr "المدير"

#. module: mrp
<<<<<<< HEAD
#: code:addons/mrp/procurement.py:15 code:addons/mrp/stock.py:244
=======
#: code:addons/mrp/procurement.py:15 code:addons/mrp/stock.py:225
>>>>>>> bc1a0a32
#: model:stock.location.route,name:mrp.route_warehouse0_manufacture
#, python-format
msgid "Manufacture"
msgstr "التصنيع "

#. module: mrp
#: model:ir.model.fields,field_description:mrp.field_stock_warehouse_manufacture_pull_id
msgid "Manufacture Rule"
msgstr "قاعده التصنيع "

#. module: mrp
#: model:ir.model.fields,field_description:mrp.field_stock_warehouse_manufacture_to_resupply
msgid "Manufacture in this Warehouse"
msgstr "التصنيع فى هذا المخزن "

#. module: mrp
#: selection:mrp.bom,type:0
msgid "Manufacture this product"
msgstr ""

#. module: mrp
#: model:ir.ui.menu,name:mrp.menu_mrp_manufacturing
#: model:ir.ui.view,arch_db:mrp.product_product_form_view_bom_button
#: model:ir.ui.view,arch_db:mrp.product_template_form_view_bom_button
msgid "Manufacturing"
msgstr "التصنيع"

#. module: mrp
#: model:ir.model.fields,field_description:mrp.field_mrp_bom_line_product_efficiency
#: model:ir.model.fields,field_description:mrp.field_mrp_bom_product_efficiency
msgid "Manufacturing Efficiency"
msgstr "كفاءة التصنيع"

#. module: mrp
#: model:ir.model.fields,field_description:mrp.field_product_product_produce_delay
#: model:ir.model.fields,field_description:mrp.field_product_template_produce_delay
#: model:ir.model.fields,field_description:mrp.field_res_company_manufacturing_lead
msgid "Manufacturing Lead Time"
msgstr "وقت قيادة التصنيع"

#. module: mrp
#: model:ir.model.fields,field_description:mrp.field_mrp_production_workcenter_line_production_id
#: model:ir.model.fields,field_description:mrp.field_procurement_order_production_id
#: model:ir.ui.view,arch_db:mrp.view_mrp_config
msgid "Manufacturing Order"
msgstr "أمر الإنتاج"

#. module: mrp
#: code:addons/mrp/procurement.py:114
#, python-format
msgid "Manufacturing Order <em>%s</em> created."
msgstr "تم إنشاء أمرالتصنيع %s ."

#. module: mrp
#: model:ir.actions.act_window,name:mrp.act_product_mrp_production
#: model:ir.actions.act_window,name:mrp.mrp_production_action
#: model:ir.actions.act_window,name:mrp.mrp_production_action_planning
#: model:ir.ui.menu,name:mrp.menu_mrp_production_action
#: model:ir.ui.view,arch_db:mrp.mrp_production_form_view
#: model:ir.ui.view,arch_db:mrp.mrp_production_tree_view
#: model:ir.ui.view,arch_db:mrp.view_production_calendar
#: model:ir.ui.view,arch_db:mrp.view_production_graph
#: model:ir.ui.view,arch_db:mrp.view_production_pivot
msgid "Manufacturing Orders"
msgstr "اوامر التصنيع"

#. module: mrp
#: model:ir.ui.view,arch_db:mrp.view_mrp_production_filter
msgid "Manufacturing Orders which are currently in production."
msgstr "أوامر تصنيع جاري تنفيذها"

#. module: mrp
#: model:ir.ui.view,arch_db:mrp.view_mrp_production_filter
msgid "Manufacturing Orders which are ready to start production."
msgstr "أوامر التصنيع التى تكون جاهزه لبدء عمليه الانتاج "

#. module: mrp
#: model:ir.ui.view,arch_db:mrp.view_mrp_production_filter
msgid "Manufacturing Orders which are waiting for raw materials."
msgstr "تصنيع الطلبيات التي تنتظر المواد الخام."

#. module: mrp
#: model:ir.ui.view,arch_db:mrp.mrp_production_form_view
msgid "Manufacturing Reference"
msgstr ""

#. module: mrp
<<<<<<< HEAD
#: code:addons/mrp/mrp.py:786
=======
#: code:addons/mrp/mrp.py:784
>>>>>>> bc1a0a32
#, python-format
msgid "Manufacturing order cancelled."
msgstr ""

#. module: mrp
#: model:ir.actions.act_window,help:mrp.mrp_production_action
#: model:ir.actions.act_window,help:mrp.mrp_production_action_planning
msgid ""
"Manufacturing orders are usually proposed automatically based\n"
"                on customer requirements or automated rules like the "
"minimum\n"
"                stock rule."
msgstr ""

#. module: mrp
#: model:ir.ui.view,arch_db:mrp.mrp_production_form_view
msgid "Mark as Started"
msgstr "إجعلها بدأت"

#. module: mrp
#: model:ir.ui.view,arch_db:mrp.view_mrp_config
msgid "Master Data"
msgstr "بيانات الاستاذ"

#. module: mrp
#: model:ir.model.fields,field_description:mrp.field_mrp_product_produce_mode
msgid "Mode"
msgstr "الوضع"

#. module: mrp
#: model:ir.ui.view,arch_db:mrp.view_mrp_workcenter_search
msgid "Mrp Workcenter"
msgstr "مراكز العمل"

#. module: mrp
#: model:ir.model.fields,field_description:mrp.field_mrp_production_product_line_name
#: model:ir.model.fields,field_description:mrp.field_mrp_property_name
#: model:ir.model.fields,field_description:mrp.field_mrp_routing_name
#: model:ir.model.fields,field_description:mrp.field_mrp_routing_workcenter_name
#: model:ir.model.fields,field_description:mrp.field_mrp_workcenter_name
#: model:ir.ui.view,arch_db:mrp.view_mrp_property_search
msgid "Name"
msgstr "الاسم"

#. module: mrp
#: selection:mrp.production,state:0
msgid "New"
msgstr "جديد"

#. module: mrp
#: code:addons/mrp/procurement.py:110
#, python-format
msgid "No BoM exists for this product!"
msgstr "لا يوجد فاتوره مواد موجود على هذا المنتج!"

#. module: mrp
#: selection:mrp.product.produce,tracking:0
msgid "No Tracking"
msgstr ""

#. module: mrp
#: selection:mrp.config.settings,module_mrp_byproduct:0
msgid "No by-products in bills of materials (A + B --> C)"
msgstr ""

#. module: mrp
#: selection:mrp.config.settings,group_rounding_efficiency:0
msgid "No rounding and efficiency on bills of materials"
msgstr ""

#. module: mrp
#: selection:mrp.config.settings,group_product_variant:0
msgid "No variants on products"
msgstr ""

#. module: mrp
#: selection:mrp.production,priority:0
msgid "Normal"
msgstr "طبيعي"

#. module: mrp
#: selection:mrp.production,priority:0
msgid "Not urgent"
msgstr "غير ضروري"

#. module: mrp
#: model:ir.model.fields,help:mrp.field_mrp_property_composition
msgid "Not used in computations, for information purpose only."
msgstr "لا تستخدم في العمليات الحسابية، لغرض المعلومات فقط. "

#. module: mrp
#: model:ir.ui.view,arch_db:mrp.mrp_routing_form_view
msgid "Notes"
msgstr "الملاحظات"

#. module: mrp
#: model:ir.model.fields,field_description:mrp.field_mrp_production_workcenter_line_cycle
#: model:ir.model.fields,field_description:mrp.field_mrp_routing_workcenter_cycle_nbr
#: model:ir.model.fields,field_description:mrp.field_report_workcenter_load_cycle
msgid "Number of Cycles"
msgstr "عدد الدورات"

#. module: mrp
#: model:ir.model.fields,field_description:mrp.field_mrp_production_workcenter_line_hour
#: model:ir.model.fields,field_description:mrp.field_mrp_routing_workcenter_hour_nbr
#: model:ir.model.fields,field_description:mrp.field_report_workcenter_load_hour
msgid "Number of Hours"
msgstr "عدد الساعات"

#. module: mrp
#: model:ir.model.fields,help:mrp.field_mrp_routing_workcenter_cycle_nbr
msgid ""
"Number of iterations this work center has to do in the specified operation "
"of the routing."
msgstr "عدد التكرار لمركز العمل هذا سيتم في عملية محددة من التوجيه."

#. module: mrp
#: model:ir.model.fields,help:mrp.field_mrp_workcenter_capacity_per_cycle
msgid ""
"Number of operations this Work Center can do in parallel. If this Work "
"Center represents a team of 5 workers, the capacity per cycle is 5."
msgstr ""
"عدد من عمليات هذا المركز عمل يمكن القيام به بشكل متوازى. إذا يمثل هذا المركز "
"عمل فريق من 5 عمال، والقدرة في كل دورة هي 5."

#. module: mrp
#: model:ir.actions.act_window,help:mrp.mrp_bom_form_action
msgid ""
"Odoo uses these BoMs to automatically propose manufacturing\n"
"                orders according to procurement needs."
msgstr ""

#. module: mrp
#: model:ir.ui.view,arch_db:mrp.view_stock_move_consume_wizard
msgid "Ok"
msgstr "موافق"

#. module: mrp
#: model:ir.ui.view,arch_db:mrp.mrp_routing_form_view
msgid "Operation"
msgstr "العملية"

#. module: mrp
#: model:ir.ui.menu,name:mrp.menu_mrp_production_order_action
msgid "Order Planning"
msgstr "تخطيط  الأمر"

#. module: mrp
#: constraint:mrp.production:0
msgid "Order quantity cannot be negative or zero!"
msgstr "كمية الطلب لا يمكن أن يكون سلبيا أو الصفر! "

#. module: mrp
#: model:ir.model.fields,field_description:mrp.field_mrp_bom_line_bom_id
msgid "Parent BoM"
msgstr "فاتورة المواد الاساسية"

#. module: mrp
#: model:ir.model.fields,field_description:mrp.field_mrp_routing_workcenter_routing_id
msgid "Parent Routing"
msgstr ""

#. module: mrp
#: model:ir.ui.view,arch_db:mrp.view_mrp_production_filter
msgid "Pending"
msgstr "معلق"

#. module: mrp
#: model:ir.ui.menu,name:mrp.menu_mrp_planning
msgid "Planning"
msgstr "التخطيط"

#. module: mrp
<<<<<<< HEAD
#: code:addons/mrp/stock.py:155
=======
#: code:addons/mrp/stock.py:136
>>>>>>> bc1a0a32
#, python-format
msgid "Please provide proper quantity."
msgstr "يرجى توفير الكمية المناسبة"

#. module: mrp
#: model:ir.model.fields,field_description:mrp.field_mrp_production_priority
msgid "Priority"
msgstr "الأولوية"

#. module: mrp
#: model:ir.model,name:mrp.model_procurement_order
msgid "Procurement"
msgstr "التوريدات"

#. module: mrp
#: model:ir.model,name:mrp.model_procurement_rule
msgid "Procurement Rule"
msgstr "قاعده المشتريات "

#. module: mrp
#: model:ir.actions.act_window,name:mrp.act_mrp_product_produce
#: model:ir.model.fields,field_description:mrp.field_mrp_product_produce_line_produce_id
#: model:ir.ui.view,arch_db:mrp.mrp_production_form_view
#: model:ir.ui.view,arch_db:mrp.view_mrp_product_produce_wizard
msgid "Produce"
msgstr "ينتج"

#. module: mrp
#: model:ir.model.fields,field_description:mrp.field_mrp_production_move_created_ids2
#: model:ir.ui.view,arch_db:mrp.mrp_production_form_view
msgid "Produced Products"
msgstr "الأصناف التي تم انتاجها"

#. module: mrp
#: model:ir.model,name:mrp.model_product_product
#: model:ir.model.fields,field_description:mrp.field_mrp_bom_line_product_id
#: model:ir.model.fields,field_description:mrp.field_mrp_bom_product_tmpl_id
#: model:ir.model.fields,field_description:mrp.field_mrp_product_produce_line_product_id
#: model:ir.model.fields,field_description:mrp.field_mrp_production_product_id
#: model:ir.model.fields,field_description:mrp.field_mrp_production_product_line_product_id
#: model:ir.model.fields,field_description:mrp.field_mrp_production_product_tmpl_id
#: model:ir.model.fields,field_description:mrp.field_stock_move_consume_product_id
#: model:ir.ui.view,arch_db:mrp.view_mrp_bom_filter
#: model:ir.ui.view,arch_db:mrp.view_mrp_bom_line_filter
#: model:ir.ui.view,arch_db:mrp.view_mrp_production_filter
msgid "Product"
msgstr "المنتج"

#. module: mrp
#: model:ir.model.fields,field_description:mrp.field_mrp_production_move_prod_id
msgid "Product Move"
msgstr "حركه المنتج "

#. module: mrp
#: model:ir.model,name:mrp.model_mrp_product_produce
msgid "Product Produce"
msgstr "إنتاج المنتج"

#. module: mrp
#: model:ir.model,name:mrp.model_mrp_product_produce_line
msgid "Product Produce Consume lines"
msgstr "إنتاج خطوط الاستهلاك للمنتج "

#. module: mrp
#: model:ir.model.fields,field_description:mrp.field_change_production_qty_product_qty
msgid "Product Qty"
msgstr "كمية المنتج"

#. module: mrp
#: model:ir.model.fields,field_description:mrp.field_mrp_bom_line_product_qty
#: model:ir.model.fields,field_description:mrp.field_mrp_bom_product_qty
#: model:ir.model.fields,field_description:mrp.field_mrp_production_product_line_product_qty
#: model:ir.model.fields,field_description:mrp.field_mrp_production_product_qty
msgid "Product Quantity"
msgstr "كمية المنتج"

#. module: mrp
#: model:ir.model.fields,field_description:mrp.field_mrp_bom_line_product_rounding
#: model:ir.model.fields,field_description:mrp.field_mrp_bom_product_rounding
msgid "Product Rounding"
msgstr "التقريب المنتج"

#. module: mrp
#: model:ir.model,name:mrp.model_product_template
msgid "Product Template"
msgstr "قالب المنتج"

#. module: mrp
#: model:ir.model.fields,field_description:mrp.field_mrp_bom_line_product_uom
#: model:ir.model.fields,field_description:mrp.field_mrp_bom_product_uom
#: model:ir.model.fields,field_description:mrp.field_mrp_production_product_line_product_uom
#: model:ir.model.fields,field_description:mrp.field_mrp_production_product_uom
#: model:ir.model.fields,field_description:mrp.field_stock_move_consume_product_uom
msgid "Product Unit of Measure"
msgstr "وحدة قياس المنتج"

#. module: mrp
#: model:ir.model.fields,field_description:mrp.field_mrp_bom_product_id
msgid "Product Variant"
msgstr "المنتج البديل"

#. module: mrp
#: model:ir.model.fields,field_description:mrp.field_mrp_config_settings_group_product_variant
msgid "Product Variants"
msgstr "موديلات المنتج"

#. module: mrp
#: model:ir.model,name:mrp.model_mrp_production
#: model:ir.ui.view,arch_db:mrp.view_mrp_production_filter
msgid "Production"
msgstr "الإنتاج"

#. module: mrp
#: model:ir.model.fields,field_description:mrp.field_mrp_routing_location_id
#: model:ir.ui.view,arch_db:mrp.mrp_routing_search_view
msgid "Production Location"
msgstr "موقع الانتاج"

#. module: mrp
#: model:ir.actions.report.xml,name:mrp.action_report_production_order
#: model:ir.model.fields,field_description:mrp.field_mrp_production_product_line_production_id
msgid "Production Order"
msgstr "امر الانتاج"

#. module: mrp
#: model:ir.ui.view,arch_db:mrp.report_mrporder
msgid "Production Order # :"
msgstr ""

#. module: mrp
#: model:ir.model.fields,field_description:mrp.field_stock_move_production_id
msgid "Production Order for Produced Products"
msgstr "أمر الإنتاج للمنتجات المنتجة "

#. module: mrp
#: model:ir.model.fields,field_description:mrp.field_stock_move_raw_material_production_id
msgid "Production Order for Raw Materials"
msgstr "أمر الإنتاج للمواد الخام "

#. module: mrp
#: model:ir.model,name:mrp.model_mrp_production_product_line
msgid "Production Scheduled Product"
msgstr "يضيف الانتاج امنتج الى الجدول"

#. module: mrp
#: selection:mrp.production,state:0
msgid "Production Started"
msgstr "بدأت الإنتاج "

#. module: mrp
#: model:ir.ui.view,arch_db:mrp.mrp_production_form_view
msgid "Production Work Centers"
msgstr "مراكز عمل الانتاج"

#. module: mrp
#: model:ir.model.fields,field_description:mrp.field_mrp_production_progress
msgid "Production progress"
msgstr "تقدم الإنتاج "

#. module: mrp
#: model:ir.ui.view,arch_db:mrp.view_mrp_production_filter
msgid "Production started late"
msgstr "بدأ الإنتاج مؤخراً"

#. module: mrp
#: model:ir.ui.view,arch_db:mrp.view_production_gantt
msgid "Productions"
msgstr "الانتاجات"

#. module: mrp
#: model:ir.actions.act_window,name:mrp.product_template_action
#: model:ir.ui.menu,name:mrp.menu_mrp_bom
#: model:ir.ui.menu,name:mrp.menu_mrp_product_form
msgid "Products"
msgstr "المنتجات"

#. module: mrp
#: model:ir.model.fields,field_description:mrp.field_mrp_product_produce_consume_lines
msgid "Products Consumed"
msgstr "المنتجات المستهلكه "

#. module: mrp
#: selection:mrp.config.settings,group_product_variant:0
msgid ""
"Products can have several attributes, defining variants (Example: size, "
"color,...)"
msgstr ""

#. module: mrp
#: model:ir.model.fields,field_description:mrp.field_mrp_production_move_lines
#: model:ir.ui.view,arch_db:mrp.mrp_production_form_view
msgid "Products to Consume"
msgstr "منتجات للاستهلاك"

#. module: mrp
#: model:ir.ui.view,arch_db:mrp.mrp_production_form_view
msgid "Products to Finish"
msgstr "منتجات للانتهاء منها"

#. module: mrp
#: model:ir.model.fields,field_description:mrp.field_mrp_production_move_created_ids
#: model:ir.ui.view,arch_db:mrp.mrp_production_form_view
msgid "Products to Produce"
msgstr "لإنتاج منتجات"

#. module: mrp
#: model:ir.actions.act_window,name:mrp.mrp_property_action
#: model:ir.model.fields,field_description:mrp.field_mrp_bom_line_property_ids
#: model:ir.model.fields,field_description:mrp.field_mrp_bom_property_ids
#: model:ir.model.fields,field_description:mrp.field_procurement_order_property_ids
#: model:ir.ui.menu,name:mrp.menu_mrp_property_action
#: model:ir.ui.view,arch_db:mrp.mrp_bom_form_view
#: model:ir.ui.view,arch_db:mrp.mrp_property_form_view
#: model:ir.ui.view,arch_db:mrp.mrp_property_tree_view
msgid "Properties"
msgstr "الخصائص"

#. module: mrp
#: model:ir.ui.view,arch_db:mrp.mrp_property_group_form_view
msgid "Properties categories"
msgstr "فئات الخصائص"

#. module: mrp
#: model:ir.model.fields,field_description:mrp.field_mrp_property_composition
msgid "Properties composition"
msgstr "تكوين خصائص "

#. module: mrp
#: model:ir.model,name:mrp.model_mrp_property
msgid "Property"
msgstr "ممتلكات"

#. module: mrp
#: model:ir.model,name:mrp.model_mrp_property_group
<<<<<<< HEAD
#: model:ir.model.fields,field_description:mrp.field_mrp_property_group_id_9622
=======
#: model:ir.model.fields,field_description:mrp.field_mrp_property_group_id_9665
>>>>>>> bc1a0a32
#: model:ir.model.fields,field_description:mrp.field_mrp_property_group_name
#: model:ir.ui.view,arch_db:mrp.view_mrp_property_search
msgid "Property Group"
msgstr "مجموعة الملكية"

#. module: mrp
#: model:ir.actions.act_window,name:mrp.mrp_property_group_action
#: model:ir.ui.menu,name:mrp.menu_mrp_property_group_action
msgid "Property Groups"
msgstr "مجموعات الملكية"

#. module: mrp
#: model:ir.model.fields,field_description:mrp.field_stock_move_consume_product_qty
#: model:ir.ui.view,arch_db:mrp.mrp_bom_cost
#: model:ir.ui.view,arch_db:mrp.mrp_bom_form_view
#: model:ir.ui.view,arch_db:mrp.mrp_production_form_view
#: model:ir.ui.view,arch_db:mrp.report_mrpbomstructure
msgid "Quantity"
msgstr "الكمية"

#. module: mrp
#: model:ir.model.fields,field_description:mrp.field_mrp_product_produce_line_product_qty
msgid "Quantity (in default UoM)"
msgstr "الكمية (وحده التوريد الافتراضيه) "

#. module: mrp
#: model:ir.ui.view,arch_db:mrp.mrp_bom_cost
msgid "Raw Materials"
msgstr ""

#. module: mrp
#: model:ir.model.fields,field_description:mrp.field_mrp_production_location_src_id
msgid "Raw Materials Location"
msgstr "موقع المواد الخام"

#. module: mrp
#: model:ir.ui.view,arch_db:mrp.view_mrp_production_filter
msgid "Ready"
msgstr "جاهز"

#. module: mrp
#: model:ir.model.fields,field_description:mrp.field_mrp_production_ready_production
msgid "Ready for production"
msgstr ""

#. module: mrp
#: selection:mrp.production,state:0
msgid "Ready to Produce"
msgstr "جاهز للانتاج"

#. module: mrp
#: model:ir.model.fields,field_description:mrp.field_mrp_bom_code
#: model:ir.model.fields,field_description:mrp.field_mrp_production_name
msgid "Reference"
msgstr "الإشارة"

#. module: mrp
#: sql_constraint:mrp.production:0
msgid "Reference must be unique per Company!"
msgstr "المرجع يجب أن يكون فريداً لكل شركة علي حدا!"

#. module: mrp
#: model:ir.model.fields,help:mrp.field_mrp_production_origin
msgid "Reference of the document that generated this production order request."
msgstr "مرجع الوثيقة التي انشأت طلب امر المنتج هذا."

#. module: mrp
#: model:ir.model.fields,help:mrp.field_mrp_bom_position
msgid "Reference to a position in an external plan."
msgstr "تشير الى الوضع في الخطة الخارجية."

#. module: mrp
#: model:ir.model.fields,help:mrp.field_mrp_workcenter_user_id
msgid "Related user name for the resource to manage its access."
msgstr ""

#. module: mrp
#: model:ir.ui.view,arch_db:mrp.mrp_production_form_view
msgid "Reserve"
msgstr "حجز"

#. module: mrp
#: model:ir.model.fields,field_description:mrp.field_mrp_workcenter_resource_id
msgid "Resource"
msgstr "الكائن"

#. module: mrp
#: model:ir.ui.menu,name:mrp.menu_view_resource_calendar_leaves_search_mrp
msgid "Resource Leaves"
msgstr "مصدر الأجازات"

#. module: mrp
#: model:ir.model.fields,field_description:mrp.field_mrp_workcenter_resource_type
msgid "Resource Type"
msgstr "نوع المصدر"

#. module: mrp
#: model:ir.ui.menu,name:mrp.menu_pm_resources_config
msgid "Resources"
msgstr "الموارد"

#. module: mrp
#: model:ir.model.fields,field_description:mrp.field_mrp_production_user_id
msgid "Responsible"
msgstr "المسئول"

#. module: mrp
#: model:ir.model.fields,help:mrp.field_mrp_bom_line_product_rounding
#: model:ir.model.fields,help:mrp.field_mrp_bom_product_rounding
msgid "Rounding applied on the product quantity."
msgstr "طُبق التقريب على كمية المنتج."

#. module: mrp
#: model:ir.model.fields,field_description:mrp.field_mrp_config_settings_group_rounding_efficiency
msgid "Rounding efficiency"
msgstr ""

#. module: mrp
#: model:ir.model.fields,field_description:mrp.field_mrp_bom_line_routing_id
#: model:ir.model.fields,field_description:mrp.field_mrp_bom_routing_id
#: model:ir.model.fields,field_description:mrp.field_mrp_production_routing_id
#: model:ir.ui.view,arch_db:mrp.mrp_routing_form_view
#: model:ir.ui.view,arch_db:mrp.mrp_routing_search_view
#: model:ir.ui.view,arch_db:mrp.mrp_routing_tree_view
#: model:ir.ui.view,arch_db:mrp.view_mrp_production_filter
msgid "Routing"
msgstr ""

#. module: mrp
#: model:ir.ui.view,arch_db:mrp.mrp_routing_workcenter_form_view
#: model:ir.ui.view,arch_db:mrp.mrp_routing_workcenter_tree_view
msgid "Routing Work Centers"
msgstr "مراكز عمل التوجيه"

#. module: mrp
#: model:ir.actions.act_window,name:mrp.mrp_routing_action
#: model:ir.model,name:mrp.model_mrp_routing
#: model:ir.model.fields,field_description:mrp.field_mrp_config_settings_group_mrp_routings
#: model:ir.ui.menu,name:mrp.menu_mrp_routing_action
#: model:ir.ui.view,arch_db:mrp.view_mrp_bom_filter
#: model:ir.ui.view,arch_db:mrp.view_mrp_bom_line_filter
msgid "Routings"
msgstr "توجيهات"

#. module: mrp
#: model:ir.actions.act_window,help:mrp.mrp_routing_action
msgid ""
"Routings allow you to create and manage the manufacturing\n"
"                operations that should be followed within your work centers "
"in\n"
"                order to produce a product.  They are attached to bills of\n"
"                materials that will define the required raw materials."
msgstr ""

#. module: mrp
#: model:ir.model.fields,help:mrp.field_mrp_routing_workcenter_routing_id
msgid ""
"Routings indicates all the Work Centers used, for how long and/or cycles.If "
"Routings is set then,the third tab of a production order (Work Centers) will "
"be automatically pre-completed."
msgstr ""

#. module: mrp
#: model:ir.model.fields,field_description:mrp.field_mrp_production_date_planned
msgid "Scheduled Date"
msgstr "التاريخ المجدول"

#. module: mrp
#: model:ir.ui.view,arch_db:mrp.view_mrp_production_filter
msgid "Scheduled Date by Month"
msgstr "من المقرر التسجيل حسب الشهر "

#. module: mrp
#: model:ir.ui.view,arch_db:mrp.view_mrp_production_filter
msgid "Scheduled Month"
msgstr "شهر الجدولة"

#. module: mrp
#: model:ir.ui.view,arch_db:mrp.mrp_production_form_view
#: model:ir.ui.view,arch_db:mrp.mrp_production_product_form_view
#: model:ir.ui.view,arch_db:mrp.mrp_production_product_tree_view
msgid "Scheduled Products"
msgstr "المنتجات المضافة للجدول"

#. module: mrp
#: model:ir.model.fields,field_description:mrp.field_mrp_production_product_lines
msgid "Scheduled goods"
msgstr "المقرر من السلع"

#. module: mrp
#: model:ir.ui.view,arch_db:mrp.mrp_production_form_view
msgid "Scrap Products"
msgstr "المنتجات المتبقية"

#. module: mrp
#: model:ir.ui.view,arch_db:mrp.view_mrp_property_search
msgid "Search"
msgstr "بحث"

#. module: mrp
#: model:ir.ui.view,arch_db:mrp.view_mrp_bom_filter
msgid "Search Bill Of Material"
msgstr "ابحث عن فاتورة المواد"

#. module: mrp
#: model:ir.ui.view,arch_db:mrp.view_mrp_bom_line_filter
msgid "Search Bill Of Material Components"
msgstr "بحث فاتوره مكونات المواد "

#. module: mrp
#: model:ir.ui.view,arch_db:mrp.view_mrp_production_filter
msgid "Search Production"
msgstr "ابحث عن منتج"

#. module: mrp
#: model:ir.ui.view,arch_db:mrp.view_mrp_workcenter_search
msgid "Search for mrp workcenter"
msgstr "ابحث عن مرز العمل للتخطيط لمصدر التصنيع"

#. module: mrp
#: model:ir.model.fields,help:mrp.field_res_company_manufacturing_lead
msgid "Security days for each manufacturing operation."
msgstr "أيام الحماية لكل عملية تصنيع"

#. module: mrp
#: model:ir.model.fields,field_description:mrp.field_mrp_product_produce_product_qty
msgid "Select Quantity"
msgstr "حدد كمية"

#. module: mrp
#: model:ir.model.fields,field_description:mrp.field_mrp_bom_line_sequence
#: model:ir.model.fields,field_description:mrp.field_mrp_bom_sequence
#: model:ir.model.fields,field_description:mrp.field_mrp_production_workcenter_line_sequence
#: model:ir.model.fields,field_description:mrp.field_mrp_routing_workcenter_sequence
msgid "Sequence"
msgstr "المسلسل"

#. module: mrp
#: model:ir.model.fields,help:mrp.field_mrp_bom_type
msgid ""
"Set: When processing a sales order for this product, the delivery order will "
"contain the raw materials, instead of the finished product."
msgstr ""
"تعيين: عند معالجة أمر المبيعات لهذا المنتج، أوامر التسليم تحتوي على المواد "
"الخام، بدلا من المنتج النهائي. "

#. module: mrp
#: selection:mrp.bom,type:0
msgid "Ship this product as a set of components (kit)"
msgstr ""

#. module: mrp
#: model:ir.model.fields,field_description:mrp.field_mrp_production_origin
msgid "Source Document"
msgstr "مستند المصدر"

#. module: mrp
#: model:ir.model.fields,help:mrp.field_mrp_workcenter_costs_cycle
msgid "Specify Cost of Work Center per cycle."
msgstr "حدد تكلفة الدورة لمركز العمل"

#. module: mrp
#: model:ir.model.fields,help:mrp.field_mrp_workcenter_costs_hour
msgid "Specify Cost of Work Center per hour."
msgstr "تحديد تكلفة مركز العمل للساعة الواحدة. "

#. module: mrp
#: model:ir.model.fields,field_description:mrp.field_mrp_production_date_start
msgid "Start Date"
msgstr "تاريخ البدء"

#. module: mrp
#: model:ir.model.fields,field_description:mrp.field_mrp_production_state
#: model:ir.ui.view,arch_db:mrp.view_mrp_production_filter
msgid "Status"
msgstr "الحالة"

#. module: mrp
#: model:ir.model,name:mrp.model_stock_move
msgid "Stock Move"
msgstr "حركة المخزون"

#. module: mrp
#: model:ir.model.fields,field_description:mrp.field_report_mrp_inout_value
msgid "Stock value"
msgstr "قيمة المخزون"

#. module: mrp
#: model:ir.model,name:mrp.model_report_mrp_inout
#: model:ir.ui.view,arch_db:mrp.view_report_in_out_picking_form
#: model:ir.ui.view,arch_db:mrp.view_report_in_out_picking_graph
#: model:ir.ui.view,arch_db:mrp.view_report_in_out_picking_tree
msgid "Stock value variation"
msgstr "تنوع القيم للمخزون"

#. module: mrp
#: model:ir.model.fields,help:mrp.field_stock_move_consumed_for
msgid "Technical field used to make the traceability of produced products"
msgstr "حقل تقني يستخدم لتتبع المنتجات المنتجة "

#. module: mrp
<<<<<<< HEAD
#: code:addons/mrp/mrp.py:353 code:addons/mrp/mrp.py:452
=======
#: code:addons/mrp/mrp.py:351 code:addons/mrp/mrp.py:450
>>>>>>> bc1a0a32
#, python-format
msgid ""
"The Product Unit of Measure you chose has a different category than in the "
"product form."
msgstr ""
"وحدة قياس المنتج التى اخترتها تمتلك فئة مختلفة مما كانت عليه في شكل المنتج . "

#. module: mrp
#: model:ir.actions.act_window,help:mrp.mrp_property_action
msgid ""
"The Properties in Odoo are used to select the right bill of\n"
"                materials for manufacturing a product when you have "
"different\n"
"                ways of building the same product.  You can assign several\n"
"                properties to each bill of materials.  When a salesperson\n"
"                creates a sales order, they can relate it to several "
"properties\n"
"                and Odoo will automatically select the BoM to use according\n"
"                the needs."
msgstr ""

#. module: mrp
#: constraint:mrp.workcenter:0
msgid "The capacity per cycle must be strictly positive."
msgstr ""

#. module: mrp
#: model:ir.model.fields,help:mrp.field_mrp_production_routing_id
msgid ""
"The list of operations (list of work centers) to produce the finished "
"product. The routing is mainly used to compute work center costs during "
"operations and to plan future loads on work centers based on production "
"plannification."
msgstr ""
"قائمة العمليات (قائمة مراكز العمل) لانتاج المنتج المنتهي. يُستخدم المسار بشكل "
"اساسي لحساب تكاليف مركز العمل خلال العمليات وليخطط للتحميلات المستقبلية على "
"مراكز العمل بناءًا على تصميم المنتج."

#. module: mrp
#: model:ir.model.fields,help:mrp.field_mrp_bom_line_routing_id
#: model:ir.model.fields,help:mrp.field_mrp_bom_routing_id
msgid ""
"The list of operations (list of work centers) to produce the finished "
"product. The routing is mainly used to compute work center costs during "
"operations and to plan future loads on work centers based on production "
"planning."
msgstr ""
"قائمة العمليات (قائمة مراكز العمل) لانتاج المنتج المنتهي. يُستخدم المسار بشكل "
"اساسي لحساب تكاليف مركز العمل من خلال العمليات و ليُخطط التحميلات المستقبلية "
"على مراكز العمل بناءًا على التخطيط الانتاجي."

#. module: mrp
#: model:ir.model.fields,help:mrp.field_mrp_config_settings_module_mrp_operations
msgid ""
"This allows to add state, date_start,date_stop in production order operation "
"lines (in the \"Work Centers\" tab).\n"
"-This installs the module mrp_operations."
msgstr ""
"هذا يسمح لإضافة حاله، DATE_START، date_stop في خطوط عملية أمر الإنتاج (في "
"علامه تبويب  \"مراكز العمل\")\n"
"هذا سوف يثبت mrp_operations ."

#. module: mrp
#: model:ir.model.fields,help:mrp.field_mrp_workcenter_time_efficiency
msgid ""
"This field depict the efficiency of the resource to complete tasks. e.g  "
"resource put alone on a phase of 5 days with 5 tasks assigned to him, will "
"show a load of 100% for this phase by default, but if we put a efficiency of "
"200%, then his load will only be 50%."
msgstr ""

#. module: mrp
#: model:ir.model.fields,field_description:mrp.field_mrp_workcenter_time_stop
msgid "Time after prod."
msgstr "الوقت بعد الانتاج"

#. module: mrp
#: model:ir.model.fields,field_description:mrp.field_mrp_workcenter_time_start
msgid "Time before prod."
msgstr "الوقت قبل المنتج."

#. module: mrp
#: model:ir.model.fields,field_description:mrp.field_mrp_workcenter_time_cycle
msgid "Time for 1 cycle (hour)"
msgstr "الوقت للدورة 1 (الساعه)"

#. module: mrp
#: model:ir.model.fields,help:mrp.field_mrp_workcenter_time_cycle
msgid "Time in hours for doing one cycle."
msgstr "الوقت بالساعات لعمل دورة واحدة"

#. module: mrp
#: model:ir.model.fields,help:mrp.field_mrp_workcenter_time_stop
msgid "Time in hours for the cleaning."
msgstr "الوقت بالساعات للjتنقية."

#. module: mrp
#: model:ir.model.fields,help:mrp.field_mrp_workcenter_time_start
msgid "Time in hours for the setup."
msgstr "الوقت بالساعات للإعداد."

#. module: mrp
#: model:ir.model.fields,help:mrp.field_mrp_routing_workcenter_hour_nbr
msgid ""
"Time in hours for this Work Center to achieve the operation of the specified "
"routing."
msgstr "الوقت بالساعات لهذا المركز العمل على تحقيق عملية توجيه محدد. "

#. module: mrp
#: model:ir.ui.view,arch_db:mrp.view_mrp_product_produce_wizard
msgid "To Consume"
msgstr "لكى تستهلك "

#. module: mrp
#: model:ir.ui.view,arch_db:mrp.mrp_bom_cost
msgid "Total Cost"
msgstr ""

#. module: mrp
#: model:ir.ui.view,arch_db:mrp.mrp_bom_cost
msgid "Total Cost of Raw Materials"
msgstr ""

#. module: mrp
#: model:ir.model.fields,field_description:mrp.field_mrp_production_cycle_total
#: model:ir.ui.view,arch_db:mrp.mrp_production_tree_view
msgid "Total Cycles"
msgstr "الدورات الكلية"

#. module: mrp
#: model:ir.model.fields,field_description:mrp.field_mrp_production_hour_total
#: model:ir.ui.view,arch_db:mrp.mrp_production_tree_view
msgid "Total Hours"
msgstr "عدد الساعات الكلية"

#. module: mrp
#: model:ir.ui.view,arch_db:mrp.mrp_production_tree_view
msgid "Total Qty"
msgstr "إجمالي الكمية"

#. module: mrp
#: model:ir.ui.view,arch_db:mrp.view_mrp_workcenter_search
msgid "Type"
msgstr "النوع"

#. module: mrp
#: model:ir.ui.view,arch_db:mrp.mrp_bom_cost
msgid "Unit Cost"
msgstr ""

#. module: mrp
#: model:ir.ui.view,arch_db:mrp.mrp_production_form_view
msgid "Unit of Measure"
msgstr "وحدة القياس"

#. module: mrp
#: model:ir.model.fields,help:mrp.field_mrp_bom_line_product_uom
#: model:ir.model.fields,help:mrp.field_mrp_bom_product_uom
msgid ""
"Unit of Measure (Unit of Measure) is the unit of measurement for the "
"inventory control"
msgstr "وحدة القياس (وحدة القياس) هي وحدة قياس لمراقبة المخزون "

#. module: mrp
#: model:ir.ui.view,arch_db:mrp.mrp_production_form_view
msgid "Update"
msgstr "تحديث"

#. module: mrp
#: selection:mrp.production,priority:0
msgid "Urgent"
msgstr "عاجل"

#. module: mrp
#: model:ir.model.fields,field_description:mrp.field_mrp_workcenter_user_id
#: model:res.groups,name:mrp.group_mrp_user
msgid "User"
msgstr "المستخدم"

#. module: mrp
#: model:ir.model.fields,field_description:mrp.field_mrp_bom_date_start
#: model:ir.model.fields,field_description:mrp.field_mrp_bom_line_date_start
msgid "Valid From"
msgstr "صالحة من"

#. module: mrp
#: model:ir.ui.view,arch_db:mrp.view_mrp_bom_filter
#: model:ir.ui.view,arch_db:mrp.view_mrp_bom_line_filter
msgid "Valid From Date by Month"
msgstr "صالحة من التاريخ حسب الشهر "

#. module: mrp
#: model:ir.ui.view,arch_db:mrp.view_mrp_bom_filter
#: model:ir.ui.view,arch_db:mrp.view_mrp_bom_line_filter
msgid "Valid From Month"
msgstr "صالحه من الشهر "

#. module: mrp
#: model:ir.model.fields,field_description:mrp.field_mrp_bom_date_stop
#: model:ir.model.fields,field_description:mrp.field_mrp_bom_line_date_stop
msgid "Valid Until"
msgstr "صالحة حتى"

#. module: mrp
#: model:ir.model.fields,help:mrp.field_mrp_bom_line_date_start
#: model:ir.model.fields,help:mrp.field_mrp_bom_line_date_stop
msgid "Validity of component. Keep empty if it's always valid."
msgstr "صحة المكون. تبقي فارغة اذا كان دائما صحيحا . "

#. module: mrp
#: model:ir.model.fields,help:mrp.field_mrp_bom_date_start
#: model:ir.model.fields,help:mrp.field_mrp_bom_date_stop
msgid "Validity of this BoM. Keep empty if it's always valid."
msgstr "صحة هذا فاتوره المواد. تبقي فارغة اذا كان دائما صحيحا. "

#. module: mrp
#: model:ir.model.fields,field_description:mrp.field_mrp_bom_line_attribute_value_ids
msgid "Variants"
msgstr "تنوعات"

#. module: mrp
#: selection:mrp.production,priority:0
msgid "Very Urgent"
msgstr "عاجل جداً"

#. module: mrp
#: model:ir.model,name:mrp.model_stock_warehouse
msgid "Warehouse"
msgstr "المخزون"

#. module: mrp
<<<<<<< HEAD
#: code:addons/mrp/mrp.py:353 code:addons/mrp/mrp.py:452
=======
#: code:addons/mrp/mrp.py:351 code:addons/mrp/mrp.py:450
>>>>>>> bc1a0a32
#, python-format
msgid "Warning"
msgstr "تحذير"

#. module: mrp
#: model:ir.model.fields,field_description:mrp.field_report_mrp_inout_date
#: model:ir.model.fields,field_description:mrp.field_report_workcenter_load_name
#: model:ir.ui.view,arch_db:mrp.view_workcenter_load_search
msgid "Week"
msgstr "الأسبوع"

#. module: mrp
#: model:ir.actions.act_window,name:mrp.action_report_in_out_picking_tree
msgid "Weekly Stock Value Variation"
msgstr "تنوع قيمة المخزون اسبوعيًا"

#. module: mrp
#: model:ir.actions.act_window,help:mrp.action_report_in_out_picking_tree
msgid ""
"Weekly Stock Value Variation enables you to track the stock value evolution "
"linked to manufacturing activities, receipts of products and delivery orders."
msgstr ""
" قيمة المخزون الاسبوعى تمكنك من تتبع تطور قيمة المخزون المرتبطة أنشطة "
"الصناعة التحويلية، وإيصالات من المنتجات وأوامر التسليم. "

#. module: mrp
#: model:ir.model.fields,help:mrp.field_stock_warehouse_manufacture_to_resupply
msgid ""
"When products are manufactured, they can be manufactured in this warehouse."
msgstr "عندما يتم تصنيع المنتجات، يمكن تصنيعها في هذا المستودع ."

#. module: mrp
#: model:ir.model.fields,help:mrp.field_mrp_production_state
msgid ""
"When the production order is created the status is set to 'Draft'.\n"
"If the order is confirmed the status is set to 'Waiting Goods.\n"
"If any exceptions are there, the status is set to 'Picking Exception.\n"
"If the stock is available then the status is set to 'Ready to Produce.\n"
"When the production gets started then the status is set to 'In Production.\n"
"When the production is over, the status is set to 'Done'."
msgstr ""

#. module: mrp
#: model:ir.model,name:mrp.model_mrp_workcenter
#: model:ir.model.fields,field_description:mrp.field_mrp_production_workcenter_line_workcenter_id
#: model:ir.model.fields,field_description:mrp.field_mrp_routing_workcenter_workcenter_id
#: model:ir.model.fields,field_description:mrp.field_report_workcenter_load_workcenter_id
#: model:ir.ui.view,arch_db:mrp.mrp_workcenter_tree_view
#: model:ir.ui.view,arch_db:mrp.mrp_workcenter_view
msgid "Work Center"
msgstr "مركز العمل"

#. module: mrp
#: model:ir.model,name:mrp.model_report_workcenter_load
msgid "Work Center Load"
msgstr "تحميل مركز العمل"

#. module: mrp
#: model:ir.ui.view,arch_db:mrp.view_workcenter_load_tree
msgid "Work Center Loads"
msgstr "تحميلات مركز العمل"

#. module: mrp
#: model:ir.ui.view,arch_db:mrp.mrp_routing_form_view
msgid "Work Center Operations"
msgstr "عمليات مركز العمل"

#. module: mrp
#: model:ir.model.fields,field_description:mrp.field_mrp_workcenter_product_id
msgid "Work Center Product"
msgstr "منتج مركز العمل"

#. module: mrp
#: model:ir.model,name:mrp.model_mrp_routing_workcenter
msgid "Work Center Usage"
msgstr "استخدام مركو العمل"

#. module: mrp
#: model:ir.ui.view,arch_db:mrp.view_workcenter_load_graph
#: model:ir.ui.view,arch_db:mrp.view_workcenter_load_search
msgid "Work Center load"
msgstr "تحميل مركز العمل"

#. module: mrp
#: model:ir.actions.act_window,name:mrp.mrp_workcenter_action
#: model:ir.model.fields,field_description:mrp.field_mrp_routing_workcenter_lines
#: model:ir.ui.menu,name:mrp.menu_view_resource_search_mrp
msgid "Work Centers"
msgstr "مراكز العمل"

#. module: mrp
#: model:ir.model.fields,field_description:mrp.field_mrp_production_workcenter_lines
msgid "Work Centers Utilisation"
msgstr "إستعمال مراكز العمل"

#. module: mrp
#: model:ir.actions.act_window,help:mrp.mrp_workcenter_action
msgid ""
"Work Centers allow you to create and manage manufacturing\n"
"                units. They consist of workers and/or machines, which are\n"
"                considered as units for task assignation as well as "
"capacity\n"
"                and planning forecast."
msgstr ""

#. module: mrp
#: model:ir.model,name:mrp.model_mrp_production_workcenter_line
#: model:ir.model.fields,field_description:mrp.field_mrp_production_workcenter_line_name
msgid "Work Order"
msgstr "امر العمل"

#. module: mrp
#: model:ir.model.fields,help:mrp.field_mrp_config_settings_group_mrp_routings
msgid ""
"Work Order Operations allow you to create and manage the manufacturing "
"operations that should be followed within your work centers in order to "
"produce a product. They are attached to bills of materials that will define "
"the required raw materials."
msgstr ""

#. module: mrp
#: model:ir.model.fields,field_description:mrp.field_mrp_config_settings_module_mrp_operations
msgid "Work Order Planning"
msgstr ""

#. module: mrp
#: model:ir.ui.view,arch_db:mrp.mrp_production_form_view
msgid "Work Orders"
msgstr "اوامر العمل"

#. module: mrp
#: model:ir.model.fields,help:mrp.field_mrp_config_settings_group_product_variant
msgid ""
"Work with product variant allows you to define some variant of the same "
"products, an ease the product management in the ecommerce for example"
msgstr ""

#. module: mrp
#: model:ir.model.fields,field_description:mrp.field_mrp_workcenter_calendar_id
#: model:ir.ui.menu,name:mrp.menu_view_resource_calendar_search_mrp
msgid "Working Time"
msgstr "ساعات العمل"

#. module: mrp
#: model:ir.model.fields,help:mrp.field_mrp_config_settings_module_mrp_byproduct
msgid ""
"You can configure by-products in the bill of material.\n"
"Without this module: A + B + C -> D.\n"
"With this module: A + B + C -> D + E.\n"
"-This installs the module mrp_byproduct."
msgstr ""
"يمكنك تكوين المنتجات في فاتوره المواد .\n"
"بدون هذا الموديول : A + B + C -> د.\n"
"مع هذا الموديول : A + B + C -> D + E.\n"
"هذا سوف يثبت موديول mrp_byproduct."

#. module: mrp
<<<<<<< HEAD
#: code:addons/mrp/mrp.py:359
=======
#: code:addons/mrp/mrp.py:357
>>>>>>> bc1a0a32
#, python-format
msgid ""
"You can not delete a Bill of Material with running manufacturing orders.\n"
"Please close or cancel it first."
msgstr ""
"لا يمكنك حذف فاتوره المواد مع تشغيل أوامر التصنيع.\n"
"الرجاء إغلاق أو إلغاء لأول مرة."

#. module: mrp
#: model:ir.ui.view,arch_db:mrp.view_mrp_product_template_form_inherited
msgid "days"
msgstr "أيام"

#. module: mrp
#: selection:mrp.property,composition:0
msgid "max"
msgstr "أقصى"

#. module: mrp
#: selection:mrp.property,composition:0
msgid "min"
msgstr "أدنى"

#. module: mrp
#: model:ir.model,name:mrp.model_mrp_bom_line
msgid "mrp.bom.line"
msgstr ""

#. module: mrp
#: model:ir.model,name:mrp.model_mrp_config_settings
msgid "mrp.config.settings"
msgstr ""

#. module: mrp
#: selection:mrp.property,composition:0
msgid "plus"
msgstr "زائد"

#. module: mrp
#: model:ir.model,name:mrp.model_report_mrp_report_mrpbomstructure
msgid "report.mrp.report_mrpbomstructure"
msgstr ""

#. module: mrp
#: model:ir.model,name:mrp.model_report_mrp_bom_cost
msgid "report.mrp_bom_cost"
msgstr ""

#. module: mrp
#: model:ir.model.fields,field_description:mrp.field_mrp_product_produce_product_id
#: model:ir.model.fields,field_description:mrp.field_mrp_product_produce_tracking
msgid "unknown"
msgstr "غير معروف"

#~ msgid "Action Needed"
#~ msgstr "الاجراء المطلوب"

#~ msgid "Change Quantity"
#~ msgstr "غير الكمية"

#~ msgid "Date of the last message posted on the record."
#~ msgstr "تاريخ آخر رسالة في هذا السجل."

#~ msgid "Followers"
#~ msgstr "المتابعون"

#~ msgid "Followers (Channels)"
#~ msgstr "المتابعون (القنوات)"

#~ msgid "Followers (Partners)"
#~ msgstr "المتابعون (الشرماء)"

#~ msgid "If checked new messages require your attention."
#~ msgstr "إذا حددته، ستتطلب الرسائل الجديدة انتباهك"

#~ msgid "If checked, new messages require your attention."
#~ msgstr "عند التفعيل، توجد رسالة جديدة"

<<<<<<< HEAD
#~ msgid "Inactive"
#~ msgstr "غير نشط"

=======
>>>>>>> bc1a0a32
#~ msgid "Is Follower"
#~ msgstr "متابع"

#~ msgid "Last Message Date"
#~ msgstr "تاريخ آخر رسالة"

#~ msgid "Messages"
#~ msgstr "الرسائل"

#~ msgid "Messages and communication history"
#~ msgstr "الرسائل و سجل التواصل"

#~ msgid "Number of Actions"
#~ msgstr "عدد الاجراءات"

#~ msgid "Number of messages which requires an action"
#~ msgstr "عدد الرسائل الواجب اجراءها"

#~ msgid "Number of unread messages"
#~ msgstr "عدد الرسائل غير المقروءة"

#~ msgid "Open MRP Menu"
#~ msgstr "فتح قائمة MRP "

#~ msgid "Unread Messages"
#~ msgstr "رسائل غير مقروءة"

#~ msgid "Unread Messages Counter"
#~ msgstr "عداد الرسائل الغير مقروءة"

#~ msgid "Website Messages"
#~ msgstr "رسائل الموقع"

#~ msgid "Website communication history"
#~ msgstr "سجل تواصل الموقع"<|MERGE_RESOLUTION|>--- conflicted
+++ resolved
@@ -8,11 +8,7 @@
 msgstr ""
 "Project-Id-Version: Odoo 9.0\n"
 "Report-Msgid-Bugs-To: \n"
-<<<<<<< HEAD
-"POT-Creation-Date: 2016-08-19 10:24+0000\n"
-=======
 "POT-Creation-Date: 2016-08-18 14:06+0000\n"
->>>>>>> bc1a0a32
 "PO-Revision-Date: 2016-07-21 10:49+0000\n"
 "Last-Translator: Martin Trigaux\n"
 "Language-Team: Arabic (http://www.transifex.com/odoo/odoo-9/language/ar/)\n"
@@ -24,11 +20,7 @@
 "&& n%100<=10 ? 3 : n%100>=11 && n%100<=99 ? 4 : 5;\n"
 
 #. module: mrp
-<<<<<<< HEAD
-#: code:addons/mrp/stock.py:250
-=======
 #: code:addons/mrp/stock.py:231
->>>>>>> bc1a0a32
 #, python-format
 msgid " Manufacture"
 msgstr "مصنع"
@@ -46,21 +38,13 @@
 msgstr "# أوامر تصنيع"
 
 #. module: mrp
-<<<<<<< HEAD
-#: code:addons/mrp/mrp.py:343
-=======
 #: code:addons/mrp/mrp.py:341
->>>>>>> bc1a0a32
 #, python-format
 msgid "%s (copy)"
 msgstr "%s (نسخة)"
 
 #. module: mrp
-<<<<<<< HEAD
-#: code:addons/mrp/mrp.py:1051
-=======
 #: code:addons/mrp/mrp.py:1052
->>>>>>> bc1a0a32
 #, python-format
 msgid "%s produced"
 msgstr "تم الانتاج "
@@ -237,13 +221,6 @@
 msgstr "تصديق"
 
 #. module: mrp
-#: model:ir.ui.view,arch_db:mrp.mrp_routing_search_view
-#: model:ir.ui.view,arch_db:mrp.view_mrp_bom_filter
-#: model:ir.ui.view,arch_db:mrp.view_mrp_workcenter_search
-msgid "Archived"
-msgstr ""
-
-#. module: mrp
 #: model:ir.model.fields,help:mrp.field_product_product_produce_delay
 #: model:ir.model.fields,help:mrp.field_product_template_produce_delay
 msgid ""
@@ -290,7 +267,7 @@
 msgstr "خطوط فاتوره المواد تشير إلى بوم "
 
 #. module: mrp
-#: code:addons/mrp/stock.py:44
+#: code:addons/mrp/stock.py:25
 #, python-format
 msgid ""
 "Because the product %s requires it, you must assign a serial number to your "
@@ -361,11 +338,7 @@
 msgstr "فاتورة المواد"
 
 #. module: mrp
-<<<<<<< HEAD
-#: code:addons/mrp/mrp.py:318
-=======
 #: code:addons/mrp/mrp.py:316
->>>>>>> bc1a0a32
 #, python-format
 msgid "BoM \"%s\" contains a BoM line with a product recursion: \"%s\"."
 msgstr ""
@@ -397,11 +370,7 @@
 msgstr ""
 
 #. module: mrp
-<<<<<<< HEAD
-#: code:addons/mrp/stock.py:247
-=======
 #: code:addons/mrp/stock.py:228
->>>>>>> bc1a0a32
 #, python-format
 msgid "Can't find any generic Manufacture route."
 msgstr "لا يمكن العثور على أي طريق الصانع بشكل عام . "
@@ -425,31 +394,19 @@
 msgstr "ملغي"
 
 #. module: mrp
-<<<<<<< HEAD
-#: code:addons/mrp/stock.py:169
-=======
 #: code:addons/mrp/stock.py:150
->>>>>>> bc1a0a32
 #, python-format
 msgid "Cannot consume a move with negative or zero quantity."
 msgstr "لا يمكن أن تستهلك هذه الخطوة مع كمية سلبية أو صفر ."
 
 #. module: mrp
-<<<<<<< HEAD
-#: code:addons/mrp/mrp.py:651
-=======
 #: code:addons/mrp/mrp.py:649
->>>>>>> bc1a0a32
 #, python-format
 msgid "Cannot delete a manufacturing order in state '%s'."
 msgstr "لا يمكن حذف أمر التصنيع في الحاله '٪ ق'."
 
 #. module: mrp
-<<<<<<< HEAD
-#: code:addons/mrp/mrp.py:721
-=======
 #: code:addons/mrp/mrp.py:719
->>>>>>> bc1a0a32
 #, python-format
 msgid "Cannot find a bill of material for this product."
 msgstr "لا يمكن العثور على فاتوره المواد لهذا المنتج. "
@@ -894,8 +851,6 @@
 msgid ""
 "If the active field is set to False, it will allow you to hide the bills of "
 "material without removing it."
-<<<<<<< HEAD
-=======
 msgstr ""
 "اذا كان وضع الحقل الفعال هو خطأ, سيسمح لك بإخفاء فواتير المواد بدون ازالتها."
 
@@ -904,9 +859,7 @@
 msgid ""
 "If the active field is set to False, it will allow you to hide the resource "
 "record without removing it."
->>>>>>> bc1a0a32
-msgstr ""
-"اذا كان وضع الحقل الفعال هو خطأ, سيسمح لك بإخفاء فواتير المواد بدون ازالتها."
+msgstr ""
 
 #. module: mrp
 #: model:ir.model.fields,help:mrp.field_mrp_routing_active
@@ -919,6 +872,12 @@
 #: model:ir.ui.view,arch_db:mrp.view_mrp_production_filter
 msgid "In Production"
 msgstr "في الانتاج"
+
+#. module: mrp
+#: model:ir.ui.view,arch_db:mrp.mrp_routing_search_view
+#: model:ir.ui.view,arch_db:mrp.view_mrp_workcenter_search
+msgid "Inactive"
+msgstr "غير نشط"
 
 #. module: mrp
 #: model:ir.model.fields,field_description:mrp.field_mrp_bom_position
@@ -1055,11 +1014,7 @@
 msgstr "المدير"
 
 #. module: mrp
-<<<<<<< HEAD
-#: code:addons/mrp/procurement.py:15 code:addons/mrp/stock.py:244
-=======
 #: code:addons/mrp/procurement.py:15 code:addons/mrp/stock.py:225
->>>>>>> bc1a0a32
 #: model:stock.location.route,name:mrp.route_warehouse0_manufacture
 #, python-format
 msgid "Manufacture"
@@ -1108,7 +1063,7 @@
 msgstr "أمر الإنتاج"
 
 #. module: mrp
-#: code:addons/mrp/procurement.py:114
+#: code:addons/mrp/procurement.py:112
 #, python-format
 msgid "Manufacturing Order <em>%s</em> created."
 msgstr "تم إنشاء أمرالتصنيع %s ."
@@ -1147,11 +1102,7 @@
 msgstr ""
 
 #. module: mrp
-<<<<<<< HEAD
-#: code:addons/mrp/mrp.py:786
-=======
 #: code:addons/mrp/mrp.py:784
->>>>>>> bc1a0a32
 #, python-format
 msgid "Manufacturing order cancelled."
 msgstr ""
@@ -1202,7 +1153,7 @@
 msgstr "جديد"
 
 #. module: mrp
-#: code:addons/mrp/procurement.py:110
+#: code:addons/mrp/procurement.py:108
 #, python-format
 msgid "No BoM exists for this product!"
 msgstr "لا يوجد فاتوره مواد موجود على هذا المنتج!"
@@ -1325,11 +1276,7 @@
 msgstr "التخطيط"
 
 #. module: mrp
-<<<<<<< HEAD
-#: code:addons/mrp/stock.py:155
-=======
 #: code:addons/mrp/stock.py:136
->>>>>>> bc1a0a32
 #, python-format
 msgid "Please provide proper quantity."
 msgstr "يرجى توفير الكمية المناسبة"
@@ -1564,11 +1511,7 @@
 
 #. module: mrp
 #: model:ir.model,name:mrp.model_mrp_property_group
-<<<<<<< HEAD
-#: model:ir.model.fields,field_description:mrp.field_mrp_property_group_id_9622
-=======
 #: model:ir.model.fields,field_description:mrp.field_mrp_property_group_id_9665
->>>>>>> bc1a0a32
 #: model:ir.model.fields,field_description:mrp.field_mrp_property_group_name
 #: model:ir.ui.view,arch_db:mrp.view_mrp_property_search
 msgid "Property Group"
@@ -1870,11 +1813,7 @@
 msgstr "حقل تقني يستخدم لتتبع المنتجات المنتجة "
 
 #. module: mrp
-<<<<<<< HEAD
-#: code:addons/mrp/mrp.py:353 code:addons/mrp/mrp.py:452
-=======
 #: code:addons/mrp/mrp.py:351 code:addons/mrp/mrp.py:450
->>>>>>> bc1a0a32
 #, python-format
 msgid ""
 "The Product Unit of Measure you chose has a different category than in the "
@@ -2106,11 +2045,7 @@
 msgstr "المخزون"
 
 #. module: mrp
-<<<<<<< HEAD
-#: code:addons/mrp/mrp.py:353 code:addons/mrp/mrp.py:452
-=======
 #: code:addons/mrp/mrp.py:351 code:addons/mrp/mrp.py:450
->>>>>>> bc1a0a32
 #, python-format
 msgid "Warning"
 msgstr "تحذير"
@@ -2268,11 +2203,7 @@
 "هذا سوف يثبت موديول mrp_byproduct."
 
 #. module: mrp
-<<<<<<< HEAD
-#: code:addons/mrp/mrp.py:359
-=======
 #: code:addons/mrp/mrp.py:357
->>>>>>> bc1a0a32
 #, python-format
 msgid ""
 "You can not delete a Bill of Material with running manufacturing orders.\n"
@@ -2351,12 +2282,6 @@
 #~ msgid "If checked, new messages require your attention."
 #~ msgstr "عند التفعيل، توجد رسالة جديدة"
 
-<<<<<<< HEAD
-#~ msgid "Inactive"
-#~ msgstr "غير نشط"
-
-=======
->>>>>>> bc1a0a32
 #~ msgid "Is Follower"
 #~ msgstr "متابع"
 
