--- conflicted
+++ resolved
@@ -188,9 +188,6 @@
         self.sudo().unlink()
         return processed_moves
 
-<<<<<<< HEAD
-    def _prepare_phantom_move_values(self, bom_line, product_qty, quantity_done):
-=======
     def _decrease_reserved_quanity(self, quantity):
         """ Decrease the reservation on move lines but keeps the
         all other data.
@@ -209,8 +206,7 @@
         move_line_to_unlink.unlink()
         return True
 
-    def _prepare_phantom_move_values(self, bom_line, quantity):
->>>>>>> f854e01a
+    def _prepare_phantom_move_values(self, bom_line, product_qty, quantity_done):
         return {
             'picking_id': self.picking_id.id if self.picking_id else False,
             'product_id': bom_line.product_id.id,
