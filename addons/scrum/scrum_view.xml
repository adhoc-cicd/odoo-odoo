<?xml version="1.0" encoding="utf-8"?>
<openerp>
    <data>

        <menuitem id="menu_scrum"
            name="Scrum"
            parent="base.menu_main_pm"/>

        <!-- Scrum Project -->

        <record id="view_project_project_form" model="ir.ui.view">
            <field name="name">project.project.form</field>
            <field name="model">project.project</field>
            <field name="type">form</field>
            <field name="inherit_id" ref="project.edit_project"/>
            <field name="arch" type="xml">
                <group name="misc" position="after">
                    <group col="2" colspan="2">
                        <separator string="Scrum Data" colspan="4"/>
                        <field name="product_owner_id" required="1" select="1"/>
                        <field name="sprint_size"/>
                    </group>
                </group>
            </field>
        </record>

        <!--
       Product backlog
       -->

        <record id="view_scrum_product_backlog_tree" model="ir.ui.view">
            <field name="name">scrum.product.backlog.tree</field>
            <field name="model">scrum.product.backlog</field>
            <field name="type">tree</field>
            <field name="arch" type="xml">
                <tree string="Product Backlog">
                    <field name="sequence" invisible="1"/>
                    <field name="name"/>
                    <field name="project_id"/>
                    <field name="sprint_id"/>
                    <field name="user_id"/>
                    <field name="progress" widget="progressbar"/>
                    <field name="effective_hours" sum="Effective hours" widget="float_time"/>
                    <field name="planned_hours" sum="Planned hours" widget="float_time"/>
                    <field name="expected_hours" sum="Expected hours" widget="float_time"/>
                    <field name="state"/>
                    <button type="object" string="Open" name="button_open" states="draft,pending" icon="gtk-jump-to"/>
                    <button type="action" string="Convert to Task" name="%(wizard_scrum_backlog_task)d" states="pending" icon="gtk-execute"/>
                    <button type="object" string="Pending" name="button_pending" states="open" icon="gtk-media-pause"/>
                    <button type="object" string="Close" name="button_close" states="open,pending" icon="gtk-jump-to"/>
                    <button type="object" string="Set to Draft" name="button_draft" states="cancel,done" icon="gtk-convert"/>
                    <button type="object" string="Cancel" name="button_cancel" states="open,pending" icon="gtk-convert"/>
                </tree>
            </field>
        </record>

        <record id="view_scrum_product_backlog_form" model="ir.ui.view">
            <field name="name">scrum.product.backlog.form</field>
            <field name="model">scrum.product.backlog</field>
            <field name="type">form</field>
            <field name="arch" type="xml">
                <form string="Product backlog">
                    <group colspan="4" col="6">
                        <field name="name" select="1"/>
                        <field name="project_id" select="1"/>
                        <field domain="[('project_id','=',project_id)]" name="sprint_id" select="1"/>
                        <field name="user_id" select="1"/>
                        <field name="sequence"/>
           			    <field name="date"/>
                        <field name="active" select="1"/>
                        <group colspan="6" col="8">
                            <field name="effective_hours" widget="float_time"/>
                            <field name="planned_hours" widget="float_time"/>
                            <field name="expected_hours" widget="float_time"/>
                            <field name="progress" widget="progressbar"/>
                        </group>
                    </group>
                    <notebook colspan="4">
                        <page string="Feature Description">
                            <field colspan="4" name="note" nolabel="1"/>
                        </page>
                        <page string="Tasks">
                            <field colspan="4" name="tasks_id" nolabel="1" widget="one2many_list" context="{'default_project_id':project_id, 'default_sprint_id':sprint_id, 'default_product_backlog_id':active_id}"/>
                        </page>
                    </notebook>
                    <group col="8" colspan="4">
                        <field name="state" select="1" readonly="1"/>
                        <button type="object" string="Open" name="button_open" states="draft,pending" icon="gtk-jump-to"/>
                        <button type="action" string="Convert to Task" name="%(wizard_scrum_backlog_task)d" states="pending" icon="gtk-execute"/>
                        <button type="object" string="Pending" name="button_pending" states="open" icon="gtk-media-pause"/>
                        <button type="object" string="Close" name="button_close" states="open,pending" icon="gtk-jump-to"/>
                        <button type="object" string="Set to Draft" name="button_draft" states="cancel,done" icon="gtk-convert"/>
                        <button type="object" string="Cancel" name="button_cancel" states="open,pending" icon="gtk-cancel"/>
                    </group>
                </form>
            </field>
        </record>

        <record model="ir.ui.view" id="view_scrum_product_backlog_search">
            <field name="name">scrum.product.backlog.search</field>
            <field name="model">scrum.product.backlog</field>
            <field name="type">search</field>
            <field name="arch" type="xml">
                <search string="Product Backlogs">
                    <group col="10" colspan="4">
                        <filter default="1"
                            icon="terp-project"
                            string="Current"
                            domain="['|','&amp;',('sprint_id.date_start','&lt;=',time.strftime('%%Y-%%m-%%d')), ('sprint_id.date_stop','&gt;=',time.strftime('%%Y-%%m-%%d')), ('state','in',['draft','open'])]"
                            help="Current Backlogs"/>
                        <separator orientation="vertical"/>
                        <filter icon="terp-project" string="Draft" domain="[('state','=','draft')]" help="Draft Backlogs"/>
                        <filter icon="terp-project" string="Open" domain="[('state','=','open')]" help="Open Backlogs"/>
                        <separator orientation="vertical"/>
                        <field name="name"/>
<<<<<<< HEAD
                        <field name="project_id"
                            widget="selection"
                            default="context.get('project_id', False)"/>
                        <field name="sprint_id"/>
=======
                        <field name="project_id" widget="selection"/>
                        <field name="sprint_id" widget="selection">
                        	<filter icon="terp-project"
                        		string="Sprints"
                        		domain="[('sprint_id.state','=','open')]"
                        		help="Backlogs Assigned To Current Sprints"/>
                        	<filter icon="terp-project"
                        		string="Sprints"
                        		domain="[('sprint_id','=',False)]"
                        		help="Backlogs Not Assigned To Sprints."/>
                        </field>
>>>>>>> 5e9e4eaa
                        <field name="user_id" widget="selection">
                            <filter default="1"
                                icon="terp-project"
                                string="My Features"
                                domain="[('user_id','=',uid)]"
                                help="My Backlogs"/>
                        </field>
                    </group>
                    <newline/>
                    <group expand="1" string="Group By..." colspan="4" col="20">
                        <filter string="Project" icon="terp-project" domain="[]" context="{'group_by':'project_id'}"/>
                        <filter string="Sprint" icon="terp-project" domain="[]" context="{'group_by':'sprint_id'}"/>
                        <filter string="Responsible" icon="terp-project" domain="[]" context="{'group_by':'user_id'}"/>
                        <filter string="State" icon="terp-project" domain="[]" context="{'group_by':'state'}"/>
                    </group>

                </search>
            </field>
        </record>

        <record id="action_product_backlog_form" model="ir.actions.act_window">
            <field name="name">Product Backlogs</field>
            <field name="res_model">scrum.product.backlog</field>
            <field name="view_type">form</field>
            <field name="search_view_id" ref="view_scrum_product_backlog_search"/>
        </record>
        <menuitem
            action="action_product_backlog_form"
            id="menu_action_product_backlog_form"
            sequence="20"
            parent="menu_scrum"/>

        <!--
              Scrum Sprint
       -->

        <record id="view_scrum_sprint_tree" model="ir.ui.view">
            <field name="name">scrum.sprint.tree</field>
            <field name="model">scrum.sprint</field>
            <field name="type">tree</field>
            <field name="arch" type="xml">
                <tree string="Scrum Sprint">
                    <field name="name"/>
                    <field name="project_id"/>
                    <field name="scrum_master_id"/>
                    <field name="product_owner_id" invisible="1"/>
                    <field name="date_start"/>
                    <field name="progress" widget="progressbar"/>
                    <field name="effective_hours" sum="Effective hours" widget="float_time"/>
                    <field name="planned_hours" sum="Planned hours" widget="float_time"/>
                    <field name="expected_hours" sum="Expected hours" widget="float_time"/>
                    <field name="state"/>
                    <button type="object" string="Open" name="button_open" states="draft,pending" icon="gtk-jump-to"/>
                    <button type="object" string="Pending" name="button_pending" states="open" icon="gtk-media-pause"/>
                    <button type="object" string="Close" name="button_close" states="open,pending" icon="gtk-jump-to"/>
                    <button type="object" string="Set to Draft" name="button_draft" states="cancel,done" icon="gtk-convert"/>
                </tree>
            </field>
        </record>
        <record id="view_scrum_sprint_form" model="ir.ui.view">
            <field name="name">scrum.sprint.form</field>
            <field name="model">scrum.sprint</field>
            <field name="type">form</field>
            <field name="arch" type="xml">
                <form string="Scrum Sprint">
                    <field name="name" select="1"/>
                    <field name="project_id" on_change="onchange_project_id(project_id)"/>
                    <notebook colspan="4">
                        <page string="Sprint Info">
                            <group colspan="2" col="2">
                                <separator string="Owners" colspan="2"/>
                                <field name="product_owner_id"/>
                                <field name="scrum_master_id"/>
                            </group>
                            <group colspan="2" col="2">
                                <separator string="Dates" colspan="2"/>
                                <field name="date_start" select="1"/>
                                <field name="date_stop"/>
                            </group>
                            <group colspan="2" col="2">
                                <separator string="Planning" colspan="2"/>
                                <field name="planned_hours" widget="float_time"/>
                                <field name="expected_hours" widget="float_time"/>
                                <field name="effective_hours" widget="float_time"/>
                                <field name="progress" widget="progressbar"/>
                            </group>
                        </page>
                        <page string="Daily Meetings">
                            <field colspan="4" name="meeting_ids" nolabel="1" widget="one2many_list"/>
                        </page>
                        <page string="Review">
                            <field colspan="4" name="review" nolabel="1"/>
                        </page>
                        <page string="Retrospective">
                            <field colspan="4" name="retrospective" nolabel="1"/>
                        </page>
                    </notebook>
                    <group col="6" colspan="4">
                        <field name="state" readonly="1"/>
                        <button type="object" string="Open" name="button_open" states="draft,pending" icon="gtk-jump-to"/>
                        <button type="object" string="Pending" name="button_pending" states="open" icon="gtk-media-pause"/>
                        <button type="object" string="Close" name="button_close" states="open,pending" icon="gtk-jump-to"/>
                        <button type="object" string="Set to Draft" name="button_draft" states="cancel,done" icon="gtk-convert"/>
                    </group>
                </form>
            </field>
        </record>

        <record model="ir.ui.view" id="view_scrum_sprint_search">
            <field name="name">scrum.sprint.search</field>
            <field name="model">scrum.sprint</field>
            <field name="type">search</field>
            <field name="arch" type="xml">
                <search string="Sprints">
                    <group col="10" colspan="4">
                        <filter default="1" icon="terp-project" string="Current" domain="[('state','in',('draft','open'))]" help="Draft and open Sprints"/>
                        <filter icon="terp-project" string="Draft" domain="[('state','=','draft')]" help="Draft Sprints"/>
                        <filter icon="terp-project" string="Open" domain="[('state','=','open')]" help="Open Sprints"/>
                        <separator orientation="vertical"/>
                        <field name="name"/>
                        <field name="project_id" widget="selection"/>
                        <field name="scrum_master_id" widget="selection">
                            <filter icon="gtk-execute" domain="[('scrum_master_id','=',uid)]"
                                default="1"
                                help="My Sprints"/>
                        </field>
                        <field name="date_start"/>
                    </group>
                    <newline/>
                    <group expand="1" string="Group By..." colspan="4" col="20">
                        <filter string="Project" icon="terp-project" domain="[]" context="{'group_by':'project_id'}"/>
                        <filter string="Masters" icon="terp-project" domain="[]"  context="{'group_by':'scrum_master_id'}"/>
                        <filter string="Product owner" icon="terp-project" domain="[]" context="{'group_by':'product_owner_id'}"/>
                        <filter string="State" icon="terp-project" domain="[]" context="{'group_by':'state'}"/>
                        <separator orientation="vertical"/>
                        <filter string="Start Date" icon="terp-project" domain="[]" context="{'group_by':'date_start'}"/>
                    </group>
                </search>
            </field>
        </record>

        <record id="action_sprint_all_tree" model="ir.actions.act_window">
            <field name="name">Sprints</field>
            <field name="res_model">scrum.sprint</field>
            <field name="view_type">form</field>
            <field name="view_mode">tree,form</field>
            <field name="view_id" ref="view_scrum_sprint_tree"/>
            <field name="search_view_id" ref="view_scrum_sprint_search"/>
        </record>
        <menuitem
            sequence="10"
            action="action_sprint_all_tree" id="menu_action_sprint_all_tree" parent="menu_scrum"/>

        <!--
              Daily Meeting
       -->

        <record id="view_scrum_meeting_tree" model="ir.ui.view">
            <field name="name">scrum.meeting.tree</field>
            <field name="model">scrum.meeting</field>
            <field name="type">tree</field>
            <field name="arch" type="xml">
                <tree string="Scrum Sprint">
                    <field name="date"/>
                    <field name="name"/>
                    <field name="sprint_id"/>
                </tree>
            </field>
        </record>
        <record id="view_scrum_meeting_form" model="ir.ui.view">
            <field name="name">Scrum Meeting</field>
            <field name="model">scrum.meeting</field>
            <field name="type">form</field>
            <field name="arch" type="xml">
                <form string="Scrum Sprint">
                    <group colspan="4" col="6">
                        <field name="name" select="1"/>
                        <field name="date"/>
                        <field name="sprint_id"/>
                    </group>
                    <notebook colspan="4">
                        <page string="Scrum Meeting">
                            <separator colspan="4" string="What have you accomplished since yesterday ?"/>
                            <field colspan="4" name="question_yesterday" nolabel="1"/>
                            <separator colspan="4" string="What are you working on today ?"/>
                            <field colspan="4" name="question_today" nolabel="1"/>
                            <separator colspan="4" string="Is there anything blocking you ?"/>
                            <field colspan="4" name="question_blocks" nolabel="1"/>
                        </page>
                        <page string="Optionnal Info">
                            <separator colspan="4" string="Are your Sprint Backlog estimate accurate ?"/>
                            <field colspan="4" name="question_backlog" nolabel="1"/>
                        </page>
                        <page string="Links">
                            <separator colspan="4" string="Tasks"/>
                            <field colspan="4" name="task_ids" nolabel="1" domain="[('sprint_id','=',sprint_id)]"/>
                        </page>
                    </notebook>
                </form>
            </field>
        </record>

        <record id="view_scrum_meeting_search" model="ir.ui.view">
            <field name="name">scrum.meeting.search</field>
            <field name="model">scrum.meeting</field>
            <field name="type">search</field>
            <field name="arch" type="xml">
                <search string="Scrum Sprint">
                    <group col="10" colspan="4">
                        <filter icon="terp-project" string="Daily" domain="[('date','=',time.strftime('%%Y%%m%%d'))]" help="Daily Meetings"/>
                        <separator orientation="vertical"/>
                        <field name="name"/>
                        <field name="sprint_id">
                            <filter icon="terp-project" string="Current" domain="[('sprint_id.state','in',('draft','open'))]" help="Current Sprints" default="1"/>
                        </field>
                        <field name="project_id" widget="selection"/>
                        <field name="date"/>
                    </group>
                    <newline/>
                    <group expand="1" string="Group By..." colspan="4" col="20">
                        <filter string="Sprint" icon="terp-project" domain="[]" context="{'group_by':'sprint_id'}"/>
                        <filter string="Date" icon="terp-project" domain="[]" context="{'group_by':'date'}"/>
                    </group>
                </search>
            </field>
        </record>

        <record id="action_meeting_form" model="ir.actions.act_window">
            <field name="name">Scrum Meetings</field>
            <field name="res_model">scrum.meeting</field>
            <field name="view_type">form</field>
            <field name="view_mode">tree,form</field>
            <field name="search_view_id" ref="view_scrum_meeting_search"/>
        </record>
        <menuitem sequence="30"
            action="action_meeting_form" id="menu_action_meeting_form" parent="menu_scrum"/>

        <!--
       Clicks on a sprint:
       -->

        <record id="action_sprint_task_open" model="ir.actions.act_window">
            <field name="res_model">project.task</field>
            <field name="name">View sprint Tasks</field>
            <field name="view_type">form</field>
            <field name="view_mode">tree,form</field>
            <field name="domain">[('product_backlog_id', '=', active_id)]</field>
        </record>
        <record id="ir_scrum_sprint_open_task" model="ir.values">
            <field eval=" 'tree_but_open'" name="key2"/>
            <field eval="'scrum.sprint'" name="model"/>
            <field name="name">View sprint tasks</field>
            <field eval="'ir.actions.act_window,'+str(action_sprint_task_open)" name="value"/>
            <field eval="True" name="object"/>
        </record>

        <record id="action_sprint_backlog_open" model="ir.actions.act_window">
            <field name="res_model">scrum.product.backlog</field>
            <field name="name">View sprint backlog</field>
            <field name="view_type">form</field>
            <field name="view_mode">tree,form</field>
            <field name="domain">[('sprint_id', '=', active_id)]</field>
        </record>
        <record id="ir_scrum_sprint_open_sprint" model="ir.values">
            <field eval=" 'tree_but_open'" name="key2"/>
            <field eval="'scrum.sprint'" name="model"/>
            <field name="name">View sprint backlog</field>
            <field eval="'ir.actions.act_window,'+str(action_sprint_backlog_open)" name="value"/>
            <field eval="True" name="object"/>
        </record>

        <!--
       Clicks on a project
       -->

        <record id="dblc_proj" model="ir.actions.act_window">
            <field name="res_model">scrum.product.backlog</field>
            <field name="name">View project's backlog</field>
            <field name="view_type">form</field>
            <field name="view_mode">tree,form</field>
            <field name="domain">[('project_id', 'child_of', [active_id])]</field>
        </record>
        <record id="ir_scrum_project_backlog" model="ir.values">
            <field eval=" 'tree_but_open'" name="key2"/>
            <field eval="'scrum.project'" name="model"/>
            <field name="name">View project's backlog</field>
            <field eval="'ir.actions.act_window,'+str(dblc_proj)" name="value"/>
            <field eval="True" name="object"/>
        </record>
        <record id="dblc_proj2" model="ir.actions.act_window">
            <field name="res_model">project.task</field>
            <field name="name">View project's tasks</field>
            <field name="view_type">form</field>
            <field name="view_mode">tree,form</field>
            <field name="domain">[('project_id', 'child_of', [active_id])]</field>
        </record>
        <record id="ir_scrum_project_task" model="ir.values">
            <field eval=" 'tree_but_open'" name="key2"/>
            <field eval="'scrum.project'" name="model"/>
            <field name="name">View project's tasks</field>
            <field eval="'ir.actions.act_window,'+str(dblc_proj2)" name="value"/>
            <field eval="True" name="object"/>
        </record>

        <!--
        Tasks
        -->

        <record id="view_task_tree2" model="ir.ui.view">
            <field name="name">project.task.tree.scrum</field>
            <field name="model">project.task</field>
            <field name="type">tree</field>
            <field name="inherit_id" ref="project.view_task_tree2"/>
            <field name="arch" type="xml">
                <field name="user_id" position="after">
                    <field name="sprint_id" invisible="context.get('sprint_invisible',True)"/>
                    <field name="product_backlog_id" invisible="1"/>
                </field>
            </field>
        </record>

        <record id="view_task_form2" model="ir.ui.view">
            <field name="name">project.task.scrum.form</field>
            <field name="model">project.task</field>
            <field name="type">form</field>
            <field name="inherit_id" ref="project.view_task_form2"/>
            <field name="arch" type="xml">
                <xpath expr="/form/group/field[@name='progress']" position="after">
                    <field domain="[('project_id','=',project_id),]" name="product_backlog_id" select="1"/>
                </xpath>
            </field>
        </record>

        <record id="view_task_form3" model="ir.ui.view">
            <field name="name">project.task.scrum.form2</field>
            <field name="model">project.task</field>
            <field name="type">form</field>
            <field name="inherit_id" ref="project.view_task_form2"/>
            <field name="arch" type="xml">
                <xpath expr="/form/notebook/page[@string='Extra Info']/group/field[@name='sequence']" position="after">
                    <field name="sprint_id" />
                </xpath>
            </field>
        </record>

        <record id="view_task_search_form2" model="ir.ui.view">
            <field name="name">project.task.scrum.search</field>
            <field name="model">project.task</field>
            <field name="type">search</field>
            <field name="inherit_id" ref="project.view_task_search_form"/>
            <field name="arch" type="xml">
                <field name="project_id" position="after">
                    <field name="sprint_id" widget="selection" context="{'sprint_invisible':False}">
                        <filter icon="terp-project" string="Current" context="{'sprint_invisible':False}" domain="[('sprint_id.state','in',('draft','open'))]" help="Current Sprints"/>
                    </field>
                </field>
            </field>
        </record>

        <record id="view_task_search_form3" model="ir.ui.view">
            <field name="name">project.task.scrum.search</field>
            <field name="model">project.task</field>
            <field name="type">search</field>
            <field name="inherit_id" ref="project.view_task_search_form"/>
            <field name="arch" type="xml">
                <xpath expr="/search/group[@string='Group By...']/filter[@string='End Date']" position="after">
                    <filter string="Sprint" icon="terp-project" domain="[]" context="{'group_by':'sprint_id'}"/>
                    <filter string="Backlog" icon="terp-project" domain="[]" context="{'group_by':'product_backlog_id'}"/>
                    <separator orientation="vertical"/>
                </xpath>
            </field>
        </record>

        <act_window
            domain="[('sprint_id', '=', active_id)]"
            id="act_scrum_sprint_2_product_backlog"
            name="Backlogs"
            res_model="scrum.product.backlog"
            src_model="scrum.sprint"
            view_mode="tree,form"
            view_type="form"/>

        <act_window
            domain="[('sprint_id', '=', active_id)]"
            id="act_scrum_sprint_2_project_task"
            name="Tasks"
            res_model="project.task"
            src_model="scrum.sprint"
            view_mode="tree,form"
            view_type="form"/>


    </data>
</openerp><|MERGE_RESOLUTION|>--- conflicted
+++ resolved
@@ -113,12 +113,6 @@
                         <filter icon="terp-project" string="Open" domain="[('state','=','open')]" help="Open Backlogs"/>
                         <separator orientation="vertical"/>
                         <field name="name"/>
-<<<<<<< HEAD
-                        <field name="project_id"
-                            widget="selection"
-                            default="context.get('project_id', False)"/>
-                        <field name="sprint_id"/>
-=======
                         <field name="project_id" widget="selection"/>
                         <field name="sprint_id" widget="selection">
                         	<filter icon="terp-project"
@@ -130,7 +124,6 @@
                         		domain="[('sprint_id','=',False)]"
                         		help="Backlogs Not Assigned To Sprints."/>
                         </field>
->>>>>>> 5e9e4eaa
                         <field name="user_id" widget="selection">
                             <filter default="1"
                                 icon="terp-project"
