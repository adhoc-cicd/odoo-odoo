<<<<<<< HEAD
# Chinese (Simplified) translation for openobject-addons
# Copyright (c) 2014 Rosetta Contributors and Canonical Ltd 2014
# This file is distributed under the same license as the openobject-addons package.
# FIRST AUTHOR <EMAIL@ADDRESS>, 2014.
#
msgid ""
msgstr ""
"Project-Id-Version: openobject-addons\n"
"Report-Msgid-Bugs-To: FULL NAME <EMAIL@ADDRESS>\n"
"POT-Creation-Date: 2014-09-23 16:28+0000\n"
"PO-Revision-Date: 2014-08-14 16:10+0000\n"
"Last-Translator: FULL NAME <EMAIL@ADDRESS>\n"
"Language-Team: Chinese (Simplified) <zh_CN@li.org>\n"
=======
# Translation of Odoo Server.
# This file contains the translation of the following modules:
# * membership
# 
# Translators:
# FIRST AUTHOR <EMAIL@ADDRESS>, 2012,2014
# Jeffery Chenn <jeffery9@gmail.com>, 2016
msgid ""
msgstr ""
"Project-Id-Version: Odoo 8.0\n"
"Report-Msgid-Bugs-To: \n"
"POT-Creation-Date: 2015-01-21 14:08+0000\n"
"PO-Revision-Date: 2016-06-06 13:59+0000\n"
"Last-Translator: Jeffery Chenn <jeffery9@gmail.com>\n"
"Language-Team: Chinese (China) (http://www.transifex.com/odoo/odoo-8/language/zh_CN/)\n"
>>>>>>> baa4cc0e
"MIME-Version: 1.0\n"
"Content-Type: text/plain; charset=UTF-8\n"
"Content-Transfer-Encoding: 8bit\n"
"X-Launchpad-Export-Date: 2014-09-24 09:17+0000\n"
"X-Generator: Launchpad (build 17196)\n"

#. module: membership
#: field:report.membership,num_invoiced:0
msgid "# Invoiced"
msgstr "# 已开票"

#. module: membership
#: field:report.membership,num_paid:0
msgid "# Paid"
msgstr "# 已付款"

#. module: membership
#: field:report.membership,num_waiting:0
msgid "# Waiting"
msgstr "# 正在等待"

#. module: membership
#: help:res.partner,associate_member:0
msgid ""
"A member with whom you want to associate your membership.It will consider "
"the membership state of the associated member."
msgstr "你将作为哪个客户的附属会员。你的会员资格会随着主会员的状态变化。"

#. module: membership
#: field:membership.membership_line,account_invoice_line:0
msgid "Account Invoice line"
msgstr "帐户发票明细"

#. module: membership
#: view:product.template:membership.membership_products_form
msgid "Add a description..."
msgstr ""

#. module: membership
#: view:res.partner:membership.view_res_partner_member_filter
msgid "All Members"
msgstr "全部会员"

#. module: membership
#: view:res.partner:membership.view_res_partner_member_filter
msgid "All non Members"
msgstr "所有非会员"

#. module: membership
#: help:membership.membership_line,member_price:0
msgid "Amount for the membership"
msgstr "会员资格的价格"

#. module: membership
#: field:report.membership,associate_member_id:0
#: view:res.partner:membership.view_res_partner_member_filter
#: field:res.partner,associate_member:0
msgid "Associate Member"
msgstr "附属会员"

#. module: membership
#: view:report.membership:membership.view_report_membership_search
msgid "Associated Partner"
msgstr "商会业务伙伴"

#. module: membership
#: model:product.template,name:membership.membership_2_product_template
msgid "Basic Membership"
msgstr "基础会员"

#. module: membership
#: view:res.partner:membership.view_partner_form
msgid "Buy Membership"
msgstr "购买会员资格"

#. module: membership
#: view:membership.invoice:membership.view_membership_invoice_view
msgid "Cancel"
msgstr "取消"

#. module: membership
#: field:res.partner,membership_cancel:0
msgid "Cancel Membership Date"
msgstr "取消会员日期"

#. module: membership
#: field:membership.membership_line,date_cancel:0
msgid "Cancel date"
msgstr "取消日期"

#. module: membership
#: selection:membership.membership_line,state:0
#: selection:report.membership,membership_state:0
#: selection:res.partner,membership_state:0
msgid "Cancelled Member"
msgstr "已取消的会员"

#. module: membership
#: view:product.template:membership.membership_product_search_form_view
msgid "Category"
msgstr "类别"

#. module: membership
#: help:product.template,membership:0
msgid "Check if the product is eligible for membership."
msgstr "检查产品是否适于成员。"

#. module: membership
#: field:membership.membership_line,company_id:0
#: view:report.membership:membership.view_report_membership_search
#: field:report.membership,company_id:0
msgid "Company"
msgstr "公司"

#. module: membership
#: view:res.partner:membership.view_partner_tree
msgid "Contacts"
msgstr "联系人"

#. module: membership
#: field:membership.invoice,create_uid:0
#: field:membership.membership_line,create_uid:0
msgid "Created by"
msgstr ""

#. module: membership
#: field:membership.invoice,create_date:0
#: field:membership.membership_line,create_date:0
msgid "Created on"
msgstr ""

#. module: membership
#: view:report.membership:membership.view_report_membership_search
#: field:report.membership,membership_state:0
msgid "Current Membership State"
msgstr "当前会员状态"

#. module: membership
#: field:res.partner,membership_state:0
msgid "Current Membership Status"
msgstr "当前会员状态"

#. module: membership
#: view:res.partner:membership.view_res_partner_member_filter
msgid "Customer Partners"
msgstr "客户业务伙伴"

#. module: membership
#: view:res.partner:membership.view_res_partner_member_filter
msgid "Customers"
msgstr "客户"

#. module: membership
#: help:product.template,membership_date_from:0
#: help:res.partner,membership_start:0
msgid "Date from which membership becomes active."
msgstr "会员资格开始生效的日期"

#. module: membership
#: help:membership.membership_line,date:0
msgid "Date on which member has joined the membership"
msgstr "客户加入会员资格的日期"

#. module: membership
#: help:res.partner,membership_cancel:0
msgid "Date on which membership has been cancelled"
msgstr "退订会员资格的日期"

#. module: membership
#: help:product.template,membership_date_to:0
#: help:res.partner,membership_stop:0
msgid "Date until which membership remains active."
msgstr "会员资格到哪一天结束"

#. module: membership
#: field:report.membership,tot_earned:0
msgid "Earned Amount"
msgstr "已实现收入"

#. module: membership
#: field:report.membership,date_to:0
msgid "End Date"
msgstr "结束日期"

#. module: membership
#: view:res.partner:membership.view_res_partner_member_filter
msgid "End Membership Date"
msgstr "会员资格结束日期"

#. module: membership
#: view:res.partner:membership.view_res_partner_member_filter
msgid "End Month"
msgstr ""

#. module: membership
#: help:report.membership,date_to:0
msgid "End membership date"
msgstr "会员资格结束日期"

#. module: membership
#: view:res.partner:membership.view_res_partner_member_filter
msgid "Ending Month Of Membership"
msgstr ""

#. module: membership
#: sql_constraint:product.template:0
msgid "Error ! Ending Date cannot be set before Beginning Date."
msgstr "错误！失效日期不能早于开始日期"

#. module: membership
#: constraint:res.partner:0
msgid "Error ! You cannot create recursive associated members."
msgstr "错误，您不能创建循环引用的会员用户"

#. module: membership
#: code:addons/membership/membership.py:402
#: code:addons/membership/membership.py:405
#, python-format
msgid "Error!"
msgstr "错误！"

#. module: membership
#: constraint:membership.membership_line:0
msgid "Error, this membership product is out of date"
msgstr "错误，这个会员卡已过期"

#. module: membership
#: view:report.membership:membership.view_report_membership_search
msgid "Forecast"
msgstr "预测"

#. module: membership
#: selection:membership.membership_line,state:0
#: selection:report.membership,membership_state:0
#: field:res.partner,free_member:0
#: selection:res.partner,membership_state:0
msgid "Free Member"
msgstr "免费会员"

#. module: membership
#: field:membership.membership_line,date_from:0
msgid "From"
msgstr "来自"

#. module: membership
#: view:product.template:membership.membership_product_search_form_view
msgid "From Month"
msgstr ""

#. module: membership
#: model:product.template,name:membership.membership_0_product_template
msgid "Gold Membership"
msgstr ""

#. module: membership
#: view:report.membership:membership.view_report_membership_search
#: view:res.partner:membership.view_res_partner_member_filter
msgid "Group By"
msgstr ""

#. module: membership
#: view:product.template:membership.membership_product_search_form_view
msgid "Group by..."
msgstr "分组"

#. module: membership
#: field:membership.invoice,id:0
#: field:membership.membership_line,id:0
#: field:report.membership,id:0
msgid "ID"
msgstr ""

#. module: membership
#: view:product.template:membership.membership_product_search_form_view
msgid "Inactive"
msgstr "不活跃的"

#. module: membership
#: model:ir.model,name:membership.model_account_invoice
#: field:membership.membership_line,account_invoice_id:0
msgid "Invoice"
msgstr "发票"

#. module: membership
#: model:ir.model,name:membership.model_account_invoice_line
msgid "Invoice Line"
msgstr "发票明细"

#. module: membership
#: model:ir.actions.act_window,name:membership.action_membership_invoice_view
#: view:membership.invoice:membership.view_membership_invoice_view
msgid "Invoice Membership"
msgstr "发票会员"

#. module: membership
#: selection:membership.membership_line,state:0
#: selection:report.membership,membership_state:0
#: selection:res.partner,membership_state:0
msgid "Invoiced Member"
msgstr "已开发票的会员"

#. module: membership
#: view:res.partner:membership.view_res_partner_member_filter
msgid "Invoiced/Paid/Free"
msgstr "已开发票/已付款/免费"

#. module: membership
#: help:res.partner,membership_state:0
msgid ""
"It indicates the membership state.\n"
"-Non Member: A partner who has not applied for any membership.\n"
"-Cancelled Member: A member who has cancelled his membership.\n"
"-Old Member: A member whose membership date has expired.\n"
"-Waiting Member: A member who has applied for the membership and whose "
"invoice is going to be created.\n"
"-Invoiced Member: A member whose invoice has been created.\n"
"-Paying member: A member who has paid the membership fee."
msgstr ""

#. module: membership
#: help:membership.membership_line,state:0
msgid ""
"It indicates the membership status.\n"
"                        -Non Member: A member who has not applied for any "
"membership.\n"
"                        -Cancelled Member: A member who has cancelled his "
"membership.\n"
"                        -Old Member: A member whose membership date has "
"expired.\n"
"                        -Waiting Member: A member who has applied for the "
"membership and whose invoice is going to be created.\n"
"                        -Invoiced Member: A member whose invoice has been "
"created.\n"
"                        -Paid Member: A member who has paid the membership "
"amount."
msgstr ""
"该指示显示成员状态：\n"
"                    -非成员：伙伴未申请任何成员。\n"
"                    -失效成员：已经取消资格的成员。\n"
"                    -过期成员：成员身份过期的成员。\n"
"                    -待批准成员：已经申请成员资格并且将生成发票的成员。\n"
"                    -待付费成员：已经生成付费申请的成员。\n"
"                    -付费成员：已经付成员费的成员。"

#. module: membership
#: field:membership.membership_line,date:0
msgid "Join Date"
msgstr "加入日期"

#. module: membership
#: field:membership.invoice,write_uid:0
#: field:membership.membership_line,write_uid:0
msgid "Last Updated by"
msgstr ""

#. module: membership
#: field:membership.invoice,write_date:0
#: field:membership.membership_line,write_date:0
msgid "Last Updated on"
msgstr ""

#. module: membership
#: field:report.membership,partner_id:0
msgid "Member"
msgstr "会员"

#. module: membership
#: field:membership.invoice,member_price:0
msgid "Member Price"
msgstr "会员价格"

#. module: membership
#: model:ir.model,name:membership.model_membership_membership_line
msgid "Member line"
msgstr "会员明细"

#. module: membership
#: model:ir.actions.act_window,name:membership.action_membership_members
#: model:ir.ui.menu,name:membership.menu_members
#: model:ir.ui.menu,name:membership.menu_membership
#: view:res.partner:membership.membership_members_tree
msgid "Members"
msgstr "会员"

#. module: membership
#: model:ir.actions.act_window,name:membership.action_report_membership_tree
#: model:ir.ui.menu,name:membership.menu_report_membership
msgid "Members Analysis"
msgstr "会员分析"

#. module: membership
#: field:membership.invoice,product_id:0
#: field:membership.membership_line,membership_id:0
#: field:product.template,membership:0
#: view:report.membership:membership.view_report_membership_graph1
#: view:report.membership:membership.view_report_membership_search
#: view:res.partner:membership.view_partner_form
#: field:res.partner,member_lines:0
msgid "Membership"
msgstr "会籍"

#. module: membership
#: field:res.partner,membership_amount:0
msgid "Membership Amount"
msgstr "成员费用"

#. module: membership
#: model:ir.model,name:membership.model_report_membership
msgid "Membership Analysis"
msgstr "会员分析"

#. module: membership
#: view:product.template:membership.membership_products_form
msgid "Membership Duration"
msgstr "成员期间"

#. module: membership
#: field:product.template,membership_date_to:0
#: field:res.partner,membership_stop:0
msgid "Membership End Date"
msgstr "会员结束日期"

#. module: membership
#: field:membership.membership_line,member_price:0
#: view:product.template:membership.membership_products_form
#: view:product.template:membership.membership_products_tree
msgid "Membership Fee"
msgstr "会费"

#. module: membership
#: model:ir.model,name:membership.model_membership_invoice
#: view:membership.invoice:membership.view_membership_invoice_view
msgid "Membership Invoice"
msgstr "会员发票"

#. module: membership
#: view:res.partner:membership.view_res_partner_member_filter
msgid "Membership Partners"
msgstr "会员合作伙伴"

#. module: membership
#: view:product.template:membership.membership_product_search_form_view
#: view:report.membership:membership.view_report_membership_search
#: field:report.membership,membership_id:0
msgid "Membership Product"
msgstr "会员产品"

#. module: membership
#: model:ir.actions.act_window,name:membership.action_membership_products
#: model:ir.ui.menu,name:membership.menu_membership_products
#: view:product.template:membership.membership_product_search_form_view
msgid "Membership Products"
msgstr "会员产品"

#. module: membership
#: field:product.template,membership_date_from:0
#: field:res.partner,membership_start:0
msgid "Membership Start Date"
msgstr "成员开始日期"

#. module: membership
#: view:res.partner:membership.view_res_partner_member_filter
msgid "Membership State"
msgstr "会员状态"

#. module: membership
#: field:membership.membership_line,state:0
msgid "Membership Status"
msgstr "会员状态"

#. module: membership
#: view:product.template:membership.membership_products_form
#: view:product.template:membership.membership_products_tree
msgid "Membership products"
msgstr "会员卡"

#. module: membership
#: view:res.partner:membership.view_partner_form
msgid "Memberships"
msgstr "会员"

#. module: membership
#: view:report.membership:membership.view_report_membership_search
msgid "Month"
msgstr "月份"

#. module: membership
#: selection:membership.membership_line,state:0
#: selection:report.membership,membership_state:0
#: selection:res.partner,membership_state:0
msgid "Non Member"
msgstr "非会员"

#. module: membership
#: view:res.partner:membership.view_res_partner_member_filter
msgid "None/Canceled/Old/Waiting"
msgstr "无/已取消/旧的/等待中"

#. module: membership
#: selection:membership.membership_line,state:0
#: selection:report.membership,membership_state:0
#: selection:res.partner,membership_state:0
msgid "Old Member"
msgstr "旧会员"

#. module: membership
#: selection:membership.membership_line,state:0
#: selection:report.membership,membership_state:0
#: selection:res.partner,membership_state:0
msgid "Paid Member"
msgstr "付费会员"

#. module: membership
#: model:ir.model,name:membership.model_res_partner
#: field:membership.membership_line,partner:0
msgid "Partner"
msgstr "业务伙伴"

#. module: membership
#: code:addons/membership/membership.py:406
#, python-format
msgid "Partner doesn't have an address to make the invoice."
msgstr "业务伙伴没有发票地址"

#. module: membership
#: code:addons/membership/membership.py:403
#, python-format
msgid "Partner is a free Member."
msgstr "业务伙伴为免费会员。"

#. module: membership
#: field:report.membership,tot_pending:0
msgid "Pending Amount"
msgstr "未决金额"

#. module: membership
#: model:ir.model,name:membership.model_product_template
msgid "Product Template"
msgstr "产品模板"

#. module: membership
#: field:report.membership,quantity:0
msgid "Quantity"
msgstr ""

#. module: membership
#: view:report.membership:membership.view_report_membership_search
msgid "Revenue Done"
msgstr "已实现收入"

#. module: membership
#: view:report.membership:membership.view_report_membership_search
#: field:report.membership,user_id:0
#: view:res.partner:membership.view_res_partner_member_filter
msgid "Salesperson"
msgstr "销售员"

#. module: membership
#: help:res.partner,free_member:0
msgid "Select if you want to give free membership."
msgstr "提供免费成员资格"

#. module: membership
#: model:product.template,name:membership.membership_1_product_template
msgid "Silver Membership"
msgstr "银牌会员"

#. module: membership
#: field:report.membership,start_date:0
msgid "Start Date"
msgstr "开始日期"

#. module: membership
#: view:res.partner:membership.view_res_partner_member_filter
msgid "Start Month"
msgstr ""

#. module: membership
#: view:res.partner:membership.view_res_partner_member_filter
msgid "Starting Month Of Membership"
msgstr ""

#. module: membership
#: view:res.partner:membership.view_res_partner_member_filter
msgid "Supplier Partners"
msgstr "供应商业务伙伴"

#. module: membership
#: view:res.partner:membership.view_res_partner_member_filter
msgid "Suppliers"
msgstr "供应商"

#. module: membership
#: view:product.template:membership.membership_products_form
msgid "Taxes"
msgstr "税金"

#. module: membership
#: help:res.partner,membership_amount:0
msgid "The price negotiated by the partner"
msgstr "客户协商后的价格"

#. module: membership
#: view:product.template:membership.membership_products_form
msgid "This note will be displayed on quotations..."
msgstr ""

#. module: membership
#: view:report.membership:membership.view_report_membership_search
msgid "This will display paid, old and total earned columns"
msgstr "将显示已付、旧的、实现收入总计三列"

#. module: membership
#: view:report.membership:membership.view_report_membership_search
msgid "This will display waiting, invoiced and total pending columns"
msgstr "将显示等待、已开票、应付总额三列"

#. module: membership
#: field:membership.membership_line,date_to:0
msgid "To"
msgstr "到"

#. module: membership
#: selection:membership.membership_line,state:0
#: selection:report.membership,membership_state:0
#: selection:res.partner,membership_state:0
msgid "Waiting Member"
msgstr "等待会员"<|MERGE_RESOLUTION|>--- conflicted
+++ resolved
@@ -1,18 +1,3 @@
-<<<<<<< HEAD
-# Chinese (Simplified) translation for openobject-addons
-# Copyright (c) 2014 Rosetta Contributors and Canonical Ltd 2014
-# This file is distributed under the same license as the openobject-addons package.
-# FIRST AUTHOR <EMAIL@ADDRESS>, 2014.
-#
-msgid ""
-msgstr ""
-"Project-Id-Version: openobject-addons\n"
-"Report-Msgid-Bugs-To: FULL NAME <EMAIL@ADDRESS>\n"
-"POT-Creation-Date: 2014-09-23 16:28+0000\n"
-"PO-Revision-Date: 2014-08-14 16:10+0000\n"
-"Last-Translator: FULL NAME <EMAIL@ADDRESS>\n"
-"Language-Team: Chinese (Simplified) <zh_CN@li.org>\n"
-=======
 # Translation of Odoo Server.
 # This file contains the translation of the following modules:
 # * membership
@@ -28,12 +13,11 @@
 "PO-Revision-Date: 2016-06-06 13:59+0000\n"
 "Last-Translator: Jeffery Chenn <jeffery9@gmail.com>\n"
 "Language-Team: Chinese (China) (http://www.transifex.com/odoo/odoo-8/language/zh_CN/)\n"
->>>>>>> baa4cc0e
 "MIME-Version: 1.0\n"
 "Content-Type: text/plain; charset=UTF-8\n"
-"Content-Transfer-Encoding: 8bit\n"
-"X-Launchpad-Export-Date: 2014-09-24 09:17+0000\n"
-"X-Generator: Launchpad (build 17196)\n"
+"Content-Transfer-Encoding: \n"
+"Language: zh_CN\n"
+"Plural-Forms: nplurals=1; plural=0;\n"
 
 #. module: membership
 #: field:report.membership,num_invoiced:0
@@ -65,7 +49,7 @@
 #. module: membership
 #: view:product.template:membership.membership_products_form
 msgid "Add a description..."
-msgstr ""
+msgstr "添加说明..."
 
 #. module: membership
 #: view:res.partner:membership.view_res_partner_member_filter
@@ -152,13 +136,13 @@
 #: field:membership.invoice,create_uid:0
 #: field:membership.membership_line,create_uid:0
 msgid "Created by"
-msgstr ""
+msgstr "创建人"
 
 #. module: membership
 #: field:membership.invoice,create_date:0
 #: field:membership.membership_line,create_date:0
 msgid "Created on"
-msgstr ""
+msgstr "创建"
 
 #. module: membership
 #: view:report.membership:membership.view_report_membership_search
@@ -221,7 +205,7 @@
 #. module: membership
 #: view:res.partner:membership.view_res_partner_member_filter
 msgid "End Month"
-msgstr ""
+msgstr "终止月"
 
 #. module: membership
 #: help:report.membership,date_to:0
@@ -231,7 +215,7 @@
 #. module: membership
 #: view:res.partner:membership.view_res_partner_member_filter
 msgid "Ending Month Of Membership"
-msgstr ""
+msgstr "会员资格终止月份"
 
 #. module: membership
 #: sql_constraint:product.template:0
@@ -263,8 +247,7 @@
 #. module: membership
 #: selection:membership.membership_line,state:0
 #: selection:report.membership,membership_state:0
-#: field:res.partner,free_member:0
-#: selection:res.partner,membership_state:0
+#: field:res.partner,free_member:0 selection:res.partner,membership_state:0
 msgid "Free Member"
 msgstr "免费会员"
 
@@ -276,18 +259,18 @@
 #. module: membership
 #: view:product.template:membership.membership_product_search_form_view
 msgid "From Month"
-msgstr ""
+msgstr "开始月份"
 
 #. module: membership
 #: model:product.template,name:membership.membership_0_product_template
 msgid "Gold Membership"
-msgstr ""
+msgstr "金牌会员"
 
 #. module: membership
 #: view:report.membership:membership.view_report_membership_search
 #: view:res.partner:membership.view_res_partner_member_filter
 msgid "Group By"
-msgstr ""
+msgstr "分组"
 
 #. module: membership
 #: view:product.template:membership.membership_product_search_form_view
@@ -295,11 +278,10 @@
 msgstr "分组"
 
 #. module: membership
-#: field:membership.invoice,id:0
-#: field:membership.membership_line,id:0
+#: field:membership.invoice,id:0 field:membership.membership_line,id:0
 #: field:report.membership,id:0
 msgid "ID"
-msgstr ""
+msgstr "标识"
 
 #. module: membership
 #: view:product.template:membership.membership_product_search_form_view
@@ -342,36 +324,22 @@
 "-Non Member: A partner who has not applied for any membership.\n"
 "-Cancelled Member: A member who has cancelled his membership.\n"
 "-Old Member: A member whose membership date has expired.\n"
-"-Waiting Member: A member who has applied for the membership and whose "
-"invoice is going to be created.\n"
+"-Waiting Member: A member who has applied for the membership and whose invoice is going to be created.\n"
 "-Invoiced Member: A member whose invoice has been created.\n"
 "-Paying member: A member who has paid the membership fee."
-msgstr ""
+msgstr "它表明会员的状态。\n                    -非会员：业务伙伴没有申请任何会员。\n                    -取消会员：会员已取消他的会员资格。\n                    -过期会员:其成员日期已经过期。\n                    -未审核会员：已申请成为成员的人，他们的发票即将被创建。\n                    -开具发票的会员：会员的发票已创建。\n                    -付费会员：已支付会员费的会员。"
 
 #. module: membership
 #: help:membership.membership_line,state:0
 msgid ""
 "It indicates the membership status.\n"
-"                        -Non Member: A member who has not applied for any "
-"membership.\n"
-"                        -Cancelled Member: A member who has cancelled his "
-"membership.\n"
-"                        -Old Member: A member whose membership date has "
-"expired.\n"
-"                        -Waiting Member: A member who has applied for the "
-"membership and whose invoice is going to be created.\n"
-"                        -Invoiced Member: A member whose invoice has been "
-"created.\n"
-"                        -Paid Member: A member who has paid the membership "
-"amount."
-msgstr ""
-"该指示显示成员状态：\n"
-"                    -非成员：伙伴未申请任何成员。\n"
-"                    -失效成员：已经取消资格的成员。\n"
-"                    -过期成员：成员身份过期的成员。\n"
-"                    -待批准成员：已经申请成员资格并且将生成发票的成员。\n"
-"                    -待付费成员：已经生成付费申请的成员。\n"
-"                    -付费成员：已经付成员费的成员。"
+"                        -Non Member: A member who has not applied for any membership.\n"
+"                        -Cancelled Member: A member who has cancelled his membership.\n"
+"                        -Old Member: A member whose membership date has expired.\n"
+"                        -Waiting Member: A member who has applied for the membership and whose invoice is going to be created.\n"
+"                        -Invoiced Member: A member whose invoice has been created.\n"
+"                        -Paid Member: A member who has paid the membership amount."
+msgstr "该指示显示成员状态：\n                    -非成员：伙伴未申请任何成员。\n                    -失效成员：已经取消资格的成员。\n                    -过期成员：成员身份过期的成员。\n                    -待批准成员：已经申请成员资格并且将生成发票的成员。\n                    -待付费成员：已经生成付费申请的成员。\n                    -付费成员：已经付成员费的成员。"
 
 #. module: membership
 #: field:membership.membership_line,date:0
@@ -382,13 +350,13 @@
 #: field:membership.invoice,write_uid:0
 #: field:membership.membership_line,write_uid:0
 msgid "Last Updated by"
-msgstr ""
+msgstr "最后更新"
 
 #. module: membership
 #: field:membership.invoice,write_date:0
 #: field:membership.membership_line,write_date:0
 msgid "Last Updated on"
-msgstr ""
+msgstr "最后一次更新"
 
 #. module: membership
 #: field:report.membership,partner_id:0
@@ -572,7 +540,7 @@
 #. module: membership
 #: field:report.membership,quantity:0
 msgid "Quantity"
-msgstr ""
+msgstr "数量"
 
 #. module: membership
 #: view:report.membership:membership.view_report_membership_search
@@ -604,12 +572,12 @@
 #. module: membership
 #: view:res.partner:membership.view_res_partner_member_filter
 msgid "Start Month"
-msgstr ""
+msgstr "开始月份"
 
 #. module: membership
 #: view:res.partner:membership.view_res_partner_member_filter
 msgid "Starting Month Of Membership"
-msgstr ""
+msgstr "会员资格开始月份"
 
 #. module: membership
 #: view:res.partner:membership.view_res_partner_member_filter
@@ -634,7 +602,7 @@
 #. module: membership
 #: view:product.template:membership.membership_products_form
 msgid "This note will be displayed on quotations..."
-msgstr ""
+msgstr "此说明将显示在询价单上..."
 
 #. module: membership
 #: view:report.membership:membership.view_report_membership_search
@@ -656,4 +624,9 @@
 #: selection:report.membership,membership_state:0
 #: selection:res.partner,membership_state:0
 msgid "Waiting Member"
-msgstr "等待会员"+msgstr "等待会员"
+
+#. module: membership
+#: view:membership.invoice:membership.view_membership_invoice_view
+msgid "or"
+msgstr "或者"