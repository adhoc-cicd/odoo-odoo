<?xml version="1.0" encoding="UTF-8"?>
<!-- vim:fdl=1:
-->
<templates id="template" xml:space="preserve">
<t t-name="Notification">
    <div class="oe_notification">
        <div id="oe_notification_default">
            <a class="ui-notify-cross ui-notify-close" href="#">x</a>
            <h1>#{title}</h1>
            <p>#{text}</p>
        </div>
        <div id="oe_notification_alert" class="ui-state-error">
            <a class="ui-notify-cross ui-notify-close" href="#">x</a>
            <span style="float:left; margin:2px 5px 0 0;" class="ui-icon ui-icon-alert"></span>
            <h1>#{title}</h1>
            <p>#{text}</p>
        </div>
    </div>
</t>
<t t-name="Interface">
    <div id="oe_loading"></div>
    <table border="0" cellpadding="0" cellspacing="0" width="100%" height="100%" class="main_table">
    <tr>
        <td colspan="2" valign="top">
            <div id="oe_header" class="header"></div>
            <div id="oe_menu" class="menu"></div>
        </td>
    </tr>
    <tr>
        <td valign="top" class="login-container" colspan="2">
            <div id="oe_login" class="login"></div>
        </td>
    </tr>
    <tr class="db_options_row">
        <td valign="top" class="db_container">
            <div id="oe_database" class="database"></div>
        </td>
        <td valign="top">
        	<div id="oe_db_options"></div>
        </td>
    </tr>
    <tr>
        <td colspan="2" valign="top" height="100%">
            <table cellspacing="0" cellpadding="0" border="0" height="100%" width="100%">
            <tr>
                <td valign="top" id="oe_secondary_menu" class="secondary_menu">
                </td>
                <td valign="top" class="oe-application-container">
                    <div id="oe_app" class="oe-application">
                    </div>
                </td>
            </tr>
            </table>
        </td>
    </tr>
    <tr>
        <td colspan="2">
            <div id="oe_footer" class="oe_footer">
                <p class="oe_footer_powered">Powered by <a href="http://www.openerp.com">openerp.com</a>.</p>
            </div>
        </td>
    </tr>
    </table>
</t>
<t t-name="Loading">
    <div class="loading">
    Loading...
    </div>
</t>
<t t-name="Database">
    <ul class="db_options" style="padding: 0px; display: inline;">
        <li id="db-create">Create</li>
        <li id="db-drop">Drop</li>
        <li id="db-backup">Backup</li>
        <li id="db-restore">Restore</li>
        <li id="db-change-password">Password</li>
        <li id="back-to-login">Back to Login</li>
    </ul>
</t>
<t t-name="Database.CreateDB">
    <form name="create_db_form" class="oe_forms" method="POST">
        <table width="100%">
            <tr>
                <td class="option_string">
                    CREATE DATABASE
                </td>
            </tr>
        </table>
        <table align="center" class="db_option_table">
            <tr>
                <td><label for="super_admin_pwd">Master password:</label></td>
                <td><input type="password" name="super_admin_pwd" class="required" value="admin"/></td>
            </tr>
            <tr>
                <td><label for="db_name">New database name:</label></td>
                <td><input type="text" name="db_name" class="required"/></td>
            </tr>
            <tr>
                <td><label for="demo_data">Load Demonstration data:</label></td>
                <td><input type="checkbox" name="demo_data"/></td>
            </tr>
            <tr>
                <td><label for="db_lang">Default language:</label></td>
                <td>
                    <select name="db_lang" t-if="lang_list">
                        <t t-foreach="lang_list" t-as="lang">
                            <option t-att-value="lang[0]" t-att-selected="lang[0] === 'en_US' ? 'selected' : undefined"><t t-esc="lang[1]"/></option>
                        </t>
                    </select>
                </td>
            </tr>
            <tr>
                <td><label for="create_admin_pwd">Admin password:</label></td>
                <td><input type="password" name="create_admin_pwd" class="required"/></td>
            </tr>
            <tr>
                <td><label for="create_confirm_pwd">Confirm password:</label></td>
                <td><input type="password" name="create_confirm_pwd" class="required"
                           equalTo="input[name=create_admin_pwd]"/></td>
            </tr>
            <tr>
                <td colspan="2" align="right"><input type="submit" value="Create"/></td>
            </tr>
        </table>
    </form>
</t>
<t t-name="DropDB">
    <form name="drop_db_form" class="oe_forms" method="POST">
        <table width="100%">
            <tr>
                <td class="option_string">
                    DROP DATABASE
                </td>
            </tr>
        </table>
        <table align="center" class="db_option_table">
            <tr>
                <td><label for="drop_db">Database:</label></td>
                <td>
                    <select t-if="db_list" name="drop_db" autofocus="autofocus">
                        <t t-foreach="db_list" t-as="db">
                            <option t-att-value="db"><t t-esc="db"/></option>
                        </t>
                    </select>
                </td>
            </tr>
            <tr>
                <td><label for="drop_password">Master Password:</label></td>
                <td><input type="password" name="drop_pwd" class="required"/></td>
            </tr>
            <tr>
                <td colspan="2" align="right"><input type="submit" value="Drop"/></td>
            </tr>
        </table>
    </form>
</t>
<t t-name="BackupDB">
    <form name="backup_db_form" class="oe_forms" method="POST" target="backup-target"
          action="/web/database/backup">
        <input type="hidden" name="token"/>
        <table width="100%">
            <tr>
                <td class="option_string">
                    BACKUP DATABASE
                </td>
            </tr>
        </table>
        <table align="center" class="db_option_table">
            <tr>
                <td><label for="backup_db">Database:</label></td>
                <td>
                    <select t-if="db_list" name="backup_db" autofocus="autofocus">
                        <t t-foreach="db_list" t-as="db">
                            <option t-att-value="db"><t t-esc="db"/></option>
                        </t>
                    </select>
                </td>
            </tr>
            <tr>
                <td><label for="backup_pwd">Master Password:</label></td>
                <td><input type="password" name="backup_pwd" class="required"/></td>
            </tr>
            <tr>
                <td colspan="2" align="right"><input type="submit" value="Backup"/></td>
            </tr>
        </table>
    </form>
</t>
<t t-name="RestoreDB">
    <form name="restore_db_form" class="oe_forms" method="POST">
        <table width="100%">
            <tr>
                <td class="option_string">
                    RESTORE DATABASE
                </td>
            </tr>
        </table>
        <table align="center" class="db_option_table">
            <tr>
                <td><label for="restore_db">File:</label></td>
                <td><input type="file" name="db_file" class="required"
                         autofocus="autofocus"/></td>
            </tr>
            <tr>
                <td><label for="restore_pwd">Master Password:</label></td>
                <td><input type="password" name="restore_pwd" class="required"/></td>
            </tr>
        <tr>
                <td><label for="new_db">New database name:</label></td>
                <td><input type="text" name="new_db" class="required"/></td>
            </tr>
        <tr>
            <td colspan="2" align="right"><input type="submit" value="Restore"/></td>
            </tr>
        </table>
    </form>
</t>
<t t-name="Change_DB_Pwd">
    <form name="change_pwd_form" class="oe_forms" method="POST">
        <table width="100%">
            <tr>
                <td class="option_string">
                    CHANGE MASTER PASSWORD
                </td>
            </tr>
        </table>
        <table align="center" class="db_option_table">
            <tr>
                <td><label for="old_pwd">Master password:</label></td>
                <td><input type="password" name="old_pwd" class="required"
                           minlength="1" autofocus="autofocus"/></td>
            </tr>
            <tr>
            <td><label for="new_pwd">New master password:</label></td>
       	    <td><input type="password" name="new_pwd" class="required"
                       minlength="1"/></td>
            </tr>
   	    <tr>
                <td><label for="confirm_pwd">Confirm new master password:</label></td>
                <td><input type="password" name="confirm_pwd" class="required"
                           equalTo="input[name=new_pwd]" minlength="1"/></td>
            </tr>
            <tr>
                <td colspan="2" align="right"><input type="submit" value="Change Password"/></td>
            </tr>
        </table>
    </form>
</t>

<t t-name="Login_dblist">
    <select name="db">
        <t t-foreach="db_list" t-as="db">
            <t t-if="selected_db === db">
                <option t-att-value="db" selected="true">
                    <t t-esc="db"/></option>
            </t>
            <t t-if="selected_db !== db">
                <option t-att-value="db"><t t-esc="db"/></option>
            </t>
        </t>
    </select>
</t>

<t t-name="Login">
    <div>
    <form class="oe_forms">
        <fieldset>
            <legend style="">
                <img t-att-src='widget.session.server + "/web/static/src/img/stock_person.png"' alt="" />
            </legend>
            <div class="oe_box2">
                <table align="center" cellspacing="2px" cellpadding="0">
                    <tr>
                        <td><label for="db">Database:</label></td>
                        <td>
                            <input type="text" name="db" t-att-value="widget.selected_db || ''" autofocus="true"/>
                        </td>
                    </tr>
                    <tr>
                        <td><label for="login">User:</label></td>
                        <td><input type="text" name="login"
                            t-att-value="widget.selected_login || ''" autofocus="true"/></td>
                    </tr>
                    <tr>
                        <td><label for="password">Password:</label></td>
                        <td><input type="password" name="password"
                                t-att-value="widget.selected_password || ''"/></td>
                    </tr>
                    <tr>
                        <td></td>
                        <td>
                        	<button type="button" id="oe-db-config">Database</button>
                            <button type="submit" name="submit">Login</button>
                        </td>
                    </tr>
                </table>
            </div>
        </fieldset>
        <div class="login_error_message">Bad username or password</div>
    </form>
    <div class="oe_login_right_pane">
        <p>We think that daily job activities can be more intuitive, efficient, automated, .. and even fun.</p>
        <h3>OpenERP's vision to be:</h3>

        <table cellpadding="0" cellspacing="0" width="100%" style="border:none;">
            <tbody>
            <tr>
                <td>
                    <img t-att-src='widget.session.server + "/web/static/src/img/product.png"'/>
                </td>
                <td>
                    <strong>Full featured</strong><br />
                    Today's enterprise challenges are multiple. We provide one module for each need.
                </td>
            </tr>
            <tr>
                <td>
                    <img t-att-src='widget.session.server + "/web/static/src/img/accessories-archiver.png"'/>
                </td>
                <td>
                    <strong>Open Source</strong><br />
                    To Build a great product, we rely on the knowledge of thousands of contributors.
                </td>
            </tr>
            <tr>
                <td>
                    <img t-att-src='widget.session.server + "/web/static/src/img/partner.png"' />
                </td>
                <td>
                    <strong>User Friendly</strong><br />
                    In order to be productive, people need clean and easy to use interface.
                </td>
            </tr>
            </tbody>
        </table>

    </div>
    </div>
</t>
<t t-name="Header">
    <div>
        <a t-att-href="'/' + widget.qs" class="company_logo_link">
            <div class="company_logo" />
        </a>
    </div>
</t>
<t t-name="Header-content">
    <h1 class="header_title">
        <t t-esc="user.company_id[1]"/> (<t t-esc="widget.session.db"/>)<br/>
        <small class="username"><t t-esc="user.name"/></small>
    </h1>
    <div class="header_corner">
        <ul class="block">
            <li>
                <a t-att-href="'/' + widget.qs" title="Home" class="home"><img t-att-src='widget.session.server + "/web/static/src/img/header-home.png"' width="16" height="16" border="0"/></a>
            </li>
            <li class="preferences">
                <a href="javascript:void(0)" title="Preferences" class="preferences"><img t-att-src='widget.session.server + "/web/static/src/img/header-preferences.png"' width="16" height="16" border="0"/></a>
            </li>
            <li>
                <a href="javascript:void(0)" title="About" class="about"><img t-att-src='widget.session.server + "/web/static/src/img/header-about.png"' width="16" height="16" border="0"/></a>
            </li>
        </ul>
        <div class="block">
            <a href="#logout" class="logout">LOGOUT</a>
        </div>

    </div>
    <div class="oe-shortcuts"> </div>
</t>
<ul t-name="Shortcuts">
    <li t-foreach="shortcuts" t-as="shortcut"
            t-att-data-id="shortcut.res_id"
            t-att-data-shortcut-id="shortcut.id"
        ><t t-esc="shortcut.name"/></li>
</ul>
<t t-name="Menu">
    <table align="center">
    <tr>
        <td t-foreach="widget.data.data.children" t-as="menu">
            <a href="#" t-att-data-menu="menu.id">
                <t t-esc="menu.name"/>
            </a>
        </td>
    </tr>
    </table>
</t>
<t t-name="Menu.secondary">
    <div t-attf-class="oe_toggle_secondary_menu">
        <span class="oe_menu_fold" title="Fold menu">&amp;laquo;</span>
        <span class="oe_menu_unfold" title="Unfold menu">&amp;raquo;</span>
    </div>
    <div t-foreach="widget.data.data.children" t-as="menu" style="display: none" class="oe_secondary_menu" t-att-data-menu-parent="menu.id">
        <t t-foreach="menu.children" t-as="menu">
            <t t-set="classname">oe_secondary_menu_item</t>
            <t t-set="level" t-value="0"/>
            <t t-call="Menu.secondary.children"/>
        </t>
    </div>
</t>
<t t-name="Menu.secondary.children">
    <t t-set="level" t-value="level + 1"/>
    <a href="#" t-att-id="menu.children.length ? 'menu_' + menu.id : undefined"
        t-att-class="classname + (menu.children.length ? ' submenu' : ' leaf') + (menu_first and level == 1 ? ' opened' : '')"
        t-att-data-menu="menu.children.length ? undefined : menu.id">
        <span t-attf-style="padding-left: #{(level - 2) * 20}px"> <t t-esc="menu.name"/></span>
    </a>
    <div t-attf-class="oe_secondary_submenu" t-if="menu.children.length" t-att-style="menu_first and level == 1 ? undefined : 'display: none'">
        <t t-foreach="menu.children" t-as="menu">
            <t t-set="classname">oe_secondary_submenu_item</t>
            <t t-call="Menu.secondary.children"/>
        </t>
    </div>
</t>
<t t-name="ViewManager">
    <table class="view-manager-main-table">
    <tr>
        <td class="view-manager-main-content">
            <div class="oe-view-manager-header">
                <h2 class="oe_view_title" t-if="self.flags.display_title !== false">
                    <t t-esc="self.display_title()"/>
                </h2>
                <div class="oe_vm_switch">
                    <t t-if="views.length != 1" t-foreach="views" t-as="view">
                        <button type="button" t-att-data-view-type="view.view_type">
                            <t t-esc="view.view_type"/>
                        </button>
                    </t>
                </div>
            </div>
            <div t-attf-id="#{prefix}_search" t-opentag="true"/>
            <t t-foreach="views" t-as="view">
                <div t-attf-id="#{prefix}_view_#{view.view_type}"/>
            </t>
        </td>
        <td class="view-manager-main-sidebar" height="100%">
            <t t-foreach="views" t-as="view">
                <div t-attf-id="#{prefix}_sidebar_#{view.view_type}" class="sidebar-main-div closed-sidebar" style="display: none"/>
            </t>
        </td>
    </tr>
    </table>
</t>

<t t-extend="ViewManager" t-name="ViewManagerAction">
    <t t-jquery=".oe-view-manager-header" t-operation="prepend">
        <blockquote t-if="self.action.help and !self.flags.low_profile
                         and !(self.action.id in self.session.hidden_menutips)">
            <p><t t-esc="self.action.help"/></p>
            <div>
                <button type="button" name="hide">Hide this tip</button>
                <button type="button" name="disable">Disable all tips</button>
            </div>
        </blockquote>
    	<a class="oe-shortcut-toggle" title="Add / Remove Shortcut..."
    	   href="javascript: void(0)"> </a>
        <button t-if="self.session.debug" class="oe_get_xml_view">
            View#<span></span>
        </button>
    </t>
    <t t-jquery=".oe-view-manager-header" t-operation="after">
        <div class="oe-view-manager-logs oe-folded">
            <ul></ul>
            <a class="oe-more-logs" href="#">More…</a>
            <a class="oe-remove-everything ui-icon ui-icon-closethick"/>
        </div>
    </t>
</t>

<t t-name="Sidebar">
    <a class="toggle-sidebar"></a>
    <div class="sidebar-content">
        <div class="sidebar-actions">
        </div>
    </div>
</t>
<t t-name="Sidebar.section">
    <div t-att-id="section_id" t-att-class="classname">
        <h2><t t-esc="name"/></h2>
    </div>
</t>
<t t-name="Sidebar.section.items">
            <li t-foreach="items" t-as="item" t-att-class="item.classname">
                <a class="oe_sidebar_action_a" t-att-id="item.element_id" t-att-title="item.title" href="#">
                    <t t-esc="item.label"/>
                </a>
            </li>
</t>

<t t-name="TranslateDialog">
    <table t-if="widget.view.translatable_fields" class="oe_frame oe_forms oe_translation_form" border="0" cellpadding="0" cellspacing="0" width="100%">
    <tr>
        <td class="oe_form_separator" width="1%" nowrap="nowrap">
            <div class="separator horizontal">Field</div>
        </td>
        <th t-foreach="widget.languages" align="left">
            <div class="separator horizontal"><t t-esc="name"/></div>
        </th>
    </tr>
    <tr t-foreach="widget.view.translatable_fields" t-as="field" t-att-data-field="field.name">
        <td class="oe_form_frame_cell" width="1%" nowrap="nowrap">
            <label class="oe_label"><t t-esc="field.string"/>:</label>
        </td>
        <td t-foreach="widget.languages" t-as="lg" class="oe_form_frame_cell">
            <input t-if="field.type == 'char'" type="text" t-attf-name="#{lg.code}-#{field.name}" value="" data-value="" class="oe_trad_field" style="width: 100%"/>
            <textarea t-if="field.type == 'text'" t-attf-name="#{lg.code}-#{field.name}" data-value="" class="oe_trad_field" style="width: 100%"></textarea>
        </td>
    </tr>
    </table>
</t>
<t t-name="TreeView">
    <select t-if="toolbar" style="width: 30%">
    </select>
    <table class="oe-treeview-table">
        <thead>
            <tr>
                <th t-foreach="fields_view" t-as="field"
                    t-if="!field.attrs.modifiers.tree_invisible"
                    class="treeview-header">
                    <t t-esc="fields[field.attrs.name].string" />
                </th>
            </tr>
        </thead>
        <tbody>
        </tbody>
    </table>
</t>
<tr t-name="TreeView.rows"
        t-foreach="records" t-as="record"
        t-att-id="'treerow_' + record.id"
        t-att-data-id="record.id" t-att-data-level="level + 1">
    <t t-set="children" t-value="record[children_field]"/>
    <t t-set="has_children" t-value="children and children.length"/>

    <td t-foreach="fields_view" t-as="field"
        t-if="!field.attrs.modifiers.tree_invisible"
        t-att-data-id="record.id"
        t-att-style="color_for(record) + (!field_index ? 'background-position: ' + 19*level + 'px; padding-left: ' + 19*level + 'px;' : '')"
        t-att-class="!field_index and has_children ? 'treeview-tr' : 'treeview-td'">
        <span t-if="!field.attrs.modifiers.invisible">
            <t t-esc="render(record[field.attrs.name], fields[field.attrs.name])" />
        </span>
    </td>
</tr>

<table t-name="ListView" class="oe-listview-content">
    <t t-set="columns_count" t-value="visible_columns.length + (options.selectable ? 1 : 0) + (options.deletable ? 1 : 0)"/>
    <thead class="ui-widget-header">
        <tr t-if="options.action_buttons !== false or options.pager !== false">
            <th t-att-colspan="columns_count">
                <table>
                    <tr>
                        <td t-if="options.action_buttons !== false" class="oe-actions">
                            <button type="button" class="oe-list-add"
                                    t-if="options.addable">
                                <t t-esc="options.addable"/>
                            </button>
                            <button type="button" class="oe-list-delete"
                                    t-if="options.selectable and options.deletable">
                                Delete
                            </button>
                        </td>
                        <t t-call="Listview.navigation.button"/>
                    </tr>
                </table>
            </th>
        </tr>
        <tr t-if="options.header" class="oe-listview-header-columns">
            <t t-foreach="columns" t-as="column">
                <th t-if="column.meta">
                    <t t-esc="column.string"/>
                </th>
            </t>
            <th t-if="options.selectable" width="1"  >
                <input type="checkbox" class="all-record-selector"/> </th>
            <t t-foreach="columns" t-as="column">
                <th t-if="!column.meta and column.invisible !== '1'" t-att-data-id="column.id"
                    t-att-class="((options.sortable and column.tag !== 'button') ? 'oe-sortable' : null)">
                    <t t-if="column.tag !== 'button'"
                        ><t t-esc="column.string"/></t>
                </th>
            </t>
            <th t-if="options.deletable" width="1"/>
        </tr>
    </thead>
    <tfoot class="ui-widget-header">
        <tr>
            <td t-if="options.selectable"/>
            <td t-foreach="aggregate_columns" t-as="column" class="oe-list-footer oe-number"
                t-att-data-field="column.id" t-att-title="column.label">
            </td>
            <td t-if="options.deletable"/>
        </tr>
        <tr>
            <t t-call="Listview.navigation.button"/>
        </tr>
    </tfoot>
</table>
<th t-name="Listview.navigation.button" t-if="options.pager !== false"
        class="oe-list-pager" t-att-colspan="columns_count">
    <button type="button" disabled="disabled"
            data-pager-action="first">First</button>
    <button type="button" disabled="disabled"
            data-pager-action="previous">&lt;</button>

    <span class="oe-pager-state">
    </span>

    <button type="button" disabled="disabled"
            data-pager-action="next">&gt;</button>
    <button type="button" disabled="disabled"
            data-pager-action="last">Last</button>
</th>
<t t-name="ListView.rows" t-foreach="records.length" t-as="index">
    <t t-call="ListView.row">
        <t t-set="record" t-value="records.at(index)"/>
        <t t-set="row_parity" t-value="index_parity"/>
    </t>
</t>
<tr t-name="ListView.row" t-att-class="row_parity"
        t-att-data-id="record.get('id')"
        t-att-style="view.color_for(record)">
    <t t-foreach="columns" t-as="column">
        <td t-if="column.meta">

        </td>
    </t>
    <t t-if="options.radio">
        <th t-if="options.selectable" class="oe-record-selector" width="1">
            <input type="radio" name ="radiogroup"/>
        </th>
    </t>
    <t t-if="!options.radio">
        <th t-if="options.selectable" class="oe-record-selector" width="1">
            <input type="checkbox"/>
        </th>
    </t>


    <t t-foreach="columns" t-as="column">
        <t t-set="align" t-value="column.type === 'integer' or column.type == 'float'"/>
        <td t-if="!column.meta and column.invisible !== '1'" t-att-title="column.help"
            t-att-class="'oe-field-cell' + (align ? ' oe-number' : '')
                         + (column.tag === 'button' ? ' oe-button' : '')"
            t-att-data-field="column.id">
            <t t-raw="render_cell(record, column)"/>
        </td>
    </t>
    <td t-if="options.deletable" class='oe-record-delete' width="1">
        <button type="button" name="delete">♻</button>
    </td>
</tr>
<t t-name="ListView.row.form">
    <t t-raw="frame.render()"/>
</t>

<t t-name="FormView">
    <div class="oe_form_header">
        <div class="oe_form_buttons" t-if="widget.options.action_buttons !== false">
            <button type="button" class="oe_form_button_save oe_form_on_editable">Save</button>
            <button type="button" class="oe_form_button_toggle">
                <span class="oe_form_on_editable">Cancel</span>
                <span class="oe_form_on_readonly">Edit</span>
            </button>
            <button type="button" class="oe_form_button_new oe_form_on_readonly">Create</button>
            <button type="button" class="oe_form_button_duplicate oe_form_on_readonly">Duplicate</button>
            <button type="button" class="oe_form_button_delete oe_form_on_readonly">Delete</button>
        </div>
        <div class="oe_form_pager" t-if="widget.options.pager !== false">
            <button type="button" data-pager-action="first">First</button>
            <button type="button" data-pager-action="previous">&lt;&lt;</button>

            <span class="oe_pager_index">0</span> / <span class="oe_pager_count">0</span>

            <button type="button" data-pager-action="next">&gt;&gt;</button>
            <button type="button" data-pager-action="last">Last</button>
        </div>
    </div>
    <t t-raw="frame.render()"/>
</t>
<t t-name="FormView.sidebar.attachments">
    <div class="oe-sidebar-attachments-toolbar">
        <div class="oe-binary-file-set" style="float: right">
            <form class="oe-binary-form" t-attf-target="#{element_id}_iframe"
                method="post" enctype="multipart/form-data" action="/web/binary/upload_attachment">
                <input type="hidden" name="session_id" t-att-value="session.session_id"/>
                <input type="hidden" name="callback" t-attf-value="#{element_id}_iframe"/>
                <input type="hidden" name="model" t-att-value="view.dataset.model"/>
                <input type="hidden" name="id" t-att-value="view.datarecord.id"/>
                <button class="button" type="button">
                    <img t-att-src='session.server + "/web/static/src/img/throbber.gif"' width="16" height="16" style="display: none"/>
                    <span>Add</span>
                </button>
                <input type="file" class="oe-binary-file" name="ufile" title="Add attachment"
                    t-att-onclick="view.datarecord.id ? null : 'alert(\'No record selected ! You can only attach to existing record.\'); return false;'"/>
            </form>
            <iframe t-attf-id="#{element_id}_iframe" t-attf-name="#{element_id}_iframe" style="display: none"> </iframe>
        </div>
    </div>
    <br style="clear: both"/>
    <ul class="oe-sidebar-attachments-items">
        <li t-foreach="attachments" t-as="attachment">
            <t t-if="attachment.type == 'binary'" t-set="attachment.url" t-value="session.server + '/web/binary/saveas?session_id='
                + session.session_id + '&amp;model=ir.attachment&amp;id=' + attachment.id
                + '&amp;field=datas&amp;fieldname=name&amp;t=' + (new Date().getTime())"/>
            <a class="oe-sidebar-attachments-link" t-att-href="attachment.url" target="_blank">
                <t t-esc="attachment.name"/>
            </a>
            <a href="#" class="oe-sidebar-attachment-delete" t-att-data-id="attachment.id" t-attf-title="Delete the attachment #{attachment.name}">
                <img t-att-src='session.server + "/web/static/src/img/attachments-close.png"' width="15" height="15" border="0"/>
            </a>
        </li>
    </ul>
</t>
<t t-name="Widget">
    Unhandled widget
    <t t-js="dict">console.warn('Unhandled widget', dict.widget);</t>
</t>
<t t-name="WidgetFrame">
    <table border="0" width="100%" cellpadding="0" cellspacing="0" class="oe_frame oe_forms">
    <tr t-foreach="widget.table" t-as="row">
        <t t-foreach="row" t-as="td">
            <td t-att-colspan="td.colspan gt 1 ? td.colspan : undefined"
                t-att-width="td.width"
                t-att-nowrap="td.nowrap or td.is_field_m2o? 'true' : undefined"
                t-att-valign="td.table ? 'top' : undefined"
                t-attf-class="oe_form_frame_cell #{td.classname} #{td.element_class}"
            >
                <t t-raw="td.render()"/>
            </td>
        </t>
    </tr>
    </table>
</t>
<t t-name="WidgetGroup">
    <t t-if="widget.string">
    <fieldset class="oe_group_box">
        <legend><t t-esc="widget.string"/></legend>
        <t t-call="WidgetFrame"/>
    </fieldset>
    </t>
    <t t-if="!widget.string">
        <t t-call="WidgetFrame"/>
    </t>
</t>
<t t-name="WidgetNotebook">
    <ul>
        <li t-foreach="widget.pages" t-as="page">
            <a href="#">
                <t t-esc="page.string"/>
            </a>
        </li>
    </ul>
    <t t-foreach="widget.pages" t-as="page">
        <t t-raw="page.render()"/>
    </t>
</t>
<t t-name="WidgetNotebook.tooltip">
    <t t-foreach="widget.pages" t-as="page">
        <div class="oe_tooltip_string">
            Notebook Page "<t t-esc="page.string"/>"
        </div>
        <ul class="oe_tooltip_technical">
            <li data-item="modifiers">
                <span class="oe_tooltip_technical_title">Modifiers:</span>
                <t t-esc="page.node.attrs.modifiers"/>
            </li>
        </ul>
    </t>
</t>
<t t-name="WidgetNotebookPage">
    <div>
        <t t-call="WidgetFrame"/>
    </div>
</t>
<t t-name="WidgetSeparator">
    <div t-if="widget.orientation !== 'vertical'" t-att-class="'separator ' + widget.orientation">
        <t t-esc="widget.string"/>
    </div>
</t>
<t t-name="WidgetLabel">
    <label t-att-for="widget.element_id"
           t-attf-class="oe_label#{widget.help ? '_help' : ''} oe_align_#{widget.align}">
        <t t-esc="widget.string"/>
        <span t-if="widget.help">?</span>
        <t t-if="widget.string and widget.node.tag != 'label'">:</t>
    </label>
</t>
<t t-name="WidgetLabel.tooltip">
    <div class="oe_tooltip_string" t-if="widget.string">
        <t t-esc="widget.string"/> <t t-if="debug and widget.nolabel">(nolabel)</t>
    </div>
    <p t-if="widget.help" class="oe_tooltip_help">
        <t t-esc="widget.help"/>
    </p>
    <ul t-if="debug" class="oe_tooltip_technical">
        <li data-item="field" t-if="widget.name">
            <span class="oe_tooltip_technical_title">Field:</span>
            <t t-esc="widget.name"/>
        </li>
        <li data-item="object" t-if="widget.view and widget.view.fields_view">
            <span class="oe_tooltip_technical_title">Object:</span>
            <t t-esc="widget.view.fields_view.model"/>
        </li>
        <li data-item="type" t-if="widget.field">
            <span class="oe_tooltip_technical_title">Type:</span>
            <t t-esc="widget.field.type"/>
        </li>
        <li t-if="widget.node.attrs.widget" data-item="widget">
            <span class="oe_tooltip_technical_title">Widget:</span>
            <t t-esc="widget.node.attrs.widget"/>
        </li>
        <li t-if="widget.node.attrs.size || (widget.field and widget.field.size)" data-item="size">
            <span class="oe_tooltip_technical_title">Size:</span>
            <t t-esc="widget.node.attrs.size || widget.field.size"/>
        </li>
        <li t-if="widget.node.attrs.context" data-item="context">
            <span class="oe_tooltip_technical_title">Context:</span>
            <t t-esc="widget.node.attrs.context_string"/>
        </li>
        <li t-if="widget.node.attrs.domain" data-item="domain">
            <span class="oe_tooltip_technical_title">Domain:</span>
            <t t-esc="widget.node.attrs.domain_string"/>
        </li>
        <li t-if="widget.node.attrs.modifiers and widget.node.attrs.modifiers != '{}'" data-item="modifiers">
            <span class="oe_tooltip_technical_title">Modifiers:</span>
            <t t-esc="widget.node.attrs.modifiers"/>
        </li>
        <li t-if="widget.node.attrs.on_change" data-item="on_change">
            <span class="oe_tooltip_technical_title">On change:</span>
            <t t-esc="widget.node.attrs.on_change"/>
        </li>
        <li t-if="widget.field and widget.field.relation" data-item="relation">
            <span class="oe_tooltip_technical_title">Relation:</span>
            <t t-esc="widget.field.relation"/>
        </li>
        <li t-if="widget.field and widget.field.selection" data-item="selection">
            <span class="oe_tooltip_technical_title">Selection:</span>
            <ul>
                <li t-foreach="widget.field.selection" t-as="option">
                    [<t t-esc="option[0]"/>]
                    <t t-if="option[1]"> - </t>
                    <t t-esc="option[1]"/>
                </li>
            </ul>
        </li>
    </ul>
</t>
<t t-name="WidgetParagraph">
    <p t-attf-class="oe_form_paragraph oe_align_#{widget.align}"><t t-esc="widget.string"/></p>
</t>
<t t-name="FieldChar">
    <input t-att-type="widget.password ? 'password' : 'text'" size="1"
        t-att-name="widget.name"
        t-att-id="widget.element_id"
        t-attf-class="field_#{widget.type} #{_(['integer', 'float', 'float_time']).contains(widget.type) ? 'oe-number' : ''}"
        t-attf-style="width: #{widget.field.translate ? '99' : '100'}%"
    />
    <img class="oe_field_translate" t-if="widget.field.translate" t-att-src='widget.session.server + "/web/static/src/img/icons/terp-translate.png"' width="16" height="16" border="0"/>
</t>
<t t-name="FieldChar.readonly">
    <div
        t-att-id="widget.element_id"
        t-attf-class="field_#{widget.type} #{_(['integer', 'float', 'float_time']).contains(widget.type) ? 'oe-number' : ''}"
        t-attf-style="width: #{widget.field.translate ? '99' : '100'}%">
    </div>
</t>
<t t-name="FieldURI.readonly">
    <a href="#">#</a>
</t>
<t t-name="FieldEmail">
    <table cellpadding="0" cellspacing="0" border="0" width="100%">
    <tr>
        <td width="100%">
            <t t-call="FieldChar"/>
        </td>
        <td width="16">
            <button type="button" class="button" title="Send an e-mail with your default e-mail client">
                <img t-att-src='widget.session.server + "/web/static/src/img/icons/terp-mail-message-new.png"'/>
            </button>
        </td>
    </tr>
    </table>
</t>
<t t-name="FieldUrl">
    <table cellpadding="0" cellspacing="0" border="0" width="100%">
    <tr>
        <td width="100%">
            <t t-call="FieldChar"/>
        </td>
        <td width="16">
            <button type="button" class="button" title="Open this resource">
                <img t-att-src='widget.session.server + "/web/static/src/img/icons/gtk-ok.png"'/>
            </button>
        </td>
    </tr>
    </table>
</t>
<t t-name="FieldText">
    <textarea rows="6"
        t-att-name="widget.name"
        t-att-id="widget.element_id"
        t-attf-class="field_#{widget.type}"
        t-attf-style="width: #{widget.field.translate ? '99' : '100'}%"
    ></textarea>
    <img class="oe_field_translate" t-if="widget.field.translate" t-att-src='widget.session.server + "/web/static/src/img/icons/terp-translate.png"' width="16" height="16" border="0"/>
</t>
<t t-name="web.datetimepicker">
    <div class="oe_datepicker_root">
<<<<<<< HEAD
        <input type="text" size="1" style="width: 100%"/>
        <img class="oe_input_icon oe_datepicker_trigger" t-att-src='widget.session.server + "/web/static/src/img/ui/field_calendar.png"'
=======
        <input type="text" size="1" style="width: 100%"
            t-att-name="widget.name"
            t-attf-class="oe_datepicker_master field_#{widget.type_of_date}"
        />
        <img class="oe_input_icon oe_datepicker_trigger" src="/web/static/src/img/ui/field_calendar.png"
>>>>>>> e6f0378b
             title="Select date" width="16" height="16" border="0"/>
        <input type="text" size="1" class="oe_datepicker_container" disabled="disabled"/>
    </div>
</t>
<t t-name="FieldSelection">
    <select
        t-att-name="widget.name"
        t-att-id="widget.element_id"
        t-attf-class="field_#{widget.type}"
        style="width: 100%">
            <t t-foreach="widget.values" t-as="option">
                <option><t t-esc="option[1]"/></option>
            </t>
    </select>
</t>
<t t-name="FieldMany2One">
    <div class="oe-m2o">
        <input type="text" size="1" style="width: 100%;"
                t-att-id="widget.element_id"/>
        <span class="oe-m2o-drop-down-button">
            <img t-att-src='widget.session.server + "/web/static/src/img/down-arrow.png"' /></span>
        <span class="oe-m2o-cm-button" t-att-id="widget.name + '_open'">
            <img t-att-src='widget.session.server + "/web/static/src/img/icons/gtk-index.png"'/></span>
        <div t-att-id="widget.cm_id" class="contextMenu" style="display:none">
        </div>
    </div>
</t>
<t t-name="FieldMany2One.context_menu">
    <ul>
        <li t-att-id="widget.cm_id + '_open'" style="color:grey" class="oe_m2o_menu_item_mandatory">Open...</li>
        <li t-att-id="widget.cm_id + '_create'" class="oe_m2o_menu_item_noreadonly">Create...</li>
        <li t-att-id="widget.cm_id + '_search'" class="oe_m2o_menu_item_noreadonly">Search...</li>
        <t t-set="i" t-value="0"/>
        <t t-foreach="widget.related_entries" t-as="entry">
            <li t-att-id="widget.cm_id + '_related_' + i" style="color:grey" class="oe_m2o_menu_item_mandatory">
                ... <t t-esc="(entry[2] || {})['name'] || ''"/>
            </li>
            <t t-set="i" t-value="i+1"/>
        </t>
    </ul>
</t>
<t t-name="FieldOne2Many">
</t>
<t t-name="FieldMany2Many">
    <div t-att-id="widget.list_id"></div>
</t>
<t t-name="FieldReference">
    <table border="0" width="100%" cellpadding="0" cellspacing="0" class="oe_frame oe_forms">
    <tr>
        <td t-attf-class="oe_form_frame_cell oe_form_selection #{widget.selection.element_class}">
            <t t-raw="widget.selection.render()"/>
        </td>
        <td t-attf-class="oe_form_frame_cell oe_form_many2one #{widget.m2o.element_class}" nowrap="true" style="display: none">
            <t t-raw="widget.m2o.render()"/>
        </td>
    </tr>
    </table>
</t>
<t t-name="FieldBoolean">
    <input type="checkbox"
        t-att-name="widget.name"
        t-att-id="widget.element_id"
        t-attf-class="field_#{widget.type}"/>
</t>
<t t-name="FieldProgressBar">
    <div t-opentag="true" class="oe-progressbar">
        <span></span>
    </div>
</t>
<t t-name="FieldBinaryImage">
    <table cellpadding="0" cellspacing="0" border="0">
    <tr>
        <td align="center">
            <img t-att-src='widget.session.server + "/web/static/src/img/placeholder.png"' class="oe-binary-image"
                t-att-border="widget.readonly ? 0 : 1"
                t-att-id="widget.element_id + '_field'"
                t-att-name="widget.name"
                t-attf-class="field_#{widget.type}"
                t-att-width="widget.node.attrs.img_width || widget.node.attrs.width"
                t-att-height="widget.node.attrs.img_height || widget.node.attrs.height"
            />
        </td>
    </tr>
    <tr>
        <td align="center" valign="bottom" height="25">
            <div class="oe-binary">
                <table cellspacing="0" cellpadding="0" border="0">
                <tr>
                    <td>
                        <div class="oe-binary-file-set" style="width: 40px; height:22px;">
                            <form class="oe-binary-form" t-att-target="widget.iframe"
                                method="post" enctype="multipart/form-data" action="/web/binary/upload">
                                <input type="hidden" name="session_id" value=""/>
                                <input type="hidden" name="callback" t-att-value="widget.iframe"/>
                                <button class="button" type="button" title="Set Image">
                                    <img t-att-src='widget.session.server + "/web/static/src/img/icons/STOCK_DIRECTORY.png"'/>
                                </button>
                                <input type="file" class="oe-binary-file" name="ufile"/>
                            </form>
                        </div>
                    </td>
                    <td>
                        <button class="button oe-binary-file-clear" type="button" title="Clear">
                            <img t-att-src='widget.session.server + "/web/static/src/img/icons/STOCK_MISSING_IMAGE.png"'/>
                        </button>
                    </td>
                </tr>
                </table>
            </div>
            <div class="oe-binary-progress" style="display: none">
                <img t-att-src='widget.session.server + "/web/static/src/img/throbber.gif"' width="16" height="16"/>
                <b>Uploading ...</b>
            </div>
            <iframe t-att-id="widget.iframe" t-att-name="widget.iframe" style="display: none"> </iframe>
        </td>
    </tr>
    </table>
</t>
<t t-name="FieldBinaryFile">
    <table cellpadding="0" cellspacing="0" border="0" width="100%">
    <tr>
        <td width="100%">
            <input type="text" size="1"
                t-att-name="widget.name"
                t-att-id="widget.element_id + '_field'"
                t-attf-class="field_#{widget.type}" style="width: 100%"
            />
        </td>
        <td class="oe-binary" nowrap="true">
            <table cellspacing="0" cellpadding="0" border="0">
            <tr>
                <td>
                    <div class="oe-binary-file-set" style="width: 80px; height:22px;">
                        <form class="oe-binary-form" t-att-target="widget.iframe"
                            method="post" enctype="multipart/form-data" action="/web/binary/upload">
                            <input type="hidden" name="session_id" value=""/>
                            <input type="hidden" name="callback" t-att-value="widget.iframe"/>
                            <button class="button" type="button" title="Set Image">
                                <img t-att-src='widget.session.server + "/web/static/src/img/icons/STOCK_DIRECTORY.png"'/>
                                <span>Select</span>
                            </button>
                            <input type="file" class="oe-binary-file" name="ufile"/>
                        </form>
                    </div>
                </td>
                <td>
                    <button class="button oe-binary-file-save" type="button" title="Save As">
                        <img t-att-src='widget.session.server + "/web/static/src/img/icons/gtk-save.png"'/>
                        <span>Save As</span>
                    </button>
                </td>
                <td>
                    <button class="button oe-binary-file-clear" type="button" title="Clear">
                        <img t-att-src='widget.session.server + "/web/static/src/img/icons/STOCK_MISSING_IMAGE.png"'/>
                        <span>Clear</span>
                    </button>
                </td>
            </tr>
            </table>
        </td>
        <td class="oe-binary-progress" style="display: none" nowrap="true">
            <img t-att-src='widget.session.server + "/web/static/src/img/throbber.gif"' width="16" height="16"/>
            <b>Uploading ...</b>
            <iframe t-att-id="widget.iframe" t-att-name="widget.iframe" style="display: none"> </iframe>
        </td>
    </tr>
    </table>
</t>
<t t-name="WidgetButton">
<<<<<<< HEAD
    <button type="button" style="width: 100%" class="button">
        <img t-if="widget.node.attrs.icon" t-att-src="widget.session.server + '/web/static/src/img/icons/' + widget.node.attrs.icon + '.png'" width="16" height="16"/>
=======
    <button type="button" class="oe_button">
        <img t-if="widget.node.attrs.icon" t-att-src="'/web/static/src/img/icons/' + widget.node.attrs.icon + '.png'" width="16" height="16"/>
>>>>>>> e6f0378b
        <span t-if="widget.string"><t t-esc="widget.string"/></span>
    </button>
</t>
<t t-name="WidgetButton.tooltip" t-extend="WidgetLabel.tooltip">
    <t t-jquery="div.oe_tooltip_string" t-operation="replace">
        <div class="oe_tooltip_string" t-if="debug || widget.string">
            <t t-if="debug">
                Button
                <t t-if="widget.string">: </t>
                <t t-if="!widget.string"> (no string)</t>
            </t>
            <t t-esc="widget.string"/>
        </div>
    </t>
    <t t-jquery="ul.oe_tooltip_technical" t-operation="append">
        <li t-if="widget.node.attrs.special" data-item="special">
            <span class="oe_tooltip_technical_title">Special:</span>
            <t t-esc="widget.node.attrs.special"/>
        </li>
        <t t-set="button_type" t-value="widget.node.attrs.type"/>
        <li t-if="button_type" data-item="button_type">
            <span class="oe_tooltip_technical_title">Button Type:</span>
            <t t-esc="button_type"/>
        </li>
        <li t-if="button_type === 'object'" data-item="button_method">
            <span class="oe_tooltip_technical_title">Method:</span>
            <t t-esc="widget.node.attrs.name"/>
        </li>
        <li t-if="button_type === 'action'" data-item="button_action">
            <span class="oe_tooltip_technical_title">Action ID:</span>
            <t t-esc="widget.node.attrs.name"/>
        </li>
    </t>
</t>

<t t-name="SearchView">
    <form class="oe_forms">
        <t t-call="SearchView.render_lines"/>
        <div class="oe_search-view-buttons">
            <input type="submit" value="Search"/>
            <input type="reset" value="Clear"/>
            <button class="oe_search-view-custom-filter-btn"><span>Advanced Filter</span></button>
            <select class="oe_search-view-filters-management">
            </select>
        </div>
    </form>
</t>
<t t-name="SearchView.managed-filters">
    <option value="_filters">-- Filters --</option>
    <t t-set="i" t-value="0"/>
    <t t-foreach="filters" t-as="filter">
        <option t-att-value="'get:' + i"><t t-esc="filter.name"/></option>
        <t t-set="i" t-value="i+1"/>
    </t>
    <option value="_actions">-- Actions --</option>
    <option value="save_filter">Save Filter</option>
    <option value="manage_filters">Manage Filters</option>
</t>
<t t-name="SearchView.managed-filters.add">
    <div>
        <p>Filter Name:</p>
        <input type="text"/>
        <p>(Any existing filter with the same name will be replaced)</p>
    </div>
</t>
<t t-name="SearchView.render_lines">
    <table class="oe-searchview-render-line" border="0" cellspacing="0" cellpadding="0"
           t-foreach="lines" t-as="line">
        <tr>
            <td t-foreach="line" t-as="widget">
                <t t-raw="widget.render(defaults)"/>
            </td>
        </tr>
    </table>
</t>
<button t-name="SearchView.filter" type="button"
        t-att-id="element_id"
        t-att-title="attrs.help"
        t-att-class="classes.join(' ')"
        t-att-autofocus="attrs.default_focus === '1' ? 'autofocus' : undefined">
<<<<<<< HEAD
    <img t-if="attrs.icon" t-att-src="widget.session.server + '/web/static/src/img/icons/' + attrs.icon + '.png'" width="16" height="16"/>
    <br t-if="attrs.icon and attrs.string"/>
=======
    <img t-att-src="'/web/static/src/img/icons/' + (attrs.icon || 'gtk-home') + '.png'" width="16" height="16"/>
    <br t-if="attrs.string"/>
>>>>>>> e6f0378b
    <t t-esc="attrs.string"/>
</button>
<span t-name="SearchView.filters" class="filter_label_group"
    ><t t-foreach="filters" t-as="filter"
        ><t t-raw="filter.render(defaults)"/></t
></span>
<t t-name="SearchView.field">
    <label t-att-class="'oe_label' + (attrs.help ? '_help' : '')"
           t-att-title="attrs.help"
           t-att-for="element_id">
        <t t-esc="attrs.string || attrs.name"/>
        <span t-if="attrs.help">?</span>
    </label>
    <div style="white-space: nowrap;">
        <input type="text" size="15" t-att-name="attrs.name"
               t-att-autofocus="attrs.default_focus === '1' ? 'autofocus' : undefined"
               t-att-id="element_id"
               t-att-value="defaults[attrs.name] || ''"/>
        <t t-if="filters.length" t-raw="filters.render(defaults)"/>
    </div>
</t>
<t t-name="SearchView.date">
    <label t-att-class="'oe_label' + (attrs.help ? '_help' : '')"
           t-att-title="attrs.help"
           t-att-for="element_id">
        <t t-esc="attrs.string || attrs.name"/>
        <span t-if="attrs.help">?</span>
    </label>
    <div style="white-space: nowrap;">
        <span t-att-id="element_id"></span>
        <t t-if="filters.length" t-raw="filters.render(defaults)"/>
    </div>
</t>
<t t-name="SearchView.field.selection">
    <label t-att-title="attrs.help"
           t-att-class="'oe_label' + (attrs.help ? '_help' : '')"
           t-att-for="element_id">
        <t t-esc="attrs.string || attrs.name"/>
        <span t-if="attrs.help">?</span>
    </label>
    <div style="white-space: nowrap;">
        <select t-att-name="attrs.name" t-att-id="element_id"
                t-att-autofocus="attrs.default_focus === '1' || undefined">
            <option t-if="prepend_empty"/>
            <t t-foreach="attrs.selection" t-as="option">
                <t t-set="selected" t-value="defaults[attrs.name] === option[0]"/>
                <option t-if="selected"
                        t-att-value="option_index" selected="selected">
                    <t t-esc="option[1]"/>
                </option>
                <option t-if="!selected" t-att-value="option_index">
                    <t t-esc="option[1]"/>
                </option>
            </t>
        </select>
        <t t-if="filters.length" t-raw="filters.render(defaults)"/>
    </div>
</t>
<t t-name="SearchView.util.expand">
    <div t-att-class="'searchview_group ' + (expand == '0' ? 'folded' : 'expanded')"
         t-att-id="element_id">
        <a t-if="label" class="searchview_group_string" href="#">
            <t t-esc="label"/>
        </a>
        <div class="searchview_group_content">
            <t t-raw="content"/>
        </div>
    </div>
</t>
<t t-name="SearchView.group">
    <t t-call="SearchView.util.expand">
        <t t-set="expand" t-value="attrs.expand"/>
        <t t-set="label" t-value="attrs.string"/>
        <t t-set="content">
            <t t-call="SearchView.render_lines"/>
        </t>
    </t>
</t>
<t t-name="SearchView.extended_search">
    <t t-call="SearchView.util.expand">
        <t t-set="expand" t-value="false"/>
        <t t-set="label" t-value="'Advanced Filters'"/>
        <t t-set="content">
            <div class="searchview_extended_groups_list">
            </div>
        </t>
    </t>
</t>
<t t-name="SearchView.extended_search.group">
    <div t-att-id="element_id" class="searchview_extended_group">
        <select class="searchview_extended_group_choice">
            <option value="any">Any of the following conditions must match</option>
            <option value="all">All the following conditions must match</option>
            <option value="none">None of the following conditions must match</option>
        </select>
        <a class="searchview_extended_delete_group"
                href="javascript:void(0)"><span></span></a>
        <div class="searchview_extended_propositions_list">
        </div>
        <a class="searchview_extended_add_proposition" href="javascript:void(0)">
            <span>Add condition</span></a>
        <div class="oe_adv_filters_and"><span>and</span></div>
    </div>
</t>
<t t-name="SearchView.extended_search.proposition">
    <div t-att-id="element_id">
        <select class="searchview_extended_prop_field">
            <t t-foreach="attrs.fields" t-as="field">
                <option t-if="typeof field.store === 'undefined' || field.store || field.fnct_search"
                        t-att="{'selected': field === attrs.selected ? 'selected' : null}"
                        t-att-value="field.name">
                    <t t-esc="field.string"/>
                </option>
            </t>
        </select>
        <select class="searchview_extended_prop_op"/>
        <span class="searchview_extended_prop_value"/>
        <a class="searchview_extended_delete_prop"
                href="javascript:void(0)"><span> </span></a>
    </div>
</t>
<t t-name="SearchView.extended_search.proposition.char">
    <input t-att-id="element_id" class="field_char"/>
</t>
<t t-name="SearchView.extended_search.proposition.empty">
    <span t-att-id="element_id"></span>
</t>
<t t-name="SearchView.extended_search.proposition.integer">
    <input type="number" t-att-id="element_id" class="field_integer" step="1"/>
</t>
<t t-name="SearchView.extended_search.proposition.float">
    <input type="number" t-att-id="element_id" class="field_float" step="0.01"/>
</t>
<t t-name="SearchView.extended_search.proposition.boolean">
</t>
<t t-name="SearchView.extended_search.proposition.selection">
    <select t-att-id="element_id">
        <t t-foreach="field.selection" t-as="element">
        <option t-att-value="element[0]"><t t-esc="element[1]"/></option>
        </t>
    </select>
</t>
<t t-name="DialogWarning">
    <table cellspacing="0" cellpadding="0" border="0" class="oe-dialog-warning">
    <tr>
        <td><img t-att-src='widget.session.server + "/web/static/src/img/warning.png"' class="oe-dialog-icon"/></td>
        <td>
            <p>
                <t t-js="d">
                    var message = d.message ? d.message : d.error.data.fault_code;
                    d.html_error = context.engine.tools.html_escape(message)
                        .replace(/\n/g, '<br/>');
                </t>
                <t t-raw="html_error"/>
            </p>
        </td>
    </tr>
    </table>
</t>
<t t-name="DialogTraceback">
    <pre><t t-esc="error.message"/></pre>
    <hr/>
    <pre><t t-esc="error.data.debug"/></pre>
</t>
<t t-name="SelectCreatePopup">
    <div t-att-id="element_id">
        <table style="width:100%">
            <tr style="width:100%">
                <td style="width:100%">
                    <div t-att-id="element_id + '_search'" style="width:100%"></div>
                </td>
            </tr>
            <tr style="width:100%">
                <td style="width:100%">
                    <div t-att-id="element_id + '_view_list'" style="width:100%"></div>
                </td>
            </tr>
        </table>
        <div t-att-id="element_id + '_view_form'" style="width:100%"></div>
    </div>
</t>
<t t-name="SelectCreatePopup.search.buttons">
    <button type="button" class="oe_selectcreatepopup-search-select" disabled="disabled">Select</button>
    <button type="button" class="oe_selectcreatepopup-search-close">Cancel</button>
</t>
<t t-name="SelectCreatePopup.form.buttons">
    <t t-if="widget.options.disable_multiple_selection">
        <button type="button" class="oe_selectcreatepopup-form-save">Save</button>
    </t>
    <t t-if="! widget.options.disable_multiple_selection">
        <button type="button" class="oe_selectcreatepopup-form-save-new">Save &amp; New</button>
        <button type="button" class="oe_selectcreatepopup-form-save">Save &amp; Close</button>
    </t>
    <button type="button" class="oe_selectcreatepopup-form-close">Cancel</button>
</t>
<t t-name="FormOpenPopup">
    <div t-att-id="element_id">
        <div t-att-id="element_id + '_view_form'" style="width:100%"></div>
    </div>
</t>
<t t-name="FormOpenPopup.form.buttons">
    <button type="button" class="oe_formopenpopup-form-save">Save</button>
    <button type="button" class="oe_formopenpopup-form-close">Cancel</button>
</t>
<t t-name="ListView.row.frame" t-extend="WidgetFrame">
    <t t-jquery="tr">
        $(document.createElement('t'))
            .append(this.contents())
            .attr({
                't-foreach': this.attr('t-foreach'),
                't-as': this.attr('t-as')
            })
            .replaceAll(this)
            .after($(document.createElement('td')).append(
                $(document.createElement('button')).attr({
                    'class': 'oe-edit-row-save', 'type': 'button'}).text('Save')))
            .before($(document.createElement('td')).append(
                $(document.createElement('button')).attr({
                    'class': 'oe-edit-row-cancel', 'type': 'button'}).text('Cancel')))
            .unwrap();
    </t>
</t>
<t t-name="view_editor">
    <table class="oe_view_editor">
        <t t-call="view_editor.row"/>
    </table>
</t>
<tr t-name="view_editor.row"  class="oe_view_editor_row" t-att-id="'viewedit-' + rec.id"  t-att-level="rec.level" t-foreach="data" t-as="rec">
    <td class="oe_view_editor_colum"  width="85%">
        <table class="oe_view_editor_tree_grid">
            <tr>
                <td width="16px" t-att-style="'background-position: ' + 20*rec.level + 'px; padding-left: ' + 20*rec.level + 'px'">
                    <img t-if="rec.child_id.length" t-att-id="'parentimg-' + rec.id"
                        t-att-src='widget.session.server + "/web/static/src/img/collapse.gif"' width="16" height="16" border="0"/>
                </td>
                <td style="cursor: pointer;">
                    <a style="text-decoration:none" href="javascript:void(0);"> <t t-esc="rec.name"/> </a>
                </td>
            </tr>
        </table>
    </td>
    <td align="left" class="oe_view_editor_colum"  width="15%">
        <table  width="100%">
            <tr>
                <td width="20%">
                    <img t-if="rec.att_list.length"
                        id="side-add" t-att-src='widget.session.server + "/web/static/src/img/icons/gtk-add.png"' style="cursor: pointer;"/>
                </td>
                <td width="20%">
                    <img  id="side-remove" t-att-src='widget.session.server + "/web/static/src/img/icons/gtk-remove.png"' style="cursor: pointer;"/>
                </td>
                <td width="20%">
                    <img t-if="rec.att_list.length"
                        id="side-edit" t-att-src='widget.session.server + "/web/static/src/img/icons/gtk-edit.png"' style="cursor: pointer;"/>
                </td>
                <td width="20%">
                    <img t-if="rec.att_list.length"
                        id="side-up" t-att-src='widget.session.server + "/web/static/src/img/icons/gtk-go-up.png"' style="cursor: pointer;"/>
                </td>
                <td width="20%">
                    <img t-if="rec.att_list.length"
                        id="side-down" t-att-src='widget.session.server + "/web/static/src/img/icons/gtk-go-down.png"' style="cursor: pointer;"/>
                </td>
            </tr>
        </table>
    </td>
    <t t-if="rec.child_id.length">
        <t t-set="data" t-value="rec.child_id"/>
        <t t-call="view_editor.row"/>
    </t>
</tr>

<t t-name="ExportView">
    <a id="exportview" href="javascript: void(0)" style="text-decoration: none;color: #3D3D3D;">Export</a>
</t>
<table t-name="ExportTreeView" class="oe-export"
       style="background-color: #F3F3F3;">
    <tr>
        <td colspan="3">
            This wizard will export all data that matches the current search criteria to a CSV file.
            You can export all data or only the fields that can be reimported after modification.
        </td>
    </tr>
    <tr>
        <td colspan="3">
            <label for="import_compat">Export Type:</label>
            <select id="import_compat" name="import_compat">
                <option value="yes">Import Compatible Export</option>
                <option value="">Export all Data</option>
            </select>

            <label for="export_format">Export Formats</label>
            <select id="export_format" name="export_format"></select>
        </td>
    </tr>

    <tr>
        <th>Available fields</th>
        <th/>
        <th>
            Fields to export
            <a style="color: blue; text-decoration: none;" href="#" id="export_new_list">Save fields list</a>
            <div id="savenewlist"></div>
            <div id="ExistsExportList"></div>
        </th>
    </tr>
    <tr style="height: 400px;">
        <td class="oe_export_fields_selector_left">
            <div id="left_field_panel">
            </div>
        </td>
        <td class="oe_export_fields_selector_center">
            <button id="add_field">Add</button>
            <button id="remove_field">Remove</button>
            <button id="remove_all_field">Remove All</button>
        </td>
        <td class="oe_export_fields_selector_right">
            <select name="fields_list" id="fields_list"
                    multiple="multiple"></select>
        </td>
    </tr>
</table>

<table t-name="ExportTreeView-Secondary"
       id="field-tree-structure" class="oe_export_fields_selector_export"
       cellspacing="0" cellpadding="0">
    <tr><th class="oe_export_tree_header"> Name </th></tr>
    <t t-call="ExportTreeView-Secondary.children"/>
</table>
<tr t-name="ExportTreeView-Secondary.children"
    t-foreach="fields" t-as="field"
    t-att-id="'treerow-' + field.id" class="oe_export_row">
    <td>
        <table class="tree_grid" border="0">
            <tr class="oe_export_row">
                <t t-foreach="(field.id).split('/')" t-as="level" >
                    <t t-if="(field.id).split('/')[0] != level">
                        <td width="18">&amp;nbsp;</td>
                    </t>
                </t>
                <td valign="top" align="left" style="cursor: pointer;" width="18">
                    <t t-if="field.children">
                        <t t-if="(field.id).split('/').length != 3">
                            <img t-att-id="'parentimg-' + field.id" t-att-src='widget.session.server + "/web/static/src/img/expand.gif"' width="16" height="16" border="0"/>
                        </t>
                    </t>
                </td>
                <td id="tree-column" valign="middle" align="left" style="cursor: pointer;">
                    <a t-att-id="'export-' + field.id"  t-att-string="field.string" href="javascript: void(0);" style="text-decoration: none;">
                        <t t-esc="field.string"/>
                    </a>
                </td>
            </tr>
        </table>
    </td>
</tr>

<t t-name="ExportNewList">
    <tr>
        <th><label>Save as:</label></th>
        <td><input size="10" type="text" id="savelist_name"/></td>
        <td><button class="oe_export_button_export" id="add_export_list">Ok</button></td>
    </tr>
</t>

<t t-name="Exists.ExportList">
    <label for="saved_export_list">Saved exports:</label>

    <select id="saved_export_list">
        <option></option>
        <t t-foreach="existing_exports" t-as="export">
            <option t-att-value="export.id"><t t-esc="export.name"/></option>
        </t>
    </select>
    <button class="oe_export_button_export" id="delete_export_list" type="button">Delete</button>
</t>
<t t-name="Change_Pwd">
    <form name="change_password_form" class="oe_forms" method="POST">
        <table align="center">
            <tr>
                <td><label for="old_pwd">Old Password:</label></td>
                <td><input type="password" name="old_pwd"
                           minlength="1" autofocus="autofocus"/></td>
            </tr>
            <tr>
            <td><label for="new_password">New Password:</label></td>
            <td><input type="password" name="new_password"
                       minlength="1" autofocus="autofocus"/></td>
            </tr>
            <tr>
                <td><label for="confirm_pwd">Confirm Password:</label></td>
                <td><input type="password" name="confirm_pwd"
                             minlength="1"/></td>
            </tr>
            <tr>
                <td colspan="2" align="right"><input type="submit" value="Change Password"/></td>
            </tr>
        </table>
    </form>
</t>

<t t-name="ImportView">
    <a id="importview" href="javascript: void(0)" style="text-decoration: none;color: #3D3D3D;">Import</a>
</t>
<t t-name="ImportDataView">
<form name="import_data" id="import_data" action="" method="post" enctype="multipart/form-data"
        class="oe-import oe-import-no-result">
    <input type="hidden" name="session_id" t-att-value="session.session_id"/>
    <h2 class="separator horizontal">1. Import a .CSV file</h2>
    <p>Select a .CSV file to import. If you need a sample of file to import,
       you should use the export tool with the "Import Compatible" option.
    </p>
    <p>
        <label for="csvfile">CSV File:</label>
        <input type="file" id="csvfile" size="50" name="csvfile"/>
    </p>
    <h2 class="separator horizontal oe-import-result">2. Check your file format</h2>
    <div id="result" class="oe-import-result"></div>
    <fieldset class="oe-closed oe-import-result">
        <legend>Import Options</legend>
        <table>
            <tr>
                <td colspan="4">
                    <label for="file_has_headers">Does your file have titles?</label>
                    <input type="checkbox" checked="checked"
                           id="file_has_headers"/>
                </td>
            </tr>
            <tr>
                <td><label for="csv_separator">Separator:</label></td>
                <td><input type="text" name="csvsep" id="csv_separator" value=","/></td>
                <td><label for="csv_delimiter">Delimiter:</label></td>
                <td><input type="text" name="csvdel" id="csv_delimiter" value='"'/></td>
            </tr>
            <tr>
                <td><label for="csv_encoding">Encoding:</label></td>
                <td>
                    <select name="csvcode" id="csv_encoding">
                        <option value="utf-8">UTF-8</option>
                        <option value="latin1">Latin 1</option>
                    </select>
                </td>
                <td><label for="csv_skip" title="For use if CSV files have titles on multiple lines, skips more than a single line during import">
                    Lines to skip<sup>?</sup>:</label></td>
                <td><input type="number" id="csv_skip" value="0" min="0"/></td>
            </tr>
        </table>
    </fieldset>
</form>
</t>
<t t-name="ImportView.result">
    <table class="oe_import_grid" width="100%" style="margin: 5px 0;">
        <tr t-if="headers" class="oe_import_grid-header">
            <td t-foreach="headers" t-as="header" class="oe_import_grid-cell">
                <t t-esc="header"/></td>
        </tr>
        <tr>
            <td t-foreach="records[0]" t-as="column">
                <input class="sel_fields" placeholder="--- Don't Import ---"/><span class="oe-m2o-drop-down-button">
                        <img t-att-src='widget.session.server + "/web/static/src/img/down-arrow.png"' /></span>
            </td>
        </tr>
        <tr t-foreach="records" t-as="record" class="oe_import_grid-row">
            <td t-foreach="record" t-as="cell" class="oe_import_grid-cell">
                <t t-esc="cell"/></td>
        </tr>
    </table>
</t>
<t t-name="ImportView.error">
    <p style="white-space:pre-line;">The import failed due to:<t t-esc="error.message"/></p>
    <t t-if="error.preview">
        <p>Here is a preview of the file we could not import:</p>
        <pre><t t-esc="error.preview"/></pre>
    </t>
</t>

<t t-name="About-Page">
    <div>
        <h1>OpenERP Web</h1>
        <h3 style="padding:0 5px 5px">Version <t t-esc="version_info.version"/></h3>
        <p>
            Copyright © 2011-TODAY OpenERP SA. All Rights Reserved.<br />
            OpenERP is a trademark of the <a target="_blank" href="http://openerp.com/" style="text-decoration: underline;">OpenERP SA Company</a>.
        </p>
        <p>
            Licenced under the terms of <a target="_blank" href="http://www.gnu.org/licenses/agpl.html" style="text-decoration: underline;">GNU Affero General Public License</a>
        </p>
        <br />
        <h1>About OpenERP</h1>
        <p>
            <a target="_blank" href="http://openerp.com/" style="text-decoration: underline;">OpenERP</a> is a free enterprise-scale software system that is designed to boost
            productivity and profit through data integration. It connects, improves and
            manages business processes in areas such as sales, finance, supply chain,
            project management, production, services, CRM, etc...
        </p>
        <p>
            The system is platform-independent, and can be installed on Windows, Mac OS X,
            and various Linux and other Unix-based distributions. Its architecture enables
            new functionality to be rapidly created, modifications to be made to a
            production system and migration to a new version to be straightforward.
        </p>
        <p>
            Depending on your needs, OpenERP is available through a web or application client.
        </p>
    </div>
</t>
<t t-name="FieldStatus.content">
    <ul class="oe-arrow-list">
        <t t-set="size" t-value="widget.to_show.length"/>
        <t t-foreach="_.range(size)" t-as="i">
            <li t-att-class="widget.to_show[i][0] === widget.selected_value ? 'oe-arrow-list-selected' : ''">
                <span class="oe-arrow-list-before" t-if="i &gt; 0"></span><span><t t-esc="widget.to_show[i][1]"/></span><span class="oe-arrow-list-after" t-if="i &lt; size - 1"></span>
            </li>
        </t>
    </ul>
</t>
<t t-name="EmptyComponent">
    <div></div>
</t>
</templates><|MERGE_RESOLUTION|>--- conflicted
+++ resolved
@@ -907,16 +907,11 @@
 </t>
 <t t-name="web.datetimepicker">
     <div class="oe_datepicker_root">
-<<<<<<< HEAD
-        <input type="text" size="1" style="width: 100%"/>
-        <img class="oe_input_icon oe_datepicker_trigger" t-att-src='widget.session.server + "/web/static/src/img/ui/field_calendar.png"'
-=======
         <input type="text" size="1" style="width: 100%"
             t-att-name="widget.name"
             t-attf-class="oe_datepicker_master field_#{widget.type_of_date}"
         />
-        <img class="oe_input_icon oe_datepicker_trigger" src="/web/static/src/img/ui/field_calendar.png"
->>>>>>> e6f0378b
+        <img class="oe_input_icon oe_datepicker_trigger" t-att-src='widget.session.server + "/web/static/src/img/ui/field_calendar.png"'
              title="Select date" width="16" height="16" border="0"/>
         <input type="text" size="1" class="oe_datepicker_container" disabled="disabled"/>
     </div>
@@ -1086,13 +1081,8 @@
     </table>
 </t>
 <t t-name="WidgetButton">
-<<<<<<< HEAD
-    <button type="button" style="width: 100%" class="button">
+    <button type="button" class="oe_button">
         <img t-if="widget.node.attrs.icon" t-att-src="widget.session.server + '/web/static/src/img/icons/' + widget.node.attrs.icon + '.png'" width="16" height="16"/>
-=======
-    <button type="button" class="oe_button">
-        <img t-if="widget.node.attrs.icon" t-att-src="'/web/static/src/img/icons/' + widget.node.attrs.icon + '.png'" width="16" height="16"/>
->>>>>>> e6f0378b
         <span t-if="widget.string"><t t-esc="widget.string"/></span>
     </button>
 </t>
@@ -1173,13 +1163,8 @@
         t-att-title="attrs.help"
         t-att-class="classes.join(' ')"
         t-att-autofocus="attrs.default_focus === '1' ? 'autofocus' : undefined">
-<<<<<<< HEAD
-    <img t-if="attrs.icon" t-att-src="widget.session.server + '/web/static/src/img/icons/' + attrs.icon + '.png'" width="16" height="16"/>
-    <br t-if="attrs.icon and attrs.string"/>
-=======
-    <img t-att-src="'/web/static/src/img/icons/' + (attrs.icon || 'gtk-home') + '.png'" width="16" height="16"/>
+    <img t-att-src="widget.session.server + '/web/static/src/img/icons/' + (attrs.icon || 'gtk-home') + '.png'" width="16" height="16"/>
     <br t-if="attrs.string"/>
->>>>>>> e6f0378b
     <t t-esc="attrs.string"/>
 </button>
 <span t-name="SearchView.filters" class="filter_label_group"
