<?xml version="1.0" encoding="UTF-8"?>
<templates id="template" xml:space="preserve">

<div t-name="EmptyComponent"/>

<div t-name="Loading" class="o_loading"/>

<t t-name="WidgetLabel.tooltip">
    <div class="oe_tooltip_string" t-if="widget.string" role="tooltip">
        <t t-esc="widget.string"/> <t t-if="debug and widget.nolabel">(nolabel)</t>
    </div>
    <p t-if="widget.attrs.help || widget.field.help" class="oe_tooltip_help" role="tooltip">
        <t t-esc="widget.attrs.help || widget.field.help"/>
    </p>
    <ul t-if="debug" class="oe_tooltip_technical" role="tooltip">
        <li data-item="field" t-if="widget.name">
            <span class="oe_tooltip_technical_title">Field:</span>
            <t t-esc="widget.name"/>
        </li>
        <li data-item="object">
            <span class="oe_tooltip_technical_title">Object:</span>
            <t t-esc="widget.model"/>
        </li>
        <li data-item="type">
            <span class="oe_tooltip_technical_title">Type:</span>
            <t t-esc="widget.field.type"/>
        </li>
        <li t-if="widget.attrs.widget" data-item="widget">
            <span class="oe_tooltip_technical_title">Widget:</span>
            <t t-esc="widget.attrs.widget"/>
        </li>
        <li t-if="widget.attrs.size || widget.field.size" data-item="size">
            <span class="oe_tooltip_technical_title">Size:</span>
            <t t-esc="widget.attrs.size || widget.field.size"/>
        </li>
        <li t-if="widget.attrs.context || widget.field.context" data-item="context">
            <span class="oe_tooltip_technical_title">Context:</span>
            <t t-esc="widget.attrs.context || JSON.stringify(widget.field.context)"/>
        </li>
        <li t-if="widget.attrs.domain || widget.field.domain" data-item="domain">
            <span class="oe_tooltip_technical_title">Domain:</span>
            <t t-esc="widget.attrs.domain || JSON.stringify(widget.field.domain)"/>
        </li>
        <li t-if="widget.attrs.modifiers and !_.isEmpty(widget.attrs.modifiers)" data-item="modifiers">
            <span class="oe_tooltip_technical_title">Modifiers:</span>
            <t t-esc="JSON.stringify(widget.attrs.modifiers)"/>
        </li>
        <li t-if="widget.field and widget.field.change_default" data-item="change_default">
            <span class="oe_tooltip_technical_title">Change default:</span>
            Yes
        </li>
        <li t-if="widget.attrs.on_change" data-item="on_change">
            <span class="oe_tooltip_technical_title">On change:</span>
            <t t-esc="widget.attrs.on_change"/>
        </li>
        <li t-if="widget.field and widget.field.relation" data-item="relation">
            <span class="oe_tooltip_technical_title">Relation:</span>
            <t t-esc="widget.field.relation"/>
        </li>
        <li t-if="widget.field and widget.field.selection" data-item="selection">
            <span class="oe_tooltip_technical_title">Selection:</span>
            <ul class="oe_tooltip_technical">
                <li t-foreach="widget.field.selection" t-as="option">
                    [<t t-esc="option[0]"/>]
                    <t t-if="option[1]"> - </t>
                    <t t-esc="option[1]"/>
                </li>
            </ul>
        </li>
    </ul>
</t>
<t t-name="WidgetButton.tooltip">
    <div class="oe_tooltip_string" t-if="debug || node.attrs.string" role="tooltip">
        <t t-if="debug">
            Button
            <t t-if="node.attrs.string">: </t>
            <t t-if="!node.attrs.string"> (no string)</t>
        </t>
        <t t-esc="node.attrs.string"/>
    </div>
    <p t-if="node.attrs.help" class="oe_tooltip_help" role="tooltip">
        <t t-esc="node.attrs.help"/>
    </p>
    <ul t-if="debug" class="oe_tooltip_technical" role="tooltip">
        <li data-item="object">
            <span class="oe_tooltip_technical_title">Object:</span>
            <t t-esc="state.model"/>
        </li>
        <li t-if="node.attrs.context" data-item="context">
            <span class="oe_tooltip_technical_title">Context:</span>
            <t t-esc="node.attrs.context || widget.field.context"/>
        </li>
        <li t-if="node.attrs.modifiers and !_.isEmpty(node.attrs.modifiers)" data-item="modifiers">
            <span class="oe_tooltip_technical_title">Modifiers:</span>
            <t t-esc="JSON.stringify(node.attrs.modifiers)"/>
        </li>
        <li t-if="node.attrs.special" data-item="special">
            <span class="oe_tooltip_technical_title">Special:</span>
            <t t-esc="node.attrs.special"/>
        </li>
        <t t-set="button_type" t-value="node.attrs.type"/>
        <li t-if="button_type" data-item="button_type">
            <span class="oe_tooltip_technical_title">Button Type:</span>
            <t t-esc="button_type"/>
        </li>
        <li t-if="button_type === 'object'" data-item="button_method">
            <span class="oe_tooltip_technical_title">Method:</span>
            <t t-esc="node.attrs.name"/>
        </li>
        <li t-if="button_type === 'action'" data-item="button_action">
            <span class="oe_tooltip_technical_title">Action ID:</span>
            <t t-esc="node.attrs.name"/>
        </li>
    </ul>
</t>

<t t-name="Notification">
    <div t-attf-class="o_notification #{widget.className}" t-translation="off" role="alertdialog">
        <a t-if="widget.sticky" class="fa fa-times o_close" href="#" title="Close" aria-label="Close"/>
        <div class="o_notification_title">
            <span t-attf-class="o_icon fa fa-3x #{widget.icon}" role="img" t-attf-aria-label="Notification #{widget.name}" t-attf-title="Notification #{widget.name}"/>
            <t t-raw="widget.title"/>
        </div>
        <div class="o_notification_content" t-if="widget.message"><t t-raw="widget.message"/></div>
        <div t-if="widget.buttons.length" class="o_buttons">
            <button t-foreach="widget.buttons" t-as="button" t-attf-class="btn #{button.primary ? 'btn-primary' : 'btn-secondary'}" type="button">
                <t t-if="button.icon">
                    <i t-if="button.icon.indexOf('fa-') === 0" t-attf-class="fa fa-fw o_button_icon #{button.icon}" role="img" t-att-aria-label="button.name" t-att-title="button.name"/>
                    <img t-else="" t-att-src="button.icon" t-att-alt="button.name"/>
                </t>
                <span><t t-esc="button.text"/></span>
            </button>
        </div>
    </div>
</t>

<div t-name="CrashManager.warning" class="o_dialog_warning" role="alert">
    <t t-js="d">
        var message = (d.message !== undefined) ? d.message : d.error.data.message;
        d.html_error = context.engine.tools.html_escape(message).replace(/\n/g, '<br/>');
    </t>
    <t t-raw="html_error"/>
</div>
<div t-name="CrashManager.error" class="o_dialog_error">
    <div class="alert alert-warning clearfix" role="alert">
        <button class="btn btn-primary float-right ml8 o_clipboard_button">
            <i class="fa fa-clipboard mr8"/>Copy the full error to clipboard
        </button>
        <p><b>An error occurred</b></p>
        <p>Please use the copy button to report the error to your support service.</p>
    </div>

    <t t-set="errUID" t-value="_.uniqueId()"/>
    <button class="btn btn-link" t-att-data-target="'#o_error_detail' + errUID" data-toggle="collapse">See details</button>
    <div t-att-id="'o_error_detail' + errUID" class="collapse alert alert-danger o_error_detail" role="alert">
        <pre><t t-esc="error.message"/></pre>
        <pre><t t-esc="error.data.debug"/></pre>
    </div>
</div>

<form t-name="ChangePassword" name="change_password_form" method="POST" aria-atomic="true">
    <div class="o_form_view">
        <table class="o_group o_inner_group o_label_nowrap">
            <tr>
                <td class="o_td_label"><label for="old_pwd" class="o_form_label">Old Password</label></td>
                <td width="100%"><input type="password" class="o_field_widget o_input" name="old_pwd" minlength="1" autofocus="autofocus" autocomplete="current-password"/></td>
            </tr>
            <tr>
                <td class="o_td_label"><label for="new_password" class="o_form_label">New Password</label></td>
                <td width="100%"><input type="password" class="o_field_widget o_input" name="new_password" minlength="1" autocomplete="new-password"/></td>
            </tr>
            <tr>
                <td class="o_td_label"><label for="confirm_pwd" class="o_form_label">Confirm New Password</label></td>
                <td width="100%"><input type="password" class="o_field_widget o_input" name="confirm_pwd" minlength="1" autocomplete="new-password"/></td>
            </tr>
        </table>

        <button type="button" class="btn btn-primary oe_form_button">Change Password</button>
        <button type="button" class="btn btn-secondary oe_form_button oe_form_button_cancel" href="javascript:void(0)">Cancel</button>
    </div>
</form>

<div t-name="Action" class="o_action">
    <!-- CP -->
    <div class="o_content"/>
</div>

<t t-name="ControlPanel">
    <div class="o_control_panel">
        <ol class="breadcrumb" role="navigation"/>
        <div class="o_cp_searchview" role="search">
            <t t-call="SearchView"/>
        </div>
        <div class="o_cp_left">
            <div class="o_cp_buttons" role="toolbar" aria-label="Control panel toolbar"/>
            <aside class="o_cp_sidebar"/>
        </div>
        <div class="o_cp_right">
            <div class="btn-group o_search_options" role="search"/>
            <nav class="o_cp_pager" role="search" aria-label="Pager"/>
            <nav class="btn-group o_cp_switch_buttons" role="toolbar" aria-label="View switcher"/>
        </div>
    </div>
</t>
<t t-name="X2ManyControlPanel">
    <div class="o_x2m_control_panel">
        <nav class="o_cp_buttons" aria-label="Control panel toolbar" role="toolbar"/>
        <nav class="o_cp_pager" aria-label="Pager" role="toolbar"/>
    </div>
</t>

<t t-name="ControlPanel.SwitchButton">
    <button type="button" t-att-accesskey="view.accessKey"
        t-attf-class="btn btn-secondary fa fa-lg #{view.icon} o_cp_switch_#{view.type} #{viewType === view.type ? ' active' : ''}"
        t-attf-aria-label="View #{view.type}"
        t-att-data-view-type="view.type" t-attf-title="View #{view.type}" tabindex="-1"/>
</t>

<t t-name="ControlPanel.SwitchButtons.Mobile">
    <button class="btn btn-link btn-sm" data-toggle="dropdown" aria-expanded="false">
        <span class="o_switch_view_button_icon"/>
    </button>
    <ul class="dropdown-menu dropdown-menu-right list-inline">
        <li t-foreach="views" t-as="view">
            <t t-call="ControlPanel.SwitchButton"/>
        </li>
    </ul>
</t>

<t t-name="ControlPanel.SwitchButtons">
    <t t-foreach="views" t-as="view">
        <t t-call="ControlPanel.SwitchButton"/>
    </t>
</t>

<t t-name="WebClient.DebugManager">
    <li class="o_debug_manager" role="menuitem">
        <a role="button" href="#" title="Open Developer Tools" aria-label="Open Developer Tools" data-toggle="dropdown" aria-expanded="false" tabindex="-1" data-display="static">
            <span class="fa fa-bug"/>
        </a>
        <div class="dropdown-menu dropdown-menu-right o_debug_dropdown" role="menu"/>
    </li>
</t>
<t t-name="WebClient.DebugManager.Global">
    <a role="menuitem" href="#" data-action="perform_js_tests" class="dropdown-item">Run JS Tests</a>
    <a role="menuitem" href="#" data-action="perform_js_mobile_tests" class="dropdown-item">Run JS Mobile Tests</a>
    <a role="menuitem" href="#" data-action="perform_click_everywhere_test" class="dropdown-item">Run Click Everywhere Test</a>
    <a role="menuitem" href="#" data-action="select_view" class="dropdown-item">Open View</a>
    <t t-if="manager._events">
        <div class="dropdown-divider" role="separator"/>
        <a role="menuitem" href="#" data-action="show_timelines" class="dropdown-item">Toggle Timelines</a>
        <a role="menuitem" href="#" data-action="requests_clear" class="dropdown-item">Clear Events</a>
    </t>
    <div class="dropdown-divider o_debug_leave_section" role="separator"/>
    <a role="menuitem" href="#" data-action="split_assets" class="dropdown-item">Activate Assets Debugging</a>
    <a role="menuitem" href="#" data-action="regenerateAssets" class="dropdown-item">Regenerate Assets Bundles</a>
    <a t-if="manager._is_admin" role="menuitem" href="/web/become" class="dropdown-item">Become Superuser</a>
    <a role="menuitem" href="#" data-action="leave_debug_mode" class="dropdown-item">Leave the Developer Tools</a>
</t>
<t t-name="WebClient.DebugManager.Action">
    <t t-if="action">
        <div class="dropdown-divider" role="separator"/>
        <a role="menuitem" href="#" data-action="edit" t-att-data-model="action.type" t-att-data-id="action.id" class="dropdown-item">Edit Action</a>
        <t t-if="action.res_model">
            <a role="menuitem" href="#" data-action="get_view_fields" class="dropdown-item">View Fields</a>
            <a role="menuitem" href="#" data-action="manage_filters" class="dropdown-item">Manage Filters</a>
            <a role="menuitem" href="#" data-action="translate" class="dropdown-item">Technical Translation</a>
        </t>
    </t>
</t>
<t t-name="WebClient.DebugManager.View">
    <t t-if="view">
        <div role="separator" class="dropdown-divider"/>
        <t t-if="view.type === 'form'">
            <a role="menuitem" href="#" data-action="set_defaults" class="dropdown-item">Set Defaults</a>
            <t t-if="controller.getSelectedIds().length === 1">
                <a role="menuitem" href="#" data-action="get_metadata" class="dropdown-item">View Metadata</a>
                <a role="menuitem" href="#" data-action="get_attachments" class="dropdown-item">Manage Attachments</a>
            </t>
        </t>
        <a role="menuitem" href="#" data-action="fvg" class="dropdown-item">Fields View Get</a>
        <t t-if="can_edit">
            <a role="menuitem" href="#" data-action="edit" data-model="ir.ui.view" t-att-data-id="view.fieldsView.view_id" class="dropdown-item">
                Edit View: <t t-esc="view.displayName"/>
            </a>
            <a t-if="controlPanelView and controlPanelView.$el.is(':visible')" role="menuitem" href="#" data-action="edit" data-model="ir.ui.view" t-att-data-id="action.controlPanelFieldsView.view_id" class="dropdown-item">Edit ControlPanelView</a>
        </t>
    </t>
</t>
<t t-name="WebClient.DebugViewLog">
    <table class="table table-sm table-striped">
        <tr>
            <th>ID:</th>
            <td><t t-esc="perm.id"/></td>
        </tr>
        <tr>
            <th>XML ID:</th>
            <td><t t-esc="perm.xmlid or '/'"/></td>
        </tr>
        <tr>
            <th>No Update:</th>
            <td>
                <t t-esc="perm.noupdate"/>
                <t t-if="perm.xmlid">
                    <a data-action="toggle_noupdate">(change)</a>
                </t>
            </td>
        </tr>
        <tr>
            <th>Creation User:</th>
            <td><t t-esc="perm.creator"/></td>
        </tr>
        <tr>
            <th>Creation Date:</th>
            <td><t t-esc="perm.create_date"/></td>
        </tr>
        <tr>
            <th>Latest Modification by:</th>
            <td><t t-esc="perm.lastModifiedBy"/></td>
        </tr>
        <tr>
            <th>Latest Modification Date:</th>
            <td><t t-esc="perm.write_date"/></td>
        </tr>
    </table>
</t>
<div t-name="WebClient.DebugManager.RequestsOverlay" class="o_debug_manager_overlay">
    <header>
        <!-- enough height to display all tracks + 1px spacing between tracks -->
        <t t-set="canvas_height" t-value="widget.TRACKS * (widget.TRACK_WIDTH + 1)"/>
        <canvas t-att-height="canvas_height" id="o_debug_requests_summary"/>
        <!-- transparent overlay to display selected range -->
        <canvas t-att-height="canvas_height" id="o_debug_requests_selector"/>
    </header>
    <div class="o_debug_requests"/>
    <div class="o_debug_tooltip"/>
</div>

<t t-name="Sidebar">
    <t t-foreach="widget.sections" t-as="section">
        <div class="btn-group o_dropdown">
            <button t-if="section.name != 'buttons'" class="o_dropdown_toggler_btn btn btn-secondary dropdown-toggle" data-toggle="dropdown" aria-expanded="false">
                <t t-if="section.name == 'files'" t-raw="widget.items[section.name].length || ''"/>
                <t t-esc="section.label"/>
            </button>
            <t t-if="section.name == 'buttons'" t-foreach="widget.items[section.name]" t-as="item" t-att-class="item.classname">
                <a t-att-title="item.title or None" t-att-data-section="section.name" t-att-data-index="item_index" t-att-href="item.url or '#'" target="_blank">
                    <t t-raw="item.label"/>
                </a>
            </t>
            <div class="dropdown-menu" role="menu">
                <t t-foreach="widget.items[section.name]" t-as="item">
                    <t t-if="section.name == 'files'">
                        <t t-set="item.title">
                            <b>Attachment : </b><br/>
                            <t t-raw="item.name"/>
                        </t>
                        <t t-if="item.create_uid and item.create_uid[0]" t-set="item.title">
                            <t t-raw="item.title"/><br/>
                            <b>Created by : </b><br/>
                            <t t-raw="item.create_uid[1]"/>  <t t-esc="item.create_date_string" />
                        </t>
                        <t t-if="item.create_uid and item.write_uid and item.create_uid[0] != item.write_uid[0]" t-set="item.title">
                            <t t-raw="item.title"/><br/>
                            <b>Modified by : </b><br/>
                            <t t-raw="item.write_uid[1]"/>  <t t-esc="item.write_date_string"/>
                        </t>
                    </t>
                    <a t-attf-class="dropdown-item #{item.classname}" role="menuitem" t-att-title="item.title or None" t-att-data-section="section.name" t-att-data-index="item_index" t-att-href="item.url or '#'">
                        <t t-raw="item.label"/>
                        <span t-if="section.name == 'files' and widget.options.editable and !item.callback" class="fa fa-trash-o o_sidebar_delete_attachment" t-att-data-id="item.id" title="Delete this attachment" role="img" aria-label="Delete this attachment"/>
                    </a>
                </t>
                <div role="menuitem" t-if="section.name == 'files' and widget.options.editable" class="dropdown-item o_sidebar_add_attachment">
                    <t t-call="HiddenInputFile">
                        <t t-set="fileupload_id" t-value="widget.fileuploadId"/>
                        <t t-set="fileupload_action" t-translation="off">/web/binary/upload_attachment</t>
                        <t t-set="multi_upload" t-value="true"/>
                        <input type="hidden" name="model" t-att-value="widget.env and widget.env.model"/>
                        <input type="hidden" name="id" t-att-value="widget.env.activeIds[0]"/>
                        <input type="hidden" name="session_id" t-att-value="widget.getSession().session_id" t-if="widget.getSession().override_session"/>
                        <span>Add...</span>
                    </t>
                </div>
            </div>
        </div>
    </t>
</t>

<t t-name="ListView.buttons">
    <div class="o_list_buttons" role="toolbar" aria-label="Main actions">
        <t t-if="widget.is_action_enabled('create')">
            <button type="button" class="btn btn-primary o_list_button_add" accesskey="c">
                Create
            </button>
        </t>
        <button type="button" class="btn btn-primary o_list_button_save" accesskey="s">
            Save
        </button>
        <button type="button" class="btn btn-secondary o_list_button_discard" accesskey="j">
            Discard
        </button>
    </div>
</t>

<t t-name="FormView.buttons">
    <div class="o_form_buttons_view" role="toolbar" aria-label="Main actions">
        <button t-if="widget.is_action_enabled('edit')" type="button"
                class="btn btn-primary o_form_button_edit" accesskey="a">
            Edit
        </button>
        <button t-if="widget.is_action_enabled('create')" type="button"
                class="btn btn-secondary o_form_button_create" accesskey="c">
            Create
        </button>
    </div>
    <div class="o_form_buttons_edit" role="toolbar" aria-label="Main actions">
        <button type="button"
                class="btn btn-primary o_form_button_save" accesskey="s">
            Save
        </button>
        <button type="button"
                class="btn btn-secondary o_form_button_cancel" accesskey="j">
            Discard
        </button>
    </div>
</t>
<t t-name="SaveCancelButton.tooltip">
    <div class="oe_tooltip_string" role="alert">
        <div class="tooltip-inner">
            Hit ENTER to SAVE<br/>
            Hit ESCAPE to DISCARD
        </div>
    </div>
</t>
<t t-name="CreateButton.tooltip">
    <div class="oe_tooltip_string" role="tooltip">
        <div class="tooltip-inner">
            Hit ENTER to CREATE<br/>
            Hit DOWN to navigate to the list below
        </div>
    </div>
</t>
<t t-name="FormButton.tooltip">
    <div class="oe_tooltip_string" role="tooltip">
        <div class="tooltip-inner">
            Hit ENTER to
            <t t-esc="title"></t>
        </div>
    </div>
</t>
<form t-name="FormView.set_default" aria-atomic="true">
    <t t-set="args" t-value="widget.args"/>
    <table style="width: 100%">
        <tr>
            <td>
                <label for="formview_default_fields"
                       class="oe_label oe_align_right">
                    Default:
                </label>
            </td>
            <td class="oe_form_required">
                <select id="formview_default_fields" class="o_input">
                    <option value=""/>
                    <option t-foreach="args.fields" t-as="field"
                            t-att-value="field.name">
                        <t t-esc="field.string"/> = <t t-esc="field.displayed"/>
                    </option>
                </select>
            </td>
        </tr>
        <tr t-if="args.conditions.length">
            <td>
                <label for="formview_default_conditions"
                       class="oe_label oe_align_right">
                    Condition:
                </label>
            </td>
            <td>
                <select id="formview_default_conditions" class="o_input">
                    <option value=""/>
                    <option t-foreach="args.conditions" t-as="cond"
                            t-att-value="cond.name + '=' + cond.value">
                        <t t-esc="cond.string"/>=<t t-esc="cond.displayed"/>
                    </option>
                </select>
            </td>
        </tr>
        <tr>
            <td colspan="2">
                <input type="radio" id="formview_default_self"
                       value="self" name="scope" checked="checked"/>
                <label for="formview_default_self" class="oe_label"
                       style="display: inline;">
                    Only you
                </label>
                <br/>
                <input type="radio" id="formview_default_all"
                       value="all" name="scope"/>
                <label for="formview_default_all" class="oe_label"
                       style="display: inline;">
                    All users
                </label>
            </td>
        </tr>
    </table>
</form>
<t t-name="GraphView.buttons">
    <div class="btn-group" role="toolbar" aria-label="Main actions">
        <button class="btn btn-primary dropdown-toggle" data-toggle="dropdown" aria-expanded="false">
            Measures
        </button>
        <div class="dropdown-menu o_graph_measures_list" role="menu">
            <t t-foreach="measures" t-as="measure">
                <a role="menuitem" href="#" class="dropdown-item" t-att-data-field="measure[0]"><t t-esc="measure[1].string"/><t t-if="measure[1].type === 'many2one'"> (count)</t></a>
            </t>
            <div role="separator" class="dropdown-divider"/>
            <a role="menuitem" href="#" class="dropdown-item" data-field="__count__">Count</a>
        </div>
    </div>
    <div class="btn-group" role="toolbar" aria-label="Change graph">
        <button class="btn btn-secondary fa fa-bar-chart-o o_graph_button" title="Bar Chart" aria-label="Bar Chart" data-mode="bar"/>
        <button class="btn btn-secondary fa fa-area-chart o_graph_button" title="Line Chart" aria-label="Line Chart" data-mode="line"/>
        <button class="btn btn-secondary fa fa-pie-chart o_graph_button" title="Pie Chart" aria-label="Pie Chart" data-mode="pie"/>
    </div>
</t>
<div t-name="GraphView.error" class="o_view_nocontent" role="alert">
    <div class="o_nocontent_help">
        <p class="o_view_nocontent_empty_folder"><t t-esc="title"/></p>
        <p><t t-esc="description"/></p>
    </div>
</div>

<div t-name="PivotView" class="o_pivot">
    <div class="o_field_selection"/>
</div>
<t t-name="PivotView.buttons">
    <div class="btn-group" role="toolbar" aria-label="Main actions">
        <button class="btn btn-primary dropdown-toggle" data-toggle="dropdown" aria-expanded="false">
            Measures
        </button>
        <div class="dropdown-menu o_pivot_measures_list" role="menu">
            <t t-foreach="measures" t-as="measure">
                <a role="menuitem" href="#" class="dropdown-item" t-att-data-field="measure[0]"><t t-esc="measure[1].string"/><t t-if="measure[1].type === 'many2one'"> (count)</t></a>
            </t>
            <div role="separator" class="dropdown-divider"/>
            <a role="menuitem" href="#" class="dropdown-item" data-field="__count">Count</a>
        </div>
    </div>
    <div class="btn-group" role="toolbar" aria-label="Pivot settings">
        <button class="btn btn-secondary fa fa-exchange o_pivot_flip_button" title="Flip axis" aria-label="Flip axis"/>
        <button class="btn btn-secondary fa fa-arrows o_pivot_expand_button" title="Expand all" aria-label="Expand all"/>
        <button class="btn btn-secondary fa fa-download o_pivot_download" title="Download xls" aria-label="Download xls"/>
    </div>
</t>
<t t-name="PivotView.FieldSelection">
    <div class="dropdown-menu o_pivot_field_menu" role="menu">
        <t t-foreach="fields" t-as="field">
            <t t-if="(field[1].type === 'date') || (field[1].type === 'datetime')">
                <div role="menuitem" aria-haspopup="true" class="o_inline_dropdown">
                    <a href="#" t-att-data-field="field[0]" t-attf-class="dropdown-item o_pivot_field_selection#{field[2] ? ' disabled' : ''}">
                        <t t-esc="field[1].string"/>
                    </a>
                    <div class="dropdown-menu" role="menu">
                        <a role="menuitem" href="#" class="dropdown-item" t-att-data-interval="'day'" t-att-data-field="field[0]">Day</a>
                        <a role="menuitem" href="#" class="dropdown-item" t-att-data-interval="'week'" t-att-data-field="field[0]">Week</a>
                        <a role="menuitem" href="#" class="dropdown-item" t-att-data-interval="'month'" t-att-data-field="field[0]">Month</a>
                        <a role="menuitem" href="#" class="dropdown-item" t-att-data-interval="'quarter'" t-att-data-field="field[0]">Quarter</a>
                        <a role="menuitem" href="#" class="dropdown-item" t-att-data-interval="'year'" t-att-data-field="field[0]">Year</a>
                    </div>
                </div>
            </t>
            <t t-else="">
                <a href="#" role="menuitem" t-att-data-field="field[0]" t-attf-class="dropdown-item#{field[2] ? ' disabled' : ''}"><t t-esc="field[1].string"/></a>
            </t>
        </t>
    </div>
</t>
<div t-name="PivotView.nodata">
    <div class="o_view_nocontent" role="alert">
        <div class="o_nocontent_help">
            <p class="o_view_nocontent_empty_folder">
                No data to display
            </p><p>
                Try to add some records, or make sure
                that there is at least one measure and no active filter in the search bar.
            </p>
        </div>
    </div>
</div>

<t t-name="FormSelection">
    <div class="btn-group o_selection" aria-atomic="true">
        <a href="#" data-toggle="dropdown" aria-label="Dropdown menu" title="Dropdown menu"><span class="o_status"/></a>
        <div class="dropdown-menu state" role="menu"/>
    </div>
</t>
<t t-name="FormSelection.items">
    <t t-foreach="states" t-as="rec">
        <a role="menuitem" href="#" class="dropdown-item" t-att-data-value="rec.name">
            <span t-att-class="'o_status ' + (rec.state_class &amp;&amp; rec.state_class || '')"/>
            <t t-raw="rec.state_name"/>
        </a>
    </t>
</t>
<t t-name="FieldDomain.content">
    <div t-if="hasModel" class="o_field_domain_panel">
        <i class="fa fa-arrow-right" role="img" aria-label="Domain" title="Domain"/>

        <button t-if="isValid" class="btn btn-sm btn-secondary o_domain_show_selection_button" type="button">
            <t t-esc="nbRecords"/> record(s)
        </button>
        <span t-else="" class="text-warning" role="alert"><i class="fa fa-exclamation-triangle" role="img" aria-label="Warning" title="Warning"/> Invalid domain</span>

        <button t-if="inDialogEdit" class="btn btn-sm btn-primary o_field_domain_dialog_button">Edit Domain</button>
    </div>
    <div t-else="">Select a model to add a filter.</div>
</t>
<t t-name="DomainNode.ControlPanel">
    <div t-if="!widget.readonly &amp;&amp; !widget.noControlPanel" class="o_domain_node_control_panel" role="toolbar" aria-label="Domain node">
        <button class="btn o_domain_delete_node_button" title="Delete node" aria-label="Delete node"><i class="fa fa-times"/></button>
        <button class="btn o_domain_add_node_button" title="Add node" aria-label="Add node"><i class="fa fa-plus-circle"/></button>
        <button class="btn o_domain_add_node_button" title="Add branch" aria-label="Add branch" data-branch="1"><i class="fa fa-ellipsis-h"/></button>
    </div>
</t>
<t t-name="DomainTree.OperatorSelector">
    <div t-if="!widget.readonly" class="btn-group o_domain_tree_operator_selector" aria-atomic="true">
        <button class="btn btn-sm btn-primary o_domain_tree_operator_caret" data-toggle="dropdown">
            <t t-if="widget.operator === '&amp;'">All</t>
            <t t-if="widget.operator === '|'">Any</t>
            <t t-if="widget.operator === '!'">None</t>
        </button>
        <div class="dropdown-menu" role="menu">
            <a role="menuitem" href="#" class="dropdown-item" data-operator="&amp;">All</a>
            <a role="menuitem" href="#" class="dropdown-item" data-operator="|">Any</a>
        </div>
    </div>
    <strong t-else="">
        <t t-if="widget.operator === '&amp;'">ALL</t>
        <t t-if="widget.operator === '|'">ANY</t>
        <t t-if="widget.operator === '!'">NONE</t>
    </strong>
</t>
<div aria-atomic="true" t-name="DomainSelector" t-attf-class="o_domain_node o_domain_tree o_domain_selector #{widget.readonly ? 'o_read_mode' : 'o_edit_mode'}">
    <t t-if="widget.children.length === 0">
        <span>Match <strong>all records</strong></span>
        <button t-if="!widget.readonly" class="btn btn-sm btn-primary o_domain_add_first_node_button"><i class="fa fa-plus"/> Add filter</button>
    </t>
    <t t-else="">
        <div class="o_domain_tree_header">
            <t t-if="widget.children.length === 1">Match records with the following rule:</t>
            <t t-else="">
                <span>Match records with</span>
                <t t-call="DomainTree.OperatorSelector"/>
                <span>of the following rules:</span>
            </t>
        </div>

        <div class="o_domain_node_children_container"/>
    </t>
    <label t-if="widget.debug &amp;&amp; !widget.readonly" class="o_domain_debug_container">
        <span class="small"># Code editor</span>
        <input type="text" class="o_domain_debug_input"/>
    </label>
</div>
<div t-name="DomainTree" class="o_domain_node o_domain_tree">
    <div class="o_domain_tree_header o_domain_selector_row">
        <t t-call="DomainNode.ControlPanel"/>
        <t t-call="DomainTree.OperatorSelector"/>
        <span class="ml4">of:</span>
    </div>

    <div class="o_domain_node_children_container"/>
</div>
<div t-name="DomainLeaf" t-attf-class="o_domain_node o_domain_leaf o_domain_selector_row #{widget.readonly ? 'o_read_mode' : 'o_edit_mode'}">
    <t t-call="DomainNode.ControlPanel"/>

    <div t-if="!widget.readonly" class="o_domain_leaf_edition">
        <!-- field selector will be instantiated here -->
        <div> <!-- used for flex stretching -->
            <select class="o_domain_leaf_operator_select o_input">
                <option t-foreach="widget.operators" t-as="key"
                        t-att-value="key"
                        t-att-selected="widget.displayOperator === key ? 'selected' : None">
                    <t t-esc="key_value"/>
                </option>
            </select>
        </div>
        <div t-attf-class="o_ds_value_cell#{_.contains(['set', 'not set'], widget.displayOperator) ? ' d-none' : ''}">
            <t t-if="widget.selectionChoices !== null">
                <select class="o_domain_leaf_value_input o_input">
                    <option t-foreach="widget.selectionChoices" t-as="val"
                            t-att-value="val[0]"
                            t-att-selected="_.contains(val, widget.displayValue) ? 'selected' : None">
                        <t t-esc="val[1]"/>
                    </option>
                </select>
            </t>
            <t t-else="">
                <t t-if="_.contains(['in', 'not in'], widget.operator)">
                    <div class="o_domain_leaf_value_input">
                        <span class="badge badge-pill" t-foreach="widget.displayValue" t-as="val">
                            <t t-esc="val"/> <i class="o_domain_leaf_value_remove_tag_button fa fa-times" t-att-data-value="val" role="img" aria-label="Remove tag" title="Remove tag"/>
                        </span>
                    </div>
                    <div class="o_domain_leaf_value_tags">
                        <input placeholder="Add new value" type="text" class="o_input"/>
                        <button class="btn btn-sm btn-primary fa fa-plus o_domain_leaf_value_add_tag_button" aria-label="Add tag" title="Add tag"/>
                    </div>
                </t>
                <t t-else="">
                    <input class="o_domain_leaf_value_input o_input" type="text" t-att-value="widget.displayValue"/>
                </t>
            </t>
        </div>
    </div>
    <div t-else="" class="o_domain_leaf_info">
        <!-- field selector will be instantiated here -->
        <t t-if="_.isString(widget.value)">
            <span class="o_domain_leaf_operator"><t t-esc="widget.operator_mapping[widget.operator]"/></span>
            <span class="o_domain_leaf_value text-primary">"<t t-esc="widget.value"/>"</span>
        </t>
        <t t-if="_.isArray(widget.value)">
            <span class="o_domain_leaf_operator"><t t-esc="widget.operator_mapping[widget.operator]"/></span>
            <t t-foreach="widget.value" t-as="v">
                <span class="o_domain_leaf_value text-primary">"<t t-esc="v"/>"</span>
                <t t-if="!v_last"> or </t>
            </t>
        </t>
        <t t-if="_.isNumber(widget.value)">
            <span class="o_domain_leaf_operator"><t t-esc="widget.operator_mapping[widget.operator]"/></span>
            <span class="o_domain_leaf_value text-primary"><t t-esc="widget.value"></t></span>
        </t>
        <t t-if="_.isBoolean(widget.value)">
            is
            <t t-if="widget.operator === '=' &amp;&amp; widget.value === false || widget.operator === '!=' &amp;&amp; widget.value === true">not</t>
            set
        </t>
    </div>
</div>
<div aria-atomic="true" t-name="ModelFieldSelector" t-attf-class="o_field_selector#{!widget.options.readonly ? ' o_edit_mode o_input' : ''}">
    <div class="o_field_selector_value" tabindex="0"/>
    <div class="o_field_selector_controls" tabindex="0">
        <i role="alert" class="fa fa-exclamation-triangle o_field_selector_warning d-none" title="Invalid field chain" aria-label="Invalid field chain"/>
    </div>
    <div t-if="!widget.options.readonly" class="o_field_selector_popover d-none" tabindex="0">
        <div class="o_field_selector_popover_header text-center">
            <i class="fa fa-arrow-left o_field_selector_popover_option o_field_selector_prev_page" title="Previous" role="img" aria-label="Previous"/>
            <div class="o_field_selector_title"/>
            <i class="fa fa-times o_field_selector_popover_option o_field_selector_close" title="Close" role="img" aria-label="Close"/>
            <div t-if="widget.options.showSearchInput" class="o_field_selector_search">
                <input type="text" class="o_input"/>
            </div>
        </div>
        <div class="o_field_selector_popover_body">
            <ul class="o_field_selector_page"/>
        </div>
        <div t-if="widget.options.debugMode" class="o_field_selector_popover_footer">
            <input type="text" class="o_input o_field_selector_debug"/>
        </div>
    </div>
</div>
<t t-name="ModelFieldSelector.value">
    <t t-foreach="chain" t-as="fieldName">
        <t t-if="fieldName_index > 0">
            <i class="fa fa-chevron-right" role="img" aria-label="Followed by" title="Followed by"/>
        </t>
        <span class="o_field_selector_chain_part">
            <t t-set="fieldInfo" t-value="_.findWhere(pages[fieldName_index], {'name': fieldName})"/>
            <t t-esc="fieldInfo &amp;&amp; fieldInfo.string || '?'"/>
        </span>
    </t>
</t>
<ul t-name="ModelFieldSelector.page" class="o_field_selector_page">
    <t t-foreach="lines" t-as="line">
        <t t-set="relationToFollow" t-value="followRelations(line) &amp;&amp; line.relation"/>
        <li t-attf-class="o_field_selector_item #{relationToFollow and 'o_field_selector_next_page' or 'o_field_selector_select_button'}#{line_index == 0 and ' active' or ''}"
            t-att-data-name="line.name">
            <t t-esc="line.string"/>
            <div t-if="debug" class="text-muted o_field_selector_item_title"><t t-esc="line.name"/> (<t t-esc="line.type"/>)</div>
            <i t-if="relationToFollow" class="fa fa-chevron-right o_field_selector_relation_icon" role="img" aria-label="Relation to follow" title="Relation to follow"/>
        </li>
    </t>
</ul>
<t t-name="web.datepicker">
    <t t-set="placeholder" t-value="widget.getParent().node and widget.getParent().node.attrs.placeholder"/>
    <t t-set="datepickerID" t-value="_.uniqueId('datepicker')"/>
    <div class="o_datepicker" aria-atomic="true" t-att-id="datepickerID" data-target-input="nearest">
        <input type="text"
            class="o_datepicker_input o_input datetimepicker-input"
            t-att-name="widget.name"
            t-att-placeholder="placeholder"
            t-attf-data-target="##{datepickerID}"/>
        <span class="o_datepicker_button"/>
    </div>
</t>
<t t-name="FieldSelection">
    <span t-if="widget.mode === 'readonly'"/>

    <select t-if="widget.mode !== 'readonly'"
        class="o_input"
        t-att-name="widget.name"
        t-att-tabindex="widget.attrs.tabindex"
        t-att-autofocus="widget.attrs.autofocus"
        t-att-id="widget.idForLabel"/>
</t>
<t t-name="FieldRadio.button">
    <div class="custom-control custom-radio o_radio_item" aria-atomic="true">
        <input type="radio" class="custom-control-input o_radio_input" t-att-checked="checked ? true : undefined"
            t-att-data-value="value[0]" t-att-data-index="index" t-att-id="id"/>
        <label class="custom-control-label o_form_label" t-att-for="id"><t t-esc="value[1]"/></label>
    </div>
</t>

<t t-name="FieldSelectionBadge">
    <span t-foreach="values" t-as="value" t-attf-class="o_selection_badge #{value[0] == current_value ? 'active' : ''}" t-att-data-index="value_index">
        <t t-esc="value[1]"/>
    </span>
</t>

<t t-name="FieldMany2One">
    <t t-if="widget.mode === 'readonly'">
        <a t-if="!widget.nodeOptions.no_open" t-att-tabindex="widget.attrs.tabindex" class="o_form_uri" href="#"/>
        <span t-if="widget.nodeOptions.no_open"/>
    </t>
    <div t-if="widget.mode === 'edit'" class="o_field_widget o_field_many2one" aria-atomic="true">
        <div class="o_input_dropdown">
            <input type="text" class="o_input"
                t-att-barcode_events="widget.nodeOptions.barcode_events"
                t-att-tabindex="widget.attrs.tabindex"
                t-att-autofocus="widget.attrs.autofocus"
                t-att-placeholder="widget.attrs.placeholder"
                t-att-id="widget.idForLabel"/>
            <a role="button" class="o_dropdown_button" draggable="false"/>
        </div>
        <button type="button" t-if="!widget.noOpen" class="fa fa-external-link btn btn-secondary o_external_button" tabindex="-1" draggable="false" aria-label="External link" title="External link"/>
    </div>
</t>
<t t-name="FieldReference" t-extend="FieldMany2One">
    <t t-jquery=".o_input_dropdown" t-operation="before">
        <select t-att-class="'o_input o_field_widget' + (widget.nodeOptions.hide_model and ' d-none' or '')">
            <option/>
            <option t-foreach="widget.field.selection" t-as="model" t-att-value="model[0]"><t t-esc="model[1]"/></option>
        </select>
    </t>
</t>
<t t-name="FieldMany2ManyTag">
    <t t-foreach="elements" t-as="el">
        <t t-set="color" t-value="el[colorField] || 0"/>
        <t t-set="colornames" t-value="['No color', 'Red', 'Orange', 'Yellow', 'Light blue', 'Dark purple', 'Salmon pink', 'Medium blue', 'Dark blue', 'Fushia', 'Green', 'Purple']"/>
        <div t-attf-class="badge badge-pill dropdown o_tag_color_#{color}" t-att-data-color="color" t-att-data-index="el_index" t-att-data-id="el.id" t-attf-title="Tag color: #{colornames[color]}">
            <t t-set="_badge_text">
                <span class="o_badge_text" t-att-title="el.display_name"><span role="img" t-attf-aria-label="Tag color: #{colornames[color]}"/><t t-esc="el.display_name"/></span>
            </t>
            <t t-if="colorField">
                <a role="button" href="#" class="dropdown-toggle o-no-caret" data-toggle="dropdown" aria-expanded="false">
                    <t t-raw="_badge_text"/>
                </a>
            </t>
            <t t-else="">
                <t t-raw="_badge_text"/>
            </t>
            <a t-if="!readonly" href="#" class="fa fa-times o_delete" title="Delete" aria-label="Delete"/>
        </div>
    </t>
</t>
<t t-name="FieldMany2ManyTag.colorpicker">
    <div class="o_colorpicker dropdown-menu tagcolor_dropdown_menu" role="menu">
        <ul>
            <li><a role="menuitem" href="#" t-att-data-id="tag_id" class="o_tag_color_1" data-color="1" title="Red" aria-label="Red"/></li>
            <li><a role="menuitem" href="#" t-att-data-id="tag_id" class="o_tag_color_2" data-color="2" title="Orange" aria-label="Orange"/></li>
            <li><a role="menuitem" href="#" t-att-data-id="tag_id" class="o_tag_color_3" data-color="3" title="Yellow" aria-label="Yellow"/></li>
            <li><a role="menuitem" href="#" t-att-data-id="tag_id" class="o_tag_color_4" data-color="4" title="Light blue" aria-label="Light blue"/></li>
            <li><a role="menuitem" href="#" t-att-data-id="tag_id" class="o_tag_color_5" data-color="5" title="Dark purple" aria-label="Dark purple"/></li>
            <li><a role="menuitem" href="#" t-att-data-id="tag_id" class="o_tag_color_6" data-color="6" title="Salmon pink" aria-label="Salmon pink"/></li>
            <li><a role="menuitem" href="#" t-att-data-id="tag_id" class="o_tag_color_7" data-color="7" title="Medium blue" aria-label="Medium blue"/></li>
            <li><a role="menuitem" href="#" t-att-data-id="tag_id" class="o_tag_color_8" data-color="8" title="Dark blue" aria-label="Dark blue"/></li>
            <li><a role="menuitem" href="#" t-att-data-id="tag_id" class="o_tag_color_9" data-color="9" title="Fushia" aria-label="Fushia"/></li>
            <li><a role="menuitem" href="#" t-att-data-id="tag_id" class="o_tag_color_10" data-color="10" title="Green" aria-label="Green"/></li>
            <li><a role="menuitem" href="#" t-att-data-id="tag_id" class="o_tag_color_11" data-color="11" title="Purple" aria-label="Purple"/></li>
            <li> <!-- checkbox for tag color 0 -->
                <div role="menuitem" class="o_hide_in_kanban"
                     t-att-data-id="tag_id"
                     t-att-data-color="0">
                    <div class="custom-control custom-checkbox">
                        <input type="checkbox" id="o_hide_in_kanban_checkbox" class="custom-control-input"/>
                        <label for="o_hide_in_kanban_checkbox" class="custom-control-label">Hide in Kanban</label>
                    </div>
                </div>
            </li>
        </ul>
    </div>
</t>
<t t-name="ProgressBar">
    <div class="o_progressbar" role="progressbar" aria-valuemin="0" aria-valuemax="100" aria-valuenow="0">
        <div t-if="widget.title" class="o_progressbar_title"><t t-esc="widget.title"/></div><div class="o_progress">
            <div class="o_progressbar_complete"/>
        </div><div class="o_progressbar_value"/>
    </div>
</t>
<t t-name="FieldPercentPie">
    <div class="o_field_percent_pie">
        <div class="o_pie">
            <div class="o_mask"/>
            <div class="o_mask"/>
            <div class="o_pie_value"/>
        </div>
        <span t-if="widget.string"><t t-esc="widget.string"/></span>
    </div>
</t>
<t t-name="FieldStatus.content">
    <t t-if="selection_folded.length">
        <button type="button" class="btn o_arrow_button btn-secondary dropdown-toggle" data-toggle="dropdown" aria-expanded="false">More</button>
        <div class="dropdown-menu" role="menu">
            <t t-foreach="selection_folded" t-as="i">
                <t t-call="FieldStatus.content.button">
                    <t t-set="is_dropdown" t-value="true"/>
                </t>
            </t>
        </div>
    </t>
    <t t-foreach="selection_unfolded.reverse()" t-as="i">
        <t t-call="FieldStatus.content.button"/>
    </t>
</t>
<t t-name="FieldStatus.content.button">
    <t t-set="disabled" t-value="!clickable"/>
    <button type="button" t-att-data-value="i.id" disabled="disabled" title="Current state" aria-pressed="true"
        t-attf-class="btn o_arrow_button btn-primary disabled #{is_dropdown ? 'dropdown-item bg-primary text-white': ''}" t-if="i.selected" aria-current="step">
        <t t-esc="i.display_name" role="img" t-attf-aria-label="#{i.display_name} is current state"/>
    </button>
    <button type="button" t-att-data-value="i.id" disabled="disabled" title="Not active state" aria-pressed="false"
        t-attf-class="btn o_arrow_button btn-secondary disabled #{is_dropdown ? 'dropdown-item': ''}" t-if="!i.selected and disabled">
        <t t-esc="i.display_name" role="img" t-attf-aria-label="#{i.display_name} is not current state"/>
    </button>
    <button type="button" t-att-data-value="i.id" title="Not active state, click to change it" aria-pressed="false"
        t-attf-class="btn o_arrow_button btn-secondary #{is_dropdown ? 'dropdown-item': ''}" t-if="!i.selected and !disabled">
        <t t-esc="i.display_name" role="img" t-attf-aria-label="Click to change current state to #{i.display_name}"/>
    </button>
</t>
<t t-name="FieldBinaryImage">
    <div class="o_field_image" aria-atomic="true">
        <t t-if="widget.mode !== 'readonly'">
            <div class="o_form_image_controls">
                <button class="fa fa-pencil fa-lg float-left o_select_file_button" title="Edit" aria-label="Edit"/>
                <button class="fa fa-trash-o fa-lg float-right o_clear_file_button" title="Clear" aria-label="Clear"/>

                <span class="o_form_binary_progress">Uploading...</span>
                <t t-call="HiddenInputFile">
                    <t t-set="image_only" t-value="true"/>
                    <t t-set="fileupload_id" t-value="widget.fileupload_id"/>
                </t>
            </div>
        </t>
    </div>
</t>
<t t-name="FieldBinaryImage-img">
    <img class="img img-fluid"
        alt="Binary file"
        t-att-src='url'
        t-att-border="widget.readonly ? 0 : 1"
        t-att-name="widget.name"/>
</t>
<t t-name="CopyClipboardText">
    <button class="btn btn-sm btn-primary o_clipboard_button o_btn_text_copy">
        <span class="fa fa-clipboard"></span><span> Copy Text</span>
    </button>
</t>
<t t-name="CopyClipboardChar">
    <button class="btn btn-sm btn-primary o_clipboard_button o_btn_char_copy">
        <span class="fa fa-clipboard"></span><span> Copy Text</span>
    </button>
</t>
<t t-name="FieldBinaryFile">
    <a t-if="widget.mode === 'readonly'" href="javascript:void(0)" class="o_form_uri"/>

    <div t-if="widget.mode !== 'readonly'" class="o_field_binary_file" aria-atomic="true">
        <input type="text" class="o_input"
            readonly="readonly"
            t-att-name="widget.name"
            t-att-tabindex="widget.attrs.tabindex"
            t-att-autofocus="widget.attrs.autofocus"/>

        <button type="button" class="btn btn-primary o_select_file_button" title="Select">Upload your file</button>
        <button type="button" class="btn btn-secondary fa fa-pencil o_select_file_button" title="Select" aria-label="Select"/>
        <button type="button" class="btn btn-secondary fa fa-trash-o o_clear_file_button" title="Clear" aria-label="Clear"/>

        <span class="o_form_binary_progress">Uploading...</span>
        <t t-call="HiddenInputFile">
            <t t-set="fileupload_id" t-value="widget.fileupload_id"/>
            <t t-set="fileupload_style" t-translation="off">overflow-x: hidden</t>
        </t>
    </div>
</t>

<t t-name="HiddenInputFile">
    <div t-attf-class="o_hidden_input_file #{fileupload_class or ''}" t-att-style="fileupload_style" aria-atomic="true">
        <form class="o_form_binary_form" t-att-target="fileupload_id"
              method="post" enctype="multipart/form-data" t-att-action="fileupload_action || '/web/binary/upload'">
            <input type="hidden" name="csrf_token" t-att-value="csrf_token"/>
            <input type="hidden" name="session_id" value="" t-if="widget.getSession().override_session"/>
            <input type="hidden" name="callback" t-att-value="fileupload_id"/>
            <input t-if="widget.image_only" type="file" class="o_input_file" name="ufile" accept="image/*"/>
            <input t-if="!widget.image_only" type="file" class="o_input_file" name="ufile" t-att="{'multiple': multi_upload ? 'multiple' : null}"/>
            <t t-raw="0"/>
        </form>
        <iframe t-att-id="fileupload_id" t-att-name="fileupload_id" style="display: none"/>
    </div>
</t>

<t t-name="FieldPdfViewer">
    <div class="o_field_pdfviewer" aria-atomic="true">
        <div t-if="widget.mode !== 'readonly'" class="o_form_pdf_controls mt8" role="toolbar" aria-label="PDF controls">
            <span class="o_form_binary_progress">Uploading...</span>
            <button type="button" class="btn btn-primary o_select_file_button" title="Select">Upload your file</button>
            <button class="btn btn-secondary fa fa-pencil o_select_file_button" title="Select" aria-label="Select" type="button"></button>
            <button class="btn btn-secondary fa fa-trash-o o_clear_file_button" title="Clear" aria-label="Clear" type="button"></button>
        </div>
        <iframe class="o_pdfview_iframe o_field_pdfviewer"/>
        <t t-call="HiddenInputPDFFile">
            <t t-set="fileupload_id" t-value="widget.fileupload_id"/>
            <t t-set="fileupload_style" t-translation="off">overflow-x: hidden</t>
        </t>
    </div>
</t>

<t t-name="HiddenInputPDFFile" t-extend="HiddenInputFile">
    <!-- remove the inputs and put a new one for pdf only -->
    <t t-jquery="input[type='file']" t-operation="replace"/>
    <t t-jquery="form" t-operation="append">
        <input type="file" class="o_input_file" name="ufile" accept="application/pdf"/>
    </t>
</t>

<div t-name="FieldBinaryFileUploader" t-attf-class="oe_fileupload #{widget.attrs.class ? widget.attrs.class :''}" aria-atomic="true">
    <div class="oe_placeholder_files"/>
    <div t-if="widget.mode !== 'readonly'" class="oe_add">
        <button class="btn btn-secondary o_attach" title="Attach"><span class="fa fa-paperclip" aria-label="Attach"/> <t t-esc="widget.string"/></button>
        <t t-call="HiddenInputFile">
            <t t-set="fileupload_id" t-value="widget.fileupload_id"/>
            <t t-set="fileupload_action" t-translation="off">/web/binary/upload_attachment</t>
            <t t-set="multi_upload" t-value="true"/>
            <input type="hidden" name="model" t-att-value="widget.model"/>
            <input type="hidden" name="id" value="0"/>
            <input t-if="widget.getSession().override_session" type="hidden" name="session_id" t-att-value="widget.getSession().session_id"/>
        </t>
    </div>
</div>
<div t-name="FieldBinaryFileUploader.files" class="oe_attachments" aria-atomic="true">
    <t t-if="widget.mode === 'readonly'">
        <div t-foreach="widget.value.data" t-as="file">
            <a target="_blank" t-att-href="widget.metadata[file.id].url" t-attf-title="#{(file.data.name || file.data.filename) + (file.data.date?' \n('+file.data.date+')':'' )}"><t t-raw="file.data.name || file.data.filename"/></a>
        </div>
    </t>
    <t t-else="1">
        <div t-foreach="widget.value.data" t-as="file" class="oe_attachment">
            <t t-if="!file.data.upload">
                <div>
                    <a href="#" class="fa fa-times float-right oe_delete pl-1" title="Delete this file" aria-label="Delete this file" t-att-data-id="file.data.id"/>
                    <t t-raw="file.data.name || file.data.filename"/>
                </div>
                <a class="o_image" target="_blank" t-att-href="widget.metadata[file.id] ? widget.metadata[file.id].url : false"
                   t-att-title="file.data.name"
                   t-att-aria-label="file.data.name"
                   t-att-data-mimetype="file.data.mimetype"
                   t-attf-data-src="/web/image/#{file.data.id}/100x80"/>
            </t>
        </div>
        <div t-foreach="widget.uploadingFiles" t-as="file" class="oe_attachment">
            <div>Uploading...</div>
            <a t-att-title="file.name" t-att-aria-label="file.name" t-att-name="file.name" class="o_image">
                <i class="fa fa-spinner fa-spin fa-5x fa-fw" role="img" aria-label="Loading, please wait..." title="Loading, please wait..."></i>
            </a>
            <div><t t-esc="file.name"/></div>
        </div>
    </t>
</div>

<t t-name="DropdownMenu.MenuItems">
    <t t-if="widget.items.length !== 0">
        <t t-set="group" t-value="0"/>
        <t t-foreach="widget.items" t-as="item">
<<<<<<< HEAD
            <div t-if="group !== item.groupNumber" class="dropdown-divider" data-removable="1"/>
            <div class="o_menu_item"
                t-att-data-id="item.id">
                <a href="#" t-attf-class="dropdown-item#{item.isActive ? ' selected ' : ''}">
=======
            <div t-if="group !== item.groupId" role="separator" class="dropdown-divider" data-removable="1"/>
            <div class="o_menu_item"
                t-att-data-id="item.itemId">
                <a role="menuitem" href="#" t-attf-class="dropdown-item#{item.isActive ? ' selected ' : ''}">
>>>>>>> 3e4138de
                    <t t-esc="item.description"/>
                    <span t-if="item.isRemovable" t-att-data-id="item.id" class="o_trash_button" > <span class="fa fa-trash-o"></span> </span>
                    <span t-if="item.hasOptions" t-att-data-id="item.id" class="o_submenu_switcher">
                        <span t-att-class="widget.openItems[item.id] ? 'fa fa-caret-down' : 'fa fa-caret-right'"></span>
                    </span>
                </a>
                <ul t-if="item.hasOptions &amp;&amp; widget.openItems[item.id]" class="list-unstyled">
                    <t t-set="subgroup" t-value="0"/>
<<<<<<< HEAD
                    <t t-foreach="item.options" t-as="option">
                        <li t-if="subgroup !== option.groupNumber" class="dropdown-divider" data-removable="1"/>
                        <li class="o_item_option"
                            t-att-data-item_id="item.id" t-att-data-option_id="option.optionId">
                            <a href="#" t-attf-class="dropdown-item#{item.currentOptionId === option.optionId ? ' selected': ''} pl-5"><t t-esc="option.description"/></a>
=======
                    <t t-foreach="_.values(item.options)" t-as="option">
                        <li t-if="subgroup !== option.groupId" role="separator" class="dropdown-divider" data-removable="1"/>
                        <li class="o_item_option"
                            t-att-data-item_id="item.itemId" t-att-data-option_id="option.optionId">
                            <a role="menuitem" href="#" t-attf-class="dropdown-item#{item.currentOptionId === option.optionId ? ' selected': ''} pl-5"><t t-esc="option.description"/></a>
>>>>>>> 3e4138de
                        </li>
                        <t t-set="subgroup" t-value="option.groupNumber"/>
                    </t>
                </ul>
            </div>
            <t t-set="group" t-value="item.groupNumber"/>
        </t>
    </t>
</t>

<div t-name="web.DropdownMenu" t-att-class="widget.dropdownStyle.el.class" t-att="widget.dropdownStyle.el.attrs">
    <button t-att-class="widget.dropdownStyle.mainButton.class" data-toggle="dropdown" aria-expanded="false" tabindex="-1">
        <span t-att-class="widget.dropdownIcon"/> <t t-esc="widget.dropdownTitle"/> <span t-if="widget.dropdownSymbol" t-att-class="widget.dropdownSymbol"/>
    </button>
    <div class="dropdown-menu o_dropdown_menu" role="menu">
        <t t-call="DropdownMenu.MenuItems"/>
    </div>
</div>

<<<<<<< HEAD
<t t-name="GroupByMenuGenerator">
    <div t-if="widget.presentedFields.length !== 0 &amp;&amp; widget.items.length !== 0" class="dropdown-divider o_generator_menu"/>
    <button t-if="widget.presentedFields.length !== 0" type="button" class="dropdown-item o_generator_menu o_add_custom_group">Add Custom Group</button>
=======
<t t-name="GroupbyMenuGenerator">
    <div t-if="Object.keys(widget.presentedFields).length !== 0 &amp;&amp; widget.items.length !== 0" role="separator" class="dropdown-divider o_generator_menu"/>
    <button t-if="Object.keys(widget.presentedFields).length !== 0" type="button" class="dropdown-item o_generator_menu o_add_custom_group" aria-expanded="false">Add Custom Group</button>
>>>>>>> 3e4138de
    <div t-if="widget.generatorMenuIsOpen" class="dropdown-item-text o_generator_menu">
        <select class="w-auto o_input o_group_selector o_add_group">
            <t t-foreach="widget.presentedFields" t-as="field">
                <option t-att-value="field.name"><t t-esc="field.string"/></option>
            </t>
        </select>
    </div>
    <div t-if="widget.generatorMenuIsOpen" class="dropdown-item-text o_generator_menu">
        <button type="button" class="btn btn-primary o_apply_group o_add_group" tabindex="-1">Apply</button>
    </div>
</t>

<<<<<<< HEAD
<t t-name="FilterMenuGenerator">
    <div t-if="Object.keys(widget.fields).length !== 0 &amp;&amp; widget.items.length !== 0" class="dropdown-divider o_generator_menu"/>
    <button t-if="Object.keys(widget.fields).length !== 0" type="button" class="dropdown-item o_generator_menu o_add_custom_filter">Add Custom Filter</button>
    <div t-if="widget.generatorMenuIsOpen" class="dropdown-item-text o_generator_menu o_add_filter_menu">
=======
<t t-name="FiltersMenuGenerator">
    <div role="separator" class="dropdown-divider"/>
    <button t-if="Object.keys(widget.fields).length !== 0" type="button" class="dropdown-item o_add_custom_filter o_closed_menu" aria-expanded="false">Add Custom Filter</button>
    <div class="dropdown-item-text o_add_filter_menu">
>>>>>>> 3e4138de
        <button class="btn btn-primary o_apply_filter" type="button">Apply</button>
        <button class="btn btn-secondary o_add_condition" type="button">
            <span class="fa fa-plus-circle"/>
            Add a condition
        </button>
    </div>
</t>

<div t-name="web.TimeRangeMenu" class="btn-group o_dropdown">
    <button t-att-class="'o_dropdown_toggler_btn btn btn-secondary dropdown-toggle o_time_range_menu_button' + (widget.isMobile ? ' o-no-caret' : '')" data-toggle="dropdown"
        aria-expanded="false" tabindex="-1">
        <span class="fa fa-calendar"/> Time Ranges <span t-att-class="widget.symbol"/>
    </button>
    <div class="dropdown-menu o_dropdown_menu o_time_range_menu" role="menu">
        <div class="dropdown-item-text">
            <label for="date_field_selector">Based On</label>
            <select id="date_field_selector" class="o_input o_date_field_selector">
                <t t-foreach="widget.timeRanges" t-as="timeRange">
                    <t t-if="widget.configuration.id === timeRange.id">
                    <option t-att-value="timeRange.id" selected="selected">
                        <t t-esc="timeRange.description"/>
                    </option>
                    </t>
                    <t t-else="">
                        <option t-att-value="timeRange.id">
                            <t t-esc="timeRange.description"/>
                        </option>
                    </t>
                </t>
            </select>
        </div>
        <div class="dropdown-item-text">
            <label for="time_range_selector">Range</label>
            <select id="time_range_selector" class="o_input o_time_range_selector">
                <t t-foreach="widget.periodGroups" t-as="group">
                    <optgroup t-if="group !== 1"/>
                        <t t-foreach="widget.periodOptions" t-as="option">
                            <t t-if="option.groupId === group">
                                <t t-if="widget.configuration.timeRangeId === option.optionId">
                                    <option t-att-value="option.optionId" selected="selected">
                                        <t t-esc="option.description"/>
                                    </option>
                                </t>
                                <t t-else="">
                                    <option t-att-value="option.optionId">
                                        <t t-esc="option.description"/>
                                    </option>
                                </t>
                            </t>
                        </t>
                </t>
            </select>
        </div>
        <div class="dropdown-item-text">
            <t t-set="isSelected" t-value="widget.configuration.comparisonIsSelected"/>
            <div class="custom-control custom-checkbox">
                <input type="checkbox" id="comparison_checkbox" class="custom-control-input o_comparison_checkbox" t-att-checked="isSelected ? 'checked' : undefined"/>
                <label for="comparison_checkbox" class="custom-control-label">Compare To</label>
            </div>
            <select t-att-class="'o_input o_comparison_time_range_selector' + (widget.configuration.comparisonIsSelected ? '' : ' o_hidden')">
                <t t-foreach="widget.comparisonTimeRangeOptions" t-as="option">
                    <t t-if="widget.configuration.comparisonTimeRangeId === option.optionId">
                        <option t-att-value="option.optionId" selected="selected">
                            <t t-esc="option.description"/>
                        </option>
                    </t>
                    <t t-else="">
                        <option t-att-value="option.optionId">
                            <t t-esc="option.description"/>
                        </option>
                    </t>
                </t>
            </select>
        </div>
        <div class="dropdown-item-text">
            <button class="btn btn-primary o_apply_range" type="button">Apply</button>
        </div>
    </div>
</div>

<div t-name="SearchView" class="o_searchview" role="search" aria-autocomplete="list">
    <span class="o_searchview_more fa" title="Advanced Search..." role="img" aria-label="Advanced Search..."/>
</div>

<div t-name="SearchView.SearchBar" class="o_searchview_input_container">
    <input type="text" class="o_searchview_input" accesskey="Q" placeholder="Search..." role="searchbox" aria-haspopup="true"/>
</div>

<div t-name="SearchView.SearchFacet" tabindex="0" class="o_searchview_facet" role="img" aria-label="search">
    <span t-if="widget.facet.type === 'field'" class="o_searchview_facet_label">
        <t t-esc="widget.facet.filters[0].attrs.string"/>
    </span>
    <span t-else="1" t-att-class="'fa ' + widget.icon + ' o_searchview_facet_label'"/>
    <div class="o_facet_values">
        <t t-foreach="widget.facetValues" t-as="facetValue">
            <span t-if="facetValue_index > 0" class="o_facet_values_sep" t-esc="widget.separator"/> <span t-esc="facetValue"/>
        </t>
    </div>
    <div class="fa fa-sm fa-remove o_facet_remove" role="img" aria-label="Remove" title="Remove"/>
</div>

<t t-name="SearchView.autocomplete">
    <div class="dropdown-menu o_searchview_autocomplete" role="menu"/>
</t>

<t t-name="SearchView.filters">
    <t t-foreach="widget.filters" t-as="filter">
        <a t-if="!filter.visible || filter.visible()"
           href="#"
           class="dropdown-item"
           t-att-title="filter.attrs.string ? filter.attrs.help : undefined"
           t-att-data-index="filter_index"
           role="menuitem">
            <t t-esc="filter.attrs.string or filter.attrs.help or filter.attrs.name or 'Ω'"/>
        </a>
    </t>
</t>
<t t-name="SearchView.extended_search.proposition">
    <div role="menuitem" class="dropdown-item-text o_filter_condition">
        <span class="o_or_filter">or</span>
        <span>
            <select class="o_input o_searchview_extended_prop_field">
                <t t-foreach="widget.attrs.fields" t-as="field">
                    <option t-att="{'selected': field === widget.attrs.selected ? 'selected' : null}"
                            t-att-value="field.name">
                        <t t-esc="field.string"/>
                    </option>
                </t>
            </select>
            <span class="o_searchview_extended_delete_prop fa fa-trash-o" role="img" aria-label="Delete" title="Delete"/>
        </span>
        <select class="o_input o_searchview_extended_prop_op"/>
        <span class="o_searchview_extended_prop_value"/>
    </div>
</t>
<t t-name="SearchView.extended_search.proposition.float">
    <input class="o_input"
        t-att-type="widget.decimal_point === '.' ? 'number' : 'text'"
        t-attf-title="Number using #{widget.decimal_point  || '.' } as decimal separator."
        t-attf-pattern="[0-9]+([\\#{widget.decimal_point || '.' }][0-9]+)?"
        t-attf-value="0#{widget.decimal_point || '.' }0" step="0.01"/>
</t>
<t t-name="SearchView.extended_search.proposition.selection">
    <select class="o_input">
        <option t-foreach="widget.field.selection" t-as="element" t-att-value="element[0]">
            <t t-esc="element[1]"/>
        </option>
    </select>
</t>

<<<<<<< HEAD
<t t-name="MobileControlPanel">
    <div class="o_control_panel">
        <ol class="breadcrumb" role="navigation"/>
        <div class="o_cp_searchview" role="search">
            <t t-call="MobileSearchView"/>
=======
<div t-name="SearchView.FavoriteMenu" class="btn-group o_dropdown">
    <button t-attf-class="o_dropdown_toggler_btn btn btn-secondary dropdown-toggle#{widget.isMobile ? ' o-no-caret' : ''}" data-toggle="dropdown" aria-expanded="false" tabindex="-1" aria-label="Favorites" title="Favorites">
        <span class="fa fa-star"/> Favorites <span t-if="widget.isMobile" class="fa fa-chevron-right float-right mt4"/>
    </button>
    <div class="dropdown-menu o_favorites_menu" role="menu">
        <div role="separator" class="dropdown-divider user_filter"/>
        <div role="separator" class="dropdown-divider shared_filter"/>
        <a role="button" href="#" class="dropdown-item o_save_search o_closed_menu" aria-expanded="false">Save current search</a>
        <div role="menuitem" class="dropdown-item-text o_save_name">
            <input type="text" class="o_input"></input>
>>>>>>> 3e4138de
        </div>
        <div class="o_cp_left">
            <div class="o_cp_buttons" role="toolbar" aria-label="Control panel toolbar"/>
            <aside class="o_cp_sidebar"/>
        </div>
        <div class="o_cp_right">
            <div class="btn-group o_search_options" role="search"/>
            <nav class="o_cp_pager" role="search" aria-label="Pager"/>
            <nav class="btn-group o_cp_switch_buttons" role="toolbar" aria-label="View switcher"/>
        </div>
    </div>
</t>

<t t-name="MobileSearchView">
    <div class="o_searchview" role="search" aria-autocomplete="list">
        <button class="o_enable_searchview btn fa fa-search"/>
        <div class="o_mobile_search o_hidden">
            <div class="o_mobile_search_header">
                <span class="o_mobile_search_close float-left mt16 mb16 mr8 ml16">
                    <i class="fa fa-arrow-left"/>
                    <strong class="float-right ml8">FILTER</strong>
                </span>
                <span class="float-right o_mobile_search_clear_facets mt16 mr16">CLEAR</span>
            </div>
            <div class="o_mobile_search_filter o_search_options mb8 mt8 ml16 mr16"/>
            <div class="btn btn-primary o_mobile_search_show_result">SEE RESULT</div>
        </div>
    </div>
</t>

<div t-name="AddNewFavoriteMenu">
    <button type="button" class="dropdown-item o_generator_menu o_add_favorite o_menu_header">Save Current Search</button>
    <div t-if="widget.isOpen" class="dropdown-item-text o_generator_menu">
        <div role="menuitem" class="dropdown-item-text o_favorite_name">
            <input type="text" class="o_input"></input>
        </div>
        <div class="custom-control custom-checkbox">
            <input type="checkbox" id="o_favorite_use_by_default" class="custom-control-input"/>
            <label for="o_favorite_use_by_default" class="custom-control-label">Use by default</label>
        </div>
        <div class="custom-control custom-checkbox">
            <input type="checkbox" id="o_favorite_share_all_users" class="custom-control-input"/>
            <label for="o_favorite_share_all_users" class="custom-control-label">Share with all users <span class="fa fa-users" role="img" aria-label="Users" title="Users"/></label>
        </div>
<<<<<<< HEAD
        <div class="dropdown-item-text o_save_favorite">
            <button role="menuitem" type="button" class="btn btn-primary">Save</button>
=======
        <div class="dropdown-item-text o_save_name">
            <button type="button" class="btn btn-primary">Save</button>
>>>>>>> 3e4138de
        </div>
    </div>
</div>

<div t-name="ExportDialog" class="o_export">
    <div class="row">
        <div class="col-lg-6">
            <strong>What do you want to do?</strong>
            <div class="o_import_compat">
                <div class="radio">
                    <label>
                        <input type="radio" name="o_import_compat_name" value="" checked="checked"/>
                        Use data in a spreadsheet (export all data)
                    </label>
                </div>
                <div class="radio">
                    <label>
                        <input type="radio" name="o_import_compat_name" value="yes"/>
                        Update data (import-compatible export)
                    </label>
                </div>
            </div>
        </div>
        <div class="col-lg-6">
            <strong>Export Format:</strong>
            <div class="o_export_format"/>
        </div>
    </div>

    <div class="o_export_panel">
        <div class="o_left_panel">
            <h4>Available fields</h4>
            <div class="o_left_field_panel"/>
        </div>
        <div class="o_center_panel">
            <button type="button" class="btn btn-secondary o_add_field">Add</button>
            <button type="button" class="btn btn-secondary o_remove_field">Remove</button>
            <button type="button" class="btn btn-secondary o_remove_all_field">Remove All</button>
            <button type="button" class="btn btn-secondary o_move_up">Move Up</button>
            <button type="button" class="btn btn-secondary o_move_down">Move Down</button>
        </div>
        <div class="o_right_panel">
            <h4>
                <a href="#" class="float-right o_toggle_save_list">Save fields list</a>
                Fields to export
            </h4>
            <div class="o_save_list"/>
            <div class="o_exported_lists"/>
            <select class="o_fields_list" multiple="multiple"></select>
        </div>
    </div>
</div>
<t t-name="Export.TreeItems">
    <t t-foreach="fields" t-as="field">
        <t t-set="has_child" t-value="field.children &amp;&amp; (field.id).split('/').length != 3" />
        <div t-att-data-id="field.id" t-attf-class="o_export_tree_item #{has_child ? 'haschild' : ''}" tabindex="-1" role="treeitem"> <!-- tabindex make the div focusable -->
            <t t-if="has_child">
                <span class="o_expand o_expand_parent fa fa-chevron-right" role="img" aria-label="Expand parents" title="Expand parents"/>
                <span class="o_tree_column o_expand" t-att-title="debug and field.id or None"><t t-esc="field.string"/></span>
            </t>
            <t t-else="">
                <span class="o_tree_column" t-att-title="debug and field.id or None"><t t-esc="field.string"/></span>
            </t>
        </div>
    </t>
</t>
<t t-name="Export.SaveList">
    <label>Save as:</label> <input type="text"/><button type="button" class="btn btn-secondary">Ok</button>
</t>
<t t-name="Export.SavedList">
    <label>Saved exports: </label>
    <select class="o_exported_lists_select">
        <option></option>
        <t t-foreach="existing_exports" t-as="export">
            <option t-att-value="export.id"><t t-esc="export.name"/></option>
        </t>
    </select>
    <button type="button" class="btn btn-secondary o_delete_exported_list">Delete</button>
</t>

<t t-name="Throbber">
    <div>
        <div class="oe_blockui_spin" style="height: 50px">
            <img src="/web/static/src/img/spin.png" style="animation: fa-spin 1s infinite steps(12);" alt="Loading..."/>
        </div>
        <br />
        <div class="oe_throbber_message" style="color:white"></div>
    </div>
</t>
<t t-name="Spinner">
    <div class="o_spinner"><i class="fa fa-spinner fa-spin" role="img" aria-label="Loading, please wait..." title="Loading, please wait..."/></div>
</t>
<t t-name="M2ODialog">
    <div>
        <p/>
        Name: <input class="o_input" type="text"/>
    </div>
</t>
<t t-name="FieldMany2ManyCheckBoxes">
    <div aria-atomic="true">
        <div t-foreach="widget.m2mValues" t-as="m2m_value">
            <t t-set="id_for_label" t-value="'o_many2many_checkbox_' + _.uniqueId()"/>
            <div class="custom-control custom-checkbox">
                <input type="checkbox" t-att-id="id_for_label" class="custom-control-input" t-att-data-record-id="JSON.stringify(m2m_value[0])"/>
                <label t-att-for="id_for_label" class="custom-control-label o_form_label"><t t-esc="m2m_value[1]"/></label>
            </div>
        </div>
    </div>
</t>
<t t-name="StatInfo">
    <span class="o_stat_value"><t t-esc="value"/></span>
    <span class="o_stat_text"><t t-esc="text"/></span>
</t>
<t t-name="toggle_button">
    <button type="button" class="o_icon_button" t-att-title="widget.string" t-att-aria-label="widget.string" aria-pressed="false">
        <i class="fa fa-circle" t-att-title="widget.string"/>
    </button>
</t>

<div t-name="Pager">
    <span class="o_pager_counter">
        <span class="o_pager_value"></span> / <span class="o_pager_limit"></span>
    </span>
    <span class="btn-group" aria-atomic="true">
        <!-- accesskeys not wanted in X2Many widgets -->
        <t t-if="widget.options.withAccessKey">
            <t t-set="att_prev" t-value="{'accesskey': 'p'}" />
            <t t-set="att_next" t-value="{'accesskey': 'n'}" />
        </t>
        <button type="button" class="fa fa-chevron-left btn btn-secondary o_pager_previous" t-att="att_prev" aria-label="Previous" title="Next" tabindex="-1"/>
        <button type="button" class="fa fa-chevron-right btn btn-secondary o_pager_next" t-att="att_next" aria-label="Next" title="Next" tabindex="-1"/>
    </span>
</div>

<t t-name="AceEditor">
    <div class="oe_form_field o_ace_view_editor oe_ace_open">
        <div class="ace-view-editor"/>
    </div>
</t>

<t t-name="notification-box">
    <div t-attf-class="o_notification_box mb0 alert alert-dismissible alert-{{type}}" role="alertdialog">
        <button type="button" class="close" data-dismiss="alert" aria-label="Close">
            <span class="fa fa-times"></span>
        </button>
    </div>
</t>

<t t-name="translation-alert">
    <div role="alertdialog">
        Please update translations of :
        <t t-foreach="fields" t-as="field">
            <strong><a class="oe_field_translate" t-att-name="field.name" href="#"><t t-esc="field.string"/><t t-if="!field_last">, </t></a></strong>
        </t>
    </div>
</t>

<t t-name="UserMenu">
    <li class="o_user_menu">
        <a role="button" class="dropdown-toggle" data-toggle="dropdown" data-display="static" aria-expanded="false" href="#">
            <img class="rounded-circle oe_topbar_avatar" t-att-src="_s + '/web/static/src/img/user_menu_avatar.png'" alt="Avatar"/>
            <span class="oe_topbar_name"/>
        </a>
        <div class="dropdown-menu dropdown-menu-right" role="menu">
            <t t-call="UserMenu.Actions"/>
        </div>
    </li>
</t>

<t t-name="UserMenu.Actions">
    <a role="menuitem" href="#" data-menu="documentation" class="dropdown-item">Documentation</a>
    <a role="menuitem" href="#" data-menu="support" class="dropdown-item">Support</a>
    <div role="separator" class="dropdown-divider"/>
    <a role="menuitem" href="#" data-menu="settings" class="dropdown-item">Preferences</a>
    <a role="menuitem" href="#" data-menu="account" class="dropdown-item">My Odoo.com account</a>
    <a role="menuitem" href="#" data-menu="logout" class="dropdown-item">Log out</a>
</t>

<t t-name="SwitchCompanyMenu">
    <li class="o_switch_company_menu">
        <a role="button" class="dropdown-toggle" data-toggle="dropdown" aria-expanded="false" href="#" aria-label="Dropdown menu" title="Dropdown menu">
            <span t-attf-class="#{widget.isMobile ? 'fa fa-building-o' : 'oe_topbar_name'}"/>
        </a>
        <div class="dropdown-menu dropdown-menu-right" role="menu"/>
    </li>
</t>

<t t-name="EnterpriseUpgrade">
    <div class="row" role="status">
        <div class="col-6">
            Get this feature and much more with Odoo Enterprise!
            <ul class="list-unstyled">
                <li><i class="fa fa-check"></i> Access to all Enterprise Apps</li>
                <li><i class="fa fa-check"></i> New design</li>
                <li><i class="fa fa-check"></i> Mobile support</li>
                <li><i class="fa fa-check"></i> Upgrade to future versions</li>
                <li><i class="fa fa-check"></i> Bugfixes guarantee</li>
                <li><a href="http://www.odoo.com/editions?utm_source=db&amp;utm_medium=enterprise" target="_blank"><i class="fa fa-plus"></i> And more</a></li>
            </ul>
        </div>
        <div class="col-6">
            <img class="img-fluid" t-att-src='_s + "/web/static/src/img/enterprise_upgrade.jpg"' draggable="false" alt="Upgrade to enterprise"/>
        </div>
    </div>
</t>

<t t-name="BaseSetting.Tabs">
    <t t-foreach="tabItems" t-as="tab">
        <div class="tab" t-attf-data-key="#{tab.key}" role="tab">
            <div class="icon d-none d-md-block" t-attf-style="background : url('#{imgurl}') no-repeat center;background-size:contain;"/> <span class="app_name"><t t-esc="tab.string"/></span>
        </div>
    </t>
</t>

<t t-name="BaseSetting.SearchHeader">
    <div class="settingSearchHeader o_hidden" role="search">
        <img class="icon" t-att-src="imgurl" alt="Search"></img>
        <span class="appName"><t t-esc="string"/></span>
    </div>
</t>

<t t-name="AttachDocument">
    <button t-attf-class="btn o_attachment_button #{widget.node.attrs.highlight?'btn-primary':'btn-secondary'}">
        <span class="o_attach_document"><t t-esc="widget.node.attrs.string"/></span>
        <span class="d-none">
            <t t-call="HiddenInputFile">
                <t t-set="fileupload_id" t-value="widget.fileuploadID"/>
                <t t-set="fileupload_action" t-translation="off">/web/binary/upload_attachment</t>
                <t t-set="multi_upload" t-value="true"/>
                <input type="hidden" name="model" t-att-value="widget.res_model"/>
                <input type="hidden" name="id" t-att-value="widget.res_id"/>
                <input type="hidden" name="session_id" t-att-value="widget.getSession().session_id"/>
            </t>
        </span>
    </button>
</t>

</templates><|MERGE_RESOLUTION|>--- conflicted
+++ resolved
@@ -1080,17 +1080,10 @@
     <t t-if="widget.items.length !== 0">
         <t t-set="group" t-value="0"/>
         <t t-foreach="widget.items" t-as="item">
-<<<<<<< HEAD
-            <div t-if="group !== item.groupNumber" class="dropdown-divider" data-removable="1"/>
+            <div t-if="group !== item.groupNumber" role="separator" class="dropdown-divider" data-removable="1"/>
             <div class="o_menu_item"
                 t-att-data-id="item.id">
-                <a href="#" t-attf-class="dropdown-item#{item.isActive ? ' selected ' : ''}">
-=======
-            <div t-if="group !== item.groupId" role="separator" class="dropdown-divider" data-removable="1"/>
-            <div class="o_menu_item"
-                t-att-data-id="item.itemId">
                 <a role="menuitem" href="#" t-attf-class="dropdown-item#{item.isActive ? ' selected ' : ''}">
->>>>>>> 3e4138de
                     <t t-esc="item.description"/>
                     <span t-if="item.isRemovable" t-att-data-id="item.id" class="o_trash_button" > <span class="fa fa-trash-o"></span> </span>
                     <span t-if="item.hasOptions" t-att-data-id="item.id" class="o_submenu_switcher">
@@ -1099,19 +1092,11 @@
                 </a>
                 <ul t-if="item.hasOptions &amp;&amp; widget.openItems[item.id]" class="list-unstyled">
                     <t t-set="subgroup" t-value="0"/>
-<<<<<<< HEAD
                     <t t-foreach="item.options" t-as="option">
-                        <li t-if="subgroup !== option.groupNumber" class="dropdown-divider" data-removable="1"/>
+                        <li t-if="subgroup !== option.groupNumber" role="separator" class="dropdown-divider" data-removable="1"/>
                         <li class="o_item_option"
                             t-att-data-item_id="item.id" t-att-data-option_id="option.optionId">
-                            <a href="#" t-attf-class="dropdown-item#{item.currentOptionId === option.optionId ? ' selected': ''} pl-5"><t t-esc="option.description"/></a>
-=======
-                    <t t-foreach="_.values(item.options)" t-as="option">
-                        <li t-if="subgroup !== option.groupId" role="separator" class="dropdown-divider" data-removable="1"/>
-                        <li class="o_item_option"
-                            t-att-data-item_id="item.itemId" t-att-data-option_id="option.optionId">
                             <a role="menuitem" href="#" t-attf-class="dropdown-item#{item.currentOptionId === option.optionId ? ' selected': ''} pl-5"><t t-esc="option.description"/></a>
->>>>>>> 3e4138de
                         </li>
                         <t t-set="subgroup" t-value="option.groupNumber"/>
                     </t>
@@ -1131,15 +1116,9 @@
     </div>
 </div>
 
-<<<<<<< HEAD
 <t t-name="GroupByMenuGenerator">
-    <div t-if="widget.presentedFields.length !== 0 &amp;&amp; widget.items.length !== 0" class="dropdown-divider o_generator_menu"/>
-    <button t-if="widget.presentedFields.length !== 0" type="button" class="dropdown-item o_generator_menu o_add_custom_group">Add Custom Group</button>
-=======
-<t t-name="GroupbyMenuGenerator">
-    <div t-if="Object.keys(widget.presentedFields).length !== 0 &amp;&amp; widget.items.length !== 0" role="separator" class="dropdown-divider o_generator_menu"/>
-    <button t-if="Object.keys(widget.presentedFields).length !== 0" type="button" class="dropdown-item o_generator_menu o_add_custom_group" aria-expanded="false">Add Custom Group</button>
->>>>>>> 3e4138de
+    <div t-if="widget.presentedFields.length !== 0 &amp;&amp; widget.items.length !== 0" role="separator" class="dropdown-divider o_generator_menu"/>
+    <button t-if="widget.presentedFields.length !== 0" type="button" class="dropdown-item o_generator_menu o_add_custom_group" aria-expanded="false">Add Custom Group</button>
     <div t-if="widget.generatorMenuIsOpen" class="dropdown-item-text o_generator_menu">
         <select class="w-auto o_input o_group_selector o_add_group">
             <t t-foreach="widget.presentedFields" t-as="field">
@@ -1152,17 +1131,10 @@
     </div>
 </t>
 
-<<<<<<< HEAD
 <t t-name="FilterMenuGenerator">
-    <div t-if="Object.keys(widget.fields).length !== 0 &amp;&amp; widget.items.length !== 0" class="dropdown-divider o_generator_menu"/>
-    <button t-if="Object.keys(widget.fields).length !== 0" type="button" class="dropdown-item o_generator_menu o_add_custom_filter">Add Custom Filter</button>
+    <div t-if="Object.keys(widget.fields).length !== 0 &amp;&amp; widget.items.length !== 0" role="separator" class="dropdown-divider o_generator_menu"/>
+    <button t-if="Object.keys(widget.fields).length !== 0" type="button" class="dropdown-item o_generator_menu o_add_custom_filter" aria-expanded="false">Add Custom Filter</button>
     <div t-if="widget.generatorMenuIsOpen" class="dropdown-item-text o_generator_menu o_add_filter_menu">
-=======
-<t t-name="FiltersMenuGenerator">
-    <div role="separator" class="dropdown-divider"/>
-    <button t-if="Object.keys(widget.fields).length !== 0" type="button" class="dropdown-item o_add_custom_filter o_closed_menu" aria-expanded="false">Add Custom Filter</button>
-    <div class="dropdown-item-text o_add_filter_menu">
->>>>>>> 3e4138de
         <button class="btn btn-primary o_apply_filter" type="button">Apply</button>
         <button class="btn btn-secondary o_add_condition" type="button">
             <span class="fa fa-plus-circle"/>
@@ -1313,24 +1285,11 @@
     </select>
 </t>
 
-<<<<<<< HEAD
 <t t-name="MobileControlPanel">
     <div class="o_control_panel">
         <ol class="breadcrumb" role="navigation"/>
         <div class="o_cp_searchview" role="search">
             <t t-call="MobileSearchView"/>
-=======
-<div t-name="SearchView.FavoriteMenu" class="btn-group o_dropdown">
-    <button t-attf-class="o_dropdown_toggler_btn btn btn-secondary dropdown-toggle#{widget.isMobile ? ' o-no-caret' : ''}" data-toggle="dropdown" aria-expanded="false" tabindex="-1" aria-label="Favorites" title="Favorites">
-        <span class="fa fa-star"/> Favorites <span t-if="widget.isMobile" class="fa fa-chevron-right float-right mt4"/>
-    </button>
-    <div class="dropdown-menu o_favorites_menu" role="menu">
-        <div role="separator" class="dropdown-divider user_filter"/>
-        <div role="separator" class="dropdown-divider shared_filter"/>
-        <a role="button" href="#" class="dropdown-item o_save_search o_closed_menu" aria-expanded="false">Save current search</a>
-        <div role="menuitem" class="dropdown-item-text o_save_name">
-            <input type="text" class="o_input"></input>
->>>>>>> 3e4138de
         </div>
         <div class="o_cp_left">
             <div class="o_cp_buttons" role="toolbar" aria-label="Control panel toolbar"/>
@@ -1375,13 +1334,8 @@
             <input type="checkbox" id="o_favorite_share_all_users" class="custom-control-input"/>
             <label for="o_favorite_share_all_users" class="custom-control-label">Share with all users <span class="fa fa-users" role="img" aria-label="Users" title="Users"/></label>
         </div>
-<<<<<<< HEAD
         <div class="dropdown-item-text o_save_favorite">
-            <button role="menuitem" type="button" class="btn btn-primary">Save</button>
-=======
-        <div class="dropdown-item-text o_save_name">
             <button type="button" class="btn btn-primary">Save</button>
->>>>>>> 3e4138de
         </div>
     </div>
 </div>
