odoo.define('web.WebClient', function (require) {
"use strict";

var AbstractWebClient = require('web.AbstractWebClient');
var core = require('web.core');
var data = require('web.data');
var data_manager = require('web.data_manager');
var framework = require('web.framework');
var Menu = require('web.Menu');
var Model = require('web.DataModel');
var session = require('web.session');
var SystrayMenu = require('web.SystrayMenu');
var UserMenu = require('web.UserMenu');

return AbstractWebClient.extend({
    events: {
        'click .oe_logo_edit_admin': 'logo_edit',
        'click .oe_logo img': function(ev) {
            ev.preventDefault();
            return this.clear_uncommitted_changes().then(function() {
                framework.redirect("/web" + (core.debug ? "?debug" : ""));
            });
        },
    },
    show_application: function() {
        var self = this;
        self.toggle_bars(true);

        self.update_logo();

        // Menu is rendered server-side thus we don't want the widget to create any dom
        self.menu = new Menu(self);
        self.menu.setElement(this.$el.parents().find('.oe_application_menu_placeholder'));
        self.menu.on('menu_click', this, this.on_menu_action);

        // Create the user menu (rendered client-side)
        self.user_menu = new UserMenu(self);
        var $user_menu_placeholder = $('body').find('.oe_user_menu_placeholder').show();
        var user_menu_loaded = self.user_menu.appendTo($user_menu_placeholder);

        // Create the systray menu (rendered server-side)
        self.systray_menu = new SystrayMenu(self);
        self.systray_menu.setElement(this.$el.parents().find('.oe_systray'));
        var systray_menu_loaded = self.systray_menu.start();

        // Start the menu once both systray and user menus are rendered
        // to prevent overflows while loading
        $.when(systray_menu_loaded, user_menu_loaded).done(function() {
            self.menu.start();
        });

        self.bind_hashchange();
        self.set_title();
        if (self.client_options.action_post_login) {
            self.action_manager.do_action(self.client_options.action_post_login);
            delete(self.client_options.action_post_login);
        }
    },
    toggle_bars: function(value) {
        this.$('tr:has(td.navbar),.oe_leftbar').toggle(value);
    },
    update_logo: function(reload) {
        var company = session.company_id;
        var img = session.url('/web/binary/company_logo' + '?db=' + session.db + (company ? '&company=' + company : ''));
        this.$('.o_sub_menu_logo img').attr('src', '').attr('src', img + (reload ? "#" + Date.now() : ''));
        this.$('.oe_logo_edit').toggleClass('oe_logo_edit_admin', session.uid === 1);
    },
    logo_edit: function(ev) {
        var self = this;
        ev.preventDefault();
        self.alive(new Model("res.users").get_func("read")(session.uid, ["company_id"])).then(function(res) {
            self.rpc("/web/action/load", { action_id: "base.action_res_company_form" }).done(function(result) {
                result.res_id = res.company_id[0];
                result.target = "new";
                result.views = [[false, 'form']];
                result.flags = {
                    action_buttons: true,
                    headless: true,
                };
                self.action_manager.do_action(result).then(function () {
                    var form = self.action_manager.dialog_widget.views.form.controller;
                    form.on("on_button_cancel", self.action_manager, self.action_manager.dialog_stop);
                    form.on('record_saved', self, function() {
                        self.action_manager.dialog_stop();
                        self.update_logo();
                    });
                });
            });
        });
        return false;
    },
    bind_hashchange: function() {
        var self = this;
        $(window).bind('hashchange', this.on_hashchange);

        var state = $.bbq.getState(true);
        if (_.isEmpty(state) || state.action === "login") {
            self.menu.is_bound.done(function() {
                new Model("res.users").call("read", [session.uid, ["action_id"]]).done(function(data) {
                    if(data.action_id) {
                        self.action_manager.do_action(data.action_id[0]);
                        self.menu.open_action(data.action_id[0]);
                    } else {
                        var first_menu_id = self.menu.$el.find("a:first").data("menu");
                        if(first_menu_id) {
                            self.menu.menu_click(first_menu_id);
                        }
                    }
                });
            });
        } else {
            $(window).trigger('hashchange');
        }
    },
    on_hashchange: function(event) {
        if (this._ignore_hashchange) {
            this._ignore_hashchange = false;
            return;
        }

        var self = this;
<<<<<<< HEAD
        var stringstate = event.getState(false);
        if (!_.isEqual(this._current_state, stringstate)) {
            var state = event.getState(true);
            if(!state.action && state.menu_id) {
                self.menu.is_bound.done(function() {
                    self.menu.menu_click(state.menu_id);
                });
            } else {
                state._push_me = false;  // no need to push state back...
                this.action_manager.do_load_state(state, !!this._current_state).then(function () {
                    var action = self.action_manager.get_inner_action();
                    if (action) {
                        self.menu.open_action(action.action_descr.id);
                    }
                });
=======
        this.clear_uncommitted_changes().then(function () {
            var stringstate = event.getState(false);
            if (!_.isEqual(self._current_state, stringstate)) {
                var state = event.getState(true);
                if(!state.action && state.menu_id) {
                    self.menu.is_bound.done(function() {
                        self.menu.menu_click(state.menu_id);
                    });
                } else {
                    state._push_me = false;  // no need to push state back...
                    self.action_manager.do_load_state(state, !!self._current_state);
                }
>>>>>>> b14c8b36
            }
            self._current_state = stringstate;
        }, function () {
            if (event) {
                self._ignore_hashchange = true;
                window.location = event.originalEvent.oldURL;
            }
        });
    },
    on_menu_action: function(options) {
        var self = this;
        return this.menu_dm.add(data_manager.load_action(options.action_id))
            .then(function (result) {
                return self.action_mutex.exec(function() {
                    if (options.needaction) {
                        result.context = new data.CompoundContext(result.context, {
                            search_default_message_needaction: true,
                            search_disable_custom_filters: true,
                        });
                    }
                    var completed = $.Deferred();
                    $.when(self.action_manager.do_action(result, {
                        clear_breadcrumbs: true,
                        action_menu_id: self.menu.current_menu,
                    })).fail(function() {
                        self.menu.open_menu(options.previous_menu_id);
                    }).always(function() {
                        completed.resolve();
                    });
                    setTimeout(function() {
                        completed.resolve();
                    }, 2000);
                    // We block the menu when clicking on an element until the action has correctly finished
                    // loading. If something crash, there is a 2 seconds timeout before it's unblocked.
                    return completed;
                });
            });
    },
    toggle_fullscreen: function(fullscreen) {
        this._super(fullscreen);
        if (!fullscreen) {
            this.menu.reflow();
        }
    },
});

});<|MERGE_RESOLUTION|>--- conflicted
+++ resolved
@@ -119,23 +119,6 @@
         }
 
         var self = this;
-<<<<<<< HEAD
-        var stringstate = event.getState(false);
-        if (!_.isEqual(this._current_state, stringstate)) {
-            var state = event.getState(true);
-            if(!state.action && state.menu_id) {
-                self.menu.is_bound.done(function() {
-                    self.menu.menu_click(state.menu_id);
-                });
-            } else {
-                state._push_me = false;  // no need to push state back...
-                this.action_manager.do_load_state(state, !!this._current_state).then(function () {
-                    var action = self.action_manager.get_inner_action();
-                    if (action) {
-                        self.menu.open_action(action.action_descr.id);
-                    }
-                });
-=======
         this.clear_uncommitted_changes().then(function () {
             var stringstate = event.getState(false);
             if (!_.isEqual(self._current_state, stringstate)) {
@@ -146,9 +129,13 @@
                     });
                 } else {
                     state._push_me = false;  // no need to push state back...
-                    self.action_manager.do_load_state(state, !!self._current_state);
+                    self.action_manager.do_load_state(state, !!self._current_state).then(function () {
+                        var action = self.action_manager.get_inner_action();
+                        if (action) {
+                            self.menu.open_action(action.action_descr.id);
+                        }
+                    });
                 }
->>>>>>> b14c8b36
             }
             self._current_state = stringstate;
         }, function () {
