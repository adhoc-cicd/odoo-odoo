odoo.define('web.KanbanController', function (require) {
"use strict";

/**
 * The KanbanController is the class that coordinates the kanban model and the
 * kanban renderer.  It also makes sure that update from the search view are
 * properly interpreted.
 */

var BasicController = require('web.BasicController');
var Context = require('web.Context');
var core = require('web.core');
var Domain = require('web.Domain');
var view_dialogs = require('web.view_dialogs');
var viewUtils = require('web.viewUtils');

var _t = core._t;
var qweb = core.qweb;

var KanbanController = BasicController.extend({
    custom_events: _.extend({}, BasicController.prototype.custom_events, {
        quick_create_add_column: '_onAddColumn',
        quick_create_record: '_onQuickCreateRecord',
        resequence_columns: '_onResequenceColumn',
        button_clicked: '_onButtonClicked',
        kanban_record_delete: '_onRecordDelete',
        kanban_record_update: '_onUpdateRecord',
        kanban_column_delete: '_onDeleteColumn',
        kanban_column_add_record: '_onAddRecordToColumn',
        kanban_column_resequence: '_onColumnResequence',
        kanban_load_more: '_onLoadMore',
        kanban_load_records: '_onLoadColumnRecords',
        column_toggle_fold: '_onToggleColumn',
    }),
    /**
     * @override
     * @param {Object} params
     * @param {boolean} params.quickCreateEnabled set to false to disable the
     *   quick create feature
     */
    init: function (parent, model, renderer, params) {
        this._super.apply(this, arguments);

        this.on_create = params.on_create;
        this.hasButtons = params.hasButtons;
<<<<<<< HEAD
=======

        this.createColumnEnabled = this._isCreateColumnEnabled();
        this.quickCreateEnabled = params.quickCreateEnabled;
>>>>>>> 22a13073
    },

    //--------------------------------------------------------------------------
    // Public
    //--------------------------------------------------------------------------

    /**
     * @param {jQueryElement} $node
     */
    renderButtons: function ($node) {
        if (this.hasButtons && this.is_action_enabled('create')) {
            this.$buttons = $(qweb.render('KanbanView.buttons', {widget: this}));
            this.$buttons.on('click', 'button.o-kanban-button-new', this._onButtonNew.bind(this));
            this.$buttons.on('keydown',this._onButtonsKeyDown.bind(this));
            this._updateButtons();
            this.$buttons.appendTo($node);
        }
    },

    //--------------------------------------------------------------------------
    // Private
    //--------------------------------------------------------------------------

    /**
     * @override method comes from field manager mixin
     * @private
     * @param {string} id local id from the basic record data
     * @returns {Deferred}
     */
    _confirmSave: function (id) {
        var data = this.model.get(this.handle, {raw: true});
        var grouped = data.groupedBy.length;
        if (grouped) {
            var columnState = this.model.getColumn(id);
            return this.renderer.updateColumn(columnState.id, columnState);
        }
        return this.renderer.updateRecord(this.model.get(id));
    },
    /**
     * @param {number[]} ids
     * @private
     * @returns {Deferred}
     */
    _resequenceColumns: function (ids) {
        var state = this.model.get(this.handle, {raw: true});
        var model = state.fields[state.groupedBy[0]].relation;
        return this.model.resequence(model, ids, this.handle);
    },
    /**
     * This method calls the server to ask for a resequence.  Note that this
     * does not rerender the user interface, because in most case, the
     * resequencing operation has already been displayed by the renderer.
     *
     * @private
     * @param {string} column_id
     * @param {string[]} ids
     * @returns {Deferred}
     */
    _resequenceRecords: function (column_id, ids) {
        var self = this;
        return this.model.resequence(this.modelName, ids, column_id).then(function () {
            self._updateEnv();
        });
    },
    /**
     * Overrides to update the control panel buttons when the state is updated.
     *
     * @override
     * @private
     */
    _update: function () {
        this._updateButtons();
        return this._super.apply(this, arguments);
    },
    /**
     * In grouped mode, set 'Create' button as btn-default if there is no column
     * (except if we can't create new columns)
     *
     * @private
     * @override from abstract controller
     */
    _updateButtons: function () {
        if (this.$buttons) {
            var state = this.model.get(this.handle, {raw: true});
            var createHidden = this.is_action_enabled('group_create') && state.isGroupedByM2ONoColumn;
            this.$buttons.find('.o-kanban-button-new').toggleClass('o_hidden', createHidden);
        }
    },

    //--------------------------------------------------------------------------
    // Handlers
    //--------------------------------------------------------------------------

    /**
     * This handler is called when an event (from the quick create add column)
     * event bubbles up. When that happens, we need to ask the model to create
     * a group and to update the renderer
     *
     * @private
     * @param {OdooEvent} event
     */
    _onAddColumn: function (event) {
        var self = this;
        this.model.createGroup(event.data.value, this.handle).then(function () {
            var state = self.model.get(self.handle, {raw: true});
            var ids = _.pluck(state.data, 'res_id').filter(_.isNumber);
            return self._resequenceColumns(ids);
        }).then(function () {
            return self.update({}, {reload: false});
        }).then(function () {
            self._updateButtons();
            self.renderer.quickCreateToggleFold();
        });
    },
    /**
     * @private
     * @param {OdooEvent} event
     */
    _onAddRecordToColumn: function (event) {
        var self = this;
        var record = event.data.record;
        var column = event.target;
        this.alive(this.model.moveRecord(record.db_id, column.db_id, this.handle))
            .then(function (column_db_ids) {
                return self._resequenceRecords(column.db_id, event.data.ids)
                    .then(function () {
                        _.each(column_db_ids, function (db_id) {
                            var data = self.model.get(db_id);
                            self.renderer.updateColumn(db_id, data);
                        });
                    });
            }).fail(this.reload.bind(this));
    },
    /**
     * @private
     * @param {OdooEvent} event
     */
    _onButtonClicked: function (event) {
        event.stopPropagation();
        var self = this;
        var attrs = event.data.attrs;
        var record = event.data.record;
        if (attrs.context) {
            attrs.context = new Context(attrs.context)
                .set_eval_context({
                    active_id: record.res_id,
                    active_ids: [record.res_id],
                    active_model: record.model,
                });
        }
        this.trigger_up('execute_action', {
            action_data: attrs,
            env: {
                context: record.getContext(),
                currentID: record.res_id,
                model: record.model,
                resIDs: record.res_ids,
            },
            on_closed: function () {
                var recordModel = self.model.localData[record.id];
                var group = self.model.localData[recordModel.parentID];
                var parent = self.model.localData[group.parentID];

                self.model.reload(record.id).then(function (db_id) {
                    var data = self.model.get(db_id);
                    var kanban_record = event.target;
                    kanban_record.update(data);

                    // Check if we still need to display the record. Some fields of the domain are
                    // not guaranteed to be in data. This is for example the case if the action
                    // contains a domain on a field which is not in the Kanban view. Therefore,
                    // we need to handle multiple cases based on 3 variables:
                    // domInData: all domain fields are in the data
                    // activeInDomain: 'active' is already in the domain
                    // activeInData: 'active' is available in the data
                    
                    var domain = (parent ? parent.domain : group.domain) || [];
                    var domInData = _.every(domain, function (d) {
                        return d[0] in data.data;
                    });
                    var activeInDomain = _.pluck(domain, 0).indexOf('active') !== -1;
                    var activeInData = 'active' in data.data;

                    // Case # | domInData | activeInDomain | activeInData
                    //   1    |   true    |      true      |      true     => no domain change
                    //   2    |   true    |      true      |      false    => not possible
                    //   3    |   true    |      false     |      true     => add active in domain
                    //   4    |   true    |      false     |      false    => no domain change
                    //   5    |   false   |      true      |      true     => no evaluation
                    //   6    |   false   |      true      |      false    => no evaluation
                    //   7    |   false   |      false     |      true     => replace domain
                    //   8    |   false   |      false     |      false    => no evaluation

                    // There are 3 cases which cannot be evaluated since we don't have all the
                    // necessary information. The complete solution would be to perform a RPC in
                    // these cases, but this is out of scope. A simpler one is to do a try / catch.

                    if (domInData && !activeInDomain && activeInData) {
                        domain = domain.concat([['active', '=', true]]);
                    } else if (!domInData && !activeInDomain && activeInData) {
                        domain = [['active', '=', true]];
                    }
                    try {
                        var visible = new Domain(domain).compute(data.evalContext);
                    } catch (e) {
                        return;
                    }
                    if (!visible) {
                        kanban_record.destroy();
                    }
                });
            },
        });
    },
    /**
     * @private
     */
    _onButtonNew: function () {
        var state = this.model.get(this.handle, {raw: true});
        var quickCreateEnabled = this.quickCreateEnabled && viewUtils.isQuickCreateEnabled(state);
        if (this.on_create === 'quick_create' && quickCreateEnabled) {
            // Activate the quick create in the first column
            this.renderer.addQuickCreate();
        } else if (this.on_create && this.on_create !== 'quick_create') {
            // Execute the given action
            this.do_action(this.on_create, {
                on_close: this.reload.bind(this),
                additional_context: state.context,
            });
        } else {
            // Open the form view
            this.trigger_up('switch_view', {
                view_type: 'form',
                res_id: undefined
            });
        }
    },
    /**
     * Moves the focus from the controller buttons to the first kanban record
     *
     * @private
     * @param {jQueryEvent} e
     */
    _onButtonsKeyDown: function (e) {
        switch(e.keyCode) {
            case $.ui.keyCode.DOWN:
                this.$('.o_kanban_record:first').focus();
        }
    },
    /**
     * @private
     * @param {OdooEvent} event
     */
    _onColumnResequence: function (event) {
        this._resequenceRecords(event.target.db_id, event.data.ids);
    },
    /**
     * @private
     * @param {OdooEvent} event
     */
    _onDeleteColumn: function (event) {
        var self = this;
        var column = event.target;
        var state = this.model.get(this.handle, {raw: true});
        var relatedModelName = state.fields[state.groupedBy[0]].relation;
        this.model
            .deleteRecords([column.db_id], relatedModelName)
            .done(function () {
                if (column.isEmpty()) {
                    self.renderer.removeWidget(column);
                    self._updateButtons();
                } else {
                    self.reload();
                }
            });
    },
    /**
     * Loads the record of a given column (used in mobile, as the columns are
     * lazy loaded)
     *
     * @private
     * @param {OdooEvent} event
     */
    _onLoadColumnRecords: function (event) {
        var self = this;
        this.model.loadColumnRecords(event.data.columnID).then(function (dbID) {
            var data = self.model.get(dbID);
            self.renderer.updateColumn(dbID, data);
            self._updateEnv();
            if (event.data.onSuccess) {
                event.data.onSuccess();
            }
        });
    },
    /**
     * @private
     * @param {OdooEvent} event
     */
    _onLoadMore: function (event) {
        var self = this;
        var column = event.target;
        this.model.loadMore(column.db_id).then(function (db_id) {
            var data = self.model.get(db_id);
            self.renderer.updateColumn(db_id, data);
            self._updateEnv();
        });
    },
    /**
     * @private
     * @param {OdooEvent} event
     * @param {KanbanColumn} event.target the column in which the record should
     *   be added
     * @param {Object} event.data.values the field values of the record to
     *   create; if values only contains the value of the 'display_name', a
     *   'name_create' is performed instead of 'create'
     */
    _onQuickCreateRecord: function (event) {
        var self = this;
        var values = event.data.values;
        var column = event.target;

        // function that updates the kanban view once the record has been added
        // it receives the local id of the created record in arguments
        var update = function (db_id) {
            self._updateEnv();

            var columnState = self.model.getColumn(db_id);
            var state = self.model.get(self.handle);
            return self.renderer
                .updateColumn(columnState.id, columnState, {openQuickCreate: true, state: state})
                .then(function () {
                    if (event.data.openRecord) {
                        self.trigger_up('open_record', {id: db_id, mode: 'edit'});
                    }
                });
        };

        this.model.createRecordInGroup(column.db_id, values)
            .then(update)
            .fail(function (error, event) {
                event.preventDefault();
                var columnState = self.model.get(column.db_id, {raw: true});
                var context = columnState.getContext();
                var state = self.model.get(self.handle, {raw: true});
                context['default_' + state.groupedBy[0]] = columnState.res_id;
                new view_dialogs.FormViewDialog(self, {
                    res_model: state.model,
                    context: _.extend({default_name: name}, context),
                    title: _t("Create"),
                    disable_multiple_selection: true,
                    on_saved: function (record) {
                        self.model.addRecordToGroup(column.db_id, record.res_id)
                            .then(update);
                    },
                }).open();
            });
    },
    /**
     * @private
     * @param {OdooEvent} event
     */
    _onRecordDelete: function (event) {
        this._deleteRecords([event.data.id]);
    },
    /**
     * @private
     * @param {OdooEvent} event
     */
    _onResequenceColumn: function (event) {
        var self = this;
        this._resequenceColumns(event.data.ids).then(function () {
            self._updateEnv();
        });
    },
    /**
     * @private
     * @param {OdooEvent} event
     * @param {boolean} [event.data.openQuickCreate=false] if true, opens the
     *   QuickCreate in the toggled column (it assumes that we are opening it)
     */
    _onToggleColumn: function (event) {
        var self = this;
        var column = event.target;
        this.model.toggleGroup(column.db_id).then(function (db_id) {
            var data = self.model.get(db_id);
            var options = {
                openQuickCreate: !!event.data.openQuickCreate,
            };
            self.renderer.updateColumn(db_id, data, options);
            self._updateEnv();
        });
    },
    /**
     * @todo should simply use field_changed event...
     *
     * @private
     * @param {OdooEvent} ev
     */
    _onUpdateRecord: function (ev) {
        var changes = _.clone(ev.data);
        ev.data.force_save = true;
        this._applyChanges(ev.target.db_id, changes, ev);
    },
});

return KanbanController;

});<|MERGE_RESOLUTION|>--- conflicted
+++ resolved
@@ -43,12 +43,7 @@
 
         this.on_create = params.on_create;
         this.hasButtons = params.hasButtons;
-<<<<<<< HEAD
-=======
-
-        this.createColumnEnabled = this._isCreateColumnEnabled();
         this.quickCreateEnabled = params.quickCreateEnabled;
->>>>>>> 22a13073
     },
 
     //--------------------------------------------------------------------------
