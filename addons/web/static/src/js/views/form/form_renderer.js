--- conflicted
+++ resolved
@@ -324,34 +324,7 @@
         });
     },
     /**
-<<<<<<< HEAD
-=======
-     * Enable swipe event to allow navigating through records
-     *
-     * @private
-     */
-    _enableSwipe: function () {
-        var self = this;
-        this.$('.o_form_sheet').swipe({
-            swipeLeft: function () {
-                this.css({
-                    transform: 'translateX(-100%)',
-                    transition: '350ms'
-                });
-                self.trigger_up('swipe_left');
-            },
-            swipeRight: function () {
-                this.css({
-                    transform: 'translateX(100%)',
-                    transition: '350ms'
-                });
-                self.trigger_up('swipe_right');
-            },
             excludedElements: ".o_notebook .nav.nav-tabs",
-        });
-    },
-    /**
->>>>>>> 4524ad06
      * @private
      * @param {string} name
      * @returns {string}
