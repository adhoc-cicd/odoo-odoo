odoo.define('web.Session', function (require) {
"use strict";

var ajax = require('web.ajax');
var concurrency = require('web.concurrency');
var config = require('web.config');
var core = require('web.core');
var mixins = require('web.mixins');
var utils = require('web.utils');

var _t = core._t;
var qweb = core.qweb;

// To do: refactor session. Session accomplishes several concerns (rpc,
// configuration, currencies (wtf?), user permissions...). They should be
// clarified and separated.

var Session = core.Class.extend(mixins.EventDispatcherMixin, {
    /**

    @param parent The parent of the newly created object.
    or `null` if the server to contact is the origin server.
    @param {Dict} options A dictionary that can contain the following options:

        * "override_session": Default to false. If true, the current session object will
          not try to re-use a previously created session id stored in a cookie.
        * "session_id": Default to null. If specified, the specified session_id will be used
          by this session object. Specifying this option automatically implies that the option
          "override_session" is set to true.
     */
    init: function (parent, origin, options) {
        mixins.EventDispatcherMixin.init.call(this);
        this.setParent(parent);
        options = options || {};
        this.module_list = (options.modules && options.modules.slice()) || (window.odoo._modules && window.odoo._modules.slice()) || [];
        this.server = null;
        this.session_id = options.session_id || null;
        this.override_session = options.override_session || !!options.session_id || false;
        this.avoid_recursion = false;
        this.use_cors = options.use_cors || false;
        this.setup(origin);
        this.debug = config.debug;

        // for historic reasons, the session requires a name to properly work
        // (see the methods get_cookie and set_cookie).  We should perhaps
        // remove it totally (but need to make sure the cookies are properly set)
        this.name = "instance0";
        // TODO: session store in cookie should be optional
        this.qweb_mutex = new concurrency.Mutex();
        this.currencies = {};
        this._groups_def = {};
        core.bus.on('invalidate_session', this, this._onInvalidateSession);
    },
    setup: function (origin, options) {
        // must be able to customize server
        var window_origin = location.protocol + "//" + location.host;
        origin = origin ? origin.replace( /\/+$/, '') : window_origin;
        if (!_.isUndefined(this.origin) && this.origin !== origin)
            throw new Error('Session already bound to ' + this.origin);
        else
            this.origin = origin;
        this.prefix = this.origin;
        this.server = this.origin; // keep chs happy
        this.origin_server = this.origin === window_origin;
        options = options || {};
        if ('use_cors' in options) {
            this.use_cors = options.use_cors;
        }
    },
    /**
     * Setup a session
     */
    session_bind: function (origin) {
        var self = this;
        this.setup(origin);
        qweb.default_dict._s = this.origin;
        this.uid = null;
        this.username = null;
        this.user_context= {};
        this.db = null;
        this.module_loaded = {};
        _(this.module_list).each(function (mod) {
            self.module_loaded[mod] = true;
        });
        this.active_id = null;
        return this.session_init();
    },
    /**
     * Init a session, reloads from cookie, if it exists
     */
    session_init: function () {
        var self = this;
        var def = this.session_reload();

        if (this.is_frontend) {
            return def.then(function () {
                return self.load_translations();
            });
        }

        return def.then(function () {
            var modules = self.module_list.join(',');
            var deferred = self.load_qweb(modules);
            if (self.session_is_valid()) {
                return deferred.then(function () { return self.load_modules(); });
            }
            return $.when(
                    deferred,
                    self.rpc('/web/webclient/bootstrap_translations', {mods: self.module_list})
                        .then(function (trans) {
                            _t.database.set_bundle(trans);
                        })
            );
        });
    },
    session_is_valid: function () {
        var db = $.deparam.querystring().db;
        if (db && this.db !== db) {
            return false;
        }
        return !!this.uid;
    },
    /**
     * The session is validated by restoration of a previous session
     */
    session_authenticate: function () {
        var self = this;
        return $.when(this._session_authenticate.apply(this, arguments)).then(function () {
            return self.load_modules();
        });
    },
    /**
     * The session is validated either by login or by restoration of a previous session
     */
    _session_authenticate: function (db, login, password) {
        var self = this;
        var params = {db: db, login: login, password: password};
        return this.rpc("/web/session/authenticate", params).then(function (result) {
            if (!result.uid) {
                return $.Deferred().reject();
            }
            delete result.session_id;
            _.extend(self, result);
        });
    },
    session_logout: function () {
        $.bbq.removeState();
        return this.rpc("/web/session/destroy", {});
    },
    user_has_group: function (group) {
        if (!this.uid) {
            return $.when(false);
        }
        var def = this._groups_def[group];
        if (!def) {
            def = this._groups_def[group] = this.rpc('/web/dataset/call_kw/res.users/has_group', {
                "model": "res.users",
                "method": "has_group",
                "args": [group],
                "kwargs": {}
            });
        }
        return def;
    },
    get_cookie: function (name) {
        if (!this.name) { return null; }
        var nameEQ = this.name + '|' + name + '=';
        var cookies = document.cookie.split(';');
        for(var i=0; i<cookies.length; ++i) {
            var cookie = cookies[i].replace(/^\s*/, '');
            if(cookie.indexOf(nameEQ) === 0) {
                try {
                    return JSON.parse(decodeURIComponent(cookie.substring(nameEQ.length)));
                } catch(err) {
                    // wrong cookie, delete it
                    this.set_cookie(name, '', -1);
                }
            }
        }
        return null;
    },
    /**
     * Create a new cookie with the provided name and value
     *
     * @private
     * @param name the cookie's name
     * @param value the cookie's value
     * @param ttl the cookie's time to live, 1 year by default, set to -1 to delete
     */
    set_cookie: function (name, value, ttl) {
        if (!this.name) { return; }
        ttl = ttl || 24*60*60*365;
        utils.set_cookie(this.name + '|' + name, value, ttl);
    },
    /**
     * Load additional web addons of that instance and init them
     *
     */
    load_modules: function () {
        var self = this;
        var modules = odoo._modules;
        var all_modules = _.uniq(self.module_list.concat(modules));
        var to_load = _.difference(modules, self.module_list).join(',');
        this.module_list = all_modules;

        var loaded = $.when(self.load_translations());
        var locale = "/web/webclient/locale/" + self.user_context.lang || 'en_US';
        var file_list = [ locale ];
        if(to_load.length) {
            loaded = $.when(
                loaded,
                self.rpc('/web/webclient/csslist', {mods: to_load}).done(self.load_css.bind(self)),
                self.load_qweb(to_load),
                self.rpc('/web/webclient/jslist', {mods: to_load}).done(function (files) {
                    file_list = file_list.concat(files);
                })
            );
        }
        return loaded.then(function () {
            return self.load_js(file_list);
        }).done(function () {
            self.on_modules_loaded();
            self.trigger('module_loaded');
       });
    },
    load_translations: function () {
        return _t.database.load_translations(this, this.module_list, this.user_context.lang, this.translationURL);
    },
    load_css: function (files) {
        var self = this;
        _.each(files, function (file) {
            ajax.loadCSS(self.url(file, null));
        });
    },
    load_js: function (files) {
        var self = this;
        var d = $.Deferred();
        if (files.length !== 0) {
            var file = files.shift();
            var url = self.url(file, null);
            ajax.loadJS(url).done(d.resolve);
        } else {
            d.resolve();
        }
        return d;
    },
    load_qweb: function (mods) {
        this.qweb_mutex.exec(function () {
            return $.get('/web/webclient/qweb?mods=' + mods).then(function (doc) {
                if (!doc) { return; }
                qweb.add_template(doc);
            });
        });
        return this.qweb_mutex.def;
    },
    on_modules_loaded: function () {
        var openerp = window.openerp;
        for(var j=0; j<this.module_list.length; j++) {
            var mod = this.module_list[j];
            if(this.module_loaded[mod])
                continue;
            openerp[mod] = {};
            // init module mod
            var fct = openerp._openerp[mod];
            if(typeof(fct) === "function") {
                openerp._openerp[mod] = {};
                for (var k in fct) {
                    openerp._openerp[mod][k] = fct[k];
                }
                fct(openerp, openerp._openerp[mod]);
            }
            this.module_loaded[mod] = true;
        }
    },
    get_currency: function (currency_id) {
        return this.currencies[currency_id];
    },
    get_file: function (options) {
        if (this.override_session){
            options.data.session_id = this.session_id;
        }
        options.session = this;
        return ajax.get_file(options);
    },
    /**
     * (re)loads the content of a session: db name, username, user id, session
     * context and status of the support contract
     *
     * @returns {$.Deferred} deferred indicating the session is done reloading
     */
    session_reload: function () {
        var result = _.extend({}, window.odoo.session_info);
        delete result.session_id;
        _.extend(this, result);
        return $.when();
    },
    check_session_id: function () {
        var self = this;
        if (this.avoid_recursion)
            return $.when();
        if (this.session_id)
            return $.when(); // we already have the session id
        if (!this.use_cors && (this.override_session || ! this.origin_server)) {
            // If we don't use the origin server we consider we should always create a new session.
            // Even if some browsers could support cookies when using jsonp that behavior is
            // not consistent and the browser creators are tending to removing that feature.
            this.avoid_recursion = true;
            return this.rpc("/gen_session_id", {}).then(function (result) {
                self.session_id = result;
            }).always(function () {
                self.avoid_recursion = false;
            });
        }
        return $.when();
    },
    /**
     * Executes an RPC call, registering the provided callbacks.
     *
     * Registers a default error callback if none is provided, and handles
     * setting the correct session id and session context in the parameter
     * objects
     *
     * @param {String} url RPC endpoint
     * @param {Object} params call parameters
     * @param {Object} options additional options for rpc call
     * @returns {jQuery.Deferred} jquery-provided ajax deferred
     */
    rpc: function (url, params, options) {
        var self = this;
        options = _.clone(options || {});
        options.headers = _.extend({}, options.headers);
        if (odoo.debug) {
            options.headers["X-Debug-Mode"] = $.deparam($.param.querystring()).debug;
        }

        var deferred = self.check_session_id();
        var aborted = false;
        var xhrDef;
        deferred.abort = function () {
            if (xhrDef) {
                xhrDef.abort();
            } else {
                aborted = true;
            }
        };

        var promise = deferred.then(function () {
            if (aborted) {
<<<<<<< HEAD
                var def = $.Deferred().reject('communication', $.Event(), 'abort', 'abort');
=======
                var def = $.Deferred().reject({message: "XmlHttpRequestError abort"}, $.Event('abort'));
>>>>>>> 6c103589
                def.abort = function () {};
                return def;
            }
            // TODO: remove
            if (! _.isString(url)) {
                _.extend(options, url);
                url = url.url;
            }
            var fct;
            if (self.origin_server) {
                fct = ajax.jsonRpc;
                if (self.override_session) {
                    options.headers["X-Openerp-Session-Id"] = self.session_id || '';
                }
            } else if (self.use_cors) {
                fct = ajax.jsonRpc;
                url = self.url(url, null);
                options.session_id = self.session_id || '';
                if (self.override_session) {
                    options.headers["X-Openerp-Session-Id"] = self.session_id || '';
                }
            } else {
                fct = ajax.jsonpRpc;
                url = self.url(url, null);
                options.session_id = self.session_id || '';
            }
            xhrDef = fct(url, "call", params, options);
            return xhrDef;
        });

        promise.abort = deferred.abort;
        return promise;
    },
    url: function (path, params) {
        params = _.extend(params || {});
        if (this.override_session || (! this.origin_server))
            params.session_id = this.session_id;
        var qs = $.param(params);
        if (qs.length > 0)
            qs = "?" + qs;
        var prefix = _.any(['http://', 'https://', '//'], function (el) {
            return path.length >= el.length && path.slice(0, el.length) === el;
        }) ? '' : this.prefix;
        return prefix + path + qs;
    },
    /**
     * Returns the time zone difference (in minutes) from the current locale
     * (host system settings) to UTC, for a given date. The offset is positive
     * if the local timezone is behind UTC, and negative if it is ahead.
     *
     * @param {string | moment} date a valid string date or moment instance
     * @returns {integer}
     */
    getTZOffset: function (date) {
        return -new Date(date).getTimezoneOffset();
    },

    //--------------------------------------------------------------------------
    // Handlers
    //--------------------------------------------------------------------------

    /**
     * @private
     */
    _onInvalidateSession: function () {
        this.uid = false;
    },
});

return Session;

});<|MERGE_RESOLUTION|>--- conflicted
+++ resolved
@@ -346,11 +346,7 @@
 
         var promise = deferred.then(function () {
             if (aborted) {
-<<<<<<< HEAD
-                var def = $.Deferred().reject('communication', $.Event(), 'abort', 'abort');
-=======
                 var def = $.Deferred().reject({message: "XmlHttpRequestError abort"}, $.Event('abort'));
->>>>>>> 6c103589
                 def.abort = function () {};
                 return def;
             }
