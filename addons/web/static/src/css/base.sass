--- conflicted
+++ resolved
@@ -488,7 +488,6 @@
                 text-align: center
                 height: 16px
         &.oe_vertical
-<<<<<<< HEAD
             label
                 margin-left: 4px
         &.oe_required
@@ -503,19 +502,6 @@
             &.oe_form_invalid
                 .oe_radio_input
                     border-color: red
-=======
-            .oe_radio_header
-                cursor: pointer
-        .oe_radio_input
-            cursor: pointer
-            display: inline-block
-            width: 20px
-            background: transparent url(/web/static/src/img/icons/input_radio-off.png) no-repeat center center
-        .oe_radio_input_on
-            background: transparent url(/web/static/src/img/icons/input_radio-on.png) no-repeat center center
-        .oe_radio_label
-            cursor: default
->>>>>>> aaed0ccd
     .oe_tags
         &.oe_inline
             min-width: 250px
