odoo.define('web.kanban_tests', function (require) {
"use strict";

var KanbanView = require('web.KanbanView');
var testUtils = require('web.test_utils');
var widgetRegistry = require('web.widget_registry');
var Widget = require('web.Widget');
var KanbanColumnProgressBar = require('web.KanbanColumnProgressBar');

var createView = testUtils.createView;

QUnit.module('Views', {
    before: function () {
        this._initialKanbanProgressBarAnimate = KanbanColumnProgressBar.prototype.ANIMATE;
        KanbanColumnProgressBar.prototype.ANIMATE = false;
    },
    after: function () {
        KanbanColumnProgressBar.prototype.ANIMATE = this._initialKanbanProgressBarAnimate;
    },
    beforeEach: function () {
        this.data = {
            partner: {
                fields: {
                    foo: {string: "Foo", type: "char"},
                    bar: {string: "Bar", type: "boolean"},
                    int_field: {string: "int_field", type: "integer", sortable: true},
                    qux: {string: "my float", type: "float"},
                    product_id: {string: "something_id", type: "many2one", relation: "product"},
                    category_ids: { string: "categories", type: "many2many", relation: 'category'},
                    state: { string: "State", type: "selection", selection: [["abc", "ABC"], ["def", "DEF"], ["ghi", "GHI"]]},
                    date: {string: "Date Field", type: 'date'},
                    datetime: {string: "Datetime Field", type: 'datetime'},
                },
                records: [
                    {id: 1, bar: true, foo: "yop", int_field: 10, qux: 0.4, product_id: 3, state: "abc", category_ids: []},
                    {id: 2, bar: true, foo: "blip", int_field: 9, qux: 13, product_id: 5, state: "def", category_ids: [6]},
                    {id: 3, bar: true, foo: "gnap", int_field: 17, qux: -3, product_id: 3, state: "ghi", category_ids: [7]},
                    {id: 4, bar: false, foo: "blip", int_field: -4, qux: 9, product_id: 5, state: "ghi", category_ids: []},
                ]
            },
            product: {
                fields: {
                    id: {string: "ID", type: "integer"},
                    name: {string: "Display Name", type: "char"},
                },
                records: [
                    {id: 3, name: "hello"},
                    {id: 5, name: "xmo"},
                ]
            },
            category: {
                fields: {
                    name: {string: "Category Name", type: "char"},
                    color: {string: "Color index", type: "integer"},
                },
                records: [
                    {id: 6, name: "gold", color: 2},
                    {id: 7, name: "silver", color: 5},
                ]
            },
        };
    },
}, function () {

    QUnit.module('KanbanView');

    QUnit.test('basic ungrouped rendering', function (assert) {
        assert.expect(5);

        var kanban = createView({
            View: KanbanView,
            model: 'partner',
            data: this.data,
            arch: '<kanban class="o_kanban_test"><templates><t t-name="kanban-box">' +
                    '<div>' +
                    '<t t-esc="record.foo.value"/>' +
                    '<field name="foo"/>' +
                    '</div>' +
                '</t></templates></kanban>',
        });

        assert.ok(kanban.$('.o_kanban_view').hasClass('o_kanban_ungrouped'),
                        "should have classname 'o_kanban_ungrouped'");
        assert.ok(kanban.$('.o_kanban_view').hasClass('o_kanban_test'),
                        "should have classname 'o_kanban_test'");

        assert.strictEqual(kanban.$('.o_kanban_record:not(.o_kanban_ghost)').length, 4,
                        "should have 4 records");
        assert.strictEqual(kanban.$('.o_kanban_ghost').length, 6, "should have 6 ghosts");
        assert.strictEqual(kanban.$('.o_kanban_record:contains(gnap)').length, 1,
                        "should contain gnap");
        kanban.destroy();
    });

    QUnit.test('basic grouped rendering', function (assert) {
        assert.expect(13);

        var kanban = createView({
            View: KanbanView,
            model: 'partner',
            data: this.data,
            arch: '<kanban class="o_kanban_test">' +
                        '<field name="bar"/>' +
                        '<templates><t t-name="kanban-box">' +
                        '<div><field name="foo"/></div>' +
                    '</t></templates></kanban>',
            groupBy: ['bar'],
            mockRPC: function (route, args) {
                if (args.method === 'read_group') {
                    // the lazy option is important, so the server can fill in
                    // the empty groups
                    assert.ok(args.kwargs.lazy, "should use lazy read_group");
                }
                return this._super(route, args);
            },
        });

        assert.ok(kanban.$('.o_kanban_view').hasClass('o_kanban_grouped'),
                        "should have classname 'o_kanban_grouped'");
        assert.ok(kanban.$('.o_kanban_view').hasClass('o_kanban_test'),
                        "should have classname 'o_kanban_test'");
        assert.strictEqual(kanban.$('.o_kanban_group').length, 2, "should have " + 2 + " columns");
        assert.strictEqual(kanban.$('.o_kanban_group:nth-child(1) .o_kanban_record').length, 1,
                        "column should contain " + 1 + " record(s)");
        assert.strictEqual(kanban.$('.o_kanban_group:nth-child(2) .o_kanban_record').length, 3,
                        "column should contain " + 3 + " record(s)");
        // check available actions in kanban header's config dropdown
        assert.ok(kanban.$('.o_kanban_header:first .o_kanban_config .o_kanban_toggle_fold').length,
                        "should be able to fold the column");
        assert.ok(!kanban.$('.o_kanban_header:first .o_kanban_config .o_column_archive').length,
                        "should be not able to archive the records");
        assert.ok(!kanban.$('.o_kanban_header:first .o_kanban_config .o_column_unarchive').length,
                        "should be not able to restore the records");
        assert.ok(!kanban.$('.o_kanban_header:first .o_kanban_config .o_column_edit').length,
                        "should not be able to edit the column");
        assert.ok(!kanban.$('.o_kanban_header:first .o_kanban_config .o_column_delete').length,
                        "should not be able to delete the column");

        // the next line makes sure that reload works properly.  It looks useless,
        // but it actually test that a grouped local record can be reloaded without
        // changing its result.
        kanban.reload();
        assert.strictEqual(kanban.$('.o_kanban_group:nth-child(2) .o_kanban_record').length, 3,
                        "column should contain " + 3 + " record(s)");
        kanban.destroy();
    });

    QUnit.test('basic grouped rendering with active field', function (assert) {
        assert.expect(6);

        // add active field on partner model and make all records active
        this.data.partner.fields.active = {string: 'Active', type: 'char', default: true};

        var envIDs = [1, 2, 3, 4]; // the ids that should be in the environment during this test
        var kanban = createView({
            View: KanbanView,
            model: 'partner',
            data: this.data,
            arch: '<kanban class="o_kanban_test">' +
                        '<field name="active"/>' +
                        '<field name="bar"/>' +
                        '<templates><t t-name="kanban-box">' +
                        '<div><field name="foo"/></div>' +
                    '</t></templates></kanban>',
            groupBy: ['bar'],
            intercepts: {
                env_updated: function (event) {
                    assert.deepEqual(event.data.ids, envIDs,
                        "should notify the environment with the correct ids");
                },
            },
        });

        // check available actions in kanban header's config dropdown
        assert.ok(kanban.$('.o_kanban_header:first .o_kanban_config .o_column_archive').length,
                        "should be able to archive the records");
        assert.ok(kanban.$('.o_kanban_header:first .o_kanban_config .o_column_unarchive').length,
                        "should be able to restore the records");

        // archive the records of the first column
        assert.strictEqual(kanban.$('.o_kanban_group:last .o_kanban_record').length, 3,
            "last column should contain 3 records");
        envIDs = [4];
        kanban.$('.o_kanban_group:last .o_column_archive').click(); // click on 'Archive'
        assert.strictEqual(kanban.$('.o_kanban_group:last .o_kanban_record').length, 0,
            "last column should contain no record");
        kanban.destroy();
    });

    QUnit.test('pager should be hidden in grouped mode', function (assert) {
        assert.expect(1);

        var kanban = createView({
            View: KanbanView,
            model: 'partner',
            data: this.data,
            arch: '<kanban class="o_kanban_test">' +
                        '<field name="bar"/>' +
                        '<templates><t t-name="kanban-box">' +
                        '<div><field name="foo"/></div>' +
                    '</t></templates></kanban>',
            groupBy: ['bar'],
        });
        kanban.renderPager();

        assert.ok(kanban.pager.$el.hasClass('o_hidden'),
                        "pager should be hidden in grouped kanban");
        kanban.destroy();
    });

    QUnit.test('pager, ungrouped, with default limit', function (assert) {
        assert.expect(3);

        var kanban = createView({
            View: KanbanView,
            model: 'partner',
            data: this.data,
            arch: '<kanban class="o_kanban_test">' +
                        '<templates><t t-name="kanban-box">' +
                        '<div><field name="foo"/></div>' +
                    '</t></templates></kanban>',
            mockRPC: function (route, args) {
                assert.strictEqual(args.limit, 40, "default limit should be 40 in Kanban");
                return this._super.apply(this, arguments);
            },
        });

        assert.ok(!kanban.pager.$el.hasClass('o_hidden'),
                        "pager should be visible in ungrouped kanban");
        assert.strictEqual(kanban.pager.state.size, 4, "pager's size should be 4");
        kanban.destroy();
    });

    QUnit.test('pager, ungrouped, with limit given in options', function (assert) {
        assert.expect(3);

        var kanban = createView({
            View: KanbanView,
            model: 'partner',
            data: this.data,
            arch: '<kanban class="o_kanban_test">' +
                        '<templates><t t-name="kanban-box">' +
                        '<div><field name="foo"/></div>' +
                    '</t></templates></kanban>',
            mockRPC: function (route, args) {
                assert.strictEqual(args.limit, 2, "limit should be 2");
                return this._super.apply(this, arguments);
            },
            viewOptions: {
                limit: 2,
            },
        });

        assert.strictEqual(kanban.pager.state.limit, 2, "pager's limit should be 2");
        assert.strictEqual(kanban.pager.state.size, 4, "pager's size should be 4");
        kanban.destroy();
    });

    QUnit.test('pager, ungrouped, with limit set on arch and given in options', function (assert) {
        assert.expect(3);

        // the limit given in the arch should take the priority over the one given in options
        var kanban = createView({
            View: KanbanView,
            model: 'partner',
            data: this.data,
            arch: '<kanban class="o_kanban_test" limit="3">' +
                        '<templates><t t-name="kanban-box">' +
                        '<div><field name="foo"/></div>' +
                    '</t></templates></kanban>',
            mockRPC: function (route, args) {
                assert.strictEqual(args.limit, 3, "limit should be 3");
                return this._super.apply(this, arguments);
            },
            viewOptions: {
                limit: 2,
            },
        });

        assert.strictEqual(kanban.pager.state.limit, 3, "pager's limit should be 3");
        assert.strictEqual(kanban.pager.state.size, 4, "pager's size should be 4");
        kanban.destroy();
    });

    QUnit.test('create in grouped on m2o', function (assert) {
        assert.expect(5);

        var kanban = createView({
            View: KanbanView,
            model: 'partner',
            data: this.data,
            arch: '<kanban class="o_kanban_test" on_create="quick_create">' +
                        '<field name="product_id"/>' +
                        '<templates><t t-name="kanban-box">' +
                            '<div><field name="foo"/></div>' +
                        '</t></templates>' +
                    '</kanban>',
            groupBy: ['product_id'],
        });
        kanban.renderButtons();

        assert.ok(kanban.$('.o_kanban_view').hasClass('ui-sortable'),
            "columns are sortable when grouped by a m2o field");
        assert.ok(kanban.$buttons.find('.o-kanban-button-new').hasClass('btn-primary'),
            "'create' button should be btn-primary for grouped kanban with at least one column");
        assert.ok(kanban.$('.o_kanban_view > div:last').hasClass('o_column_quick_create'),
            "column quick create should be enabled when grouped by a many2one field)");

        kanban.$buttons.find('.o-kanban-button-new').click(); // Click on 'Create'
        assert.ok(kanban.$('.o_kanban_group:first() > div:nth(1)').hasClass('o_kanban_quick_create'),
            "clicking on create should open the quick_create in the first column");

        assert.ok(kanban.$('span.o_column_title:contains(hello)').length,
            "should have a column title with a value from the many2one");
        kanban.destroy();
    });

    QUnit.test('create in grouped on char', function (assert) {
        assert.expect(4);

        var kanban = createView({
            View: KanbanView,
            model: 'partner',
            data: this.data,
            arch: '<kanban class="o_kanban_test" on_create="quick_create">' +
                        '<templates><t t-name="kanban-box">' +
                            '<div><field name="foo"/></div>' +
                        '</t></templates>' +
                    '</kanban>',
            groupBy: ['foo'],
        });

        assert.ok(!kanban.$('.o_kanban_view').hasClass('ui-sortable'),
            "columns aren't sortable when not grouped by a m2o field");
        assert.strictEqual(kanban.$('.o_kanban_group').length, 3, "should have " + 3 + " columns");
        assert.strictEqual(kanban.$('.o_kanban_group:first() .o_column_title').text(), "yop",
            "'yop' column should be the first column");
        assert.ok(!kanban.$('.o_kanban_view > div:last').hasClass('o_column_quick_create'),
            "column quick create should be disabled when not grouped by a many2one field)");
        kanban.destroy();
    });

    QUnit.test('quick create in grouped mode', function (assert) {
        assert.expect(8);

        var nbRecords = 4;
        var kanban = createView({
            View: KanbanView,
            model: 'partner',
            data: this.data,
            arch: '<kanban class="o_kanban_test" on_create="quick_create">' +
                        '<field name="bar"/>' +
                        '<templates><t t-name="kanban-box">' +
                        '<div><field name="foo"/></div>' +
                    '</t></templates></kanban>',
            groupBy: ['bar'],
            intercepts: {
                env_updated: function (event) {
                    assert.strictEqual(event.data.ids.length, nbRecords,
                        "should update the env with the records ids");
                },
            }
        });

        // click to add an element and cancel the quick creation
        kanban.$('.o_kanban_header .o_kanban_quick_add i').first().click();

        var $quickCreate = kanban.$('.o_kanban_quick_create');
        assert.strictEqual($quickCreate.length, 1, "should have a quick create element");

        $quickCreate.find('input').trigger($.Event('keydown', {keyCode: $.ui.keyCode.ESCAPE}));
        assert.strictEqual(kanban.$('.o_kanban_quick_create').length, 0,
            "should have destroyed the quick create element");

        //click to add and element and focus out the blank input, should cancel the quick creation
        kanban.$('.o_kanban_header .o_kanban_quick_add i').first().click();
        $quickCreate = kanban.$('.o_kanban_quick_create');
        $quickCreate.find('input').blur();
        assert.strictEqual(kanban.$('.o_kanban_quick_create').length, 0,
            "Blur should have destroyed the quick create element");

        // click to really add an element
        kanban.$('.o_kanban_header .o_kanban_quick_add i').first().click();
        $quickCreate = kanban.$('.o_kanban_quick_create');
        $quickCreate.find('input').val('new partner');
        $quickCreate.find('input').blur();

        // When focus out the input containing value, should not delete the Quick Creation
        assert.strictEqual(kanban.$('.o_kanban_quick_create').length, 1,
            "Blur should not have destroyed the quick create element");
        nbRecords = 5;
        $quickCreate.find('button.o_kanban_add').click();

        assert.strictEqual(this.data.partner.records.length, 5,
            "should have created a partner");
        assert.strictEqual(_.last(this.data.partner.records).name, "new partner",
            "should have correct name");

        kanban.destroy();
    });

    QUnit.test('quick create and edit in grouped mode', function (assert) {
        assert.expect(6);

        var newRecordID;
        var kanban = createView({
            View: KanbanView,
            model: 'partner',
            data: this.data,
            arch: '<kanban class="o_kanban_test" on_create="quick_create">' +
                        '<field name="bar"/>' +
                        '<templates><t t-name="kanban-box">' +
                        '<div><field name="foo"/></div>' +
                    '</t></templates></kanban>',
            mockRPC: function (route, args) {
                var def = this._super.apply(this, arguments);
                if (args.method === 'name_create') {
                    def.then(function (result) {
                        newRecordID = result[0];
                    });
                }
                return def;
            },
            groupBy: ['bar'],
            intercepts: {
                switch_view: function (event) {
                    assert.strictEqual(event.data.mode, "edit",
                        "should trigger 'open_record' event in edit mode");
                    assert.strictEqual(event.data.res_id, newRecordID,
                        "should open the correct record");
                },
            },
        });

        assert.strictEqual(kanban.$('.o_kanban_group:first .o_kanban_record').length, 1,
            "first column should contain one record");

        // click to add and edit an element
        var $quickCreate = kanban.$('.o_kanban_quick_create');
        kanban.$('.o_kanban_header .o_kanban_quick_add i').first().click();
        $quickCreate = kanban.$('.o_kanban_quick_create');
        $quickCreate.find('input').val('new partner');
        $quickCreate.find('button.o_kanban_edit').click();

        assert.strictEqual(this.data.partner.records.length, 5,
            "should have created a partner");
        assert.strictEqual(_.last(this.data.partner.records).name, "new partner",
            "should have correct name");
        assert.strictEqual(kanban.$('.o_kanban_group:first .o_kanban_record').length, 2,
            "first column should now contain two records");

        kanban.destroy();
    });

    QUnit.test('quick create fail in grouped', function (assert) {
        assert.expect(7);

        var kanban = createView({
            View: KanbanView,
            model: 'partner',
            data: this.data,
            arch: '<kanban class="o_kanban_test" on_create="quick_create">' +
                    '<field name="product_id"/>' +
                    '<templates><t t-name="kanban-box">' +
                        '<div><field name="foo"/></div>' +
                    '</t></templates>' +
                '</kanban>',
            archs: {
                'partner,false,form': '<form string="Partner">' +
                        '<field name="product_id"/>' +
                        '<field name="foo"/>' +
                    '</form>',
            },
            groupBy: ['product_id'],
            mockRPC: function (route, args) {
                if (args.method === 'name_create') {
                    return $.Deferred().reject({
                        code: 200,
                        data: {},
                        message: "Odoo server error",
                    }, $.Event());
                }
                return this._super.apply(this, arguments);
            },
        });
        kanban.renderButtons();

        assert.strictEqual(kanban.$('.o_kanban_group:first .o_kanban_record').length, 2,
            "there should be 2 records in first column");

        kanban.$buttons.find('.o-kanban-button-new').click(); // Click on 'Create'
        assert.ok(kanban.$('.o_kanban_group:first() > div:nth(1)').hasClass('o_kanban_quick_create'),
            "clicking on create should open the quick_create in the first column");

        kanban.$('.o_kanban_quick_create input')
            .val('test')
            .trigger($.Event('keypress', {keyCode: $.ui.keyCode.ENTER}));

        assert.strictEqual($('.modal .o_form_view.o_form_editable').length, 1,
            "a form view dialog should have been opened (in edit)");
        assert.strictEqual($('.modal .o_field_many2one input').val(), 'hello',
            "the correct product_id should already be set");

        // specify a name and save
        $('.modal input[name=foo]').val('test').trigger('input');
        $('.modal-footer .btn-primary').click();

        assert.strictEqual($('.modal').length, 0, "the modal should be closed");
        assert.strictEqual(kanban.$('.o_kanban_group:first .o_kanban_record').length, 3,
            "there should be 3 records in first column");
        var $firstRecord = kanban.$('.o_kanban_group:first .o_kanban_record:first');
        assert.strictEqual($firstRecord.text(), 'test',
            "the first record of the first column should be the new one");

        kanban.destroy();
    });

    QUnit.test('many2many_tags in kanban views', function (assert) {
        assert.expect(11);

        this.data.partner.records[0].category_ids = [6, 7];
        this.data.partner.records[1].category_ids = [7];

        var kanban = createView({
            View: KanbanView,
            model: 'partner',
            data: this.data,
            arch: '<kanban class="o_kanban_test">' +
                        '<templates><t t-name="kanban-box">' +
                            '<div>' +
                                '<field name="category_ids" widget="many2many_tags" options="{\'color_field\': \'color\'}"/>' +
                                '<field name="foo"/>' +
                                '<field name="state" widget="priority"/>' +
                            '</div>' +
                        '</t></templates>' +
                    '</kanban>',
            mockRPC: function (route) {
                assert.step(route);
                return this._super.apply(this, arguments);
            },
            intercepts: {
                add_filter: function (event) {
                    assert.deepEqual(event.data, {
                        domain: "[['category_ids','=','gold']]",
                        help: 'gold',
                    }, "should trigger an 'add_filter' event with correct data");
                },
            },
        });

        var $first_record = kanban.$('.o_kanban_record:first()');
        assert.strictEqual($first_record.find('.o_field_many2manytags .o_tag').length, 2,
            'first record should contain 2 tags');
        assert.ok($first_record.find('.o_tag:first()').hasClass('o_tag_color_2'),
            'first tag should have color 2');
        assert.verifySteps(['/web/dataset/search_read', '/web/dataset/call_kw/category/read'],
            'two RPC should have been done (one search read and one read for the m2m)');

        // Write on the record using the priority widget to trigger a re-render in readonly
        kanban.$('.o_field_widget.o_priority a.o_priority_star.fa-star-o').first().click();
        assert.verifySteps([
            '/web/dataset/search_read',
            '/web/dataset/call_kw/category/read',
            '/web/dataset/call_kw/partner/write',
            '/web/dataset/call_kw/partner/read',
            '/web/dataset/call_kw/category/read'
        ], 'five RPCs should have been done (previous 2, 1 write (triggers a re-render), same 2 at re-render');
        assert.strictEqual(kanban.$('.o_kanban_record:first()').find('.o_field_many2manytags .o_tag').length, 2,
            'first record should still contain only 2 tags');

        // click on a tag to trigger a search by tag
        kanban.$('.o_tag:contains(gold):first').click();

        kanban.destroy();
    });

    QUnit.test('many2many_tags with no color field and search by tag', function (assert) {
        assert.expect(3);

        delete this.data.category.fields.color;
        this.data.partner.records[0].category_ids = [6, 7];

        var kanban = createView({
            View: KanbanView,
            model: 'partner',
            data: this.data,
            arch: '<kanban><templates><t t-name="kanban-box">' +
                    '<div>' +
                        '<field name="category_ids" widget="many2many_tags"/>' +
                        '<field name="foo"/>' +
                    '</div>' +
                '</t></templates></kanban>',
            intercepts: {
                add_filter: function (event) {
                    assert.deepEqual(event.data, {
                        domain: "[['category_ids','=','gold']]",
                        help: 'gold',
                    }, "should trigger an 'add_filter' event with correct data");
                },
            },
        });

        var $first_record = kanban.$('.o_kanban_record:first()');
        assert.strictEqual($first_record.find('.o_field_many2manytags .o_tag').length, 2,
            'first record should contain 2 tags');
        assert.ok($first_record.find('.o_tag.o_tag_color_0').hasClass('o_tag_color_0'),
            'both tags should have the default color');
        // click on a tag to trigger a search by tag
        kanban.$('.o_tag:contains(gold):first').click();

        kanban.destroy();
    });

    QUnit.test('can drag and drop a record from one column to the next', function (assert) {
        assert.expect(9);

        var envIDs = [1, 3, 2, 4]; // the ids that should be in the environment during this test
        this.data.partner.fields.sequence = {type: 'number', string: "Sequence"};
        var kanban = createView({
            View: KanbanView,
            model: 'partner',
            data: this.data,
            arch: '<kanban class="o_kanban_test" on_create="quick_create">' +
                        '<field name="product_id"/>' +
                        '<templates><t t-name="kanban-box">' +
                            '<div><field name="foo"/>' +
                                '<t t-if="widget.editable"><span class="thisiseditable">edit</span></t>' +
                            '</div>' +
                        '</t></templates>' +
                    '</kanban>',
            groupBy: ['product_id'],
            mockRPC: function (route, args) {
                if (route === '/web/dataset/resequence') {
                    assert.ok(true, "should call resequence");
                    return $.when(true);
                }
                return this._super(route, args);
            },
            intercepts: {
                env_updated: function (event) {
                    assert.deepEqual(event.data.ids, envIDs,
                        "should notify the environment with the correct ids");
                },
            },
        });
        assert.strictEqual(kanban.$('.o_kanban_group:nth-child(1) .o_kanban_record').length, 2,
                        "column should contain 2 record(s)");
        assert.strictEqual(kanban.$('.o_kanban_group:nth-child(2) .o_kanban_record').length, 2,
                        "column should contain 2 record(s)");

        assert.strictEqual(kanban.$('.thisiseditable').length, 4, "all records should be editable");
        var $record = kanban.$('.o_kanban_group:nth-child(1) .o_kanban_record:first');
        var $group = kanban.$('.o_kanban_group:nth-child(2)');
        envIDs = [3, 2, 4, 1]; // first record of first column moved to the bottom of second column
        testUtils.dragAndDrop($record, $group);

        assert.strictEqual(kanban.$('.o_kanban_group:nth-child(1) .o_kanban_record').length, 1,
                        "column should now contain 1 record(s)");
        assert.strictEqual(kanban.$('.o_kanban_group:nth-child(2) .o_kanban_record').length, 3,
                        "column should contain 3 record(s)");
        assert.strictEqual(kanban.$('.thisiseditable').length, 4, "all records should be editable");
        kanban.destroy();
    });

    QUnit.test('drag and drop a record, grouped by selection', function (assert) {
        assert.expect(6);

        var kanban = createView({
            View: KanbanView,
            model: 'partner',
            data: this.data,
            arch: '<kanban class="o_kanban_test" on_create="quick_create">' +
                        '<templates>' +
                            '<t t-name="kanban-box">' +
                                '<div><field name="state"/></div>' +
                            '</t>' +
                        '</templates>' +
                    '</kanban>',
            groupBy: ['state'],
            mockRPC: function (route, args) {
                if (route === '/web/dataset/resequence') {
                    assert.ok(true, "should call resequence");
                    return $.when(true);
                }
                if (args.model === 'partner' && args.method === 'write') {
                    assert.deepEqual(args.args[1], {state: 'def'});
                }
                return this._super(route, args);
            },
        });
        assert.strictEqual(kanban.$('.o_kanban_group:nth-child(1) .o_kanban_record').length, 1,
                        "column should contain 1 record(s)");
        assert.strictEqual(kanban.$('.o_kanban_group:nth-child(2) .o_kanban_record').length, 1,
                        "column should contain 1 record(s)");

        var $record = kanban.$('.o_kanban_group:nth-child(1) .o_kanban_record:first');
        var $group = kanban.$('.o_kanban_group:nth-child(2)');
        testUtils.dragAndDrop($record, $group);

        assert.strictEqual(kanban.$('.o_kanban_group:nth-child(1) .o_kanban_record').length, 0,
                        "column should now contain 0 record(s)");
        assert.strictEqual(kanban.$('.o_kanban_group:nth-child(2) .o_kanban_record').length, 2,
                        "column should contain 2 record(s)");
        kanban.destroy();
    });

    QUnit.test('kanban view with default_group_by', function (assert) {
        assert.expect(7);
        this.data.partner.records.product_id = 1;
        this.data.product.records.push({id: 1, display_name: "third product"});

        var readGroupCount = 0;
        var kanban = createView({
            View: KanbanView,
            model: 'partner',
            data: this.data,
            arch: '<kanban class="o_kanban_test" default_group_by="bar">' +
                        '<field name="bar"/>' +
                        '<templates><t t-name="kanban-box">' +
                        '<div><field name="foo"/></div>' +
                    '</t></templates></kanban>',
            mockRPC: function (route, args) {
                if (route === '/web/dataset/call_kw/partner/read_group') {
                    readGroupCount++;
                    var correctGroupBy;
                    if (readGroupCount === 2) {
                        correctGroupBy = ['product_id'];
                    } else {
                        correctGroupBy = ['bar'];
                    }
                    // this is done three times
                    assert.ok(_.isEqual(args.kwargs.groupby, correctGroupBy),
                        "groupby args should be correct");
                }
                return this._super.apply(this, arguments);
            },
        });

        assert.ok(kanban.$('.o_kanban_view').hasClass('o_kanban_grouped'),
                        "should have classname 'o_kanban_grouped'");
        assert.strictEqual(kanban.$('.o_kanban_group').length, 2, "should have " + 2 + " columns");

        // simulate an update coming from the searchview, with another groupby given
        kanban.update({groupBy: ['product_id']});
        assert.strictEqual(kanban.$('.o_kanban_group').length, 2, "should now have " + 3 + " columns");

        // simulate an update coming from the searchview, removing the previously set groupby
        kanban.update({groupBy: []});
        assert.strictEqual(kanban.$('.o_kanban_group').length, 2, "should have " + 2 + " columns again");
        kanban.destroy();
    });

    QUnit.test('kanban view with create=False', function (assert) {
        assert.expect(1);

        var kanban = createView({
            View: KanbanView,
            model: 'partner',
            data: this.data,
            arch: '<kanban class="o_kanban_test" create="0">' +
                        '<templates><t t-name="kanban-box">' +
                        '<div><field name="foo"/></div>' +
                    '</t></templates></kanban>',
        });

        assert.ok(!kanban.$buttons || !kanban.$buttons.find('.o-kanban-button-new').length,
            "Create button shouldn't be there");
        kanban.destroy();
    });

    QUnit.test('clicking on a link triggers correct event', function (assert) {
        assert.expect(1);

        var kanban = createView({
            View: KanbanView,
            model: 'partner',
            data: this.data,
            arch: '<kanban class="o_kanban_test"><templates><t t-name="kanban-box">' +
                    '<div><a type="edit">Edit</a></div>' +
                '</t></templates></kanban>',
        });

        testUtils.intercept(kanban, 'switch_view', function (event) {
            assert.deepEqual(event.data, {
                view_type: 'form',
                res_id: 1,
                mode: 'edit',
                model: 'partner',
            });
        });
        kanban.$('a').first().click();
        kanban.destroy();
    });

    QUnit.test('environment is updated when (un)folding groups', function (assert) {
        assert.expect(3);

        var envIDs = [1, 3, 2, 4]; // the ids that should be in the environment during this test
        var kanban = createView({
            View: KanbanView,
            model: 'partner',
            data: this.data,
            arch: '<kanban>' +
                        '<field name="product_id"/>' +
                        '<templates><t t-name="kanban-box">' +
                            '<div><field name="foo"/></div>' +
                        '</t></templates>' +
                    '</kanban>',
            groupBy: ['product_id'],
            intercepts: {
                env_updated: function (event) {
                    assert.deepEqual(envIDs, event.data.ids,
                        "should notify the environment with the correct ids");
                },
            },
        });

        // fold the second group and check that the res_ids it contains are no
        // longer in the environment
        envIDs = [1, 3];
        kanban.$('.o_kanban_group:last .o_kanban_toggle_fold').click();

        // re-open the second group and check that the res_ids it contains are
        // back in the environment
        envIDs = [1, 3, 2, 4];
        kanban.$('.o_kanban_group:last .o_kanban_toggle_fold').click();

        kanban.destroy();
    });

    QUnit.test('create a column in grouped on m2o', function (assert) {
        assert.expect(13);

        var nbRPCs = 0;
        var kanban = createView({
            View: KanbanView,
            model: 'partner',
            data: this.data,
            arch: '<kanban class="o_kanban_test" on_create="quick_create">' +
                        '<field name="product_id"/>' +
                        '<templates><t t-name="kanban-box">' +
                            '<div><field name="foo"/></div>' +
                        '</t></templates>' +
                    '</kanban>',
            groupBy: ['product_id'],
            mockRPC: function (route, args) {
                nbRPCs++;
                if (args.method === 'name_create') {
                    assert.ok(true, "should call name_create");
                }
                return this._super(route, args);
            },
        });
        assert.strictEqual(kanban.$('.o_column_quick_create').length, 1, "should have a quick create column");
        assert.notOk(kanban.$('.o_column_quick_create input').is(':visible'),
            "the input should not be visible");

        kanban.$('.o_column_quick_create').click();

        assert.ok(kanban.$('.o_column_quick_create input').is(':visible'),
            "the input should be visible");

        // discard the column creation and click it again
        kanban.$('.o_column_quick_create').click();
        assert.notOk(kanban.$('.o_column_quick_create input').is(':visible'),
            "the input should not be visible after discard");

        kanban.$('.o_column_quick_create').click();
        assert.ok(kanban.$('.o_column_quick_create input').is(':visible'),
            "the input should be visible");

        kanban.$('.o_column_quick_create input').val('new value');
        kanban.$('.o_column_quick_create button.o_kanban_add').click();

        assert.strictEqual(kanban.$('.o_kanban_group:last span:contains(new value)').length, 1,
            "the last column should be the newly created one");
        assert.ok(_.isNumber(kanban.$('.o_kanban_group:last').data('id')),
            'the created column should have the correct id');
        assert.ok(!kanban.$('.o_kanban_group:last').hasClass('o_column_folded'),
            'the created column should not be folded');

        // fold and unfold the created column, and check that no RPC is done (as there is no record)
        nbRPCs = 0;
        kanban.$('.o_kanban_group:last .o_kanban_toggle_fold').click(); // fold the group
        assert.ok(kanban.$('.o_kanban_group:last').hasClass('o_column_folded'),
            'the created column should now be folded');
        kanban.$('.o_kanban_group:last').click();
        assert.ok(!kanban.$('.o_kanban_group:last').hasClass('o_column_folded'),
            'the created column should not be folded');
        assert.strictEqual(nbRPCs, 0, 'no rpc should have been done when folding/unfolding');

        // quick create a record
        kanban.$buttons.find('.o-kanban-button-new').click(); // Click on 'Create'
        assert.ok(kanban.$('.o_kanban_group:first() > div:nth(1)').hasClass('o_kanban_quick_create'),
            "clicking on create should open the quick_create in the first column");
        kanban.destroy();
    });

    QUnit.test('quick create record & column in grouped on m2o', function (assert) {
        assert.expect(2);

        var kanban = createView({
            View: KanbanView,
            model: 'partner',
            data: this.data,
            arch: '<kanban on_create="quick_create">' +
                        '<field name="product_id"/>' +
                        '<templates><t t-name="kanban-box">' +
                            '<div><field name="foo"/></div>' +
                        '</t></templates>' +
                    '</kanban>',
            groupBy: ['product_id'],
        });
        kanban.$('.o_kanban_group:first .o_kanban_quick_add').click();
        var $quickCreate = kanban.$('.o_kanban_quick_create');
        $quickCreate.find('input').val('new partner');
        $quickCreate.find('button.o_kanban_add').click();
        assert.strictEqual(this.data.partner.records.length, 5,
            "should have created a partner");

        kanban.$('.o_column_quick_create').click();
        kanban.$('.o_column_quick_create input').val('new column');
        kanban.$('.o_column_quick_create button.o_kanban_add').click();

        assert.strictEqual(kanban.$('.o_kanban_group:last span:contains(new column)').length, 1,
            "the last column should be the newly created one");
        kanban.destroy();
    });

    QUnit.test('delete a column in grouped on m2o', function (assert) {
        assert.expect(26);

        var kanban = createView({
            View: KanbanView,
            model: 'partner',
            data: this.data,
            arch: '<kanban class="o_kanban_test" on_create="quick_create">' +
                        '<field name="product_id"/>' +
                        '<templates><t t-name="kanban-box">' +
                            '<div><field name="foo"/></div>' +
                        '</t></templates>' +
                    '</kanban>',
            groupBy: ['product_id'],
            mockRPC: function (route, args) {
                if (args.method) {
                    assert.step(args.method);
                }
                return this._super(route, args);
            },
        });

        // check the initial rendering
        assert.strictEqual(kanban.$('.o_kanban_group').length, 2, "should have two columns");
        assert.strictEqual(kanban.$('.o_kanban_group:first').data('id'), 3,
            'first column should be [3, "hello"]');
        assert.strictEqual(kanban.$('.o_kanban_group:last').data('id'), 5,
            'second column should be [5, "xmo"]');
        assert.strictEqual(kanban.$('.o_kanban_group:last .o_column_title').text(), 'xmo',
            'second column should have correct title');
        assert.strictEqual(kanban.$('.o_kanban_group:last .o_kanban_record').length, 2,
            "second column should have two records");

        // check available actions in kanban header's config dropdown
        assert.ok(kanban.$('.o_kanban_group:first .o_kanban_toggle_fold').length,
                        "should be able to fold the column");
        assert.ok(kanban.$('.o_kanban_group:first .o_column_edit').length,
                        "should be able to edit the column");
        assert.ok(kanban.$('.o_kanban_group:first .o_column_delete').length,
                        "should be able to delete the column");
        assert.ok(!kanban.$('.o_kanban_header:first .o_kanban_config .o_column_archive').length,
                        "should not be able to archive the records");
        assert.ok(!kanban.$('.o_kanban_header:first .o_kanban_config .o_column_unarchive').length,
                        "should not be able to restore the records");

        // delete second column (first cancel the confirm request, then confirm)
        kanban.$('.o_kanban_group:last .o_column_delete').click(); // click on delete
        assert.ok($('.modal').length, 'a confirm modal should be displayed');
        $('.modal .modal-footer .btn-default').click(); // click on cancel
        assert.strictEqual(kanban.$('.o_kanban_group:last').data('id'), 5,
            'column [5, "xmo"] should still be there');
        kanban.$('.o_kanban_group:last .o_column_delete').click(); // click on delete
        assert.ok($('.modal').length, 'a confirm modal should be displayed');
        $('.modal .modal-footer .btn-primary').click(); // click on confirm
        assert.strictEqual(kanban.$('.o_kanban_group:last').data('id'), 3,
            'last column should now be [3, "hello"]');
        assert.strictEqual(kanban.$('.o_kanban_group').length, 2, "should still have two columns");
        assert.ok(!kanban.$('.o_kanban_group:first').data('id'),
            'first column should have no id (Undefined column)');
        // check available actions on 'Undefined' column
        assert.ok(kanban.$('.o_kanban_group:first .o_kanban_toggle_fold').length,
                        "should be able to fold the column");
        assert.ok(!kanban.$('.o_kanban_group:first .o_column_delete').length,
            'Undefined column could not be deleted');
        assert.ok(!kanban.$('.o_kanban_group:first .o_column_edit').length,
            'Undefined column could not be edited');
        assert.ok(!kanban.$('.o_kanban_header:first .o_kanban_config .o_column_archive').length,
                        "should not be able to archive the records");
        assert.ok(!kanban.$('.o_kanban_header:first .o_kanban_config .o_column_unarchive').length,
                        "should not be able to restore the records");
        assert.verifySteps(['read_group', 'unlink', 'read_group']);
        assert.strictEqual(kanban.renderer.widgets.length, 2,
            "the old widgets should have been correctly deleted");
        kanban.destroy();
    });

    QUnit.test('create a column, delete it and create another one', function (assert) {
        assert.expect(5);

        var kanban = createView({
            View: KanbanView,
            model: 'partner',
            data: this.data,
            arch: '<kanban on_create="quick_create">' +
                        '<field name="product_id"/>' +
                        '<templates><t t-name="kanban-box">' +
                            '<div><field name="foo"/></div>' +
                        '</t></templates>' +
                    '</kanban>',
            groupBy: ['product_id'],
        });

        assert.strictEqual(kanban.$('.o_kanban_group').length, 2, "should have two columns");

        kanban.$('.o_column_quick_create').click();
        kanban.$('.o_column_quick_create input').val('new column 1');
        kanban.$('.o_column_quick_create button.o_kanban_add').click();

        assert.strictEqual(kanban.$('.o_kanban_group').length, 3, "should have two columns");

        kanban.$('.o_kanban_group:last .o_column_delete').click();
        $('.modal .modal-footer .btn-primary').click();

        assert.strictEqual(kanban.$('.o_kanban_group').length, 2, "should have twos columns");

        kanban.$('.o_column_quick_create').click();
        kanban.$('.o_column_quick_create input').val('new column 2');
        kanban.$('.o_column_quick_create button.o_kanban_add').click();

        assert.strictEqual(kanban.$('.o_kanban_group').length, 3, "should have three columns");
        assert.strictEqual(kanban.$('.o_kanban_group:last span:contains(new column 2)').length, 1,
            "the last column should be the newly created one");
        kanban.destroy();
    });

    QUnit.test('edit a column in grouped on m2o', function (assert) {
        assert.expect(12);

        var nbRPCs = 0;
        var kanban = createView({
            View: KanbanView,
            model: 'partner',
            data: this.data,
            arch: '<kanban class="o_kanban_test" on_create="quick_create">' +
                        '<field name="product_id"/>' +
                        '<templates><t t-name="kanban-box">' +
                            '<div><field name="foo"/></div>' +
                        '</t></templates>' +
                    '</kanban>',
            groupBy: ['product_id'],
            archs: {
                'product,false,form': '<form string="Product"><field name="display_name"/></form>',
            },
            mockRPC: function (route, args) {
                nbRPCs++;
                return this._super(route, args);
            },
        });
        assert.strictEqual(kanban.$('.o_kanban_group[data-id=5] .o_column_title').text(), 'xmo',
            'title of the column should be "xmo"');

        // edit the title of column [5, 'xmo'] and close without saving
        kanban.$('.o_kanban_group[data-id=5] .o_column_edit').click(); // click on 'Edit'
        assert.ok($('.modal .o_form_editable').length, 'a form view should be open in a modal');
        assert.strictEqual($('.modal .o_form_editable input').val(), 'xmo',
            'the name should be "xmo"');
        $('.modal .o_form_editable input').val('ged').trigger('input'); // change the value
        nbRPCs = 0;
        $('.modal .modal-header .close').click(); // click on the cross to close the modal
        assert.ok(!$('.modal').length, 'the modal should be closed');
        assert.strictEqual(kanban.$('.o_kanban_group[data-id=5] .o_column_title').text(), 'xmo',
            'title of the column should still be "xmo"');
        assert.strictEqual(nbRPCs, 0, 'no RPC should have been done');

        // edit the title of column [5, 'xmo'] and discard
        kanban.$('.o_kanban_group[data-id=5] .o_column_edit').click(); // click on 'Edit'
        $('.modal .o_form_editable input').val('ged').trigger('input'); // change the value
        nbRPCs = 0;
        $('.modal .modal-footer .btn-default').click(); // click on discard
        assert.ok(!$('.modal').length, 'the modal should be closed');
        assert.strictEqual(kanban.$('.o_kanban_group[data-id=5] .o_column_title').text(), 'xmo',
            'title of the column should still be "xmo"');
        assert.strictEqual(nbRPCs, 0, 'no RPC should have been done');

        // edit the title of column [5, 'xmo'] and save
        kanban.$('.o_kanban_group[data-id=5] .o_column_edit').click(); // click on 'Edit'
        $('.modal .o_form_editable input').val('ged').trigger('input'); // change the value
        nbRPCs = 0;
        $('.modal .modal-footer .btn-primary').click(); // click on save
        assert.ok(!$('.modal').length, 'the modal should be closed');
        assert.strictEqual(kanban.$('.o_kanban_group[data-id=5] .o_column_title').text(), 'ged',
            'title of the column should be "ged"');
        assert.strictEqual(nbRPCs, 4, 'should have done 1 write, 1 read_group and 2 search_read');
        kanban.destroy();
    });

    QUnit.test('if view was grouped at start, it stays grouped', function (assert) {
        assert.expect(1);

        var kanban = createView({
            View: KanbanView,
            model: 'partner',
            data: this.data,
            arch: '<kanban class="o_kanban_test" on_create="quick_create">' +
                        '<field name="product_id"/>' +
                        '<templates><t t-name="kanban-box">' +
                            '<div><field name="foo"/></div>' +
                        '</t></templates>' +
                    '</kanban>',
            groupBy: ['product_id'],
        });
        kanban.update({groupBy: []});

        assert.ok(kanban.$('.o_kanban_view').hasClass('o_kanban_grouped'));
        kanban.destroy();
    });

    QUnit.test('if view was not grouped at start, it can be grouped and ungrouped', function (assert) {
        assert.expect(3);

        var kanban = createView({
            View: KanbanView,
            model: 'partner',
            data: this.data,
            arch: '<kanban class="o_kanban_test" on_create="quick_create">' +
                        '<field name="product_id"/>' +
                        '<templates><t t-name="kanban-box">' +
                            '<div><field name="foo"/></div>' +
                        '</t></templates>' +
                    '</kanban>',
        });
        assert.notOk(kanban.$('.o_kanban_view').hasClass('o_kanban_grouped'), "should not be grouped");
        kanban.update({groupBy: ['product_id']});
        assert.ok(kanban.$('.o_kanban_view').hasClass('o_kanban_grouped'), "should be grouped");
        kanban.update({groupBy: []});
        assert.notOk(kanban.$('.o_kanban_view').hasClass('o_kanban_grouped'), "should not be grouped");
        kanban.destroy();
    });

    QUnit.test('no content helper when no data', function (assert) {
        assert.expect(5);

        var records = this.data.partner.records;

        this.data.partner.records = [];

        var kanban = createView({
            View: KanbanView,
            model: 'partner',
            data: this.data,
            arch: '<kanban class="o_kanban_test"><templates><t t-name="kanban-box">' +
                    '<div>' +
                    '<t t-esc="record.foo.value"/>' +
                    '<field name="foo"/>' +
                    '</div>' +
                '</t></templates></kanban>',
            viewOptions: {
                action: {
                    help: '<p class="hello">click to add a partner</p>'
                }
            },
        });

        assert.ok(kanban.$('.o_kanban_view').hasClass('o_kanban_nocontent'),
            "$el should have correct no content class");

        assert.strictEqual(kanban.$('.oe_view_nocontent').length, 1,
            "should display the no content helper");

        assert.strictEqual(kanban.$('.oe_view_nocontent p.hello:contains(add a partner)').length, 1,
            "should have rendered no content helper from action");

        this.data.partner.records = records;
        kanban.reload();

        assert.notOk(kanban.$el.hasClass('o_kanban_nocontent'),
            "$el should have removed no content class");

        assert.strictEqual(kanban.$('.oe_view_nocontent').length, 0,
            "should not display the no content helper");
        kanban.destroy();
    });

    QUnit.test('no nocontent helper for grouped kanban with empty groups', function (assert) {
        assert.expect(2);

        var kanban = createView({
            View: KanbanView,
            model: 'partner',
            data: this.data,
            arch: '<kanban>' +
                        '<field name="product_id"/>' +
                        '<templates><t t-name="kanban-box">' +
                            '<div><field name="foo"/></div>' +
                        '</t></templates>' +
                    '</kanban>',
            groupBy: ['product_id'],
            mockRPC: function (route, args) {
                if (args.method === 'read_group') {
                    // override read_group to return empty groups, as this is
                    // the case for several models (e.g. project.task grouped
                    // by stage_id)
                    return this._super.apply(this, arguments).then(function (result) {
                        _.each(result, function (group) {
                            group[args.kwargs.groupby[0] + '_count'] = 0;
                        });
                        return result;
                    });
                }
                return this._super.apply(this, arguments);
            },
            viewOptions: {
                action: {
                    help: "No content helper",
                },
            },
        });

        assert.strictEqual(kanban.$('.o_kanban_group').length, 2,
            "there should be two columns");
        assert.strictEqual(kanban.$('.o_kanban_record').length, 0,
            "there should be no records");

        kanban.destroy();
    });

    QUnit.test('no nocontent helper for grouped kanban with no records', function (assert) {
        assert.expect(4);

        this.data.partner.records = [];

        var kanban = createView({
            View: KanbanView,
            model: 'partner',
            data: this.data,
            arch: '<kanban>' +
                        '<templates><t t-name="kanban-box">' +
                            '<div><field name="foo"/></div>' +
                        '</t></templates>' +
                    '</kanban>',
            groupBy: ['product_id'],
            viewOptions: {
                action: {
                    help: "No content helper",
                },
            },
        });

        assert.strictEqual(kanban.$('.o_kanban_group').length, 0,
            "there should be no columns");
        assert.strictEqual(kanban.$('.o_kanban_record').length, 0,
            "there should be no records");
        assert.strictEqual(kanban.$('.oe_view_nocontent').length, 0,
            "there should be no nocontent helper");
        assert.strictEqual(kanban.$('.o_column_quick_create').length, 1,
            "there should be a column quick create");
        kanban.destroy();
    });

    QUnit.test('nocontent helper for grouped kanban with no records with no group_create', function (assert) {
        assert.expect(4);

        this.data.partner.records = [];

        var kanban = createView({
            View: KanbanView,
            model: 'partner',
            data: this.data,
            arch: '<kanban group_create="false">' +
                        '<templates><t t-name="kanban-box">' +
                            '<div><field name="foo"/></div>' +
                        '</t></templates>' +
                    '</kanban>',
            groupBy: ['product_id'],
            viewOptions: {
                action: {
                    help: "No content helper",
                },
            },
        });

        assert.strictEqual(kanban.$('.o_kanban_group').length, 0,
            "there should be no columns");
        assert.strictEqual(kanban.$('.o_kanban_record').length, 0,
            "there should be no records");
        assert.strictEqual(kanban.$('.oe_view_nocontent').length, 1,
            "there should be a nocontent helper");
        assert.strictEqual(kanban.$('.o_column_quick_create').length, 0,
            "there should not be a column quick create");
        kanban.destroy();
    });

    QUnit.test('buttons with modifiers', function (assert) {
        assert.expect(2);

        this.data.partner.records[1].bar = false; // so that test is more complete

        var kanban = createView({
            View: KanbanView,
            model: "partner",
            data: this.data,
            arch:
                '<kanban>' +
                    '<field name="foo"/>' +
                    '<field name="bar"/>' +
                    '<field name="state"/>' +
                    '<templates><div t-name="kanban-box">' +
                        '<button class="o_btn_test_1" type="object" name="a1" ' +
                            'attrs="{\'invisible\': [[\'foo\', \'!=\', \'yop\']]}"/>' +
                        '<button class="o_btn_test_2" type="object" name="a2" ' +
                            'attrs="{\'invisible\': [[\'bar\', \'=\', True]]}" ' +
                            'states="abc,def"/>' +
                    '</div></templates>' +
                '</kanban>',
        });

        assert.strictEqual(kanban.$(".o_btn_test_1").length, 1,
            "kanban should have one buttons of type 1");
        assert.strictEqual(kanban.$(".o_btn_test_2").length, 3,
            "kanban should have three buttons of type 2");
        kanban.destroy();
    });

    QUnit.test('button executes action and reloads', function (assert) {
        assert.expect(6);

        var kanban = createView({
            View: KanbanView,
            model: "partner",
            data: this.data,
            arch:
                '<kanban>' +
                    '<templates><div t-name="kanban-box">' +
                        '<field name="foo"/>' +
                        '<button type="object" name="a1" />' +
                    '</div></templates>' +
                '</kanban>',
            mockRPC: function (route) {
                assert.step(route);
                return this._super.apply(this, arguments);
            },
        });

        assert.ok(kanban.$('button[data-name="a1"]').length,
            "kanban should have at least one button a1");

        var count = 0;
        testUtils.intercept(kanban, 'execute_action', function (event) {
            count++;
            event.data.on_closed();
        });
        $('button[data-name="a1"]').first().click();
        assert.strictEqual(count, 1, "should have triggered a execute action");

        $('button[data-name="a1"]').first().click();
        assert.strictEqual(count, 1, "double-click on kanban actions should be debounced");

        assert.verifySteps([
            '/web/dataset/search_read',
            '/web/dataset/call_kw/partner/read'
        ], 'a read should be done after the call button to reload the record');

        kanban.destroy();
    });

    QUnit.test('rendering date and datetime', function (assert) {
        assert.expect(2);

        this.data.partner.records[0].date = "2017-01-25";
        this.data.partner.records[1].datetime= "2016-12-12 10:55:05";

        var kanban = createView({
            View: KanbanView,
            model: 'partner',
            data: this.data,
            arch: '<kanban class="o_kanban_test">' +
                    '<field name="date"/>' +
                    '<field name="datetime"/>' +
                    '<templates><t t-name="kanban-box">' +
                        '<div>' +
                        '<t t-esc="record.date.raw_value"/>' +
                        '<t t-esc="record.datetime.raw_value"/>' +
                        '</div>' +
                    '</t></templates>' +
                '</kanban>',
        });

        // FIXME: this test is locale dependant. we need to do it right.
        assert.strictEqual(kanban.$('div.o_kanban_record:contains(Wed Jan 25)').length, 1,
            "should have formatted the date");
        assert.strictEqual(kanban.$('div.o_kanban_record:contains(Mon Dec 12)').length, 1,
            "should have formatted the datetime");
        kanban.destroy();
    });

    QUnit.test('evaluate conditions on relational fields', function (assert) {
        assert.expect(3);

        this.data.partner.records[0].product_id = false;

        var kanban = createView({
            View: KanbanView,
            model: 'partner',
            data: this.data,
            arch: '<kanban class="o_kanban_test">' +
                    '<field name="product_id"/>' +
                    '<field name="category_ids"/>' +
                    '<templates><t t-name="kanban-box">' +
                        '<div>' +
                        '<button t-if="!record.product_id.raw_value" class="btn_a">A</button>' +
                        '<button t-if="!record.category_ids.raw_value.length" class="btn_b">B</button>' +
                        '</div>' +
                    '</t></templates>' +
                '</kanban>',
        });

        assert.strictEqual($('.o_kanban_record:not(.o_kanban_ghost)').length, 4,
            "there should be 4 records");
        assert.strictEqual($('.o_kanban_record:not(.o_kanban_ghost) .btn_a').length, 1,
            "only 1 of them should have the 'Action' button");
        assert.strictEqual($('.o_kanban_record:not(.o_kanban_ghost) .btn_b').length, 2,
            "only 2 of them should have the 'Action' button");

        kanban.destroy();
    });

    QUnit.test('resequence columns in grouped by m2o', function (assert) {
        assert.expect(7);

        var envIDs = [1, 3, 2, 4]; // the ids that should be in the environment during this test
        var kanban = createView({
            View: KanbanView,
            model: 'partner',
            data: this.data,
            arch: '<kanban>' +
                        '<field name="product_id"/>' +
                        '<templates><t t-name="kanban-box">' +
                            '<div><field name="foo"/></div>' +
                        '</t></templates>' +
                    '</kanban>',
            groupBy: ['product_id'],
            mockRPC: function (route) {
                if (route === '/web/dataset/resequence') {
                    return $.when();
                }
                return this._super.apply(this, arguments);
            },
            intercepts: {
                env_updated: function (event) {
                    assert.deepEqual(event.data.ids, envIDs,
                        "should notify the environment with the correct ids");
                },
            },
        });

        assert.ok(kanban.$('.o_kanban_view').hasClass('ui-sortable'),
            "columns should be sortable");
        assert.strictEqual(kanban.$('.o_kanban_group').length, 2,
            "should have two columns");
        assert.strictEqual(kanban.$('.o_kanban_group:first').data('id'), 3,
            "first column should be id 3 before resequencing");

        // there is a 100ms delay on the d&d feature (jquery sortable) for
        // kanban columns, making it hard to test. So we rather bypass the d&d
        // for this test, and directly call the event handler
        envIDs = [2, 4, 1, 3]; // the columns will be inverted
        kanban._onResequenceColumn({data: {ids: [5, 3]}});
        kanban.update({}, {reload: false}); // re-render without reloading

        assert.strictEqual(kanban.$('.o_kanban_group:first').data('id'), 5,
            "first column should be id 5 before resequencing");

        kanban.destroy();
    });

    QUnit.test('properly evaluate more complex domains', function (assert) {
        assert.expect(1);

        var kanban = createView({
            View: KanbanView,
            model: 'partner',
            data: this.data,
            arch: '<kanban>' +
                    '<field name="foo"/>' +
                    '<field name="bar"/>' +
                    '<field name="category_ids"/>' +
                    '<templates>' +
                        '<t t-name="kanban-box">' +
                            '<div>' +
                                '<field name="foo"/>' +
                                '<button type="object" attrs="{\'invisible\':[\'|\', (\'bar\',\'=\',True), (\'category_ids\', \'!=\', [])]}" class="btn btn-primary pull-right btn-sm" name="channel_join_and_get_info">Join</button>' +
                            '</div>' +
                        '</t>' +
                    '</templates>' +
                '</kanban>',
        });

        assert.strictEqual(kanban.$('button.oe_kanban_action_button').length, 1,
            "only one button should be visible");
        kanban.destroy();
    });

    QUnit.test('edit the kanban color with the colorpicker', function (assert) {
        assert.expect(5);

        var writeOnColor;

        this.data.category.records[0].color = 12;

        var kanban = createView({
            View: KanbanView,
            model: 'category',
            data: this.data,
            arch: '<kanban>' +
                    '<field name="color"/>' +
                    '<templates>' +
                        '<t t-name="kanban-box">' +
                            '<div color="color">' +
                                '<div class="o_dropdown_kanban dropdown">' +
                                    '<a class="dropdown-toggle btn" data-toggle="dropdown" href="#">' +
                                            '<span class="fa fa-bars fa-lg"/>' +
                                    '</a>' +
                                    '<ul class="dropdown-menu" role="menu" aria-labelledby="dLabel">' +
                                        '<li>' +
                                            '<ul class="oe_kanban_colorpicker"/>' +
                                        '</li>' +
                                    '</ul>' +
                                '</div>' +
                                '<field name="name"/>' +
                            '</div>' +
                        '</t>' +
                    '</templates>' +
                '</kanban>',
            mockRPC: function (route, args) {
                if (args.method === 'write' && 'color' in args.args[1]) {
                    writeOnColor = true;
                }
                return this._super.apply(this, arguments);
            },
        });

        var $firstRecord = kanban.$('.o_kanban_record:first()');

        assert.strictEqual(kanban.$('.o_kanban_record.oe_kanban_color_12').length, 0,
            "no record should have the color 12");
        assert.strictEqual($firstRecord.find('.oe_kanban_colorpicker').length, 1,
            "there should be a color picker");
        assert.strictEqual($firstRecord.find('.oe_kanban_colorpicker').children().length, 12,
            "the color picker should have 12 children (the colors)");

        // Set a color
        $firstRecord.find('.oe_kanban_colorpicker a.oe_kanban_color_9').click();
        assert.ok(writeOnColor, "should write on the color field");
        $firstRecord = kanban.$('.o_kanban_record:first()'); // First record is reloaded here
        assert.ok($firstRecord.is('.oe_kanban_color_9'),
            "the first record should have the color 9");

        kanban.destroy();
    });

    QUnit.test('archive kanban column, when active field is not in the view', function (assert) {
        assert.expect(3);

        this.data.partner.fields.active = {string: 'Active', type: 'char', default: true};

        var writeOnActive;
        var kanban = createView({
            View: KanbanView,
            model: 'partner',
            data: this.data,
            arch: '<kanban>' +
                '<field name="product_id"/>' +
                '<templates><t t-name="kanban-box">' +
                    '<div><field name="foo"/></div>' +
                '</t></templates>' +
            '</kanban>',
            groupBy: ['product_id'],
            mockRPC: function (route, args) {
                if (args.method === 'write' && 'active' in args.args[1]) {
                    writeOnActive = true;
                }
                return this._super.apply(this, arguments);
            },
        });

        var $first_column = kanban.$('.o_kanban_group:first()');
        assert.strictEqual($first_column.find('.o_kanban_record').length, 2,
            "there should be 2 partners in first column");
        $first_column.find('.o_column_archive').click();
        assert.ok(writeOnActive, "should write on the active field");
        assert.strictEqual($first_column.find('.o_kanban_record').length, 0,
            "there should not be partners anymore");

        kanban.destroy();
    });

    QUnit.test('load more records in column', function (assert) {
        assert.expect(12);

        var envIDs = [1, 2, 4]; // the ids that should be in the environment during this test
        var kanban = createView({
            View: KanbanView,
            model: 'partner',
            data: this.data,
            arch: '<kanban>' +
                '<templates><t t-name="kanban-box">' +
                    '<div><field name="foo"/></div>' +
                '</t></templates>' +
            '</kanban>',
            groupBy: ['bar'],
            viewOptions: {
                limit: 2,
            },
            mockRPC: function (route, args) {
                if (route === '/web/dataset/search_read') {
                    assert.step([args.limit, args.offset]);
                }
                return this._super.apply(this, arguments);
            },
            intercepts:{
                env_updated: function (event) {
                    assert.deepEqual(event.data.ids, envIDs,
                        "should notify the environment with the correct ids");
                },
            },
        });

        assert.strictEqual(kanban.$('.o_kanban_group:eq(1) .o_kanban_record').length, 2,
            "there should be 2 records in the column");

        // load more
        envIDs = [1, 2, 3, 4]; // id 3 will be loaded
        kanban.$('.o_kanban_group:eq(1)').find('.o_kanban_load_more').click();

        assert.strictEqual(kanban.$('.o_kanban_group:eq(1) .o_kanban_record').length, 3,
            "there should now be 3 records in the column");

        assert.verifySteps([[2, undefined], [2, undefined], [2, 2]],
            "the records should be correctly fetched");

        // reload
        envIDs = [1, 2, 4]; // first group is limited again to 2 records
        kanban.reload();
        assert.strictEqual(kanban.$('.o_kanban_group:eq(1) .o_kanban_record').length, 2,
            "there should be 2 records in the column after reload");

        kanban.destroy();
    });

    QUnit.test('load more records in column with x2many', function (assert) {
        assert.expect(10);

        this.data.partner.records[0].category_ids = [7];
        this.data.partner.records[1].category_ids = [];
        this.data.partner.records[2].category_ids = [6];
        this.data.partner.records[3].category_ids = [];

        // record [2] will be loaded after

        var kanban = createView({
            View: KanbanView,
            model: 'partner',
            data: this.data,
            arch: '<kanban>' +
                '<templates><t t-name="kanban-box">' +
                    '<div>' +
                        '<field name="category_ids"/>' +
                        '<field name="foo"/>' +
                    '</div>' +
                '</t></templates>' +
            '</kanban>',
            groupBy: ['bar'],
            viewOptions: {
                limit: 2,
            },
            mockRPC: function (route, args) {
                if (args.model === 'category' && args.method === 'read') {
                    assert.step(args.args[0]);
                }
                if (route === '/web/dataset/search_read') {
                    if (args.limit) {
                        assert.strictEqual(args.limit, 2,
                            "the limit should be correctly set");
                    }
                    if (args.offset) {
                        assert.strictEqual(args.offset, 2,
                            "the offset should be correctly set at load more");
                    }
                }
                return this._super.apply(this, arguments);
            },
        });

        assert.strictEqual(kanban.$('.o_kanban_group:eq(1) .o_kanban_record').length, 2,
            "there should be 2 records in the column");

        assert.verifySteps([[7]], "only the appearing category should be fetched");

        // load more
        kanban.$('.o_kanban_group:eq(1)').find('.o_kanban_load_more').click();

        assert.strictEqual(kanban.$('.o_kanban_group:eq(1) .o_kanban_record').length, 3,
            "there should now be 3 records in the column");

        assert.verifySteps([[7], [6]], "the other categories should not be fetched");

        kanban.destroy();
    });

    QUnit.test('update buttons after column creation', function (assert) {
        assert.expect(2);

        this.data.partner.records = [];

        var kanban = createView({
            View: KanbanView,
            model: 'partner',
            data: this.data,
            arch: '<kanban>' +
                        '<templates><t t-name="kanban-box">' +
                        '<div><field name="foo"/></div>' +
                    '</t></templates></kanban>',
            groupBy: ['product_id'],
        });

        assert.ok(kanban.$buttons.find('.o-kanban-button-new').hasClass('btn-default'),
            "Create button shouldn't be highlighted");

        kanban.$('.o_column_quick_create').click();
        kanban.$('.o_column_quick_create input').val('new column');
        kanban.$('.o_column_quick_create button.o_kanban_add').click();

        assert.ok(kanban.$buttons.find('.o-kanban-button-new').hasClass('btn-primary'),
            "Create button should now be highlighted");
        kanban.destroy();
    });

    QUnit.test('group_by_tooltip option when grouping on a many2one', function (assert) {
        assert.expect(12);
        delete this.data.partner.records[3].product_id;
        var kanban = createView({
            View: KanbanView,
            model: 'partner',
            data: this.data,
            arch: '<kanban default_group_by="bar">' +
                    '<field name="bar"/>' +
                    '<field name="product_id" '+
                        'options=\'{"group_by_tooltip": {"name": "Kikou"}}\'/>' +
                    '<templates><t t-name="kanban-box">' +
                    '<div><field name="foo"/></div>' +
                '</t></templates></kanban>',
            mockRPC: function (route, args) {
                if (route === '/web/dataset/call_kw/product/read') {
                    assert.strictEqual(args.args[0].length, 2,
                        "read on two groups");
                    assert.deepEqual(args.args[1], ['display_name', 'name'],
                        "should read on specified fields on the group by relation");
                }
                return this._super.apply(this, arguments);
            },
        });

        assert.ok(kanban.$('.o_kanban_view').hasClass('o_kanban_grouped'),
                        "should have classname 'o_kanban_grouped'");
        assert.strictEqual(kanban.$('.o_kanban_group').length, 2, "should have " + 2 + " columns");

        // simulate an update coming from the searchview, with another groupby given
        kanban.update({groupBy: ['product_id']});
        assert.strictEqual(kanban.$('.o_kanban_group').length, 3, "should have " + 3 + " columns");
        assert.strictEqual(kanban.$('.o_kanban_group:nth-child(1) .o_kanban_record').length, 1,
                        "column should contain 1 record(s)");
        assert.strictEqual(kanban.$('.o_kanban_group:nth-child(2) .o_kanban_record').length, 2,
                        "column should contain 2 record(s)");
        assert.strictEqual(kanban.$('.o_kanban_group:nth-child(3) .o_kanban_record').length, 1,
                        "column should contain 1 record(s)");
        assert.ok(kanban.$('.o_kanban_group:first span.o_column_title:contains(Undefined)').length,
            "first column should have a default title for when no value is provided");
        assert.strictEqual(kanban.$('.o_kanban_group:first .o_kanban_header_title').data('original-title'),
            "<p>1 records</p>",
            "first column should have a tooltip with the number of records, but not" +
            "the group_by_tooltip title and the many2one field value since it has no value");
        assert.ok(kanban.$('.o_kanban_group:eq(1) span.o_column_title:contains(hello)').length,
            "second column should have a title with a value from the many2one");
        assert.strictEqual(kanban.$('.o_kanban_group:eq(1) .o_kanban_header_title').data('original-title'),
            "<p>2 records</p><div>Kikou<br>hello</div>",
            "second column should have a tooltip with the number of records, the group_by_tooltip title and many2one field value");

        kanban.destroy();
    });

    QUnit.test('move a record then put it again in the same column', function (assert) {
        assert.expect(6);

        this.data.partner.records = [];

        var kanban = createView({
            View: KanbanView,
            model: 'partner',
            data: this.data,
            arch: '<kanban>' +
                    '<field name="product_id"/>' +
                    '<templates><t t-name="kanban-box">' +
                    '<div><field name="display_name"/></div>' +
                '</t></templates></kanban>',
            groupBy: ['product_id'],
        });

        kanban.$('.o_column_quick_create').click();
        kanban.$('.o_column_quick_create input').val('column1');
        kanban.$('.o_column_quick_create button.o_kanban_add').click();

        kanban.$('.o_column_quick_create').click();
        kanban.$('.o_column_quick_create input').val('column2');
        kanban.$('.o_column_quick_create button.o_kanban_add').click();

        kanban.$('.o_kanban_group:eq(1) .o_kanban_quick_add i').click();
        var $quickCreate = kanban.$('.o_kanban_group:eq(1) .o_kanban_quick_create');
        $quickCreate.find('input').val('new partner');
        $quickCreate.find('button.o_kanban_add').click();

        assert.strictEqual(kanban.$('.o_kanban_group:eq(0) .o_kanban_record').length, 0,
                        "column should contain 0 record");
        assert.strictEqual(kanban.$('.o_kanban_group:eq(1) .o_kanban_record').length, 1,
                        "column should contain 1 records");

        var $record = kanban.$('.o_kanban_group:eq(1) .o_kanban_record:eq(0)');
        var $group = kanban.$('.o_kanban_group:eq(0)');
        testUtils.dragAndDrop($record, $group);

        assert.strictEqual(kanban.$('.o_kanban_group:eq(0) .o_kanban_record').length, 1,
                        "column should contain 1 records");
        assert.strictEqual(kanban.$('.o_kanban_group:eq(1) .o_kanban_record').length, 0,
                        "column should contain 0 records");

        $record = kanban.$('.o_kanban_group:eq(0) .o_kanban_record:eq(0)');
        $group = kanban.$('.o_kanban_group:eq(1)');

        testUtils.dragAndDrop($record, $group);

        assert.strictEqual(kanban.$('.o_kanban_group:eq(0) .o_kanban_record').length, 0,
                        "column should contain 0 records");
        assert.strictEqual(kanban.$('.o_kanban_group:eq(1) .o_kanban_record').length, 1,
                        "column should contain 1 records");
        kanban.destroy();
    });

    QUnit.test('resequence a record twice', function (assert) {
        assert.expect(10);

        this.data.partner.records = [];

        var nbResequence = 0;
        var kanban = createView({
            View: KanbanView,
            model: 'partner',
            data: this.data,
            arch: '<kanban>' +
                    '<field name="product_id"/>' +
                    '<templates><t t-name="kanban-box">' +
                    '<div><field name="display_name"/></div>' +
                '</t></templates></kanban>',
            groupBy: ['product_id'],
            mockRPC: function (route) {
                if (route === '/web/dataset/resequence') {
                    nbResequence++;
                    return $.when();
                }
                return this._super.apply(this, arguments);
            },
        });

        kanban.$('.o_column_quick_create').click();
        kanban.$('.o_column_quick_create input').val('column1');
        kanban.$('.o_column_quick_create button.o_kanban_add').click();

        kanban.$('.o_kanban_group:eq(0) .o_kanban_quick_add i').click();
        var $quickCreate = kanban.$('.o_kanban_group:eq(0) .o_kanban_quick_create');
        $quickCreate.find('input').val('record1');
        $quickCreate.find('button.o_kanban_add').click();

        kanban.$('.o_kanban_group:eq(0) .o_kanban_quick_add i').click();
        $quickCreate = kanban.$('.o_kanban_group:eq(0) .o_kanban_quick_create');
        $quickCreate.find('input').val('record2');
        $quickCreate.find('button.o_kanban_add').click();

        assert.strictEqual(kanban.$('.o_kanban_group:eq(0) .o_kanban_record').length, 2,
                        "column should contain 2 records");
        assert.strictEqual(kanban.$('.o_kanban_group:eq(0) .o_kanban_record:eq(0)').text(), "record2",
                        "records should be correctly ordered");
        assert.strictEqual(kanban.$('.o_kanban_group:eq(0) .o_kanban_record:eq(1)').text(), "record1",
                        "records should be correctly ordered");

        var $record1 = kanban.$('.o_kanban_group:eq(0) .o_kanban_record:eq(1)');
        var $record2 = kanban.$('.o_kanban_group:eq(0) .o_kanban_record:eq(0)');
        testUtils.dragAndDrop($record1, $record2, {position: 'top'});

        assert.strictEqual(kanban.$('.o_kanban_group:eq(0) .o_kanban_record').length, 2,
                        "column should contain 2 records");
        assert.strictEqual(kanban.$('.o_kanban_group:eq(0) .o_kanban_record:eq(0)').text(), "record1",
                        "records should be correctly ordered");
        assert.strictEqual(kanban.$('.o_kanban_group:eq(0) .o_kanban_record:eq(1)').text(), "record2",
                        "records should be correctly ordered");

        testUtils.dragAndDrop($record2, $record1, {position: 'top'});

        assert.strictEqual(kanban.$('.o_kanban_group:eq(0) .o_kanban_record').length, 2,
                        "column should contain 2 records");
        assert.strictEqual(kanban.$('.o_kanban_group:eq(0) .o_kanban_record:eq(0)').text(), "record2",
                        "records should be correctly ordered");
        assert.strictEqual(kanban.$('.o_kanban_group:eq(0) .o_kanban_record:eq(1)').text(), "record1",
                        "records should be correctly ordered");
        assert.strictEqual(nbResequence, 2, "should have resequenced twice");
        kanban.destroy();
    });

    QUnit.test('don\'t fold column quick create after creation', function (assert) {
        assert.expect(2);

        var kanban = createView({
            View: KanbanView,
            model: 'partner',
            data: this.data,
            arch: '<kanban on_create="quick_create">' +
                        '<field name="product_id"/>' +
                        '<templates><t t-name="kanban-box">' +
                            '<div><field name="foo"/></div>' +
                        '</t></templates>' +
                    '</kanban>',
            groupBy: ['product_id'],
        });

        // add a new column
        kanban.$('.o_kanban_group:first .o_kanban_quick_add').click();
        var $quickCreate = kanban.$('.o_kanban_quick_create');
        $quickCreate.find('input').val('new partner');
        $quickCreate.find('button.o_kanban_add').click();
        assert.strictEqual(this.data.partner.records.length, 5,
            "should have created a 'new partner' column");

        assert.strictEqual(kanban.$('.o_kanban_add:visible').length, 1,
            "the add button should still be visible");
        kanban.destroy();
    });

<<<<<<< HEAD
    QUnit.test('basic support for widgets', function (assert) {
        assert.expect(1);

        var MyWidget = Widget.extend({
            init: function (parent, dataPoint) {
                this.data = dataPoint.data;
            },
            start: function () {
                this.$el.text(JSON.stringify(this.data));
            },
        });
        widgetRegistry.add('test', MyWidget);

        var kanban = createView({
            View: KanbanView,
            model: 'partner',
            data: this.data,
            arch: '<kanban class="o_kanban_test"><templates><t t-name="kanban-box">' +
                    '<div>' +
                    '<t t-esc="record.foo.value"/>' +
                    '<field name="foo" blip="1"/>' +
                    '<widget name="test"/>' +
                    '</div>' +
                '</t></templates></kanban>',
        });

        assert.strictEqual(kanban.$('.o_widget:eq(2)').text(), '{"foo":"gnap","id":3}',
            "widget should have been instantiated");

        kanban.destroy();
        delete widgetRegistry.map.test;
    });

    QUnit.test('column progressbars properly work', function (assert) {
=======
    QUnit.test('keep adding quickcreate in first column after a record from this column was moved', function (assert) {
>>>>>>> ed901bed
        assert.expect(2);

        var kanban = createView({
            View: KanbanView,
            model: 'partner',
            data: this.data,
            arch:
<<<<<<< HEAD
                '<kanban>' +
                    '<field name="bar"/>' +
                    '<field name="int_field"/>' +
                    '<progressbar field="foo" colors=\'{"yop": "success", "gnap": "warning", "blip": "danger"}\' sum="int_field"/>' +
                    '<templates><t t-name="kanban-box">' +
                        '<div>' +
                            '<field name="name"/>' +
                        '</div>' +
                    '</t></templates>' +
                '</kanban>',
            groupBy: ['bar'],
        });

        assert.strictEqual(kanban.$('.o_kanban_counter').length, this.data.product.records.length,
            "kanban counters should have been created");

        assert.strictEqual(parseInt(kanban.$('.o_kanban_counter_side').last().text()), 36,
            "counter should display the sum of int_field values");
        kanban.destroy();
=======
                '<kanban on_create="quick_create">' +
                    '<field name="int_field"/>' +
                    '<templates><t t-name="kanban-box">' +
                        '<div><field name="foo"/></div>' +
                    '</t></templates>' +
                '</kanban>',
            groupBy: ['int_field'],
            mockRPC: function (route, args) {
                if (route === '/web/dataset/resequence') {
                    return $.when(true);
                }
                return this._super(route, args);
            },
        });

        var $quickCreateGroup;
        var $groups;
        _quickCreateAndTest();
        testUtils.dragAndDrop($groups.first().find('.o_kanban_record:first'), $groups.eq(1));
        _quickCreateAndTest();
        kanban.destroy();

        function _quickCreateAndTest() {
            kanban.$buttons.find('.o-kanban-button-new').click();
            $quickCreateGroup = kanban.$('.o_kanban_quick_create').closest('.o_kanban_group');
            $groups = kanban.$('.o_kanban_group');
            assert.strictEqual($quickCreateGroup[0], $groups[0],
                "quick create should have been added in the first column");
        }
>>>>>>> ed901bed
    });
});

});<|MERGE_RESOLUTION|>--- conflicted
+++ resolved
@@ -1951,7 +1951,6 @@
         kanban.destroy();
     });
 
-<<<<<<< HEAD
     QUnit.test('basic support for widgets', function (assert) {
         assert.expect(1);
 
@@ -1986,9 +1985,6 @@
     });
 
     QUnit.test('column progressbars properly work', function (assert) {
-=======
-    QUnit.test('keep adding quickcreate in first column after a record from this column was moved', function (assert) {
->>>>>>> ed901bed
         assert.expect(2);
 
         var kanban = createView({
@@ -1996,7 +1992,6 @@
             model: 'partner',
             data: this.data,
             arch:
-<<<<<<< HEAD
                 '<kanban>' +
                     '<field name="bar"/>' +
                     '<field name="int_field"/>' +
@@ -2016,7 +2011,16 @@
         assert.strictEqual(parseInt(kanban.$('.o_kanban_counter_side').last().text()), 36,
             "counter should display the sum of int_field values");
         kanban.destroy();
-=======
+    });
+
+    QUnit.test('keep adding quickcreate in first column after a record from this column was moved', function (assert) {
+        assert.expect(2);
+
+        var kanban = createView({
+            View: KanbanView,
+            model: 'partner',
+            data: this.data,
+            arch:
                 '<kanban on_create="quick_create">' +
                     '<field name="int_field"/>' +
                     '<templates><t t-name="kanban-box">' +
@@ -2046,7 +2050,6 @@
             assert.strictEqual($quickCreateGroup[0], $groups[0],
                 "quick create should have been added in the first column");
         }
->>>>>>> ed901bed
     });
 });
 
