# -*- coding: utf-8 -*-
##############################################################################
#
#    OpenERP, Open Source Management Solution
#    Copyright (C) 2004-2010 Tiny SPRL (<http://tiny.be>).
#
#    This program is free software: you can redistribute it and/or modify
#    it under the terms of the GNU Affero General Public License as
#    published by the Free Software Foundation, either version 3 of the
#    License, or (at your option) any later version.
#
#    This program is distributed in the hope that it will be useful,
#    but WITHOUT ANY WARRANTY; without even the implied warranty of
#    MERCHANTABILITY or FITNESS FOR A PARTICULAR PURPOSE.  See the
#    GNU Affero General Public License for more details.
#
#    You should have received a copy of the GNU Affero General Public License
#    along with this program.  If not, see <http://www.gnu.org/licenses/>.
#
##############################################################################

import logging
import time
from datetime import datetime
import uuid
import sets

from functools import partial

from openerp import tools, models
from openerp.osv import fields, osv
from openerp.tools import float_is_zero
from openerp.tools.translate import _
from openerp.exceptions import UserError

import openerp.addons.decimal_precision as dp
import openerp.addons.product.product

_logger = logging.getLogger(__name__)

class pos_config(osv.osv):
    _name = 'pos.config'

    POS_CONFIG_STATE = [
        ('active', 'Active'),
        ('inactive', 'Inactive'),
        ('deprecated', 'Deprecated')
    ]

    def _get_currency(self, cr, uid, ids, fieldnames, args, context=None):
        result = dict.fromkeys(ids, False)
        for pos_config in self.browse(cr, uid, ids, context=context):
            if pos_config.journal_id:
                currency_id = pos_config.journal_id.currency.id or pos_config.journal_id.company_id.currency_id.id
            else:
                currency_id = self.pool['res.users'].browse(cr, uid, uid, context=context).company_id.currency_id.id
            result[pos_config.id] = currency_id
        return result

    _columns = {
        'name' : fields.char('Point of Sale Name', select=1,
             required=True, help="An internal identification of the point of sale"),
        'journal_ids' : fields.many2many('account.journal', 'pos_config_journal_rel', 
             'pos_config_id', 'journal_id', 'Available Payment Methods',
             domain="[('journal_user', '=', True ), ('type', 'in', ['bank', 'cash'])]",),
        'picking_type_id': fields.many2one('stock.picking.type', 'Picking Type'),
        'stock_location_id': fields.many2one('stock.location', 'Stock Location', domain=[('usage', '=', 'internal')], required=True),
        'journal_id' : fields.many2one('account.journal', 'Sale Journal',
             domain=[('type', '=', 'sale')],
             help="Accounting journal used to post sales entries."),
        'currency_id' : fields.function(_get_currency, type="many2one", string="Currency", relation="res.currency"),
        'iface_cashdrawer' : fields.boolean('Cashdrawer', help="Automatically open the cashdrawer"),
        'iface_payment_terminal' : fields.boolean('Payment Terminal', help="Enables Payment Terminal integration"),
        'iface_electronic_scale' : fields.boolean('Electronic Scale', help="Enables Electronic Scale integration"),
        'iface_vkeyboard' : fields.boolean('Virtual KeyBoard', help="Enables an integrated Virtual Keyboard"),
        'iface_print_via_proxy' : fields.boolean('Print via Proxy', help="Bypass browser printing and prints via the hardware proxy"),
        'iface_scan_via_proxy' : fields.boolean('Scan via Proxy', help="Enable barcode scanning with a remotely connected barcode scanner"),
        'iface_invoicing': fields.boolean('Invoicing',help='Enables invoice generation from the Point of Sale'),
        'iface_big_scrollbars': fields.boolean('Large Scrollbars',help='For imprecise industrial touchscreens'),
        'iface_fullscreen':     fields.boolean('Fullscreen', help='Display the Point of Sale in full screen mode'),
        'iface_print_auto': fields.boolean('Automatic Receipt Printing', help='The receipt will automatically be printed at the end of each order'),
        'iface_precompute_cash': fields.boolean('Prefill Cash Payment',  help='The payment input will behave similarily to bank payment input, and will be prefilled with the exact due amount'),
        'iface_tax_included':   fields.boolean('Include Taxes in Prices', help='The displayed prices will always include all taxes, even if the taxes have been setup differently'),
        'iface_start_categ_id': fields.many2one('pos.category','Start Category', help='The point of sale will display this product category by default. If no category is specified, all available products will be shown'),
        'receipt_header': fields.text('Receipt Header',help="A short text that will be inserted as a header in the printed receipt"),
        'receipt_footer': fields.text('Receipt Footer',help="A short text that will be inserted as a footer in the printed receipt"),
        'proxy_ip':       fields.char('IP Address', help='The hostname or ip address of the hardware proxy, Will be autodetected if left empty', size=45),

        'state' : fields.selection(POS_CONFIG_STATE, 'Status', required=True, readonly=True, copy=False),
        'uuid'  : fields.char('uuid', readonly=True, help='A globally unique identifier for this pos configuration, used to prevent conflicts in client-generated data'),
        'sequence_id' : fields.many2one('ir.sequence', 'Order IDs Sequence', readonly=True,
            help="This sequence is automatically created by Odoo but you can change it "\
                "to customize the reference numbers of your orders.", copy=False),
        'session_ids': fields.one2many('pos.session', 'config_id', 'Sessions'),
        'group_by' : fields.boolean('Group Journal Items', help="Check this if you want to group the Journal Items by Product while closing a Session"),
        'pricelist_id': fields.many2one('product.pricelist','Pricelist', required=True),
        'company_id': fields.many2one('res.company', 'Company', required=True),
        'barcode_nomenclature_id':  fields.many2one('barcode.nomenclature','Barcodes', help='Defines what kind of barcodes are available and how they are assigned to products, customers and cashiers', required=True),
        'group_pos_manager_id': fields.many2one('res.groups','Point of Sale Manager Group', help='This field is there to pass the id of the pos manager group to the point of sale client'),
        'group_pos_user_id':    fields.many2one('res.groups','Point of Sale User Group', help='This field is there to pass the id of the pos user group to the point of sale client'),
        'tip_product_id':       fields.many2one('product.product','Tip Product', help="The product used to encode the customer tip. Leave empty if you do not accept tips."),
    }

    def _check_cash_control(self, cr, uid, ids, context=None):
        return all(
            (sum(int(journal.cash_control) for journal in record.journal_ids) <= 1)
            for record in self.browse(cr, uid, ids, context=context)
        )

    def _check_company_location(self, cr, uid, ids, context=None):
        for config in self.browse(cr, uid, ids, context=context):
            if config.stock_location_id.company_id and config.stock_location_id.company_id.id != config.company_id.id:
                return False
        return True

    def _check_company_journal(self, cr, uid, ids, context=None):
        for config in self.browse(cr, uid, ids, context=context):
            if config.journal_id and config.journal_id.company_id.id != config.company_id.id:
                return False
        return True

    def _check_company_payment(self, cr, uid, ids, context=None):
        for config in self.browse(cr, uid, ids, context=context):
            journal_ids = [j.id for j in config.journal_ids]
            if self.pool['account.journal'].search(cr, uid, [
                    ('id', 'in', journal_ids),
                    ('company_id', '!=', config.company_id.id)
                ], count=True, context=context):
                return False
        return True

    _constraints = [
        (_check_cash_control, "You cannot have two cash controls in one Point Of Sale !", ['journal_ids']),
        (_check_company_location, "The company of the stock location is different than the one of point of sale", ['company_id', 'stock_location_id']),
        (_check_company_journal, "The company of the sale journal is different than the one of point of sale", ['company_id', 'journal_id']),
        (_check_company_payment, "The company of a payment method is different than the one of point of sale", ['company_id', 'journal_ids']),
    ]

    def name_get(self, cr, uid, ids, context=None):
        result = []
        states = {
            'opening_control': _('Opening Control'),
            'opened': _('In Progress'),
            'closing_control': _('Closing Control'),
            'closed': _('Closed & Posted'),
        }
        for record in self.browse(cr, uid, ids, context=context):
            if (not record.session_ids) or (record.session_ids[0].state=='closed'):
                result.append((record.id, record.name+' ('+_('not used')+')'))
                continue
            session = record.session_ids[0]
            result.append((record.id, record.name + ' ('+session.user_id.name+')')) #, '+states[session.state]+')'))
        return result

    def _default_sale_journal(self, cr, uid, context=None):
        company_id = self.pool.get('res.users').browse(cr, uid, uid, context=context).company_id.id
        res = self.pool.get('account.journal').search(cr, uid, [('type', '=', 'sale'), ('company_id', '=', company_id)], limit=1, context=context)
        return res and res[0] or False

    def _default_pricelist(self, cr, uid, context=None):
        res = self.pool.get('product.pricelist').search(cr, uid, [('type', '=', 'sale')], limit=1, context=context)
        return res and res[0] or False

    def _get_default_location(self, cr, uid, context=None):
        wh_obj = self.pool.get('stock.warehouse')
        user = self.pool.get('res.users').browse(cr, uid, uid, context)
        res = wh_obj.search(cr, uid, [('company_id', '=', user.company_id.id)], limit=1, context=context)
        if res and res[0]:
            return wh_obj.browse(cr, uid, res[0], context=context).lot_stock_id.id
        return False

    def _get_default_company(self, cr, uid, context=None):
        company_id = self.pool.get('res.users')._get_company(cr, uid, context=context)
        print company_id
        return company_id

    def _get_default_nomenclature(self, cr, uid, context=None):
        nom_obj = self.pool.get('barcode.nomenclature')
        res = nom_obj.search(cr, uid, [], limit=1, context=context)
        return res and res[0] or False

    def _get_group_pos_manager(self, cr, uid, context=None):
        group = self.pool.get('ir.model.data').get_object_reference(cr,uid,'point_of_sale','group_pos_manager')
        if group:
            return group[1]
        else:
            return False

    def _get_group_pos_user(self, cr, uid, context=None):
        group = self.pool.get('ir.model.data').get_object_reference(cr,uid,'point_of_sale','group_pos_user')
        if group:
            return group[1]
        else:
            return False

    _defaults = {
        'uuid'  : lambda self, cr, uid, context={}: str(uuid.uuid4()),
        'state' : POS_CONFIG_STATE[0][0],
        'journal_id': _default_sale_journal,
        'group_by' : True,
        'pricelist_id': _default_pricelist,
        'iface_invoicing': True,
        'iface_print_auto': True,
        'stock_location_id': _get_default_location,
        'company_id': _get_default_company,
        'barcode_nomenclature_id': _get_default_nomenclature,
        'group_pos_manager_id': _get_group_pos_manager,
        'group_pos_user_id': _get_group_pos_user,
    }

    def onchange_picking_type_id(self, cr, uid, ids, picking_type_id, context=None):
        p_type_obj = self.pool.get("stock.picking.type")
        p_type = p_type_obj.browse(cr, uid, picking_type_id, context=context)
        if p_type.default_location_src_id and p_type.default_location_src_id.usage == 'internal' and p_type.default_location_dest_id and p_type.default_location_dest_id.usage == 'customer':
            return {'value': {'stock_location_id': p_type.default_location_src_id.id}}
        return False

    def set_active(self, cr, uid, ids, context=None):
        return self.write(cr, uid, ids, {'state' : 'active'}, context=context)

    def set_inactive(self, cr, uid, ids, context=None):
        return self.write(cr, uid, ids, {'state' : 'inactive'}, context=context)

    def set_deprecate(self, cr, uid, ids, context=None):
        return self.write(cr, uid, ids, {'state' : 'deprecated'}, context=context)

    def create(self, cr, uid, values, context=None):
        ir_sequence = self.pool.get('ir.sequence')
        # force sequence_id field to new pos.order sequence
        values['sequence_id'] = ir_sequence.create(cr, uid, {
            'name': 'POS Order %s' % values['name'],
            'padding': 4,
            'prefix': "%s/"  % values['name'],
            'code': "pos.order",
            'company_id': values.get('company_id', False),
        }, context=context)

        # TODO master: add field sequence_line_id on model
        # this make sure we always have one available per company
        ir_sequence.create(cr, uid, {
            'name': 'POS order line %s' % values['name'],
            'padding': 4,
            'prefix': "%s/"  % values['name'],
            'code': "pos.order.line",
            'company_id': values.get('company_id', False),
        }, context=context)

        return super(pos_config, self).create(cr, uid, values, context=context)

    def unlink(self, cr, uid, ids, context=None):
        for obj in self.browse(cr, uid, ids, context=context):
            if obj.sequence_id:
                obj.sequence_id.unlink()
        return super(pos_config, self).unlink(cr, uid, ids, context=context)

class pos_session(osv.osv):
    _name = 'pos.session'
    _order = 'id desc'

    POS_SESSION_STATE = [
        ('opening_control', 'Opening Control'),  # Signal open
        ('opened', 'In Progress'),                    # Signal closing
        ('closing_control', 'Closing Control'),  # Signal close
        ('closed', 'Closed & Posted'),
    ]

    def _compute_cash_all(self, cr, uid, ids, fieldnames, args, context=None):
        result = dict()

        for record in self.browse(cr, uid, ids, context=context):
            result[record.id] = {
                'cash_journal_id' : False,
                'cash_register_id' : False,
                'cash_control' : False,
            }
            for st in record.statement_ids:
                if st.journal_id.cash_control == True:
                    result[record.id]['cash_control'] = True
                    result[record.id]['cash_journal_id'] = st.journal_id.id
                    result[record.id]['cash_register_id'] = st.id

        return result

    _columns = {
        'config_id' : fields.many2one('pos.config', 'Point of Sale',
                                      help="The physical point of sale you will use.",
                                      required=True,
                                      select=1,
                                      domain="[('state', '=', 'active')]",
                                     ),

        'name' : fields.char('Session ID', required=True, readonly=True),
        'user_id' : fields.many2one('res.users', 'Responsible',
                                    required=True,
                                    select=1,
                                    readonly=True,
                                    states={'opening_control' : [('readonly', False)]}
                                   ),
        'currency_id' : fields.related('config_id', 'currency_id', type="many2one", relation='res.currency', string="Currency"),
        'start_at' : fields.datetime('Opening Date', readonly=True), 
        'stop_at' : fields.datetime('Closing Date', readonly=True),

        'state' : fields.selection(POS_SESSION_STATE, 'Status',
                required=True, readonly=True,
                select=1, copy=False),
        
        'sequence_number': fields.integer('Order Sequence Number', help='A sequence number that is incremented with each order'),
        'login_number':  fields.integer('Login Sequence Number', help='A sequence number that is incremented each time a user resumes the pos session'),

        'cash_control' : fields.function(_compute_cash_all,
                                         multi='cash',
                                         type='boolean', string='Has Cash Control'),
        'cash_journal_id' : fields.function(_compute_cash_all,
                                            multi='cash',
                                            type='many2one', relation='account.journal',
                                            string='Cash Journal', store=True),
        'cash_register_id' : fields.function(_compute_cash_all,
                                             multi='cash',
                                             type='many2one', relation='account.bank.statement',
                                             string='Cash Register', store=True),

        'opening_details_ids' : fields.related('cash_register_id', 'opening_details_ids', 
                type='one2many', relation='account.cashbox.line',
                string='Opening Cash Control'),
        'details_ids' : fields.related('cash_register_id', 'details_ids', 
                type='one2many', relation='account.cashbox.line',
                string='Cash Control'),

        'cash_register_balance_end_real' : fields.related('cash_register_id', 'balance_end_real',
                type='float',
                digits_compute=dp.get_precision('Account'),
                string="Ending Balance",
                help="Total of closing cash control lines.",
                readonly=True),
        'cash_register_balance_start' : fields.related('cash_register_id', 'balance_start',
                type='float',
                digits_compute=dp.get_precision('Account'),
                string="Starting Balance",
                help="Total of opening cash control lines.",
                readonly=True),
        'cash_register_total_entry_encoding' : fields.related('cash_register_id', 'total_entry_encoding',
                string='Total Cash Transaction',
                readonly=True,
                help="Total of all paid sale orders"),
        'cash_register_balance_end' : fields.related('cash_register_id', 'balance_end',
                type='float',
                digits_compute=dp.get_precision('Account'),
                string="Theoretical Closing Balance",
                help="Sum of opening balance and transactions.",
                readonly=True),
        'cash_register_difference' : fields.related('cash_register_id', 'difference',
                type='float',
                string='Difference',
                help="Difference between the theoretical closing balance and the real closing balance.",
                readonly=True),

        'journal_ids' : fields.related('config_id', 'journal_ids',
                                       type='many2many',
                                       readonly=True,
                                       relation='account.journal',
                                       string='Available Payment Methods'),
        'order_ids' : fields.one2many('pos.order', 'session_id', 'Orders'),

        'statement_ids' : fields.one2many('account.bank.statement', 'pos_session_id', 'Bank Statement', readonly=True),
    }

    _defaults = {
        'name' : '/',
        'user_id' : lambda obj, cr, uid, context: uid,
        'state' : 'opening_control',
        'sequence_number': 1,
        'login_number': 0,
    }

    _sql_constraints = [
        ('uniq_name', 'unique(name)', "The name of this POS Session must be unique !"),
    ]

    def _check_unicity(self, cr, uid, ids, context=None):
        for session in self.browse(cr, uid, ids, context=None):
            # open if there is no session in 'opening_control', 'opened', 'closing_control' for one user
            domain = [
                ('state', 'not in', ('closed','closing_control')),
                ('user_id', '=', session.user_id.id)
            ]
            count = self.search_count(cr, uid, domain, context=context)
            if count>1:
                return False
        return True

    def _check_pos_config(self, cr, uid, ids, context=None):
        for session in self.browse(cr, uid, ids, context=None):
            domain = [
                ('state', '!=', 'closed'),
                ('config_id', '=', session.config_id.id)
            ]
            count = self.search_count(cr, uid, domain, context=context)
            if count>1:
                return False
        return True

    _constraints = [
        (_check_unicity, "You cannot create two active sessions with the same responsible!", ['user_id', 'state']),
        (_check_pos_config, "You cannot create two active sessions related to the same point of sale!", ['config_id']),
    ]

    def create(self, cr, uid, values, context=None):
        context = dict(context or {})
        config_id = values.get('config_id', False) or context.get('default_config_id', False)
        if not config_id:
            raise UserError(_("You should assign a Point of Sale to your session."))

        # journal_id is not required on the pos_config because it does not
        # exists at the installation. If nothing is configured at the
        # installation we do the minimal configuration. Impossible to do in
        # the .xml files as the CoA is not yet installed.
        jobj = self.pool.get('pos.config')
        pos_config = jobj.browse(cr, uid, config_id, context=context)
        context.update({'company_id': pos_config.company_id.id})
        if not pos_config.journal_id:
            jid = jobj.default_get(cr, uid, ['journal_id'], context=context)['journal_id']
            if jid:
                jobj.write(cr, openerp.SUPERUSER_ID, [pos_config.id], {'journal_id': jid}, context=context)
            else:
                raise UserError(_("Unable to open the session. You have to assign a sale journal to your point of sale."))

        # define some cash journal if no payment method exists
        if not pos_config.journal_ids:
            journal_proxy = self.pool.get('account.journal')
            cashids = journal_proxy.search(cr, uid, [('journal_user', '=', True), ('type','=','cash')], context=context)
            if not cashids:
                cashids = journal_proxy.search(cr, uid, [('type', '=', 'cash')], context=context)
                if not cashids:
                    cashids = journal_proxy.search(cr, uid, [('journal_user','=',True)], context=context)

            journal_proxy.write(cr, openerp.SUPERUSER_ID, cashids, {'journal_user': True})
            jobj.write(cr, openerp.SUPERUSER_ID, [pos_config.id], {'journal_ids': [(6,0, cashids)]})


        pos_config = jobj.browse(cr, uid, config_id, context=context)
        bank_statement_ids = []
        for journal in pos_config.journal_ids:
            bank_values = {
                'journal_id' : journal.id,
                'user_id' : uid,
                'company_id' : pos_config.company_id.id
            }
            statement_id = self.pool.get('account.bank.statement').create(cr, uid, bank_values, context=context)
            bank_statement_ids.append(statement_id)

        values.update({
<<<<<<< HEAD
            'name': self.pool['ir.sequence'].next_by_code(cr, uid, 'pos.session'),
=======
            'name': self.pool['ir.sequence'].get(cr, uid, 'pos.session', context=context),
>>>>>>> 42ecf5e3
            'statement_ids' : [(6, 0, bank_statement_ids)],
            'config_id': config_id
        })

        return super(pos_session, self).create(cr, uid, values, context=context)

    def unlink(self, cr, uid, ids, context=None):
        for obj in self.browse(cr, uid, ids, context=context):
            for statement in obj.statement_ids:
                statement.unlink(context=context)
        return super(pos_session, self).unlink(cr, uid, ids, context=context)

    def open_cb(self, cr, uid, ids, context=None):
        """
        call the Point Of Sale interface and set the pos.session to 'opened' (in progress)
        """
        if context is None:
            context = dict()

        if isinstance(ids, (int, long)):
            ids = [ids]

        this_record = self.browse(cr, uid, ids[0], context=context)
        this_record.signal_workflow('open')

        context.update(active_id=this_record.id)

        return {
            'type' : 'ir.actions.act_url',
            'url'  : '/pos/web/',
            'target': 'self',
        }

    def login(self, cr, uid, ids, context=None):
        this_record = self.browse(cr, uid, ids[0], context=context)
        this_record.write({
            'login_number': this_record.login_number+1,
        })

    def wkf_action_open(self, cr, uid, ids, context=None):
        # second browse because we need to refetch the data from the DB for cash_register_id
        for record in self.browse(cr, uid, ids, context=context):
            values = {}
            if not record.start_at:
                values['start_at'] = time.strftime('%Y-%m-%d %H:%M:%S')
            values['state'] = 'opened'
            record.write(values)
            for st in record.statement_ids:
                st.button_open()

        return self.open_frontend_cb(cr, uid, ids, context=context)

    def wkf_action_opening_control(self, cr, uid, ids, context=None):
        return self.write(cr, uid, ids, {'state' : 'opening_control'}, context=context)

    def wkf_action_closing_control(self, cr, uid, ids, context=None):
        for session in self.browse(cr, uid, ids, context=context):
            for statement in session.statement_ids:
                if (statement != session.cash_register_id) and (statement.balance_end != statement.balance_end_real):
                    self.pool.get('account.bank.statement').write(cr, uid, [statement.id], {'balance_end_real': statement.balance_end})
        return self.write(cr, uid, ids, {'state' : 'closing_control', 'stop_at' : time.strftime('%Y-%m-%d %H:%M:%S')}, context=context)

    def wkf_action_close(self, cr, uid, ids, context=None):
        # Close CashBox
        for record in self.browse(cr, uid, ids, context=context):
            for st in record.statement_ids:
                if abs(st.difference) > st.journal_id.amount_authorized_diff:
                    # The pos manager can close statements with maximums.
                    if not self.pool.get('ir.model.access').check_groups(cr, uid, "point_of_sale.group_pos_manager"):
                        raise UserError(_("Your ending balance is too different from the theoretical cash closing (%.2f), the maximum allowed is: %.2f. You can contact your manager to force it.") % (st.difference, st.journal_id.amount_authorized_diff))
                if (st.journal_id.type not in ['bank', 'cash']):
                    raise UserError(_("The type of the journal for your payment method should be bank or cash "))
                getattr(st, 'button_confirm_%s' % st.journal_id.type)(context=context)
        self._confirm_orders(cr, uid, ids, context=context)
        self.write(cr, uid, ids, {'state' : 'closed'}, context=context)

        obj = self.pool.get('ir.model.data').get_object_reference(cr, uid, 'point_of_sale', 'menu_point_root')[1]
        return {
            'type' : 'ir.actions.client',
            'name' : 'Point of Sale Menu',
            'tag' : 'reload',
            'params' : {'menu_id': obj},
        }

    def _confirm_orders(self, cr, uid, ids, context=None):
        pos_order_obj = self.pool.get('pos.order')
        for session in self.browse(cr, uid, ids, context=context):
            company_id = session.config_id.journal_id.company_id.id
            local_context = dict(context or {}, force_company=company_id)
            order_ids = [order.id for order in session.order_ids if order.state == 'paid']

            move_id = pos_order_obj._create_account_move(cr, uid, session.start_at, session.name, session.config_id.journal_id.id, company_id, context=context)

            pos_order_obj._create_account_move_line(cr, uid, order_ids, session, move_id, context=local_context)

            for order in session.order_ids:
                if order.state == 'done':
                    continue
                if order.state not in ('paid', 'invoiced'):
                    raise UserError(_("You cannot confirm all orders of this session, because they have not the 'paid' status"))
                else:
                    pos_order_obj.signal_workflow(cr, uid, [order.id], 'done')

        return True

    def open_frontend_cb(self, cr, uid, ids, context=None):
        if not context:
            context = {}
        if not ids:
            return {}
        for session in self.browse(cr, uid, ids, context=context):
            if session.user_id.id != uid:
                raise UserError(_("You cannot use the session of another users. This session is owned by %s. "
                                    "Please first close this one to use this point of sale.") % session.user_id.name)
        context.update({'active_id': ids[0]})
        return {
            'type' : 'ir.actions.act_url',
            'target': 'self',
            'url':   '/pos/web/',
        }

class pos_order(osv.osv):
    _name = "pos.order"
    _description = "Point of Sale"
    _order = "id desc"

    def _amount_line_tax(self, cr, uid, line, context=None):
        account_tax_obj = self.pool['account.tax']
        taxes_ids = [tax for tax in line.product_id.taxes_id if tax.company_id.id == line.order_id.company_id.id]
        price = line.price_unit * (1 - (line.discount or 0.0) / 100.0)
        taxes = account_tax_obj.compute_all(cr, uid, taxes_ids, price, line.qty, product=line.product_id, partner=line.order_id.partner_id or False)['taxes']
        val = 0.0
        for c in taxes:
            val += c.get('amount', 0.0)
        return val

    def _order_fields(self, cr, uid, ui_order, context=None):
        process_line = partial(self.pool['pos.order.line']._order_line_fields, cr, uid, context=context)
        return {
            'name':         ui_order['name'],
            'user_id':      ui_order['user_id'] or False,
            'session_id':   ui_order['pos_session_id'],
            'lines':        [process_line(l) for l in ui_order['lines']] if ui_order['lines'] else False,
            'pos_reference':ui_order['name'],
            'partner_id':   ui_order['partner_id'] or False,
        }

    def _payment_fields(self, cr, uid, ui_paymentline, context=None):
        return {
            'amount':       ui_paymentline['amount'] or 0.0,
            'payment_date': ui_paymentline['name'],
            'statement_id': ui_paymentline['statement_id'],
            'payment_name': ui_paymentline.get('note',False),
            'journal':      ui_paymentline['journal_id'],
        }

    def _process_order(self, cr, uid, order, context=None):
        order_id = self.create(cr, uid, self._order_fields(cr, uid, order, context=context),context)
        journal_ids = set()
        for payments in order['statement_ids']:
            self.add_payment(cr, uid, order_id, self._payment_fields(cr, uid, payments[2], context=context), context=context)
            journal_ids.add(payments[2]['journal_id'])

        session = self.pool.get('pos.session').browse(cr, uid, order['pos_session_id'], context=context)
        if session.sequence_number <= order['sequence_number']:
            session.write({'sequence_number': order['sequence_number'] + 1})
            session.refresh()

        if not float_is_zero(order['amount_return'], self.pool.get('decimal.precision').precision_get(cr, uid, 'Account')):
            cash_journal = session.cash_journal_id.id
            if not cash_journal:
                # Select for change one of the cash journals used in this payment
                cash_journal_ids = self.pool['account.journal'].search(cr, uid, [
                    ('type', '=', 'cash'),
                    ('id', 'in', list(journal_ids)),
                ], limit=1, context=context)
                if not cash_journal_ids:
                    # If none, select for change one of the cash journals of the POS
                    # This is used for example when a customer pays by credit card
                    # an amount higher than total amount of the order and gets cash back
                    cash_journal_ids = [statement.journal_id.id for statement in session.statement_ids
                                        if statement.journal_id.type == 'cash']
                    if not cash_journal_ids:
                        raise UserError(_("No cash statement found for this session. Unable to record returned cash."))
                cash_journal = cash_journal_ids[0]
            self.add_payment(cr, uid, order_id, {
                'amount': -order['amount_return'],
                'payment_date': time.strftime('%Y-%m-%d %H:%M:%S'),
                'payment_name': _('return'),
                'journal': cash_journal,
            }, context=context)
        return order_id

    def create_from_ui(self, cr, uid, orders, context=None):
        # Keep only new orders
        submitted_references = [o['data']['name'] for o in orders]
        existing_order_ids = self.search(cr, uid, [('pos_reference', 'in', submitted_references)], context=context)
        existing_orders = self.read(cr, uid, existing_order_ids, ['pos_reference'], context=context)
        existing_references = set([o['pos_reference'] for o in existing_orders])
        orders_to_save = [o for o in orders if o['data']['name'] not in existing_references]

        order_ids = []

        for tmp_order in orders_to_save:
            to_invoice = tmp_order['to_invoice']
            order = tmp_order['data']
            order_id = self._process_order(cr, uid, order, context=context)
            order_ids.append(order_id)

            try:
                self.signal_workflow(cr, uid, [order_id], 'paid')
            except Exception as e:
                _logger.error('Could not fully process the POS Order: %s', tools.ustr(e))

            if to_invoice:
                self.action_invoice(cr, uid, [order_id], context)
                order_obj = self.browse(cr, uid, order_id, context)
                self.pool['account.invoice'].signal_workflow(cr, uid, [order_obj.invoice_id.id], 'invoice_open')

        return order_ids

    def write(self, cr, uid, ids, vals, context=None):
        res = super(pos_order, self).write(cr, uid, ids, vals, context=context)
        #If you change the partner of the PoS order, change also the partner of the associated bank statement lines
        partner_obj = self.pool.get('res.partner')
        bsl_obj = self.pool.get("account.bank.statement.line")
        if 'partner_id' in vals:
            for posorder in self.browse(cr, uid, ids, context=context):
                if posorder.invoice_id:
                    raise UserError(_("You cannot change the partner of a POS order for which an invoice has already been issued."))
                if vals['partner_id']:
                    p_id = partner_obj.browse(cr, uid, vals['partner_id'], context=context)
                    part_id = partner_obj._find_accounting_partner(p_id).id
                else:
                    part_id = False
                bsl_ids = [x.id for x in posorder.statement_ids]
                bsl_obj.write(cr, uid, bsl_ids, {'partner_id': part_id}, context=context)
        return res

    def unlink(self, cr, uid, ids, context=None):
        for rec in self.browse(cr, uid, ids, context=context):
            if rec.state not in ('draft','cancel'):
                raise UserError(_('In order to delete a sale, it must be new or cancelled.'))
        return super(pos_order, self).unlink(cr, uid, ids, context=context)

    def onchange_partner_id(self, cr, uid, ids, part=False, context=None):
        if not part:
            return {'value': {}}
        pricelist = self.pool.get('res.partner').browse(cr, uid, part, context=context).property_product_pricelist.id
        return {'value': {'pricelist_id': pricelist}}

    def _amount_all(self, cr, uid, ids, name, args, context=None):
        cur_obj = self.pool.get('res.currency')
        res = {}
        for order in self.browse(cr, uid, ids, context=context):
            res[order.id] = {
                'amount_paid': 0.0,
                'amount_return':0.0,
                'amount_tax':0.0,
            }
            val1 = val2 = 0.0
            cur = order.pricelist_id.currency_id
            for payment in order.statement_ids:
                res[order.id]['amount_paid'] +=  payment.amount
                res[order.id]['amount_return'] += (payment.amount < 0 and payment.amount or 0)
            for line in order.lines:
                val1 += self._amount_line_tax(cr, uid, line, context=context)
                val2 += line.price_subtotal
            res[order.id]['amount_tax'] = cur_obj.round(cr, uid, cur, val1)
            amount_untaxed = cur_obj.round(cr, uid, cur, val2)
            res[order.id]['amount_total'] = res[order.id]['amount_tax'] + amount_untaxed
        return res

    _columns = {
        'name': fields.char('Order Ref', required=True, readonly=True, copy=False),
        'company_id':fields.many2one('res.company', 'Company', required=True, readonly=True),
        'date_order': fields.datetime('Order Date', readonly=True, select=True),
        'user_id': fields.many2one('res.users', 'Salesman', help="Person who uses the the cash register. It can be a reliever, a student or an interim employee."),
        'amount_tax': fields.function(_amount_all, string='Taxes', digits_compute=dp.get_precision('Account'), multi='all'),
        'amount_total': fields.function(_amount_all, string='Total', digits_compute=dp.get_precision('Account'),  multi='all'),
        'amount_paid': fields.function(_amount_all, string='Paid', states={'draft': [('readonly', False)]}, readonly=True, digits_compute=dp.get_precision('Account'), multi='all'),
        'amount_return': fields.function(_amount_all, string='Returned', digits_compute=dp.get_precision('Account'), multi='all'),
        'lines': fields.one2many('pos.order.line', 'order_id', 'Order Lines', states={'draft': [('readonly', False)]}, readonly=True, copy=True),
        'statement_ids': fields.one2many('account.bank.statement.line', 'pos_statement_id', 'Payments', states={'draft': [('readonly', False)]}, readonly=True),
        'pricelist_id': fields.many2one('product.pricelist', 'Pricelist', required=True, states={'draft': [('readonly', False)]}, readonly=True),
        'partner_id': fields.many2one('res.partner', 'Customer', change_default=True, select=1, states={'draft': [('readonly', False)], 'paid': [('readonly', False)]}),
        'sequence_number': fields.integer('Sequence Number', help='A session-unique sequence number for the order'),

        'session_id' : fields.many2one('pos.session', 'Session', 
                                        #required=True,
                                        select=1,
                                        domain="[('state', '=', 'opened')]",
                                        states={'draft' : [('readonly', False)]},
                                        readonly=True),

        'state': fields.selection([('draft', 'New'),
                                   ('cancel', 'Cancelled'),
                                   ('paid', 'Paid'),
                                   ('done', 'Posted'),
                                   ('invoiced', 'Invoiced')],
                                  'Status', readonly=True, copy=False),

        'invoice_id': fields.many2one('account.invoice', 'Invoice', copy=False),
        'account_move': fields.many2one('account.move', 'Journal Entry', readonly=True, copy=False),
        'picking_id': fields.many2one('stock.picking', 'Picking', readonly=True, copy=False),
        'picking_type_id': fields.related('session_id', 'config_id', 'picking_type_id', string="Picking Type", type='many2one', relation='stock.picking.type'),
        'location_id': fields.related('session_id', 'config_id', 'stock_location_id', string="Location", type='many2one', store=True, relation='stock.location'),
        'note': fields.text('Internal Notes'),
        'nb_print': fields.integer('Number of Print', readonly=True, copy=False),
        'pos_reference': fields.char('Receipt Ref', readonly=True, copy=False),
        'sale_journal': fields.related('session_id', 'config_id', 'journal_id', relation='account.journal', type='many2one', string='Sale Journal', store=True, readonly=True),
    }

    def _default_session(self, cr, uid, context=None):
        so = self.pool.get('pos.session')
        session_ids = so.search(cr, uid, [('state','=', 'opened'), ('user_id','=',uid)], context=context)
        return session_ids and session_ids[0] or False

    def _default_pricelist(self, cr, uid, context=None):
        session_ids = self._default_session(cr, uid, context) 
        if session_ids:
            session_record = self.pool.get('pos.session').browse(cr, uid, session_ids, context=context)
            return session_record.config_id.pricelist_id and session_record.config_id.pricelist_id.id or False
        return False

    def _get_out_picking_type(self, cr, uid, context=None):
        return self.pool.get('ir.model.data').xmlid_to_res_id(
                    cr, uid, 'point_of_sale.picking_type_posout', context=context)

    _defaults = {
        'user_id': lambda self, cr, uid, context: uid,
        'state': 'draft',
        'name': '/', 
        'date_order': lambda *a: time.strftime('%Y-%m-%d %H:%M:%S'),
        'nb_print': 0,
        'sequence_number': 1,
        'session_id': _default_session,
        'company_id': lambda self,cr,uid,c: self.pool.get('res.users').browse(cr, uid, uid, c).company_id.id,
        'pricelist_id': _default_pricelist,
    }

    def create(self, cr, uid, values, context=None):
        if values.get('session_id'):
            # set name based on the sequence specified on the config
            session = self.pool['pos.session'].browse(cr, uid, values['session_id'], context=context)
            values['name'] = session.config_id.sequence_id._next()
        else:
            # fallback on any pos.order sequence
            values['name'] = self.pool.get('ir.sequence').next_by_code(cr, uid, 'pos.order', context=context)
        return super(pos_order, self).create(cr, uid, values, context=context)

    def test_paid(self, cr, uid, ids, context=None):
        """A Point of Sale is paid when the sum
        @return: True
        """
        for order in self.browse(cr, uid, ids, context=context):
            if order.lines and not order.amount_total:
                return True
            if (not order.lines) or (not order.statement_ids) or \
                (abs(order.amount_total-order.amount_paid) > 0.00001):
                return False
        return True

    def create_picking(self, cr, uid, ids, context=None):
        """Create a picking for each order and validate it."""
        picking_obj = self.pool.get('stock.picking')
        partner_obj = self.pool.get('res.partner')
        move_obj = self.pool.get('stock.move')

        for order in self.browse(cr, uid, ids, context=context):
            if all(t == 'service' for t in order.lines.mapped('product_id.type')):
                continue
            addr = order.partner_id and partner_obj.address_get(cr, uid, [order.partner_id.id], ['delivery']) or {}
            picking_type = order.picking_type_id
            picking_id = False
            if picking_type:
                picking_id = picking_obj.create(cr, uid, {
                    'origin': order.name,
                    'partner_id': addr.get('delivery',False),
                    'date_done' : order.date_order,
                    'picking_type_id': picking_type.id,
                    'company_id': order.company_id.id,
                    'move_type': 'direct',
                    'note': order.note or "",
                    'invoice_state': 'none',
                }, context=context)
                self.write(cr, uid, [order.id], {'picking_id': picking_id}, context=context)
            location_id = order.location_id.id
            if order.partner_id:
                destination_id = order.partner_id.property_stock_customer.id
            elif picking_type:
                if not picking_type.default_location_dest_id:
                    raise UserError(_('Missing source or destination location for picking type %s. Please configure those fields and try again.' % (picking_type.name,)))
                destination_id = picking_type.default_location_dest_id.id
            else:
                destination_id = partner_obj.default_get(cr, uid, ['property_stock_customer'], context=context)['property_stock_customer']

            move_list = []
            for line in order.lines:
                if line.product_id and line.product_id.type == 'service':
                    continue

                move_list.append(move_obj.create(cr, uid, {
                    'name': line.name,
                    'product_uom': line.product_id.uom_id.id,
                    'product_uos': line.product_id.uom_id.id,
                    'picking_id': picking_id,
                    'picking_type_id': picking_type.id, 
                    'product_id': line.product_id.id,
                    'product_uos_qty': abs(line.qty),
                    'product_uom_qty': abs(line.qty),
                    'state': 'draft',
                    'location_id': location_id if line.qty >= 0 else destination_id,
                    'location_dest_id': destination_id if line.qty >= 0 else location_id,
                }, context=context))
                
            if picking_id:
                picking_obj.action_confirm(cr, uid, [picking_id], context=context)
                picking_obj.force_assign(cr, uid, [picking_id], context=context)
                picking_obj.action_done(cr, uid, [picking_id], context=context)
            elif move_list:
                move_obj.action_confirm(cr, uid, move_list, context=context)
                move_obj.force_assign(cr, uid, move_list, context=context)
                move_obj.action_done(cr, uid, move_list, context=context)
        return True

    def cancel_order(self, cr, uid, ids, context=None):
        """ Changes order state to cancel
        @return: True
        """
        stock_picking_obj = self.pool.get('stock.picking')
        for order in self.browse(cr, uid, ids, context=context):
            stock_picking_obj.action_cancel(cr, uid, [order.picking_id.id])
            if stock_picking_obj.browse(cr, uid, order.picking_id.id, context=context).state <> 'cancel':
                raise UserError(_('Unable to cancel the picking.'))
        self.write(cr, uid, ids, {'state': 'cancel'}, context=context)
        return True

    def add_payment(self, cr, uid, order_id, data, context=None):
        """Create a new payment for the order"""
        context = dict(context or {})
        statement_line_obj = self.pool.get('account.bank.statement.line')
        property_obj = self.pool.get('ir.property')
        order = self.browse(cr, uid, order_id, context=context)
        date = data.get('payment_date', time.strftime('%Y-%m-%d'))
        if len(date) > 10:
            timestamp = datetime.strptime(date, tools.DEFAULT_SERVER_DATETIME_FORMAT)
            ts = fields.datetime.context_timestamp(cr, uid, timestamp, context)
            date = ts.strftime(tools.DEFAULT_SERVER_DATE_FORMAT)
        args = {
            'amount': data['amount'],
            'date': date,
            'name': order.name + ': ' + (data.get('payment_name', '') or ''),
            'partner_id': order.partner_id and self.pool.get("res.partner")._find_accounting_partner(order.partner_id).id or False,
        }

        journal_id = data.get('journal', False)
        statement_id = data.get('statement_id', False)
        assert journal_id or statement_id, "No statement_id or journal_id passed to the method!"

        journal = self.pool['account.journal'].browse(cr, uid, journal_id, context=context)
        # use the company of the journal and not of the current user
        company_cxt = dict(context, force_company=journal.company_id.id)
        account_def = property_obj.get(cr, uid, 'property_account_receivable', 'res.partner', context=company_cxt)
        args['account_id'] = (order.partner_id and order.partner_id.property_account_receivable \
                             and order.partner_id.property_account_receivable.id) or (account_def and account_def.id) or False

        if not args['account_id']:
            if not args['partner_id']:
                msg = _('There is no receivable account defined to make payment.')
            else:
                msg = _('There is no receivable account defined to make payment for the partner: "%s" (id:%d).') % (order.partner_id.name, order.partner_id.id,)
            raise UserError(msg)

        context.pop('pos_session_id', False)

        for statement in order.session_id.statement_ids:
            if statement.id == statement_id:
                journal_id = statement.journal_id.id
                break
            elif statement.journal_id.id == journal_id:
                statement_id = statement.id
                break

        if not statement_id:
            raise UserError(_('You have to open at least one cashbox.'))

        args.update({
            'statement_id': statement_id,
            'pos_statement_id': order_id,
            'journal_id': journal_id,
            'ref': order.session_id.name,
        })

        statement_line_obj.create(cr, uid, args, context=context)

        return statement_id

    def refund(self, cr, uid, ids, context=None):
        """Create a copy of order  for refund order"""
        clone_list = []
        line_obj = self.pool.get('pos.order.line')
        
        for order in self.browse(cr, uid, ids, context=context):
            current_session_ids = self.pool.get('pos.session').search(cr, uid, [
                ('state', '!=', 'closed'),
                ('user_id', '=', uid)], context=context)
            if not current_session_ids:
                raise UserError(_('To return product(s), you need to open a session that will be used to register the refund.'))

            clone_id = self.copy(cr, uid, order.id, {
                'name': order.name + ' REFUND', # not used, name forced by create
                'session_id': current_session_ids[0],
                'date_order': time.strftime('%Y-%m-%d %H:%M:%S'),
            }, context=context)
            clone_list.append(clone_id)

        for clone in self.browse(cr, uid, clone_list, context=context):
            for order_line in clone.lines:
                line_obj.write(cr, uid, [order_line.id], {
                    'qty': -order_line.qty
                }, context=context)

        abs = {
            'name': _('Return Products'),
            'view_type': 'form',
            'view_mode': 'form',
            'res_model': 'pos.order',
            'res_id':clone_list[0],
            'view_id': False,
            'context':context,
            'type': 'ir.actions.act_window',
            'nodestroy': True,
            'target': 'current',
        }
        return abs

    def action_invoice_state(self, cr, uid, ids, context=None):
        return self.write(cr, uid, ids, {'state':'invoiced'}, context=context)

    def action_invoice(self, cr, uid, ids, context=None):
        inv_ref = self.pool.get('account.invoice')
        inv_line_ref = self.pool.get('account.invoice.line')
        product_obj = self.pool.get('product.product')
        inv_ids = []

        for order in self.pool.get('pos.order').browse(cr, uid, ids, context=context):
            if order.invoice_id:
                inv_ids.append(order.invoice_id.id)
                continue

            if not order.partner_id:
                raise UserError(_('Please provide a partner for the sale.'))

            acc = order.partner_id.property_account_receivable.id
            inv = {
                'name': order.name,
                'origin': order.name,
                'account_id': acc,
                'journal_id': order.sale_journal.id or None,
                'type': 'out_invoice',
                'reference': order.name,
                'partner_id': order.partner_id.id,
                'comment': order.note or '',
                'currency_id': order.pricelist_id.currency_id.id, # considering partner's sale pricelist's currency
            }
            inv.update(inv_ref.onchange_partner_id(cr, uid, [], 'out_invoice', order.partner_id.id)['value'])
            if not inv.get('account_id', None):
                inv['account_id'] = acc
            inv_id = inv_ref.create(cr, uid, inv, context=context)

            self.write(cr, uid, [order.id], {'invoice_id': inv_id, 'state': 'invoiced'}, context=context)
            inv_ids.append(inv_id)
            for line in order.lines:
                inv_line = {
                    'invoice_id': inv_id,
                    'product_id': line.product_id.id,
                    'quantity': line.qty,
                }
                inv_name = product_obj.name_get(cr, uid, [line.product_id.id], context=context)[0][1]
                inv_line.update(inv_line_ref.product_id_change(cr, uid, [],
                                                               line.product_id.id,
                                                               line.product_id.uom_id.id,
                                                               line.qty, partner_id = order.partner_id.id,
                                                               fposition_id=order.partner_id.property_account_position.id)['value'])
                if not inv_line.get('account_analytic_id', False):
                    inv_line['account_analytic_id'] = \
                        self._prepare_analytic_account(cr, uid, line,
                                                       context=context)
                inv_line['price_unit'] = line.price_unit
                inv_line['discount'] = line.discount
                inv_line['name'] = inv_name
                if inv_line['invoice_line_tax_id']:
                    inv_line['invoice_line_tax_id'] = [(6, 0, inv_line['invoice_line_tax_id'])]
                inv_line_ref.create(cr, uid, inv_line, context=context)
            inv_ref.button_reset_taxes(cr, uid, [inv_id], context=context)
            self.signal_workflow(cr, uid, [order.id], 'invoice')
            inv_ref.signal_workflow(cr, uid, [inv_id], 'validate')

        if not inv_ids: return {}

        mod_obj = self.pool.get('ir.model.data')
        res = mod_obj.get_object_reference(cr, uid, 'account', 'invoice_form')
        res_id = res and res[1] or False
        return {
            'name': _('Customer Invoice'),
            'view_type': 'form',
            'view_mode': 'form',
            'view_id': [res_id],
            'res_model': 'account.invoice',
            'context': "{'type':'out_invoice'}",
            'type': 'ir.actions.act_window',
            'nodestroy': True,
            'target': 'current',
            'res_id': inv_ids and inv_ids[0] or False,
        }

    def create_account_move(self, cr, uid, ids, context=None):
        return self._create_account_move_line(cr, uid, ids, None, None, context=context)

    def _prepare_analytic_account(self, cr, uid, line, context=None):
        '''This method is designed to be inherited in a custom module'''
        return False

    def _create_account_move(self, cr, uid, dt, ref, journal_id, company_id, context=None):
        local_context = dict(context or {}, company_id=company_id)
        start_at_datetime = datetime.strptime(dt, tools.DEFAULT_SERVER_DATETIME_FORMAT)
        date_tz_user = fields.datetime.context_timestamp(cr, uid, start_at_datetime, context=context)
        date_tz_user = date_tz_user.strftime(tools.DEFAULT_SERVER_DATE_FORMAT)
        period_id = self.pool['account.period'].find(cr, uid, dt=date_tz_user, context=local_context)
        return self.pool['account.move'].create(cr, uid, {'ref': ref, 'journal_id': journal_id, 'period_id': period_id[0]}, context=context)

    def _create_account_move_line(self, cr, uid, ids, session=None, move_id=None, context=None):
        # Tricky, via the workflow, we only have one id in the ids variable
        """Create a account move line of order grouped by products or not."""
        account_move_obj = self.pool.get('account.move')
        account_period_obj = self.pool.get('account.period')
        account_tax_obj = self.pool.get('account.tax')
        property_obj = self.pool.get('ir.property')
        cur_obj = self.pool.get('res.currency')

        #session_ids = set(order.session_id for order in self.browse(cr, uid, ids, context=context))

        if session and not all(session.id == order.session_id.id for order in self.browse(cr, uid, ids, context=context)):
            raise UserError(_('Selected orders do not have the same session!'))

        grouped_data = {}
        have_to_group_by = session and session.config_id.group_by or False

        def compute_tax(amount, tax, line):
            if amount > 0:
                tax_code_id = tax['base_code_id']
                tax_amount = line.price_subtotal * tax['base_sign']
            else:
                tax_code_id = tax['ref_base_code_id']
                tax_amount = -line.price_subtotal * tax['ref_base_sign']

            return (tax_code_id, tax_amount,)

        for order in self.browse(cr, uid, ids, context=context):
            if order.account_move:
                continue
            if order.state != 'paid':
                continue

            current_company = order.sale_journal.company_id

            group_tax = {}
            account_def = property_obj.get(cr, uid, 'property_account_receivable', 'res.partner', context=context)

            order_account = order.partner_id and \
                            order.partner_id.property_account_receivable and \
                            order.partner_id.property_account_receivable.id or \
                            account_def and account_def.id

            if move_id is None:
                # Create an entry for the sale
                move_id = self._create_account_move(cr, uid, order.session_id.start_at, order.name, order.sale_journal.id, order.company_id.id, context=context)

            move = account_move_obj.browse(cr, uid, move_id, context=context)

            def insert_data(data_type, values):
                # if have_to_group_by:

                sale_journal_id = order.sale_journal.id

                # 'quantity': line.qty,
                # 'product_id': line.product_id.id,
                values.update({
                    'date': order.date_order[:10],
                    'ref': order.name,
                    'partner_id': order.partner_id and self.pool.get("res.partner")._find_accounting_partner(order.partner_id).id or False,
                    'journal_id' : sale_journal_id,
                    'period_id': move.period_id.id,
                    'move_id' : move_id,
                    'company_id': current_company.id,
                })

                if data_type == 'product':
                    key = ('product', values['partner_id'], (values['product_id'], values['name']), values['analytic_account_id'], values['debit'] > 0)
                elif data_type == 'tax':
                    key = ('tax', values['partner_id'], values['tax_code_id'], values['debit'] > 0)
                elif data_type == 'counter_part':
                    key = ('counter_part', values['partner_id'], values['account_id'], values['debit'] > 0)
                else:
                    return

                grouped_data.setdefault(key, [])

                # if not have_to_group_by or (not grouped_data[key]):
                #     grouped_data[key].append(values)
                # else:
                #     pass

                if have_to_group_by:
                    if not grouped_data[key]:
                        grouped_data[key].append(values)
                    else:
                        for line in grouped_data[key]:
                            if line.get('tax_code_id') == values.get('tax_code_id'):
                                current_value = line
                                current_value['quantity'] = current_value.get('quantity', 0.0) +  values.get('quantity', 0.0)
                                current_value['credit'] = current_value.get('credit', 0.0) + values.get('credit', 0.0)
                                current_value['debit'] = current_value.get('debit', 0.0) + values.get('debit', 0.0)
                                current_value['tax_amount'] = current_value.get('tax_amount', 0.0) + values.get('tax_amount', 0.0)
                                break
                        else:
                            grouped_data[key].append(values)
                else:
                    grouped_data[key].append(values)

            #because of the weird way the pos order is written, we need to make sure there is at least one line, 
            #because just after the 'for' loop there are references to 'line' and 'income_account' variables (that 
            #are set inside the for loop)
            #TOFIX: a deep refactoring of this method (and class!) is needed in order to get rid of this stupid hack
            assert order.lines, _('The POS order must have lines when calling this method')
            # Create an move for each order line

            cur = order.pricelist_id.currency_id
            round_per_line = True
            if order.company_id.tax_calculation_rounding_method == 'round_globally':
                round_per_line = False
            for line in order.lines:
                tax_amount = 0
                computed_taxes = account_tax_obj.compute_all(cr, uid, line.tax_ids, line.price_unit * (100.0-line.discount) / 100.0, line.qty)['taxes']

                for tax in computed_taxes:
                    tax_amount += cur_obj.round(cr, uid, cur, tax['amount']) if round_per_line else tax['amount']
                    if tax_amount < 0:
                        group_key = (tax['ref_tax_code_id'], tax['base_code_id'], tax['account_collected_id'], tax['id'])
                    else:
                        group_key = (tax['tax_code_id'], tax['base_code_id'], tax['account_collected_id'], tax['id'])

                    group_tax.setdefault(group_key, 0)
                    group_tax[group_key] += cur_obj.round(cr, uid, cur, tax['amount']) if round_per_line else tax['amount']

                amount = line.price_subtotal

                # Search for the income account
                if  line.product_id.property_account_income.id:
                    income_account = line.product_id.property_account_income.id
                elif line.product_id.categ_id.property_account_income_categ.id:
                    income_account = line.product_id.categ_id.property_account_income_categ.id
                else:
                    raise UserError(_('Please define income '\
                        'account for this product: "%s" (id:%d).') \
                        % (line.product_id.name, line.product_id.id))

                # Empty the tax list as long as there is no tax code:
                tax_code_id = False
                tax_amount = 0
                while computed_taxes:
                    tax = computed_taxes.pop(0)
                    tax_code_id, tax_amount = compute_tax(amount, tax, line)

                    # If there is one we stop
                    if tax_code_id:
                        break

                name = line.product_id.name
                if line.notice:
                    # add discount reason in move
                    name = name + ' (' + line.notice + ')'

                # Create a move for the line
                insert_data('product', {
                    'name': name,
                    'quantity': line.qty,
                    'product_id': line.product_id.id,
                    'account_id': income_account,
                    'analytic_account_id': self._prepare_analytic_account(cr, uid, line, context=context),
                    'credit': ((amount>0) and amount) or 0.0,
                    'debit': ((amount<0) and -amount) or 0.0,
                    'tax_code_id': tax_code_id,
                    'tax_amount': tax_amount,
                    'partner_id': order.partner_id and self.pool.get("res.partner")._find_accounting_partner(order.partner_id).id or False
                })

                # For each remaining tax with a code, whe create a move line
                for tax in computed_taxes:
                    tax_code_id, tax_amount = compute_tax(amount, tax, line)
                    if not tax_code_id:
                        continue

                    insert_data('tax', {
                        'name': _('Tax'),
                        'product_id':line.product_id.id,
                        'quantity': line.qty,
                        'account_id': income_account,
                        'credit': 0.0,
                        'debit': 0.0,
                        'tax_code_id': tax_code_id,
                        'tax_amount': tax_amount,
                        'partner_id': order.partner_id and self.pool.get("res.partner")._find_accounting_partner(order.partner_id).id or False
                    })

            # Create a move for each tax group
            (tax_code_pos, base_code_pos, account_pos, tax_id)= (0, 1, 2, 3)

            for key, tax_amount in group_tax.items():
                tax = self.pool.get('account.tax').browse(cr, uid, key[tax_id], context=context)
                insert_data('tax', {
                    'name': _('Tax') + ' ' + tax.name,
                    'quantity': line.qty,
                    'product_id': line.product_id.id,
                    'account_id': key[account_pos] or income_account,
                    'credit': ((tax_amount>0) and tax_amount) or 0.0,
                    'debit': ((tax_amount<0) and -tax_amount) or 0.0,
                    'tax_code_id': key[tax_code_pos],
                    'tax_amount': abs(tax_amount),
                    'partner_id': order.partner_id and self.pool.get("res.partner")._find_accounting_partner(order.partner_id).id or False
                })

            # counterpart
            insert_data('counter_part', {
                'name': _("Trade Receivables"), #order.name,
                'account_id': order_account,
                'credit': ((order.amount_total < 0) and -order.amount_total) or 0.0,
                'debit': ((order.amount_total > 0) and order.amount_total) or 0.0,
                'partner_id': order.partner_id and self.pool.get("res.partner")._find_accounting_partner(order.partner_id).id or False
            })

            order.write({'state':'done', 'account_move': move_id})

        all_lines = []
        for group_key, group_data in grouped_data.iteritems():
            for value in group_data:
                all_lines.append((0, 0, value),)
        if move_id: #In case no order was changed
            self.pool.get("account.move").write(cr, uid, [move_id], {'line_id':all_lines}, context=context)

        return True

    def action_payment(self, cr, uid, ids, context=None):
        return self.write(cr, uid, ids, {'state': 'payment'}, context=context)

    def action_paid(self, cr, uid, ids, context=None):
        self.write(cr, uid, ids, {'state': 'paid'}, context=context)
        self.create_picking(cr, uid, ids, context=context)
        return True

    def action_cancel(self, cr, uid, ids, context=None):
        self.write(cr, uid, ids, {'state': 'cancel'}, context=context)
        return True

    def action_done(self, cr, uid, ids, context=None):
        self.create_account_move(cr, uid, ids, context=context)
        return True

class account_bank_statement(osv.osv):
    _inherit = 'account.bank.statement'
    _columns= {
        'user_id': fields.many2one('res.users', 'User', readonly=True),
    }
    _defaults = {
        'user_id': lambda self,cr,uid,c={}: uid
    }

class account_bank_statement_line(osv.osv):
    _inherit = 'account.bank.statement.line'
    _columns= {
        'pos_statement_id': fields.many2one('pos.order', string="POS statement", ondelete='cascade'),
    }


class pos_order_line(osv.osv):
    _name = "pos.order.line"
    _description = "Lines of Point of Sale"
    _rec_name = "product_id"

    def _order_line_fields(self, cr, uid, line, context=None):
        if line and 'tax_ids' not in line[2]:
            product = self.pool['product.product'].browse(cr, uid, line[2]['product_id'], context=context)
            line[2]['tax_ids'] = [(6, 0, [x.id for x in product.taxes_id])]
        return line

    def _amount_line_all(self, cr, uid, ids, field_names, arg, context=None):
        res = dict([(i, {}) for i in ids])
        account_tax_obj = self.pool.get('account.tax')
        cur_obj = self.pool.get('res.currency')
        for line in self.browse(cr, uid, ids, context=context):
            taxes_ids = [ tax for tax in line.product_id.taxes_id if tax.company_id.id == line.order_id.company_id.id ]
            price = line.price_unit * (1 - (line.discount or 0.0) / 100.0)
            taxes = account_tax_obj.compute_all(cr, uid, taxes_ids, price, line.qty, product=line.product_id, partner=line.order_id.partner_id or False)

            cur = line.order_id.pricelist_id.currency_id
            res[line.id]['price_subtotal'] = taxes['total']
            res[line.id]['price_subtotal_incl'] = taxes['total_included']
        return res

    def onchange_product_id(self, cr, uid, ids, pricelist, product_id, qty=0, partner_id=False, context=None):
       context = context or {}
       if not product_id:
            return {}
       if not pricelist:
           raise UserError(
               _('You have to select a pricelist in the sale form !\n' \
               'Please set one before choosing a product.'))

       price = self.pool.get('product.pricelist').price_get(cr, uid, [pricelist],
               product_id, qty or 1.0, partner_id)[pricelist]

       result = self.onchange_qty(cr, uid, ids, product_id, 0.0, qty, price, context=context)
       result['value']['price_unit'] = price
       return result

    def onchange_qty(self, cr, uid, ids, product, discount, qty, price_unit, context=None):
        result = {}
        if not product:
            return result
        account_tax_obj = self.pool.get('account.tax')
        cur_obj = self.pool.get('res.currency')

        prod = self.pool.get('product.product').browse(cr, uid, product, context=context)

        price = price_unit * (1 - (discount or 0.0) / 100.0)
        taxes = account_tax_obj.compute_all(cr, uid, prod.taxes_id, price, qty, product=prod, partner=False)

        result['price_subtotal'] = taxes['total']
        result['price_subtotal_incl'] = taxes['total_included']
        return {'value': result}

    _columns = {
        'company_id': fields.many2one('res.company', 'Company', required=True),
        'name': fields.char('Line No', required=True, copy=False),
        'notice': fields.char('Discount Notice'),
        'product_id': fields.many2one('product.product', 'Product', domain=[('sale_ok', '=', True)], required=True, change_default=True),
        'price_unit': fields.float(string='Unit Price', digits_compute=dp.get_precision('Product Price')),
        'qty': fields.float('Quantity', digits_compute=dp.get_precision('Product UoS')),
        'price_subtotal': fields.function(_amount_line_all, multi='pos_order_line_amount', digits_compute=dp.get_precision('Product Price'), string='Subtotal w/o Tax', store=True),
        'price_subtotal_incl': fields.function(_amount_line_all, multi='pos_order_line_amount', digits_compute=dp.get_precision('Account'), string='Subtotal', store=True),
        'discount': fields.float('Discount (%)', digits_compute=dp.get_precision('Account')),
        'order_id': fields.many2one('pos.order', 'Order Ref', ondelete='cascade'),
        'create_date': fields.datetime('Creation Date', readonly=True),
        'tax_ids': fields.many2many('account.tax', string='Taxes', readonly=True),
    }

    _defaults = {
        'name': lambda obj, cr, uid, context: obj.pool.get('ir.sequence').next_by_code(cr, uid, 'pos.order.line'),
        'qty': lambda *a: 1,
        'discount': lambda *a: 0.0,
        'company_id': lambda self,cr,uid,c: self.pool.get('res.users').browse(cr, uid, uid, c).company_id.id,
    }

class ean_wizard(osv.osv_memory):
    _name = 'pos.ean_wizard'
    _columns = {
        'ean13_pattern': fields.char('Reference', size=13, required=True, translate=True),
    }
    def sanitize_ean13(self, cr, uid, ids, context):
        for r in self.browse(cr,uid,ids):
            ean13 = openerp.addons.product.product.sanitize_ean13(r.ean13_pattern)
            m = context.get('active_model')
            m_id =  context.get('active_id')
            self.pool[m].write(cr,uid,[m_id],{'barcode':ean13})
        return { 'type' : 'ir.actions.act_window_close' }

class pos_category(osv.osv):
    _name = "pos.category"
    _description = "Public Category"
    _order = "sequence, name"

    _constraints = [
        (osv.osv._check_recursion, 'Error ! You cannot create recursive categories.', ['parent_id'])
    ]

    def name_get(self, cr, uid, ids, context=None):
        res = []
        for cat in self.browse(cr, uid, ids, context=context):
            names = [cat.name]
            pcat = cat.parent_id
            while pcat:
                names.append(pcat.name)
                pcat = pcat.parent_id
            res.append((cat.id, ' / '.join(reversed(names))))
        return res

    def _name_get_fnc(self, cr, uid, ids, prop, unknow_none, context=None):
        res = self.name_get(cr, uid, ids, context=context)
        return dict(res)

    def _get_image(self, cr, uid, ids, name, args, context=None):
        result = dict.fromkeys(ids, False)
        for obj in self.browse(cr, uid, ids, context=context):
            result[obj.id] = tools.image_get_resized_images(obj.image)
        return result
    
    def _set_image(self, cr, uid, id, name, value, args, context=None):
        return self.write(cr, uid, [id], {'image': tools.image_resize_image_big(value)}, context=context)

    _columns = {
        'name': fields.char('Name', required=True, translate=True),
        'complete_name': fields.function(_name_get_fnc, type="char", string='Name'),
        'parent_id': fields.many2one('pos.category','Parent Category', select=True),
        'child_id': fields.one2many('pos.category', 'parent_id', string='Children Categories'),
        'sequence': fields.integer('Sequence', help="Gives the sequence order when displaying a list of product categories."),
        
        # NOTE: there is no 'default image', because by default we don't show thumbnails for categories. However if we have a thumbnail
        # for at least one category, then we display a default image on the other, so that the buttons have consistent styling.
        # In this case, the default image is set by the js code.
        # NOTE2: image: all image fields are base64 encoded and PIL-supported
        'image': fields.binary("Image",
            help="This field holds the image used as image for the cateogry, limited to 1024x1024px."),
        'image_medium': fields.function(_get_image, fnct_inv=_set_image,
            string="Medium-sized image", type="binary", multi="_get_image",
            store={
                'pos.category': (lambda self, cr, uid, ids, c={}: ids, ['image'], 10),
            },
            help="Medium-sized image of the category. It is automatically "\
                 "resized as a 128x128px image, with aspect ratio preserved. "\
                 "Use this field in form views or some kanban views."),
        'image_small': fields.function(_get_image, fnct_inv=_set_image,
            string="Smal-sized image", type="binary", multi="_get_image",
            store={
                'pos.category': (lambda self, cr, uid, ids, c={}: ids, ['image'], 10),
            },
            help="Small-sized image of the category. It is automatically "\
                 "resized as a 64x64px image, with aspect ratio preserved. "\
                 "Use this field anywhere a small image is required."),
    }

class product_template(osv.osv):
    _inherit = 'product.template'

    _columns = {
        'income_pdt': fields.boolean('Point of Sale Cash In', help="Check if, this is a product you can use to put cash into a statement for the point of sale backend."),
        'expense_pdt': fields.boolean('Point of Sale Cash Out', help="Check if, this is a product you can use to take cash from a statement for the point of sale backend, example: money lost, transfer to bank, etc."),
        'available_in_pos': fields.boolean('Available in the Point of Sale', help='Check if you want this product to appear in the Point of Sale'), 
        'to_weight' : fields.boolean('To Weigh With Scale', help="Check if the product should be weighted using the hardware scale integration"),
        'pos_categ_id': fields.many2one('pos.category','Point of Sale Category', help="Those categories are used to group similar products for point of sale."),
    }

    _defaults = {
        'to_weight' : False,
        'available_in_pos': True,
    }

    def unlink(self, cr, uid, ids, context=None):
        product_ctx = dict(context or {}, active_test=False)
        if self.search_count(cr, uid, [('id', 'in', ids), ('available_in_pos', '=', True)], context=product_ctx):
            if self.pool['pos.session'].search_count(cr, uid, [('state', '!=', 'closed')], context=context):
                raise osv.except_osv(_('Error!'),
                    _('You cannot delete a product saleable in point of sale while a session is still opened.'))
        return super(product_template, self).unlink(cr, uid, ids, context=context)

class res_partner(osv.osv):
    _inherit = 'res.partner'

    def create_from_ui(self, cr, uid, partner, context=None):
        """ create or modify a partner from the point of sale ui.
            partner contains the partner's fields. """

        #image is a dataurl, get the data after the comma
        if partner.get('image',False):
            img =  partner['image'].split(',')[1]
            partner['image'] = img

        if partner.get('id',False):  # Modifying existing partner
            partner_id = partner['id']
            del partner['id']
            self.write(cr, uid, [partner_id], partner, context=context)
        else:
            partner_id = self.create(cr, uid, partner, context=context)
        
        return partner_id

class barcode_rule(models.Model):
    _inherit = 'barcode.rule'

    def _get_type_selection(self):
        types = sets.Set(super(barcode_rule,self)._get_type_selection())
        types.update([
            ('weight','Weighted Product'),
            ('price','Priced Product'),
            ('discount','Discounted Product'),
            ('client','Client'),
            ('cashier','Cashier')
        ])
        return list(types)<|MERGE_RESOLUTION|>--- conflicted
+++ resolved
@@ -449,11 +449,7 @@
             bank_statement_ids.append(statement_id)
 
         values.update({
-<<<<<<< HEAD
-            'name': self.pool['ir.sequence'].next_by_code(cr, uid, 'pos.session'),
-=======
-            'name': self.pool['ir.sequence'].get(cr, uid, 'pos.session', context=context),
->>>>>>> 42ecf5e3
+            'name': self.pool['ir.sequence'].next_by_code(cr, uid, 'pos.session', context=context),
             'statement_ids' : [(6, 0, bank_statement_ids)],
             'config_id': config_id
         })
