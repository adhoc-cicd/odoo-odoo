--- conflicted
+++ resolved
@@ -70,13 +70,8 @@
                     pt.categ_id as product_categ_id
                 from pos_order_line as l
                     left join pos_order s on (s.id=l.order_id)
-<<<<<<< HEAD
                     left join product_product p on (l.product_id=p.id)
                     left join product_template pt on (p.product_tmpl_id=pt.id)
-=======
-                    left join product_product p on (p.id=l.product_id)
-                    left join product_template pt on (pt.id=p.product_tmpl_id)
->>>>>>> ed1c1739
                     left join product_uom u on (u.id=pt.uom_id)
                 group by
                     s.date_order, s.partner_id,s.state, pt.categ_id,
