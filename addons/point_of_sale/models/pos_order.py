# -*- coding: utf-8 -*-
# Part of Odoo. See LICENSE file for full copyright and licensing details.
import logging
from datetime import timedelta
from functools import partial

import psycopg2

from odoo import api, fields, models, tools, _
from odoo.tools import float_is_zero
from odoo.exceptions import UserError
from odoo.http import request
import odoo.addons.decimal_precision as dp

_logger = logging.getLogger(__name__)


class PosOrder(models.Model):
    _name = "pos.order"
    _description = "Point of Sale Orders"
    _order = "id desc"

    @api.model
    def _amount_line_tax(self, line, fiscal_position_id):
        taxes = line.tax_ids.filtered(lambda t: t.company_id.id == line.order_id.company_id.id)
        if fiscal_position_id:
            taxes = fiscal_position_id.map_tax(taxes, line.product_id, line.order_id.partner_id)
        price = line.price_unit * (1 - (line.discount or 0.0) / 100.0)
        taxes = taxes.compute_all(price, line.order_id.pricelist_id.currency_id, line.qty, product=line.product_id, partner=line.order_id.partner_id or False)['taxes']
        return sum(tax.get('amount', 0.0) for tax in taxes)

    @api.model
    def _order_fields(self, ui_order):
        process_line = partial(self.env['pos.order.line']._order_line_fields)
        return {
            'name':         ui_order['name'],
            'user_id':      ui_order['user_id'] or False,
            'session_id':   ui_order['pos_session_id'],
            'lines':        [process_line(l) for l in ui_order['lines']] if ui_order['lines'] else False,
            'pos_reference': ui_order['name'],
            'partner_id':   ui_order['partner_id'] or False,
            'date_order':   ui_order['creation_date'],
            'fiscal_position_id': ui_order['fiscal_position_id']
        }

    def _payment_fields(self, ui_paymentline):
        return {
            'amount':       ui_paymentline['amount'] or 0.0,
            'payment_date': ui_paymentline['name'],
            'statement_id': ui_paymentline['statement_id'],
            'payment_name': ui_paymentline.get('note', False),
            'journal':      ui_paymentline['journal_id'],
        }

    # This deals with orders that belong to a closed session. In order
    # to recover from this situation we create a new rescue session,
    # making it obvious that something went wrong.
    # A new, separate, rescue session is preferred for every such recovery,
    # to avoid adding unrelated orders to live sessions.
    def _get_valid_session(self, order):
        PosSession = self.env['pos.session']
        closed_session = PosSession.browse(order['pos_session_id'])

        _logger.warning('session %s (ID: %s) was closed but received order %s (total: %s) belonging to it',
                        closed_session.name,
                        closed_session.id,
                        order['name'],
                        order['amount_total'])
        rescue_session = PosSession.search([
            ('name', 'like', '(RESCUE FOR %(session)s)' % {'session': closed_session.name}),
            ('state', 'not in', ('closed', 'closing_control')),
        ], limit=1)
        if rescue_session:
            _logger.warning('reusing recovery session %s for saving order %s', rescue_session.name, order['name'])
            return rescue_session

        _logger.warning('attempting to create recovery session for saving order %s', order['name'])
        new_session = PosSession.create({
            'config_id': closed_session.config_id.id,
            'name': '(RESCUE FOR %(session)s)' % {'session': closed_session.name},
        })
        # bypass opening_control (necessary when using cash control)
        new_session.action_pos_session_open()

        return new_session

    def _match_payment_to_invoice(self, order):
        account_precision = self.env['decimal.precision'].precision_get('Account')

        # ignore orders with an amount_paid of 0 because those are returns through the POS
        if not float_is_zero(order['amount_return'], account_precision) and not float_is_zero(order['amount_paid'], account_precision):
            cur_amount_paid = 0
            payments_to_keep = []
            for payment in order.get('statement_ids'):
                if cur_amount_paid + payment[2]['amount'] > order['amount_total']:
                    payment[2]['amount'] = order['amount_total'] - cur_amount_paid
                    payments_to_keep.append(payment)
                    break
                cur_amount_paid += payment[2]['amount']
                payments_to_keep.append(payment)
            order['statement_ids'] = payments_to_keep
            order['amount_return'] = 0

    @api.model
    def _process_order(self, pos_order):
        prec_acc = self.env['decimal.precision'].precision_get('Account')
        pos_session = self.env['pos.session'].browse(pos_order['pos_session_id'])
        if pos_session.state == 'closing_control' or pos_session.state == 'closed':
            pos_order['pos_session_id'] = self._get_valid_session(pos_order).id
        order = self.create(self._order_fields(pos_order))
        journal_ids = set()
        for payments in pos_order['statement_ids']:
            if not float_is_zero(payments[2]['amount'], precision_digits=prec_acc):
                order.add_payment(self._payment_fields(payments[2]))
            journal_ids.add(payments[2]['journal_id'])

        if pos_session.sequence_number <= pos_order['sequence_number']:
            pos_session.write({'sequence_number': pos_order['sequence_number'] + 1})
            pos_session.refresh()

        if not float_is_zero(pos_order['amount_return'], prec_acc):
            cash_journal_id = pos_session.cash_journal_id.id
            if not cash_journal_id:
                # Select for change one of the cash journals used in this
                # payment
                cash_journal = self.env['account.journal'].search([
                    ('type', '=', 'cash'),
                    ('id', 'in', list(journal_ids)),
                ], limit=1)
                if not cash_journal:
                    # If none, select for change one of the cash journals of the POS
                    # This is used for example when a customer pays by credit card
                    # an amount higher than total amount of the order and gets cash back
                    cash_journal = [statement.journal_id for statement in pos_session.statement_ids if statement.journal_id.type == 'cash']
                    if not cash_journal:
                        raise UserError(_("No cash statement found for this session. Unable to record returned cash."))
                cash_journal_id = cash_journal[0].id
            order.add_payment({
                'amount': -pos_order['amount_return'],
                'payment_date': fields.Datetime.now(),
                'payment_name': _('return'),
                'journal': cash_journal_id,
            })
        return order

    def _prepare_analytic_account(self, line):
        '''This method is designed to be inherited in a custom module'''
        return False

    def _create_account_move(self, dt, ref, journal_id, company_id):
        date_tz_user = fields.Datetime.context_timestamp(self, fields.Datetime.from_string(dt))
        date_tz_user = fields.Date.to_string(date_tz_user)
        return self.env['account.move'].sudo().create({'ref': ref, 'journal_id': journal_id, 'date': date_tz_user})

    def _prepare_invoice(self):
        """
        Prepare the dict of values to create the new invoice for a pos order.
        """
        return {
            'name': self.name,
            'origin': self.name,
            'account_id': self.partner_id.property_account_receivable_id.id,
            'journal_id': self.session_id.config_id.invoice_journal_id.id,
            'type': 'out_invoice',
            'reference': self.name,
            'partner_id': self.partner_id.id,
            'comment': self.note or '',
            # considering partner's sale pricelist's currency
            'currency_id': self.pricelist_id.currency_id.id,
            'user_id': self.env.uid,
        }

    def _action_create_invoice_line(self, line=False, invoice_id=False):
        InvoiceLine = self.env['account.invoice.line']
        inv_name = line.product_id.name_get()[0][1]
        inv_line = {
            'invoice_id': invoice_id,
            'product_id': line.product_id.id,
            'quantity': line.qty,
            'account_analytic_id': self._prepare_analytic_account(line),
            'name': inv_name,
        }
        # Oldlin trick
        invoice_line = InvoiceLine.sudo().new(inv_line)
        invoice_line._onchange_product_id()
        invoice_line.invoice_line_tax_ids = invoice_line.invoice_line_tax_ids.filtered(lambda t: t.company_id.id == line.order_id.company_id.id).ids
        fiscal_position_id = line.order_id.fiscal_position_id
        if fiscal_position_id:
            invoice_line.invoice_line_tax_ids = fiscal_position_id.map_tax(invoice_line.invoice_line_tax_ids, line.product_id, line.order_id.partner_id)
        invoice_line.invoice_line_tax_ids = invoice_line.invoice_line_tax_ids.ids
        # We convert a new id object back to a dictionary to write to
        # bridge between old and new api
        inv_line = invoice_line._convert_to_write({name: invoice_line[name] for name in invoice_line._cache})
        inv_line.update(price_unit=line.price_unit, discount=line.discount)
        return InvoiceLine.sudo().create(inv_line)

    def _create_account_move_line(self, session=None, move=None):
        # Tricky, via the workflow, we only have one id in the ids variable
        """Create a account move line of order grouped by products or not."""
        IrProperty = self.env['ir.property']
        ResPartner = self.env['res.partner']

        if session and not all(session.id == order.session_id.id for order in self):
            raise UserError(_('Selected orders do not have the same session!'))

        grouped_data = {}
        have_to_group_by = session and session.config_id.group_by or False
        rounding_method = session and session.config_id.company_id.tax_calculation_rounding_method

        for order in self.filtered(lambda o: not o.account_move or order.state == 'paid'):
            current_company = order.sale_journal.company_id
            account_def = IrProperty.get(
                'property_account_receivable_id', 'res.partner')
            order_account = order.partner_id.property_account_receivable_id.id or account_def and account_def.id
            partner_id = ResPartner._find_accounting_partner(order.partner_id).id or False
            if move is None:
                # Create an entry for the sale
                journal_id = self.env['ir.config_parameter'].sudo().get_param(
                    'pos.closing.journal_id_%s' % current_company.id, default=order.sale_journal.id)
                move = self._create_account_move(
                    order.session_id.start_at, order.name, int(journal_id), order.company_id.id)

            def insert_data(data_type, values):
                # if have_to_group_by:
                values.update({
                    'partner_id': partner_id,
                    'move_id': move.id,
                })

                if data_type == 'product':
                    key = ('product', values['partner_id'], (values['product_id'], tuple(values['tax_ids'][0][2]), values['name']), values['analytic_account_id'], values['debit'] > 0)
                elif data_type == 'tax':
                    key = ('tax', values['partner_id'], values['tax_line_id'], values['debit'] > 0)
                elif data_type == 'counter_part':
                    key = ('counter_part', values['partner_id'], values['account_id'], values['debit'] > 0)
                else:
                    return

                grouped_data.setdefault(key, [])

                if have_to_group_by:
                    if not grouped_data[key]:
                        grouped_data[key].append(values)
                    else:
                        current_value = grouped_data[key][0]
                        current_value['quantity'] = current_value.get('quantity', 0.0) + values.get('quantity', 0.0)
                        current_value['credit'] = current_value.get('credit', 0.0) + values.get('credit', 0.0)
                        current_value['debit'] = current_value.get('debit', 0.0) + values.get('debit', 0.0)
                else:
                    grouped_data[key].append(values)

            # because of the weird way the pos order is written, we need to make sure there is at least one line,
            # because just after the 'for' loop there are references to 'line' and 'income_account' variables (that
            # are set inside the for loop)
            # TOFIX: a deep refactoring of this method (and class!) is needed
            # in order to get rid of this stupid hack
            assert order.lines, _('The POS order must have lines when calling this method')
            # Create an move for each order line
            cur = order.pricelist_id.currency_id
            for line in order.lines:
                amount = line.price_subtotal

                # Search for the income account
                if line.product_id.property_account_income_id.id:
                    income_account = line.product_id.property_account_income_id.id
                elif line.product_id.categ_id.property_account_income_categ_id.id:
                    income_account = line.product_id.categ_id.property_account_income_categ_id.id
                else:
                    raise UserError(_('Please define income '
                                      'account for this product: "%s" (id:%d).')
                                    % (line.product_id.name, line.product_id.id))

                name = line.product_id.name
                if line.notice:
                    # add discount reason in move
                    name = name + ' (' + line.notice + ')'

                # Create a move for the line for the order line
                insert_data('product', {
                    'name': name,
                    'quantity': line.qty,
                    'product_id': line.product_id.id,
                    'account_id': income_account,
                    'analytic_account_id': self._prepare_analytic_account(line),
                    'credit': ((amount > 0) and amount) or 0.0,
                    'debit': ((amount < 0) and -amount) or 0.0,
                    'tax_ids': [(6, 0, line.tax_ids_after_fiscal_position.ids)],
                    'partner_id': partner_id
                })

                # Create the tax lines
                taxes = line.tax_ids_after_fiscal_position.filtered(lambda t: t.company_id.id == current_company.id)
                if not taxes:
                    continue
                for tax in taxes.compute_all(line.price_unit * (100.0 - line.discount) / 100.0, cur, line.qty)['taxes']:
                    insert_data('tax', {
                        'name': _('Tax') + ' ' + tax['name'],
                        'product_id': line.product_id.id,
                        'quantity': line.qty,
                        'account_id': tax['account_id'] or income_account,
                        'credit': ((tax['amount'] > 0) and tax['amount']) or 0.0,
                        'debit': ((tax['amount'] < 0) and -tax['amount']) or 0.0,
                        'tax_line_id': tax['id'],
                        'partner_id': partner_id
                    })

            # round tax lines per order
            if rounding_method == 'round_globally':
                for group_key, group_value in grouped_data.iteritems():
                    if group_key[0] == 'tax':
                        for line in group_value:
                            line['credit'] = cur.round(line['credit'])
                            line['debit'] = cur.round(line['debit'])

            # counterpart
            insert_data('counter_part', {
                'name': _("Trade Receivables"),  # order.name,
                'account_id': order_account,
                'credit': ((order.amount_total < 0) and -order.amount_total) or 0.0,
                'debit': ((order.amount_total > 0) and order.amount_total) or 0.0,
                'partner_id': partner_id
            })

            order.write({'state': 'done', 'account_move': move.id})

        all_lines = []
        for group_key, group_data in grouped_data.iteritems():
            for value in group_data:
                all_lines.append((0, 0, value),)
        if move:  # In case no order was changed
            move.sudo().write({'line_ids': all_lines})
            move.sudo().post()
        return True

    def _default_session(self):
        return self.env['pos.session'].search([('state', '=', 'opened'), ('user_id', '=', self.env.uid)], limit=1)

    def _default_pricelist(self):
        return self._default_session().config_id.pricelist_id

    name = fields.Char(string='Order Ref', required=True, readonly=True, copy=False, default='/')
    company_id = fields.Many2one('res.company', string='Company', required=True, readonly=True, default=lambda self: self.env.user.company_id)
    date_order = fields.Datetime(string='Order Date', readonly=True, index=True, default=fields.Datetime.now)
    user_id = fields.Many2one(
        comodel_name='res.users', string='Salesman',
        help="Person who uses the cash register. It can be a reliever, a student or an interim employee.",
        default=lambda self: self.env.uid,
        states={'done': [('readonly', True)], 'invoiced': [('readonly', True)]},
    )
    amount_tax = fields.Float(compute='_compute_amount_all', string='Taxes', digits=0)
    amount_total = fields.Float(compute='_compute_amount_all', string='Total', digits=0)
    amount_paid = fields.Float(compute='_compute_amount_all', string='Paid', states={'draft': [('readonly', False)]}, readonly=True, digits=0)
    amount_return = fields.Float(compute='_compute_amount_all', string='Returned', digits=0)
    lines = fields.One2many('pos.order.line', 'order_id', string='Order Lines', states={'draft': [('readonly', False)]}, readonly=True, copy=True)
    statement_ids = fields.One2many('account.bank.statement.line', 'pos_statement_id', string='Payments', states={'draft': [('readonly', False)]}, readonly=True)
    pricelist_id = fields.Many2one('product.pricelist', string='Pricelist', required=True, states={
                                   'draft': [('readonly', False)]}, readonly=True, default=_default_pricelist)
    partner_id = fields.Many2one('res.partner', string='Customer', change_default=True, index=True, states={'draft': [('readonly', False)], 'paid': [('readonly', False)]})
    sequence_number = fields.Integer(string='Sequence Number', help='A session-unique sequence number for the order', default=1)

    session_id = fields.Many2one(
        'pos.session', string='Session', required=True, index=True,
        domain="[('state', '=', 'opened')]", states={'draft': [('readonly', False)]},
        readonly=True, default=_default_session)
    config_id = fields.Many2one('pos.config', related='session_id.config_id', string="Point of Sale")
    state = fields.Selection(
        [('draft', 'New'), ('cancel', 'Cancelled'), ('paid', 'Paid'), ('done', 'Posted'), ('invoiced', 'Invoiced')],
        'Status', readonly=True, copy=False, default='draft')

    invoice_id = fields.Many2one('account.invoice', string='Invoice', copy=False)
    account_move = fields.Many2one('account.move', string='Journal Entry', readonly=True, copy=False)
    picking_id = fields.Many2one('stock.picking', string='Picking', readonly=True, copy=False)
    picking_type_id = fields.Many2one('stock.picking.type', related='session_id.config_id.picking_type_id', string="Picking Type")
    location_id = fields.Many2one(
        comodel_name='stock.location',
        related='session_id.config_id.stock_location_id',
        string="Location", store=True,
        readonly=True,
    )
    note = fields.Text(string='Internal Notes')
    nb_print = fields.Integer(string='Number of Print', readonly=True, copy=False, default=0)
    pos_reference = fields.Char(string='Receipt Ref', readonly=True, copy=False)
    sale_journal = fields.Many2one('account.journal', related='session_id.config_id.journal_id', string='Sale Journal', store=True, readonly=True)
    fiscal_position_id = fields.Many2one(
        comodel_name='account.fiscal.position', string='Fiscal Position',
        default=lambda self: self._default_session().config_id.default_fiscal_position_id,
        readonly=True,
        states={'draft': [('readonly', False)]},
    )

    @api.depends('statement_ids', 'lines.price_subtotal_incl', 'lines.discount')
    def _compute_amount_all(self):
        for order in self:
            order.amount_paid = order.amount_return = order.amount_tax = 0.0
            currency = order.pricelist_id.currency_id
            order.amount_paid = sum(payment.amount for payment in order.statement_ids)
            order.amount_return = sum(payment.amount < 0 and payment.amount or 0 for payment in order.statement_ids)
            order.amount_tax = currency.round(sum(self._amount_line_tax(line, order.fiscal_position_id) for line in order.lines))
            amount_untaxed = currency.round(sum(line.price_subtotal for line in order.lines))
            order.amount_total = order.amount_tax + amount_untaxed

    @api.onchange('partner_id')
    def _onchange_partner_id(self):
        if self.partner_id:
            self.pricelist = self.partner_id.property_product_pricelist.id

    @api.multi
    def write(self, vals):
        res = super(PosOrder, self).write(vals)
        Partner = self.env['res.partner']
        # If you change the partner of the PoS order, change also the partner of the associated bank statement lines
        if 'partner_id' in vals:
            for order in self:
                partner_id = False
                if order.invoice_id:
                    raise UserError(_("You cannot change the partner of a POS order for which an invoice has already been issued."))
                if vals['partner_id']:
                    partner = Partner.browse(vals['partner_id'])
                    partner_id = Partner._find_accounting_partner(partner).id
                order.statement_ids.write({'partner_id': partner_id})
        return res

    @api.multi
    def unlink(self):
        for pos_order in self.filtered(lambda pos_order: pos_order.state not in ['draft', 'cancel']):
            raise UserError(_('In order to delete a sale, it must be new or cancelled.'))
        return super(PosOrder, self).unlink()

    @api.model
    def create(self, values):
        if values.get('session_id'):
            # set name based on the sequence specified on the config
            session = self.env['pos.session'].browse(values['session_id'])
            values['name'] = session.config_id.sequence_id._next()
            values.setdefault('pricelist_id', session.config_id.pricelist_id.id)
        else:
            # fallback on any pos.order sequence
            values['name'] = self.env['ir.sequence'].next_by_code('pos.order')
        return super(PosOrder, self).create(values)

    @api.multi
    def action_view_invoice(self):
        return {
            'name': _('Customer Invoice'),
            'view_mode': 'form',
            'view_id': self.env.ref('account.invoice_form').id,
            'res_model': 'account.invoice',
            'context': "{'type':'out_invoice'}",
            'type': 'ir.actions.act_window',
            'res_id': self.invoice_id.id,
        }

    @api.multi
    def action_pos_order_paid(self):
        if not self.test_paid():
            raise UserError(_("Order is not paid."))
        self.write({'state': 'paid'})
        return self.create_picking()

    @api.multi
    def action_pos_order_invoice(self):
        Invoice = self.env['account.invoice']

        for order in self:
            # Force company for all SUPERUSER_ID action
            local_context = dict(self.env.context, force_company=order.company_id.id, company_id=order.company_id.id)
            if order.invoice_id:
                Invoice += order.invoice_id
                continue

            if not order.partner_id:
                raise UserError(_('Please provide a partner for the sale.'))

            invoice = Invoice.new(order._prepare_invoice())
            invoice._onchange_partner_id()
            invoice.fiscal_position_id = order.fiscal_position_id

            inv = invoice._convert_to_write({name: invoice[name] for name in invoice._cache})
            new_invoice = Invoice.with_context(local_context).sudo().create(inv)
            message = _("This invoice has been created from the point of sale session: <a href=# data-oe-model=pos.order data-oe-id=%d>%s</a>") % (order.id, order.name)
            new_invoice.message_post(body=message)
            order.write({'invoice_id': new_invoice.id, 'state': 'invoiced'})
            Invoice += new_invoice

            for line in order.lines:
                self.with_context(local_context)._action_create_invoice_line(line, new_invoice.id)

            new_invoice.with_context(local_context).sudo().compute_taxes()
            order.sudo().write({'state': 'invoiced'})
            # this workflow signal didn't exist on account.invoice -> should it have been 'invoice_open' ? (and now method .action_invoice_open())
            # shouldn't the created invoice be marked as paid, seing the customer paid in the POS?
            # new_invoice.sudo().signal_workflow('validate')

        if not Invoice:
            return {}

        return {
            'name': _('Customer Invoice'),
            'view_type': 'form',
            'view_mode': 'form',
            'view_id': self.env.ref('account.invoice_form').id,
            'res_model': 'account.invoice',
            'context': "{'type':'out_invoice'}",
            'type': 'ir.actions.act_window',
            'nodestroy': True,
            'target': 'current',
            'res_id': Invoice and Invoice.ids[0] or False,
        }

    # this method is unused, and so is the state 'cancel'
    @api.multi
    def action_pos_order_cancel(self):
        return self.write({'state': 'cancel'})

    @api.multi
    def action_pos_order_done(self):
        return self._create_account_move_line()

    @api.model
    def create_from_ui(self, orders):
        # Keep only new orders
        submitted_references = [o['data']['name'] for o in orders]
        pos_order = self.search([('pos_reference', 'in', submitted_references)])
        existing_orders = pos_order.read(['pos_reference'])
        existing_references = set([o['pos_reference'] for o in existing_orders])
        orders_to_save = [o for o in orders if o['data']['name'] not in existing_references]
        order_ids = []

        for tmp_order in orders_to_save:
            to_invoice = tmp_order['to_invoice']
            order = tmp_order['data']
            if to_invoice:
                self._match_payment_to_invoice(order)
            pos_order = self._process_order(order)
            order_ids.append(pos_order.id)

            try:
                pos_order.action_pos_order_paid()
            except psycopg2.OperationalError:
                # do not hide transactional errors, the order(s) won't be saved!
                raise
            except Exception as e:
                _logger.error('Could not fully process the POS Order: %s', tools.ustr(e))

            if to_invoice:
                pos_order.action_pos_order_invoice()
                pos_order.invoice_id.sudo().action_invoice_open()
                pos_order.account_move = pos_order.invoice_id.move_id
        return order_ids

    def test_paid(self):
        """A Point of Sale is paid when the sum
        @return: True
        """
        for order in self:
            if order.lines and not order.amount_total:
                continue
            if (not order.lines) or (not order.statement_ids) or (abs(order.amount_total - order.amount_paid) > 0.00001):
                return False
        return True

    def create_picking(self):
        """Create a picking for each order and validate it."""
        Picking = self.env['stock.picking']
        Move = self.env['stock.move']
        StockWarehouse = self.env['stock.warehouse']
        for order in self:
            if not order.lines.filtered(lambda l: l.product_id.type in ['product', 'consu']):
                continue
            address = order.partner_id.address_get(['delivery']) or {}
            picking_type = order.picking_type_id
            return_pick_type = order.picking_type_id.return_picking_type_id or order.picking_type_id
            order_picking = Picking
            return_picking = Picking
            moves = Move
            location_id = order.location_id.id
            if order.partner_id:
                destination_id = order.partner_id.property_stock_customer.id
            else:
                if (not picking_type) or (not picking_type.default_location_dest_id):
                    customerloc, supplierloc = StockWarehouse._get_partner_locations()
                    destination_id = customerloc.id
                else:
                    destination_id = picking_type.default_location_dest_id.id

            if picking_type:
                message = _("This transfer has been created from the point of sale session: <a href=# data-oe-model=pos.order data-oe-id=%d>%s</a>") % (order.id, order.name)
                picking_vals = {
                    'origin': order.name,
                    'partner_id': address.get('delivery', False),
                    'date_done': order.date_order,
                    'picking_type_id': picking_type.id,
                    'company_id': order.company_id.id,
                    'move_type': 'direct',
                    'note': order.note or "",
                    'location_id': location_id,
                    'location_dest_id': destination_id,
                }
                pos_qty = any([x.qty > 0 for x in order.lines])
                if pos_qty:
                    order_picking = Picking.create(picking_vals.copy())
                    order_picking.message_post(body=message)
                neg_qty = any([x.qty < 0 for x in order.lines])
                if neg_qty:
                    return_vals = picking_vals.copy()
                    return_vals.update({
                        'location_id': destination_id,
                        'location_dest_id': return_pick_type != picking_type and return_pick_type.default_location_dest_id.id or location_id,
                        'picking_type_id': return_pick_type.id
                    })
                    return_picking = Picking.create(return_vals)
                    return_picking.message_post(body=message)

            for line in order.lines.filtered(lambda l: l.product_id.type in ['product', 'consu']):
                moves |= Move.create({
                    'name': line.name,
                    'product_uom': line.product_id.uom_id.id,
                    'picking_id': order_picking.id if line.qty >= 0 else return_picking.id,
                    'picking_type_id': picking_type.id if line.qty >= 0 else return_pick_type.id,
                    'product_id': line.product_id.id,
                    'product_uom_qty': abs(line.qty),
                    'state': 'draft',
                    'location_id': location_id if line.qty >= 0 else destination_id,
                    'location_dest_id': destination_id if line.qty >= 0 else return_pick_type != picking_type and return_pick_type.default_location_dest_id.id or location_id,
                })

            # prefer associating the regular order picking, not the return
            order.write({'picking_id': order_picking.id or return_picking.id})

            if return_picking:
                order._force_picking_done(return_picking)
            if order_picking:
                order._force_picking_done(order_picking)

            # when the pos.config has no picking_type_id set only the moves will be created
            if moves and not return_picking and not order_picking:
                moves.action_assign()
                moves.filtered(lambda m: m.state in ['confirmed', 'waiting']).force_assign()
                moves.filtered(lambda m: m.product_id.tracking == 'none').action_done()

        return True

    def _force_picking_done(self, picking):
        """Force picking in order to be set as done."""
        self.ensure_one()
        picking.action_confirm()
        picking.force_assign()
        self.set_pack_operation_lot(picking)
        if not any([(x.product_id.tracking != 'none') for x in picking.pack_operation_ids]):
            picking.action_done()

    def set_pack_operation_lot(self, picking=None):
        """Set Serial/Lot number in pack operations to mark the pack operation done."""

        StockProductionLot = self.env['stock.production.lot']
        PosPackOperationLot = self.env['pos.pack.operation.lot']

        for order in self:
<<<<<<< HEAD
            for pack_operation in (picking or self.picking_id).pack_operation_ids:
                qty = 0
                qty_done = 0
                pack_lots = []
                pos_pack_lots = PosPackOperationLot.search([('order_id', '=',  order.id), ('product_id', '=', pack_operation.product_id.id)])
                pack_lot_names = [pos_pack.lot_name for pos_pack in pos_pack_lots]

                if pack_lot_names:
                    for lot_name in list(set(pack_lot_names)):
                        stock_production_lot = StockProductionLot.search([('name', '=', lot_name), ('product_id', '=', pack_operation.product_id.id)])
                        if stock_production_lot:
                            if stock_production_lot.product_id.tracking == 'lot':
                                qty = pack_lot_names.count(lot_name)
                            else:
                                qty = 1.0
                            qty_done += qty
                            pack_lots.append({'lot_id': stock_production_lot.id, 'qty': qty})
                else:
                    qty_done = pack_operation.product_qty
                pack_operation.write({'pack_lot_ids': map(lambda x: (0, 0, x), pack_lots), 'qty_done': qty_done})
=======
            picking.action_assign()
            picking.force_assign()
            # Mark pack operations as done
            for pack in picking.pack_operation_ids.filtered(lambda x: x.product_id.tracking == 'none'):
                pack.write({'qty_done': pack.product_qty})
            if not any([(x.product_id.tracking != 'none') for x in picking.pack_operation_ids]):
                picking.action_done()
>>>>>>> f830c7c3

    def add_payment(self, data):
        """Create a new payment for the order"""
        args = {
            'amount': data['amount'],
            'date': data.get('payment_date', fields.Date.today()),
            'name': self.name + ': ' + (data.get('payment_name', '') or ''),
            'partner_id': self.env["res.partner"]._find_accounting_partner(self.partner_id).id or False,
        }

        journal_id = data.get('journal', False)
        statement_id = data.get('statement_id', False)
        assert journal_id or statement_id, "No statement_id or journal_id passed to the method!"

        journal = self.env['account.journal'].browse(journal_id)
        # use the company of the journal and not of the current user
        company_cxt = dict(self.env.context, force_company=journal.company_id.id)
        account_def = self.env['ir.property'].with_context(company_cxt).get('property_account_receivable_id', 'res.partner')
        args['account_id'] = (self.partner_id.property_account_receivable_id.id) or (account_def and account_def.id) or False

        if not args['account_id']:
            if not args['partner_id']:
                msg = _('There is no receivable account defined to make payment.')
            else:
                msg = _('There is no receivable account defined to make payment for the partner: "%s" (id:%d).') % (
                    self.partner_id.name, self.partner_id.id,)
            raise UserError(msg)

        context = dict(self.env.context)
        context.pop('pos_session_id', False)
        for statement in self.session_id.statement_ids:
            if statement.id == statement_id:
                journal_id = statement.journal_id.id
                break
            elif statement.journal_id.id == journal_id:
                statement_id = statement.id
                break
        if not statement_id:
            raise UserError(_('You have to open at least one cashbox.'))

        args.update({
            'statement_id': statement_id,
            'pos_statement_id': self.id,
            'journal_id': journal_id,
            'ref': self.session_id.name,
        })
        self.env['account.bank.statement.line'].with_context(context).create(args)
        return statement_id

    @api.multi
    def refund(self):
        """Create a copy of order  for refund order"""
        PosOrder = self.env['pos.order']
        current_session = self.env['pos.session'].search([('state', '!=', 'closed'), ('user_id', '=', self.env.uid)], limit=1)
        if not current_session:
            raise UserError(_('To return product(s), you need to open a session that will be used to register the refund.'))
        for order in self:
            clone = order.copy({
                # ot used, name forced by create
                'name': order.name + _(' REFUND'),
                'session_id': current_session.id,
                'date_order': fields.Datetime.now(),
                'pos_reference': order.pos_reference,
            })
            PosOrder += clone

        for clone in PosOrder:
            for order_line in clone.lines:
                order_line.write({'qty': -order_line.qty})
        return {
            'name': _('Return Products'),
            'view_type': 'form',
            'view_mode': 'form',
            'res_model': 'pos.order',
            'res_id': PosOrder.ids[0],
            'view_id': False,
            'context': self.env.context,
            'type': 'ir.actions.act_window',
            'target': 'current',
        }


class PosOrderLine(models.Model):
    _name = "pos.order.line"
    _description = "Lines of Point of Sale"
    _rec_name = "product_id"

    def _order_line_fields(self, line):
        if line and 'tax_ids' not in line[2]:
            product = self.env['product.product'].browse(line[2]['product_id'])
            line[2]['tax_ids'] = [(6, 0, [x.id for x in product.taxes_id])]
        return line

    company_id = fields.Many2one('res.company', string='Company', required=True, default=lambda self: self.env.user.company_id)
    name = fields.Char(string='Line No', required=True, copy=False)
    notice = fields.Char(string='Discount Notice')
    product_id = fields.Many2one('product.product', string='Product', domain=[('sale_ok', '=', True)], required=True, change_default=True)
    price_unit = fields.Float(string='Unit Price', digits=0)
    qty = fields.Float('Quantity', digits=dp.get_precision('Product Unit of Measure'), default=1)
    price_subtotal = fields.Float(compute='_compute_amount_line_all', digits=0, string='Subtotal w/o Tax')
    price_subtotal_incl = fields.Float(compute='_compute_amount_line_all', digits=0, string='Subtotal')
    discount = fields.Float(string='Discount (%)', digits=0, default=0.0)
    order_id = fields.Many2one('pos.order', string='Order Ref', ondelete='cascade')
    create_date = fields.Datetime(string='Creation Date', readonly=True)
    tax_ids = fields.Many2many('account.tax', string='Taxes', readonly=True)
    tax_ids_after_fiscal_position = fields.Many2many('account.tax', compute='_get_tax_ids_after_fiscal_position', string='Taxes')
    pack_lot_ids = fields.One2many('pos.pack.operation.lot', 'pos_order_line_id', string='Lot/serial Number')

    @api.model
    def create(self, values):
        if values.get('order_id') and not values.get('name'):
            # set name based on the sequence specified on the config
            config_id = self.env['pos.order'].browse(values['order_id']).session_id.config_id.id
            # HACK: sequence created in the same transaction as the config
            # cf TODO master is pos.config create
            # remove me saas-15
            self.env.cr.execute("""
                SELECT s.id
                FROM ir_sequence s
                JOIN pos_config c
                  ON s.create_date=c.create_date
                WHERE c.id = %s
                  AND s.code = 'pos.order.line'
                LIMIT 1
                """, (config_id,))
            sequence = self.env.cr.fetchone()
            if sequence:
                values['name'] = self.env['ir.sequence'].browse(sequence[0])._next()
        if not values.get('name'):
            # fallback on any pos.order sequence
            values['name'] = self.env['ir.sequence'].next_by_code('pos.order.line')
        return super(PosOrderLine, self).create(values)

    @api.depends('price_unit', 'tax_ids', 'qty', 'discount', 'product_id')
    def _compute_amount_line_all(self):
        for line in self:
            currency = line.order_id.pricelist_id.currency_id
            taxes = line.tax_ids.filtered(lambda tax: tax.company_id.id == line.order_id.company_id.id)
            fiscal_position_id = line.order_id.fiscal_position_id
            if fiscal_position_id:
                taxes = fiscal_position_id.map_tax(taxes, line.product_id, line.order_id.partner_id)
            price = line.price_unit * (1 - (line.discount or 0.0) / 100.0)
            line.price_subtotal = line.price_subtotal_incl = price * line.qty
            if taxes:
                taxes = taxes.compute_all(price, currency, line.qty, product=line.product_id, partner=line.order_id.partner_id or False)
                line.price_subtotal = taxes['total_excluded']
                line.price_subtotal_incl = taxes['total_included']

            line.price_subtotal = currency.round(line.price_subtotal)
            line.price_subtotal_incl = currency.round(line.price_subtotal_incl)

    @api.onchange('product_id')
    def _onchange_product_id(self):
        if self.product_id:
            if not self.order_id.pricelist_id:
                raise UserError(
                    _('You have to select a pricelist in the sale form !\n'
                      'Please set one before choosing a product.'))
            price = self.order_id.pricelist_id.get_product_price(
                self.product_id, self.qty or 1.0, self.order_id.partner_id)
            self._onchange_qty()
            self.price_unit = price
            self.tax_ids = self.product_id.taxes_id

    @api.onchange('qty', 'discount', 'price_unit', 'tax_ids')
    def _onchange_qty(self):
        if self.product_id:
            if not self.order_id.pricelist_id:
                raise UserError(_('You have to select a pricelist in the sale form !'))
            price = self.price_unit * (1 - (self.discount or 0.0) / 100.0)
            self.price_subtotal = self.price_subtotal_incl = price * self.qty
            if (self.product_id.taxes_id):
                taxes = self.product_id.taxes_id.compute_all(price, self.order_id.pricelist_id.currency_id, self.qty, product=self.product_id, partner=False)
                self.price_subtotal = taxes['total_excluded']
                self.price_subtotal_incl = taxes['total_included']

    @api.multi
    def _get_tax_ids_after_fiscal_position(self):
        for line in self:
            line.tax_ids_after_fiscal_position = line.order_id.fiscal_position_id.map_tax(line.tax_ids, line.product_id, line.order_id.partner_id)


class PosOrderLineLot(models.Model):
    _name = "pos.pack.operation.lot"
    _description = "Specify product lot/serial number in pos order line"

    pos_order_line_id = fields.Many2one('pos.order.line')
    order_id = fields.Many2one('pos.order', related="pos_order_line_id.order_id")
    lot_name = fields.Char('Lot Name')
    product_id = fields.Many2one('product.product', related='pos_order_line_id.product_id')


class ReportSaleDetails(models.AbstractModel):

    _name = 'report.point_of_sale.report_saledetails'


    @api.model
    def get_sale_details(self, date_start=False, date_stop=False, configs=False):
        """ Serialise the orders of the day information

        params: date_start, date_stop string representing the datetime of order
        """
        if not configs:
            configs = self.env['pos.config'].search([])

        today = fields.Datetime.from_string(fields.Date.context_today(self))
        if date_start:
            date_start = fields.Datetime.from_string(date_start)
        else:
            # start by default today 00:00:00
            date_start = today

        if date_stop:
            # set time to 23:59:59
            date_stop = fields.Datetime.from_string(date_stop)
        else:
            # stop by default today 23:59:59
            date_stop = today + timedelta(days=1, seconds=-1)

        # avoid a date_stop smaller than date_start
        date_stop = max(date_stop, date_start)

        date_start = fields.Datetime.to_string(date_start)
        date_stop = fields.Datetime.to_string(date_stop)

        orders = self.env['pos.order'].search([
            ('date_order', '>=', date_start),
            ('date_order', '<=', date_stop),
            ('state', 'in', ['paid','invoiced','done']),
            ('config_id', 'in', configs.ids)])

        user_currency = self.env.user.company_id.currency_id

        total = 0.0
        products_sold = {}
        taxes = {}
        for order in orders:
            if user_currency != order.pricelist_id.currency_id:
                total += order.pricelist_id.currency_id.compute(order.amount_total, user_currency)
            else:
                total += order.amount_total
            currency = order.session_id.currency_id

            for line in order.lines:
                key = (line.product_id, line.price_unit, line.discount)
                products_sold.setdefault(key, 0.0)
                products_sold[key] += line.qty

                if line.tax_ids_after_fiscal_position:
                    line_taxes = line.tax_ids_after_fiscal_position.compute_all(line.price_unit * (1-(line.discount or 0.0)/100.0), currency, line.qty, product=line.product_id, partner=line.order_id.partner_id or False)
                    for tax in line_taxes['taxes']:
                        taxes.setdefault(tax['id'], {'name': tax['name'], 'total':0.0})
                        taxes[tax['id']]['total'] += tax['amount']

        st_line_ids = self.env["account.bank.statement.line"].search([('pos_statement_id', 'in', orders.ids)]).ids
        if st_line_ids:
            self.env.cr.execute("""
                SELECT aj.name, sum(amount) total
                FROM account_bank_statement_line AS absl,
                     account_bank_statement AS abs,
                     account_journal AS aj 
                WHERE absl.statement_id = abs.id
                    AND abs.journal_id = aj.id 
                    AND absl.id IN %s 
                GROUP BY aj.name
            """, (tuple(st_line_ids),))
            payments = self.env.cr.dictfetchall()
        else:
            payments = []

        return {
            'total_paid': user_currency.round(total),
            'payments': payments,
            'company_name': self.env.user.company_id.name,
            'taxes': taxes.values(),
            'products': sorted([{
                'product_id': product.id,
                'product_name': product.name,
                'code': product.default_code,
                'quantity': qty,
                'price_unit': price_unit,
                'discount': discount,
                'uom': product.uom_id.name
            } for (product, price_unit, discount), qty in products_sold.items()], key=lambda l: l['product_name'])
        }

    @api.multi
    def render_html(self, docids, data=None):
        data = dict(data or {})
        configs = self.env['pos.config'].browse(data['config_ids'])
        data.update(self.get_sale_details(data['date_start'], data['date_stop'], configs))
        return self.env['report'].render('point_of_sale.report_saledetails', data)<|MERGE_RESOLUTION|>--- conflicted
+++ resolved
@@ -643,7 +643,7 @@
     def _force_picking_done(self, picking):
         """Force picking in order to be set as done."""
         self.ensure_one()
-        picking.action_confirm()
+        picking.action_assign()
         picking.force_assign()
         self.set_pack_operation_lot(picking)
         if not any([(x.product_id.tracking != 'none') for x in picking.pack_operation_ids]):
@@ -656,7 +656,6 @@
         PosPackOperationLot = self.env['pos.pack.operation.lot']
 
         for order in self:
-<<<<<<< HEAD
             for pack_operation in (picking or self.picking_id).pack_operation_ids:
                 qty = 0
                 qty_done = 0
@@ -677,15 +676,6 @@
                 else:
                     qty_done = pack_operation.product_qty
                 pack_operation.write({'pack_lot_ids': map(lambda x: (0, 0, x), pack_lots), 'qty_done': qty_done})
-=======
-            picking.action_assign()
-            picking.force_assign()
-            # Mark pack operations as done
-            for pack in picking.pack_operation_ids.filtered(lambda x: x.product_id.tracking == 'none'):
-                pack.write({'qty_done': pack.product_qty})
-            if not any([(x.product_id.tracking != 'none') for x in picking.pack_operation_ids]):
-                picking.action_done()
->>>>>>> f830c7c3
 
     def add_payment(self, data):
         """Create a new payment for the order"""
