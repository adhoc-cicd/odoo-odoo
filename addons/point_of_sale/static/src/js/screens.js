odoo.define('point_of_sale.screens', function (require) {
"use strict";
// This file contains the Screens definitions. Screens are the
// content of the right pane of the pos, containing the main functionalities. 
//
// Screens must be defined and named in chrome.js before use.
//
// Screens transitions are controlled by the Gui.
//  gui.set_startup_screen() sets the screen displayed at startup
//  gui.set_default_screen() sets the screen displayed for new orders
//  gui.show_screen() shows a screen
//  gui.back() goes to the previous screen
//
// Screen state is saved in the order. When a new order is selected,
// a screen is displayed based on the state previously saved in the order.
// this is also done in the Gui with:
//  gui.show_saved_screen()
//
// All screens inherit from ScreenWidget. The only addition from the base widgets
// are show() and hide() which shows and hides the screen but are also used to 
// bind and unbind actions on widgets and devices. The gui guarantees
// that only one screen is shown at the same time and that show() is called after all
// hide()s
//
// Each Screens must be independant from each other, and should have no 
// persistent state outside the models. Screen state variables are reset at
// each screen display. A screen can be called with parameters, which are
// to be used for the duration of the screen only. 

var PosBaseWidget = require('point_of_sale.BaseWidget');
var gui = require('point_of_sale.gui');
var models = require('point_of_sale.models');
var core = require('web.core');
var Model = require('web.DataModel');
var utils = require('web.utils');
var formats = require('web.formats');

var QWeb = core.qweb;
var _t = core._t;

var round_pr = utils.round_precision;

/*--------------------------------------*\
 |          THE SCREEN WIDGET           |
\*======================================*/

// The screen widget is the base class inherited
// by all screens.
var ScreenWidget = PosBaseWidget.extend({

    init: function(parent,options){
        this._super(parent,options);
        this.hidden = false;
    },

    barcode_product_screen:         'products',     //if defined, this screen will be loaded when a product is scanned

    // what happens when a product is scanned : 
    // it will add the product to the order and go to barcode_product_screen. 
    barcode_product_action: function(code){
        var self = this;
        if (self.pos.scan_product(code)) {
            if (self.barcode_product_screen) {
                self.gui.show_screen(self.barcode_product_screen);
            }
        } else {
            this.barcode_error_action(code);
        }
    },

    // what happens when a cashier id barcode is scanned.
    // the default behavior is the following : 
    // - if there's a user with a matching barcode, put it as the active 'cashier', go to cashier mode, and return true
    // - else : do nothing and return false. You probably want to extend this to show and appropriate error popup... 
    barcode_cashier_action: function(code){
        var users = this.pos.users;
        for(var i = 0, len = users.length; i < len; i++){
            if(users[i].barcode === code.code){
                this.pos.set_cashier(users[i]);
                this.chrome.widget.username.renderElement();
                return true;
            }
        }
        this.barcode_error_action(code);
        return false;
    },
    
    // what happens when a client id barcode is scanned.
    // the default behavior is the following : 
    // - if there's a user with a matching barcode, put it as the active 'client' and return true
    // - else : return false. 
    barcode_client_action: function(code){
        var partner = this.pos.db.get_partner_by_barcode(code.code);
        if(partner){
            this.pos.get_order().set_client(partner);
            return true;
        }
        this.barcode_error_action(code);
        return false;
    },
    
    // what happens when a discount barcode is scanned : the default behavior
    // is to set the discount on the last order.
    barcode_discount_action: function(code){
        var last_orderline = this.pos.get_order().get_last_orderline();
        if(last_orderline){
            last_orderline.set_discount(code.value);
        }
    },
    // What happens when an invalid barcode is scanned : shows an error popup.
    barcode_error_action: function(code) {
        var show_code;
        if (code.code.length > 32) {
            show_code = code.code.substring(0,29)+'...';
        } else {
            show_code = code.code;
        }
        this.gui.show_popup('error-barcode',show_code);
    },

    // this method shows the screen and sets up all the widget related to this screen. Extend this method
    // if you want to alter the behavior of the screen.
    show: function(){
        var self = this;

        this.hidden = false;
        if(this.$el){
            this.$el.removeClass('oe_hidden');
        }

        this.pos.barcode_reader.set_action_callback({
            'cashier': _.bind(self.barcode_cashier_action, self),
            'product': _.bind(self.barcode_product_action, self),
            'weight': _.bind(self.barcode_product_action, self),
            'price': _.bind(self.barcode_product_action, self),
            'client' : _.bind(self.barcode_client_action, self),
            'discount': _.bind(self.barcode_discount_action, self),
            'error'   : _.bind(self.barcode_error_action, self),
        });
    },

    // this method is called when the screen is closed to make place for a new screen. this is a good place
    // to put your cleanup stuff as it is guaranteed that for each show() there is one and only one close()
    close: function(){
        if(this.pos.barcode_reader){
            this.pos.barcode_reader.reset_action_callbacks();
        }
    },

    // this methods hides the screen. It's not a good place to put your cleanup stuff as it is called on the
    // POS initialization.
    hide: function(){
        this.hidden = true;
        if(this.$el){
            this.$el.addClass('oe_hidden');
        }
    },

    // we need this because some screens re-render themselves when they are hidden
    // (due to some events, or magic, or both...)  we must make sure they remain hidden.
    // the good solution would probably be to make them not re-render themselves when they
    // are hidden. 
    renderElement: function(){
        this._super();
        if(this.hidden){
            if(this.$el){
                this.$el.addClass('oe_hidden');
            }
        }
    },
});

/*--------------------------------------*\
 |          THE DOM CACHE               |
\*======================================*/

// The Dom Cache is used by various screens to improve
// their performances when displaying many time the 
// same piece of DOM.
//
// It is a simple map from string 'keys' to DOM Nodes.
//
// The cache empties itself based on usage frequency 
// stats, so you may not always get back what
// you put in.

var DomCache = core.Class.extend({
    init: function(options){
        options = options || {};
        this.max_size = options.max_size || 2000;

        this.cache = {};
        this.access_time = {};
        this.size = 0;
    },
    cache_node: function(key,node){
        var cached = this.cache[key];
        this.cache[key] = node;
        this.access_time[key] = new Date().getTime();
        if(!cached){
            this.size++;
            while(this.size >= this.max_size){
                var oldest_key = null;
                var oldest_time = new Date().getTime();
                for(key in this.cache){
                    var time = this.access_time[key];
                    if(time <= oldest_time){
                        oldest_time = time;
                        oldest_key  = key;
                    }
                }
                if(oldest_key){
                    delete this.cache[oldest_key];
                    delete this.access_time[oldest_key];
                }
                this.size--;
            }
        }
        return node;
    },
    clear_node: function(key) {
        var cached = this.cache[key];
        if (cached) {
            delete this.cache[key];
            delete this.access_time[key];
            this.size --;
        }
    },
    get_node: function(key){
        var cached = this.cache[key];
        if(cached){
            this.access_time[key] = new Date().getTime();
        }
        return cached;
    },
});

/*--------------------------------------*\
 |          THE SCALE SCREEN            |
\*======================================*/

// The scale screen displays the weight of
// a product on the electronic scale.

var ScaleScreenWidget = ScreenWidget.extend({
    template:'ScaleScreenWidget',

    next_screen: 'products',
    previous_screen: 'products',

    show: function(){
        this._super();
        var self = this;
        var queue = this.pos.proxy_queue;

        this.set_weight(0);
        this.renderElement();

        this.hotkey_handler = function(event){
            if(event.which === 13){
                self.order_product();
                self.gui.show_screen(self.next_screen);
<<<<<<< HEAD
            }else if(event.which === 27){
                self.gui.show_screen(self.previous_screen);
            }
        };
=======
            });

            queue.schedule(function(){
                return self.pos.proxy.scale_read().then(function(weight){
                    self.set_weight(weight.weight);
                });
            },{duration:50, repeat: true});

        },
        get_product: function(){
            return this.gui.get_current_screen_param('product');
        },
        order_product: function(){
            this.pos.get_order().add_product(this.get_product(),{ quantity: this.weight });
        },
        get_product_name: function(){
            var product = this.get_product();
            return (product ? product.display_name : undefined) || 'Unnamed Product';
        },
        get_product_price: function(){
            var product = this.get_product();
            return (product ? product.price : 0) || 0;
        },
        get_product_uom: function(){
            var product = this.get_product();

            if(product){
                return this.pos.units_by_id[product.uom_id[0]].name;
            }else{
                return '';
            }
        },
        set_weight: function(weight){
            this.weight = weight;
            this.$('.weight').text(this.get_product_weight_string());
            this.$('.computed-price').text(this.get_computed_price_string());
        },
        get_product_weight_string: function(){
            var product = this.get_product();
            var defaultstr = (this.weight || 0).toFixed(3) + ' Kg';
            if(!product || !this.pos){
                return defaultstr;
            }
            var unit_id = product.uom_id;
            if(!unit_id){
                return defaultstr;
            }
            var unit = this.pos.units_by_id[unit_id[0]];
            var weight = round_pr(this.weight || 0, unit.rounding);
            var weightstr = weight.toFixed(Math.ceil(Math.log(1.0/unit.rounding) / Math.log(10) ));
                weightstr += ' ' + unit.name;
            return weightstr;
        },
        get_computed_price_string: function(){
            return this.format_currency(this.get_product_price() * this.weight);
        },
        close: function(){
            var self = this;
            this._super();
            $('body').off('keyup',this.hotkey_handler);

            this.pos.proxy_queue.clear();
        },
    });
    module.Gui.define_screen({name: 'scale', widget: module.ScaleScreenWidget});

    /*--------------------------------------*\
     |         THE PRODUCT SCREEN           |
    \*======================================*/

    // The product screen contains the list of products,
    // The category selector and the order display.
    // It is the default screen for orders and the
    // startup screen for shops.
    //
    // There product screens uses many sub-widgets,
    // the code follows.


    /* ------------ The Numpad ------------ */
    
    // The numpad that edits the order lines.

    module.NumpadWidget = module.PosBaseWidget.extend({
        template:'NumpadWidget',
        init: function(parent, options) {
            this._super(parent);
            this.state = new module.NumpadState();
            var self = this;
        },
        start: function() {
            this.state.bind('change:mode', this.changedMode, this);
            this.changedMode();
            this.$el.find('.numpad-backspace').click(_.bind(this.clickDeleteLastChar, this));
            this.$el.find('.numpad-minus').click(_.bind(this.clickSwitchSign, this));
            this.$el.find('.number-char').click(_.bind(this.clickAppendNewChar, this));
            this.$el.find('.mode-button').click(_.bind(this.clickChangeMode, this));
        },
        clickDeleteLastChar: function() {
            return this.state.deleteLastChar();
        },
        clickSwitchSign: function() {
            return this.state.switchSign();
        },
        clickAppendNewChar: function(event) {
            var newChar;
            newChar = event.currentTarget.innerText || event.currentTarget.textContent;
            return this.state.appendNewChar(newChar);
        },
        clickChangeMode: function(event) {
            var newMode = event.currentTarget.attributes['data-mode'].nodeValue;
            return this.state.changeMode(newMode);
        },
        changedMode: function() {
            var mode = this.state.get('mode');
            $('.selected-mode').removeClass('selected-mode');
            $(_.str.sprintf('.mode-button[data-mode="%s"]', mode), this.$el).addClass('selected-mode');
        },
    });

    /* ---------- The Action Pad ---------- */
    
    // The action pad contains the payment button and the 
    // customer selection button

    module.ActionpadWidget = module.PosBaseWidget.extend({
        template: 'ActionpadWidget',
        renderElement: function() {
            var self = this;
            this._super();
            this.$('.pay').click(function(){
                self.gui.show_screen('payment');
            });
            this.$('.set-customer').click(function(){
                self.gui.show_screen('clientlist');
            });
        }
    });

    /* --------- The Order Widget --------- */
    
    // Displays the current Order.

    module.OrderWidget = module.PosBaseWidget.extend({
        template:'OrderWidget',
        init: function(parent, options) {
            var self = this;
            this._super(parent,options);
>>>>>>> 20db912f

        $('body').on('keypress',this.hotkey_handler);

        this.$('.back').click(function(){
            self.gui.show_screen(self.previous_screen);
        });

        this.$('.next,.buy-product').click(function(){
            self.order_product();
            self.gui.show_screen(self.next_screen);
        });

        queue.schedule(function(){
            return self.pos.proxy.scale_read().then(function(weight){
                self.set_weight(weight.weight);
            });
        },{duration:50, repeat: true});

    },
    get_product: function(){
        return this.gui.get_current_screen_param('product');
    },
    order_product: function(){
        this.pos.get_order().add_product(this.get_product(),{ quantity: this.weight });
    },
    get_product_name: function(){
        var product = this.get_product();
        return (product ? product.display_name : undefined) || 'Unnamed Product';
    },
    get_product_price: function(){
        var product = this.get_product();
        return (product ? product.price : 0) || 0;
    },
    set_weight: function(weight){
        this.weight = weight;
        this.$('.weight').text(this.get_product_weight_string());
        this.$('.computed-price').text(this.get_computed_price_string());
    },
    get_product_weight_string: function(){
        var product = this.get_product();
        var defaultstr = (this.weight || 0).toFixed(3) + ' Kg';
        if(!product || !this.pos){
            return defaultstr;
        }
        var unit_id = product.uom_id;
        if(!unit_id){
            return defaultstr;
        }
        var unit = this.pos.units_by_id[unit_id[0]];
        var weight = round_pr(this.weight || 0, unit.rounding);
        var weightstr = weight.toFixed(Math.ceil(Math.log(1.0/unit.rounding) / Math.log(10) ));
            weightstr += ' Kg';
        return weightstr;
    },
    get_computed_price_string: function(){
        return this.format_currency(this.get_product_price() * this.weight);
    },
    close: function(){
        this._super();
        $('body').off('keypress',this.hotkey_handler);

        this.pos.proxy_queue.clear();
    },
});
gui.define_screen({name: 'scale', widget: ScaleScreenWidget});

/*--------------------------------------*\
 |         THE PRODUCT SCREEN           |
\*======================================*/

// The product screen contains the list of products,
// The category selector and the order display.
// It is the default screen for orders and the
// startup screen for shops.
//
// There product screens uses many sub-widgets,
// the code follows.


/* ------------ The Numpad ------------ */

// The numpad that edits the order lines.

var NumpadWidget = PosBaseWidget.extend({
    template:'NumpadWidget',
    init: function(parent) {
        this._super(parent);
        this.state = new models.NumpadState();
    },
    start: function() {
        this.state.bind('change:mode', this.changedMode, this);
        this.changedMode();
        this.$el.find('.numpad-backspace').click(_.bind(this.clickDeleteLastChar, this));
        this.$el.find('.numpad-minus').click(_.bind(this.clickSwitchSign, this));
        this.$el.find('.number-char').click(_.bind(this.clickAppendNewChar, this));
        this.$el.find('.mode-button').click(_.bind(this.clickChangeMode, this));
    },
    clickDeleteLastChar: function() {
        return this.state.deleteLastChar();
    },
    clickSwitchSign: function() {
        return this.state.switchSign();
    },
    clickAppendNewChar: function(event) {
        var newChar;
        newChar = event.currentTarget.innerText || event.currentTarget.textContent;
        return this.state.appendNewChar(newChar);
    },
    clickChangeMode: function(event) {
        var newMode = event.currentTarget.attributes['data-mode'].nodeValue;
        return this.state.changeMode(newMode);
    },
    changedMode: function() {
        var mode = this.state.get('mode');
        $('.selected-mode').removeClass('selected-mode');
        $(_.str.sprintf('.mode-button[data-mode="%s"]', mode), this.$el).addClass('selected-mode');
    },
});

/* ---------- The Action Pad ---------- */

// The action pad contains the payment button and the 
// customer selection button

var ActionpadWidget = PosBaseWidget.extend({
    template: 'ActionpadWidget',
    init: function(parent, options) {
        var self = this;
        this._super(parent, options);

        this.pos.bind('change:selectedClient', function() {
            self.renderElement();
        });
    },
    renderElement: function() {
        var self = this;
        this._super();
        this.$('.pay').click(function(){
            self.gui.show_screen('payment');
        });
        this.$('.set-customer').click(function(){
            self.gui.show_screen('clientlist');
        });
    }
});

/* --------- The Order Widget --------- */

// Displays the current Order.

var OrderWidget = PosBaseWidget.extend({
    template:'OrderWidget',
    init: function(parent, options) {
        var self = this;
        this._super(parent,options);

        this.numpad_state = options.numpad_state;
        this.numpad_state.reset();
        this.numpad_state.bind('set_value',   this.set_value, this);

        this.pos.bind('change:selectedOrder', this.change_selected_order, this);

        this.line_click_handler = function(event){
            self.click_line(this.orderline, event);
        };

        if (this.pos.get_order()) {
            this.bind_order_events();
        }

    },
    click_line: function(orderline, event) {
        this.pos.get_order().select_orderline(orderline);
        this.numpad_state.reset();
    },
    set_value: function(val) {
    	var order = this.pos.get_order();
    	if (order.get_selected_orderline()) {
            var mode = this.numpad_state.get('mode');
            if( mode === 'quantity'){
                order.get_selected_orderline().set_quantity(val);
            }else if( mode === 'discount'){
                order.get_selected_orderline().set_discount(val);
            }else if( mode === 'price'){
                order.get_selected_orderline().set_unit_price(val);
            }
    	}
    },
    change_selected_order: function() {
        if (this.pos.get_order()) {
            this.bind_order_events();
            this.numpad_state.reset();
            this.renderElement();
        }
    },
    orderline_add: function(){
        this.numpad_state.reset();
        this.renderElement('and_scroll_to_bottom');
    },
    orderline_remove: function(line){
        this.remove_orderline(line);
        this.numpad_state.reset();
        this.update_summary();
    },
    orderline_change: function(line){
        this.rerender_orderline(line);
        this.update_summary();
    },
    bind_order_events: function() {
        var order = this.pos.get_order();
            order.unbind('change:client', this.update_summary, this);
            order.bind('change:client',   this.update_summary, this);
            order.unbind('change',        this.update_summary, this);
            order.bind('change',          this.update_summary, this);

        var lines = order.orderlines;
            lines.unbind('add',     this.orderline_add,    this);
            lines.bind('add',       this.orderline_add,    this);
            lines.unbind('remove',  this.orderline_remove, this);
            lines.bind('remove',    this.orderline_remove, this); 
            lines.unbind('change',  this.orderline_change, this);
            lines.bind('change',    this.orderline_change, this);

    },
    render_orderline: function(orderline){
        var el_str  = QWeb.render('Orderline',{widget:this, line:orderline}); 
        var el_node = document.createElement('div');
            el_node.innerHTML = _.str.trim(el_str);
            el_node = el_node.childNodes[0];
            el_node.orderline = orderline;
            el_node.addEventListener('click',this.line_click_handler);

        orderline.node = el_node;
        return el_node;
    },
    remove_orderline: function(order_line){
        if(this.pos.get_order().get_orderlines().length === 0){
            this.renderElement();
        }else{
            order_line.node.parentNode.removeChild(order_line.node);
        }
    },
    rerender_orderline: function(order_line){
        var node = order_line.node;
        var replacement_line = this.render_orderline(order_line);
        node.parentNode.replaceChild(replacement_line,node);
    },
    // overriding the openerp framework replace method for performance reasons
    replace: function($target){
        this.renderElement();
        var target = $target[0];
        target.parentNode.replaceChild(this.el,target);
    },
    renderElement: function(scrollbottom){
        var order  = this.pos.get_order();
        if (!order) {
            return;
        }
        var orderlines = order.get_orderlines();

        var el_str  = QWeb.render('OrderWidget',{widget:this, order:order, orderlines:orderlines});

        var el_node = document.createElement('div');
            el_node.innerHTML = _.str.trim(el_str);
            el_node = el_node.childNodes[0];


        var list_container = el_node.querySelector('.orderlines');
        for(var i = 0, len = orderlines.length; i < len; i++){
            var orderline = this.render_orderline(orderlines[i]);
            list_container.appendChild(orderline);
        }

        if(this.el && this.el.parentNode){
            this.el.parentNode.replaceChild(el_node,this.el);
        }
        this.el = el_node;
        this.update_summary();

        if(scrollbottom){
            this.el.querySelector('.order-scroller').scrollTop = 100 * orderlines.length;
        }
    },
    update_summary: function(){
        var order = this.pos.get_order();
        if (!order.get_orderlines().length) {
            return;
        }

        var total     = order ? order.get_total_with_tax() : 0;
        var taxes     = order ? total - order.get_total_without_tax() : 0;

        this.el.querySelector('.summary .total > .value').textContent = this.format_currency(total);
        this.el.querySelector('.summary .total .subentry .value').textContent = this.format_currency(taxes);
    },
});

/* ------ The Product Categories ------ */

// Display and navigate the product categories.
// Also handles searches.
//  - set_category() to change the displayed category
//  - reset_category() to go to the root category
//  - perform_search() to search for products
//  - clear_search()   does what it says.

var ProductCategoriesWidget = PosBaseWidget.extend({
    template: 'ProductCategoriesWidget',
    init: function(parent, options){
        var self = this;
        this._super(parent,options);
        this.product_type = options.product_type || 'all';  // 'all' | 'weightable'
        this.onlyWeightable = options.onlyWeightable || false;
        this.category = this.pos.root_category;
        this.breadcrumb = [];
        this.subcategories = [];
        this.product_list_widget = options.product_list_widget || null;
        this.category_cache = new DomCache();
        this.start_categ_id = this.pos.config.iface_start_categ_id ? this.pos.config.iface_start_categ_id[0] : 0;
        this.set_category(this.pos.db.get_category_by_id(this.start_categ_id));
        
        this.switch_category_handler = function(event){
            self.set_category(self.pos.db.get_category_by_id(Number(this.dataset.categoryId)));
            self.renderElement();
        };
        
        this.clear_search_handler = function(event){
            self.clear_search();
        };

        var search_timeout  = null;
        this.search_handler = function(event){
            if(event.type == "keypress" || event.keyCode === 46 || event.keyCode === 8){
                clearTimeout(search_timeout);

                var searchbox = this;

                search_timeout = setTimeout(function(){
                    self.perform_search(self.category, searchbox.value, event.which === 13);
                },70);
            }
        };
    },

    // changes the category. if undefined, sets to root category
    set_category : function(category){
        var db = this.pos.db;
        if(!category){
            this.category = db.get_category_by_id(db.root_category_id);
        }else{
            this.category = category;
        }
        this.breadcrumb = [];
        var ancestors_ids = db.get_category_ancestors_ids(this.category.id);
        for(var i = 1; i < ancestors_ids.length; i++){
            this.breadcrumb.push(db.get_category_by_id(ancestors_ids[i]));
        }
        if(this.category.id !== db.root_category_id){
            this.breadcrumb.push(this.category);
        }
        this.subcategories = db.get_category_by_id(db.get_category_childs_ids(this.category.id));
    },

    get_image_url: function(category){
        return window.location.origin + '/web/image?model=pos.category&field=image_medium&id='+category.id;
    },

    render_category: function( category, with_image ){
        var cached = this.category_cache.get_node(category.id);
        if(!cached){
            if(with_image){
                var image_url = this.get_image_url(category);
                var category_html = QWeb.render('CategoryButton',{ 
                        widget:  this, 
                        category: category, 
                        image_url: this.get_image_url(category),
                    });
                    category_html = _.str.trim(category_html);
                var category_node = document.createElement('div');
                    category_node.innerHTML = category_html;
                    category_node = category_node.childNodes[0];
            }else{
                var category_html = QWeb.render('CategorySimpleButton',{ 
                        widget:  this, 
                        category: category, 
                    });
                    category_html = _.str.trim(category_html);
                var category_node = document.createElement('div');
                    category_node.innerHTML = category_html;
                    category_node = category_node.childNodes[0];
            }
            this.category_cache.cache_node(category.id,category_node);
            return category_node;
        }
        return cached; 
    },

    replace: function($target){
        this.renderElement();
        var target = $target[0];
        target.parentNode.replaceChild(this.el,target);
    },

    renderElement: function(){

        var el_str  = QWeb.render(this.template, {widget: this});
        var el_node = document.createElement('div');

        el_node.innerHTML = el_str;
        el_node = el_node.childNodes[1];

        if(this.el && this.el.parentNode){
            this.el.parentNode.replaceChild(el_node,this.el);
        }

        this.el = el_node;

        var withpics = this.pos.config.iface_display_categ_images;

        var list_container = el_node.querySelector('.category-list');
        if (list_container) { 
            if (!withpics) {
                list_container.classList.add('simple');
            } else {
                list_container.classList.remove('simple');
            }
            for(var i = 0, len = this.subcategories.length; i < len; i++){
                list_container.appendChild(this.render_category(this.subcategories[i],withpics));
            }
        }

        var buttons = el_node.querySelectorAll('.js-category-switch');
        for(var i = 0; i < buttons.length; i++){
            buttons[i].addEventListener('click',this.switch_category_handler);
        }

        var products = this.pos.db.get_product_by_category(this.category.id); 
        this.product_list_widget.set_product_list(products); // FIXME: this should be moved elsewhere ... 

        this.el.querySelector('.searchbox input').addEventListener('keypress',this.search_handler);

        this.el.querySelector('.searchbox input').addEventListener('keydown',this.search_handler);

        this.el.querySelector('.search-clear').addEventListener('click',this.clear_search_handler);

        if(this.pos.config.iface_vkeyboard && this.chrome.widget.keyboard){
            this.chrome.widget.keyboard.connect($(this.el.querySelector('.searchbox input')));
        }
    },
    
    // resets the current category to the root category
    reset_category: function(){
        this.set_category(this.pos.db.get_category_by_id(this.start_categ_id));
        this.renderElement();
    },

    // empties the content of the search box
    clear_search: function(){
        var products = this.pos.db.get_product_by_category(this.category.id);
        this.product_list_widget.set_product_list(products);
        var input = this.el.querySelector('.searchbox input');
            input.value = '';
            input.focus();
    },
    perform_search: function(category, query, buy_result){
        var products;
        if(query){
            products = this.pos.db.search_product_in_category(category.id,query);
            if(buy_result && products.length === 1){
                    this.pos.get_order().add_product(products[0]);
                    this.clear_search();
            }else{
                this.product_list_widget.set_product_list(products);
            }
        }else{
            products = this.pos.db.get_product_by_category(this.category.id);
            this.product_list_widget.set_product_list(products);
        }
    },

});

/* --------- The Product List --------- */

// Display the list of products. 
// - change the list with .set_product_list()
// - click_product_action(), passed as an option, tells
//   what to do when a product is clicked. 

var ProductListWidget = PosBaseWidget.extend({
    template:'ProductListWidget',
    init: function(parent, options) {
        var self = this;
        this._super(parent,options);
        this.model = options.model;
        this.productwidgets = [];
        this.weight = options.weight || 0;
        this.show_scale = options.show_scale || false;
        this.next_screen = options.next_screen || false;

        this.click_product_handler = function(){
            var product = self.pos.db.get_product_by_id(this.dataset.productId);
            options.click_product_action(product);
        };

        this.product_list = options.product_list || [];
        this.product_cache = new DomCache();
    },
    set_product_list: function(product_list){
        this.product_list = product_list;
        this.renderElement();
    },
    get_product_image_url: function(product){
        return window.location.origin + '/web/image?model=product.product&field=image_medium&id='+product.id;
    },
    replace: function($target){
        this.renderElement();
        var target = $target[0];
        target.parentNode.replaceChild(this.el,target);
    },

    render_product: function(product){
        var cached = this.product_cache.get_node(product.id);
        if(!cached){
            var image_url = this.get_product_image_url(product);
            var product_html = QWeb.render('Product',{ 
                    widget:  this, 
                    product: product, 
                    image_url: this.get_product_image_url(product),
                });
            var product_node = document.createElement('div');
            product_node.innerHTML = product_html;
            product_node = product_node.childNodes[1];
            this.product_cache.cache_node(product.id,product_node);
            return product_node;
        }
        return cached;
    },

    renderElement: function() {
        var el_str  = QWeb.render(this.template, {widget: this});
        var el_node = document.createElement('div');
            el_node.innerHTML = el_str;
            el_node = el_node.childNodes[1];

        if(this.el && this.el.parentNode){
            this.el.parentNode.replaceChild(el_node,this.el);
        }
        this.el = el_node;

        var list_container = el_node.querySelector('.product-list');
        for(var i = 0, len = this.product_list.length; i < len; i++){
            var product_node = this.render_product(this.product_list[i]);
            product_node.addEventListener('click',this.click_product_handler);
            list_container.appendChild(product_node);
        }
    },
});

/* -------- The Action Buttons -------- */

// Above the numpad and the actionpad, buttons
// for extra actions and controls by point of
// sale extensions modules. 

var action_button_classes = [];
var define_action_button = function(classe, options){
    options = options || {};

    var classes = action_button_classes;
    var index   = classes.length;
    var i;

    if (options.after) {
        for (i = 0; i < classes.length; i++) {
            if (classes[i].name === options.after) {
                index = i + 1;
            }
        }
    } else if (options.before) {
        for (i = 0; i < classes.length; i++) {
            if (classes[i].name === options.after) {
                index = i;
                break;
            }
        }
    }
    classes.splice(i,0,classe);
};

var ActionButtonWidget = PosBaseWidget.extend({
    template: 'ActionButtonWidget',
    label: _t('Button'),
    renderElement: function(){
        var self = this;
        this._super();
        this.$el.click(function(){
            self.button_click();
        });
    },
    button_click: function(){},
    highlight: function(highlight){
        this.$el.toggleClass('highlight',!!highlight);
    },
    // alternative highlight color
    altlight: function(altlight){
        this.$el.toggleClass('altlight',!!altlight);
    },
});

/* -------- The Product Screen -------- */

var ProductScreenWidget = ScreenWidget.extend({
    template:'ProductScreenWidget',

    start: function(){ 

        var self = this;

        this.actionpad = new ActionpadWidget(this,{});
        this.actionpad.replace(this.$('.placeholder-ActionpadWidget'));

        this.numpad = new NumpadWidget(this,{});
        this.numpad.replace(this.$('.placeholder-NumpadWidget'));

        this.order_widget = new OrderWidget(this,{
            numpad_state: this.numpad.state,
        });
        this.order_widget.replace(this.$('.placeholder-OrderWidget'));

        this.product_list_widget = new ProductListWidget(this,{
            click_product_action: function(product){ self.click_product(product); },
            product_list: this.pos.db.get_product_by_category(0)
        });
        this.product_list_widget.replace(this.$('.placeholder-ProductListWidget'));

        this.product_categories_widget = new ProductCategoriesWidget(this,{
            product_list_widget: this.product_list_widget,
        });
        this.product_categories_widget.replace(this.$('.placeholder-ProductCategoriesWidget'));

        this.action_buttons = {};
        var classes = action_button_classes;
        for (var i = 0; i < classes.length; i++) {
            var classe = classes[i];
            if ( !classe.condition || classe.condition.call(this) ) {
                var widget = new classe.widget(this,{});
                widget.appendTo(this.$('.control-buttons'));
                this.action_buttons[classe.name] = widget;
            }
        }
        if (_.size(this.action_buttons)) {
            this.$('.control-buttons').removeClass('oe_hidden');
        }
    },

    click_product: function(product) {
       if(product.to_weight && this.pos.config.iface_electronic_scale){
           this.gui.show_screen('scale',{product: product});
       }else{
           this.pos.get_order().add_product(product);
       }
    },

    show: function(){
        this._super();
        this.product_categories_widget.reset_category();
        this.numpad.state.reset();
    },

    close: function(){
        this._super();
        if(this.pos.config.iface_vkeyboard && this.chrome.widget.keyboard){
            this.chrome.widget.keyboard.hide();
        }
    },
});
gui.define_screen({name:'products', widget: ProductScreenWidget});

/*--------------------------------------*\
 |         THE CLIENT LIST              |
\*======================================*/

// The clientlist displays the list of customer,
// and allows the cashier to create, edit and assign
// customers.

var ClientListScreenWidget = ScreenWidget.extend({
    template: 'ClientListScreenWidget',

    init: function(parent, options){
        this._super(parent, options);
        this.partner_cache = new DomCache();
    },

    auto_back: true,

    show: function(){
        var self = this;
        this._super();

        this.renderElement();
        this.details_visible = false;
        this.old_client = this.pos.get_order().get_client();

        this.$('.back').click(function(){
            self.gui.back();
        });

        this.$('.next').click(function(){   
            self.save_changes();
            self.gui.back();    // FIXME HUH ?
        });

        this.$('.new-customer').click(function(){
            self.display_client_details('edit',{
                'country_id': self.pos.company.country_id,
            });
        });

        var partners = this.pos.db.get_partners_sorted(1000);
        this.render_list(partners);
        
        this.reload_partners();

        if( this.old_client ){
            this.display_client_details('show',this.old_client,0);
        }

        this.$('.client-list-contents').delegate('.client-line','click',function(event){
            self.line_select(event,$(this),parseInt($(this).data('id')));
        });

        var search_timeout = null;

        if(this.pos.config.iface_vkeyboard && this.chrome.widget.keyboard){
            this.chrome.widget.keyboard.connect(this.$('.searchbox input'));
        }

        this.$('.searchbox input').on('keypress',function(event){
            clearTimeout(search_timeout);

            var query = this.value;

            search_timeout = setTimeout(function(){
                self.perform_search(query,event.which === 13);
            },70);
        });

        this.$('.searchbox .search-clear').click(function(){
            self.clear_search();
        });
    },
    hide: function () {
        this._super();
        this.new_client = null;
    },
    barcode_client_action: function(code){
        if (this.editing_client) {
            this.$('.detail.barcode').val(code.code);
        } else if (this.pos.db.get_partner_by_barcode(code.code)) {
            var partner = this.pos.db.get_partner_by_barcode(code.code);
            this.new_client = partner;
            this.display_client_details('show', partner);
        }
    },
    perform_search: function(query, associate_result){
        var customers;
        if(query){
            customers = this.pos.db.search_partner(query);
            this.display_client_details('hide');
            if ( associate_result && customers.length === 1){
                this.new_client = customers[0];
                this.save_changes();
                this.gui.back();
            }
            this.render_list(customers);
        }else{
            customers = this.pos.db.get_partners_sorted();
            this.render_list(customers);
        }
    },
    clear_search: function(){
        var customers = this.pos.db.get_partners_sorted(1000);
        this.render_list(customers);
        this.$('.searchbox input')[0].value = '';
        this.$('.searchbox input').focus();
    },
    render_list: function(partners){
        var contents = this.$el[0].querySelector('.client-list-contents');
        contents.innerHTML = "";
        for(var i = 0, len = Math.min(partners.length,1000); i < len; i++){
            var partner    = partners[i];
            var clientline = this.partner_cache.get_node(partner.id);
            if(!clientline){
                var clientline_html = QWeb.render('ClientLine',{widget: this, partner:partners[i]});
                var clientline = document.createElement('tbody');
                clientline.innerHTML = clientline_html;
                clientline = clientline.childNodes[1];
                this.partner_cache.cache_node(partner.id,clientline);
            }
            if( partner === this.old_client ){
                clientline.classList.add('highlight');
            }else{
                clientline.classList.remove('highlight');
            }
            contents.appendChild(clientline);
        }
    },
    save_changes: function(){
        if( this.has_client_changed() ){
            this.pos.get_order().set_client(this.new_client);
        }
    },
    has_client_changed: function(){
        if( this.old_client && this.new_client ){
            return this.old_client.id !== this.new_client.id;
        }else{
            return !!this.old_client !== !!this.new_client;
        }
    },
    toggle_save_button: function(){
        var $button = this.$('.button.next');
        if (this.editing_client) {
            $button.addClass('oe_hidden');
            return;
        } else if( this.new_client ){
            if( !this.old_client){
                $button.text(_t('Set Customer'));
            }else{
                $button.text(_t('Change Customer'));
            }
        }else{
            $button.text(_t('Deselect Customer'));
        }
        $button.toggleClass('oe_hidden',!this.has_client_changed());
    },
    line_select: function(event,$line,id){
        var partner = this.pos.db.get_partner_by_id(id);
        this.$('.client-list .lowlight').removeClass('lowlight');
        if ( $line.hasClass('highlight') ){
            $line.removeClass('highlight');
            $line.addClass('lowlight');
            this.display_client_details('hide',partner);
            this.new_client = null;
            this.toggle_save_button();
        }else{
            this.$('.client-list .highlight').removeClass('highlight');
            $line.addClass('highlight');
            var y = event.pageY - $line.parent().offset().top;
            this.display_client_details('show',partner,y);
            this.new_client = partner;
            this.toggle_save_button();
        }
    },
    partner_icon_url: function(id){
        return '/web/image?model=res.partner&id='+id+'&field=image_small';
    },

    // ui handle for the 'edit selected customer' action
    edit_client_details: function(partner) {
        this.display_client_details('edit',partner);
    },

    // ui handle for the 'cancel customer edit changes' action
    undo_client_details: function(partner) {
        if (!partner.id) {
            this.display_client_details('hide');
        } else {
            this.display_client_details('show',partner);
        }
    },

    // what happens when we save the changes on the client edit form -> we fetch the fields, sanitize them,
    // send them to the backend for update, and call saved_client_details() when the server tells us the
    // save was successfull.
    save_client_details: function(partner) {
        var self = this;
        
        var fields = {};
        this.$('.client-details-contents .detail').each(function(idx,el){
            fields[el.name] = el.value;
        });

        if (!fields.name) {
            this.gui.show_popup('error',_t('A Customer Name Is Required'));
            return;
        }
        
        if (this.uploaded_picture) {
            fields.image = this.uploaded_picture;
        }

        fields.id           = partner.id || false;
        fields.country_id   = fields.country_id || false;
        fields.barcode      = fields.barcode || '';

        new Model('res.partner').call('create_from_ui',[fields]).then(function(partner_id){
            self.saved_client_details(partner_id);
        },function(err,event){
            event.preventDefault();
            self.gui.show_popup('error',{
                'title': _t('Error: Could not Save Changes'),
                'body': _t('Your Internet connection is probably down.'),
            });
        });
    },
    
    // what happens when we've just pushed modifications for a partner of id partner_id
    saved_client_details: function(partner_id){
        var self = this;
        this.reload_partners().then(function(){
            var partner = self.pos.db.get_partner_by_id(partner_id);
            if (partner) {
                self.new_client = partner;
                self.toggle_save_button();
                self.display_client_details('show',partner);
            } else {
                // should never happen, because create_from_ui must return the id of the partner it
                // has created, and reload_partner() must have loaded the newly created partner. 
                self.display_client_details('hide');
            }
        });
    },

    // resizes an image, keeping the aspect ratio intact,
    // the resize is useful to avoid sending 12Mpixels jpegs
    // over a wireless connection.
    resize_image_to_dataurl: function(img, maxwidth, maxheight, callback){
        img.onload = function(){
            var canvas = document.createElement('canvas');
            var ctx    = canvas.getContext('2d');
            var ratio  = 1;

            if (img.width > maxwidth) {
                ratio = maxwidth / img.width;
            }
            if (img.height * ratio > maxheight) {
                ratio = maxheight / img.height;
            }
            var width  = Math.floor(img.width * ratio);
            var height = Math.floor(img.height * ratio);

            canvas.width  = width;
            canvas.height = height;
            ctx.drawImage(img,0,0,width,height);

            var dataurl = canvas.toDataURL();
            callback(dataurl);
        };
    },

    // Loads and resizes a File that contains an image.
    // callback gets a dataurl in case of success.
    load_image_file: function(file, callback){
        var self = this;
        if (!file.type.match(/image.*/)) {
            this.gui.show_popup('error',{
                title: _t('Unsupported File Format'),
                body:  _t('Only web-compatible Image formats such as .png or .jpeg are supported'),
            });
            return;
        }
        
        var reader = new FileReader();
        reader.onload = function(event){
            var dataurl = event.target.result;
            var img     = new Image();
            img.src = dataurl;
            self.resize_image_to_dataurl(img,800,600,callback);
        };
        reader.onerror = function(){
            self.gui.show_popup('error',{
                title :_t('Could Not Read Image'),
                body  :_t('The provided file could not be read due to an unknown error'),
            });
        };
        reader.readAsDataURL(file);
    },

    // This fetches partner changes on the server, and in case of changes, 
    // rerenders the affected views
    reload_partners: function(){
        var self = this;
        return this.pos.load_new_partners().then(function(){
            self.render_list(self.pos.db.get_partners_sorted(1000));
            
            // update the currently assigned client if it has been changed in db.
            var curr_client = self.pos.get_order().get_client();
            if (curr_client) {
                self.pos.get_order().set_client(self.pos.db.get_partner_by_id(curr_client.id));
            }
        });
    },

    // Shows,hides or edit the customer details box :
    // visibility: 'show', 'hide' or 'edit'
    // partner:    the partner object to show or edit
    // clickpos:   the height of the click on the list (in pixel), used
    //             to maintain consistent scroll.
    display_client_details: function(visibility,partner,clickpos){
        var self = this;
        var contents = this.$('.client-details-contents');
        var parent   = this.$('.client-list').parent();
        var scroll   = parent.scrollTop();
        var height   = contents.height();

        contents.off('click','.button.edit'); 
        contents.off('click','.button.save'); 
        contents.off('click','.button.undo'); 
        contents.on('click','.button.edit',function(){ self.edit_client_details(partner); });
        contents.on('click','.button.save',function(){ self.save_client_details(partner); });
        contents.on('click','.button.undo',function(){ self.undo_client_details(partner); });
        this.editing_client = false;
        this.uploaded_picture = null;

        if(visibility === 'show'){
            contents.empty();
            contents.append($(QWeb.render('ClientDetails',{widget:this,partner:partner})));

            var new_height   = contents.height();

            if(!this.details_visible){
                if(clickpos < scroll + new_height + 20 ){
                    parent.scrollTop( clickpos - 20 );
                }else{
                    parent.scrollTop(parent.scrollTop() + new_height);
                }
            }else{
                parent.scrollTop(parent.scrollTop() - height + new_height);
            }

            this.details_visible = true;
            this.toggle_save_button();
        } else if (visibility === 'edit') {
            this.editing_client = true;
            contents.empty();
            contents.append($(QWeb.render('ClientDetailsEdit',{widget:this,partner:partner})));
            this.toggle_save_button();

            contents.find('.image-uploader').on('change',function(event){
                self.load_image_file(event.target.files[0],function(res){
                    if (res) {
                        contents.find('.client-picture img, .client-picture .fa').remove();
                        contents.find('.client-picture').append("<img src='"+res+"'>");
                        contents.find('.detail.picture').remove();
                        self.uploaded_picture = res;
                    }
                });
            });
        } else if (visibility === 'hide') {
            contents.empty();
            if( height > scroll ){
                contents.css({height:height+'px'});
                contents.animate({height:0},400,function(){
                    contents.css({height:''});
                });
            }else{
                parent.scrollTop( parent.scrollTop() - height);
            }
            this.details_visible = false;
            this.toggle_save_button();
        }
    },
    close: function(){
        this._super();
    },
});
gui.define_screen({name:'clientlist', widget: ClientListScreenWidget});

/*--------------------------------------*\
 |         THE RECEIPT SCREEN           |
\*======================================*/

// The receipt screen displays the order's
// receipt and allows it to be printed in a web browser.
// The receipt screen is not shown if the point of sale
// is set up to print with the proxy. Altough it could
// be useful to do so...

var ReceiptScreenWidget = ScreenWidget.extend({
    template: 'ReceiptScreenWidget',
    show: function(){
        this._super();
        var self = this;

        this.render_change();
        this.render_receipt();

        if (this.should_auto_print()) {
            this.print();
            if (this.should_close_immediately()){
                this.click_next();
            }
        } else {
            this.lock_screen(false);
        }

    },
    should_auto_print: function() {
        return this.pos.config.iface_print_auto && !this.pos.get_order()._printed;
    },
    should_close_immediately: function() {
        return this.pos.config.iface_print_via_proxy && this.pos.config.iface_print_skip_screen;
    },
    lock_screen: function(locked) {
        this._locked = locked;
        if (locked) {
            this.$('.next').removeClass('highlight');
        } else {
            this.$('.next').addClass('highlight');
        }
    },
    print_web: function() {
        window.print();
        this.pos.get_order()._printed = true;
    },
    print_xml: function() {
        var env = {
            widget:  this,
            pos:     this.pos,
            order:   this.pos.get_order(),
            receipt: this.pos.get_order().export_for_printing(),
            paymentlines: this.pos.get_order().get_paymentlines()
        };
        var receipt = QWeb.render('XmlReceipt',env);

        this.pos.proxy.print_receipt(receipt);
        this.pos.get_order()._printed = true;
    },
    print: function() {
        var self = this;

        if (!this.pos.config.iface_print_via_proxy) { // browser (html) printing

            // The problem is that in chrome the print() is asynchronous and doesn't
            // execute until all rpc are finished. So it conflicts with the rpc used
            // to send the orders to the backend, and the user is able to go to the next 
            // screen before the printing dialog is opened. The problem is that what's 
            // printed is whatever is in the page when the dialog is opened and not when it's called,
            // and so you end up printing the product list instead of the receipt... 
            //
            // Fixing this would need a re-architecturing
            // of the code to postpone sending of orders after printing.
            //
            // But since the print dialog also blocks the other asynchronous calls, the
            // button enabling in the setTimeout() is blocked until the printing dialog is 
            // closed. But the timeout has to be big enough or else it doesn't work
            // 1 seconds is the same as the default timeout for sending orders and so the dialog
            // should have appeared before the timeout... so yeah that's not ultra reliable. 

            this.lock_screen(true);

            setTimeout(function(){
                self.lock_screen(false);
            }, 1000);

            this.print_web();
        } else {    // proxy (xml) printing
            this.print_xml();
            this.lock_screen(false);
        }
    },
    click_next: function() {
        this.pos.get_order().finalize();
    },
    click_back: function() {
        // Placeholder method for ReceiptScreen extensions that
        // can go back ...
    },
    renderElement: function() {
        var self = this;
        this._super();
        this.$('.next').click(function(){
            if (!self._locked) {
                self.click_next();
            }
        });
        this.$('.back').click(function(){
            if (!self._locked) {
                self.click_back();
            }
        });
        this.$('.button.print').click(function(){
            if (!self._locked) {
                self.print();
            }
        });
    },
    render_change: function() {
        this.$('.change-value').html(this.format_currency(this.pos.get_order().get_change()));
    },
    render_receipt: function() {
        var order = this.pos.get_order();
        this.$('.pos-receipt-container').html(QWeb.render('PosTicket',{
                widget:this,
                order: order,
                receipt: order.export_for_printing(),
                orderlines: order.get_orderlines(),
                paymentlines: order.get_paymentlines(),
            }));
    },
});
gui.define_screen({name:'receipt', widget: ReceiptScreenWidget});

/*--------------------------------------*\
 |         THE PAYMENT SCREEN           |
\*======================================*/

// The Payment Screen handles the payments, and
// it is unfortunately quite complicated.

var PaymentScreenWidget = ScreenWidget.extend({
    template:      'PaymentScreenWidget',
    back_screen:   'product',
    init: function(parent, options) {
        var self = this;
        this._super(parent, options);

        this.pos.bind('change:selectedOrder',function(){
                this.renderElement();
                this.watch_order_changes();
            },this);
        this.watch_order_changes();

        this.inputbuffer = "";
        this.firstinput  = true;
        this.decimal_point = _t.database.parameters.decimal_point;
        
        // This is a keydown handler that prevents backspace from
        // doing a back navigation. It also makes sure that keys that
        // do not generate a keypress in Chrom{e,ium} (eg. delete,
        // backspace, ...) get passed to the keypress handler.
        this.keyboard_keydown_handler = function(event){
            if (event.keyCode === 8 || event.keyCode === 46) { // Backspace and Delete
                event.preventDefault();

                // These do not generate keypress events in
                // Chrom{e,ium}. Even if they did, we just called
                // preventDefault which will cancel any keypress that
                // would normally follow. So we call keyboard_handler
                // explicitly with this keydown event.
                self.keyboard_handler(event);
            }
        };
        
        // This keyboard handler listens for keypress events. It is
        // also called explicitly to handle some keydown events that
        // do not generate keypress events.
        this.keyboard_handler = function(event){
            var key = '';

            if (event.type === "keypress") {
                if (event.keyCode === 13) { // Enter
                    self.validate_order();
                } else if ( event.keyCode === 190 || // Dot
                            event.keyCode === 110 ||  // Decimal point (numpad)
                            event.keyCode === 188 ||  // Comma
                            event.keyCode === 46 ) {  // Numpad dot
                    key = self.decimal_point;
                } else if (event.keyCode >= 48 && event.keyCode <= 57) { // Numbers
                    key = '' + (event.keyCode - 48);
                } else if (event.keyCode === 45) { // Minus
                    key = '-';
                } else if (event.keyCode === 43) { // Plus
                    key = '+';
                }
            } else { // keyup/keydown
                if (event.keyCode === 46) { // Delete
                    key = 'CLEAR';
                } else if (event.keyCode === 8) { // Backspace
                    key = 'BACKSPACE';
                }
            }

            self.payment_input(key);
            event.preventDefault();
        };

        this.pos.bind('change:selectedClient', function() {
            self.customer_changed();
        }, this);
    },
    // resets the current input buffer
    reset_input: function(){
        var line = this.pos.get_order().selected_paymentline;
        this.firstinput  = true;
        if (line) {
            this.inputbuffer = this.format_currency_no_symbol(line.get_amount());
        } else {
            this.inputbuffer = "";
        }
    },
    // handle both keyboard and numpad input. Accepts
    // a string that represents the key pressed.
    payment_input: function(input) {
        var newbuf = this.gui.numpad_input(this.inputbuffer, input, {'firstinput': this.firstinput});

        this.firstinput = (newbuf.length === 0);

        // popup block inputs to prevent sneak editing. 
        if (this.gui.has_popup()) {
            return;
        }
        
        if (newbuf !== this.inputbuffer) {
            this.inputbuffer = newbuf;
            var order = this.pos.get_order();
            if (order.selected_paymentline) {
                var amount = this.inputbuffer;

                if (this.inputbuffer !== "-") {
                    amount = formats.parse_value(this.inputbuffer, {type: "float"}, 0.0);
                }

                order.selected_paymentline.set_amount(amount);
                this.order_changes();
                this.render_paymentlines();
                this.$('.paymentline.selected .edit').text(this.format_currency_no_symbol(amount));
            }
        }
    },
    click_numpad: function(button) {
	var paymentlines = this.pos.get_order().get_paymentlines();
	var open_paymentline = false;

	for (var i = 0; i < paymentlines.length; i++) {
	    if (! paymentlines[i].paid) {
		open_paymentline = true;
	    }
	}

	if (! open_paymentline) {
            this.pos.get_order().add_paymentline( this.pos.cashregisters[0]);
            this.render_paymentlines();
        }

        this.payment_input(button.data('action'));
    },
    render_numpad: function() {
        var self = this;
        var numpad = $(QWeb.render('PaymentScreen-Numpad', { widget:this }));
        numpad.on('click','button',function(){
            self.click_numpad($(this));
        });
        return numpad;
    },
    click_delete_paymentline: function(cid){
        var lines = this.pos.get_order().get_paymentlines();
        for ( var i = 0; i < lines.length; i++ ) {
            if (lines[i].cid === cid) {
                this.pos.get_order().remove_paymentline(lines[i]);
                this.reset_input();
                this.render_paymentlines();
                return;
            }
        }
    },
    click_paymentline: function(cid){
        var lines = this.pos.get_order().get_paymentlines();
        for ( var i = 0; i < lines.length; i++ ) {
            if (lines[i].cid === cid) {
                this.pos.get_order().select_paymentline(lines[i]);
                this.reset_input();
                this.render_paymentlines();
                return;
            }
        }
    },
    render_paymentlines: function() {
        var self  = this;
        var order = this.pos.get_order();
        if (!order) {
            return;
        }

        var lines = order.get_paymentlines();
        var due   = order.get_due();
        var extradue = 0;
        if (due && lines.length  && due !== order.get_due(lines[lines.length-1])) {
            extradue = due;
        }


        this.$('.paymentlines-container').empty();
        var lines = $(QWeb.render('PaymentScreen-Paymentlines', { 
            widget: this, 
            order: order,
            paymentlines: lines,
            extradue: extradue,
        }));

        lines.on('click','.delete-button',function(){
            self.click_delete_paymentline($(this).data('cid'));
        });

        lines.on('click','.paymentline',function(){
            self.click_paymentline($(this).data('cid'));
        });
            
        lines.appendTo(this.$('.paymentlines-container'));
    },
    click_paymentmethods: function(id) {
        var cashregister = null;
        for ( var i = 0; i < this.pos.cashregisters.length; i++ ) {
            if ( this.pos.cashregisters[i].journal_id[0] === id ){
                cashregister = this.pos.cashregisters[i];
                break;
            }
        }
        this.pos.get_order().add_paymentline( cashregister );
        this.reset_input();
        this.render_paymentlines();
    },
    render_paymentmethods: function() {
        var self = this;
        var methods = $(QWeb.render('PaymentScreen-Paymentmethods', { widget:this }));
            methods.on('click','.paymentmethod',function(){
                self.click_paymentmethods($(this).data('id'));
            });
        return methods;
    },
    click_invoice: function(){
        var order = this.pos.get_order();
        order.set_to_invoice(!order.is_to_invoice());
        if (order.is_to_invoice()) {
            this.$('.js_invoice').addClass('highlight');
        } else {
            this.$('.js_invoice').removeClass('highlight');
        }
    },
    click_tip: function(){
        var self   = this;
        var order  = this.pos.get_order();
        var tip    = order.get_tip();
        var change = order.get_change();
        var value  = tip;

        if (tip === 0 && change > 0  ) {
            value = change;
        }

        this.gui.show_popup('number',{
            'title': tip ? _t('Change Tip') : _t('Add Tip'),
            'value': self.format_currency_no_symbol(value),
            'confirm': function(value) {
                order.set_tip(formats.parse_value(value, {type: "float"}, 0));
                self.order_changes();
                self.render_paymentlines();
            }
        });
    },
    customer_changed: function() {
        var client = this.pos.get_client();
        this.$('.js_customer_name').text( client ? client.name : _t('Customer') ); 
    },
    click_set_customer: function(){
        this.gui.show_screen('clientlist');
    },
    click_back: function(){
        this.gui.show_screen('products');
    },
    renderElement: function() {
        var self = this;
        this._super();

        var numpad = this.render_numpad();
        numpad.appendTo(this.$('.payment-numpad'));

        var methods = this.render_paymentmethods();
        methods.appendTo(this.$('.paymentmethods-container'));

        this.render_paymentlines();

        this.$('.back').click(function(){
            self.click_back();
        });

        this.$('.next').click(function(){
            self.validate_order();
        });

        this.$('.js_set_customer').click(function(){
            self.click_set_customer();
        });

        this.$('.js_tip').click(function(){
            self.click_tip();
        });
        this.$('.js_invoice').click(function(){
            self.click_invoice();
        });

        this.$('.js_cashdrawer').click(function(){
            self.pos.proxy.open_cashbox();
        });

    },
    show: function(){
        this.pos.get_order().clean_empty_paymentlines();
        this.reset_input();
        this.render_paymentlines();
        this.order_changes();
        window.document.body.addEventListener('keypress',this.keyboard_handler);
        window.document.body.addEventListener('keydown',this.keyboard_keydown_handler);
        this._super();
    },
    hide: function(){
        window.document.body.removeEventListener('keypress',this.keyboard_handler);
        window.document.body.removeEventListener('keydown',this.keyboard_keydown_handler);
        this._super();
    },
    // sets up listeners to watch for order changes
    watch_order_changes: function() {
        var self = this;
        var order = this.pos.get_order();
        if (!order) {
            return;
        }
        if(this.old_order){
            this.old_order.unbind(null,null,this);
        }
        order.bind('all',function(){
            self.order_changes();
        });
        this.old_order = order;
    },
    // called when the order is changed, used to show if
    // the order is paid or not
    order_changes: function(){
        var self = this;
        var order = this.pos.get_order();
        if (!order) {
            return;
        } else if (order.is_paid()) {
            self.$('.next').addClass('highlight');
        }else{
            self.$('.next').removeClass('highlight');
        }
    },
    // Check if the order is paid, then sends it to the backend,
    // and complete the sale process
    validate_order: function(force_validation) {
        var self = this;

        var order = this.pos.get_order();

        // FIXME: this check is there because the backend is unable to
        // process empty orders. This is not the right place to fix it.
        if (order.get_orderlines().length === 0) {
            this.gui.show_popup('error',{
                'title': _t('Empty Order'),
                'body':  _t('There must be at least one product in your order before it can be validated'),
            });
            return;
        }

        var plines = order.get_paymentlines();
        for (var i = 0; i < plines.length; i++) {
            if (plines[i].get_type() === 'bank' && plines[i].get_amount() < 0) {
                this.pos_widget.screen_selector.show_popup('error',{
                    'message': _t('Negative Bank Payment'),
                    'comment': _t('You cannot have a negative amount in a Bank payment. Use a cash payment method to return money to the customer.'),
                });
                return;
            }
        }

        if (!order.is_paid() || this.invoicing) {
            return;
        }

        // The exact amount must be paid if there is no cash payment method defined.
        if (Math.abs(order.get_total_with_tax() - order.get_total_paid()) > 0.00001) {
            var cash = false;
            for (var i = 0; i < this.pos.cashregisters.length; i++) {
                cash = cash || (this.pos.cashregisters[i].journal.type === 'cash');
            }
            if (!cash) {
                this.gui.show_popup('error',{
                    title: _t('Cannot return change without a cash payment method'),
                    body:  _t('There is no cash payment method available in this point of sale to handle the change.\n\n Please pay the exact amount or add a cash payment method in the point of sale configuration'),
                });
                return;
            }
        }

        // if the change is too large, it's probably an input error, make the user confirm.
        if (!force_validation && (order.get_total_with_tax() * 1000 < order.get_total_paid())) {
            this.gui.show_popup('confirm',{
                title: _t('Please Confirm Large Amount'),
                body:  _t('Are you sure that the customer wants to  pay') + 
                       ' ' + 
                       this.format_currency(order.get_total_paid()) +
                       ' ' +
                       _t('for an order of') +
                       ' ' +
                       this.format_currency(order.get_total_with_tax()) +
                       ' ' +
                       _t('? Clicking "Confirm" will validate the payment.'),
                confirm: function() {
                    self.validate_order('confirm');
                },
            });
            return;
        }

        if (order.is_paid_with_cash() && this.pos.config.iface_cashdrawer) { 

                this.pos.proxy.open_cashbox();
        }

        order.initialize_validation_date();

        if (order.is_to_invoice()) {
            var invoiced = this.pos.push_and_invoice_order(order);
            this.invoicing = true;

            invoiced.fail(function(error){
                self.invoicing = false;
                if (error.message === 'Missing Customer') {
                    self.gui.show_popup('confirm',{
                        'title': _t('Please select the Customer'),
                        'body': _t('You need to select the customer before you can invoice an order.'),
                        confirm: function(){
                            self.gui.show_screen('clientlist');
                        },
                    });
                } else if (error.code < 0) {        // XmlHttpRequest Errors
                    self.gui.show_popup('error',{
                        'title': _t('The order could not be sent'),
                        'body': _t('Check your internet connection and try again.'),
                    });
                } else if (error.code === 200) {    // OpenERP Server Errors
                    self.gui.show_popup('error-traceback',{
                        'title': error.data.message || _t("Server Error"),
                        'body': error.data.debug || _t('The server encountered an error while receiving your order.'),
                    });
                } else {                            // ???
                    self.gui.show_popup('error',{
                        'title': _t("Unknown Error"),
                        'body':  _t("The order could not be sent to the server due to an unknown error"),
                    });
                }
            });

            invoiced.done(function(){
                self.invoicing = false;
                order.finalize();
            });
        } else {
            this.pos.push_order(order);
            this.gui.show_screen('receipt');
        }
    },
});
gui.define_screen({name:'payment', widget: PaymentScreenWidget});

var set_fiscal_position_button = ActionButtonWidget.extend({
    template: 'SetFiscalPositionButton',
    button_click: function () {
        var self = this;
        var selection_list = _.map(self.pos.fiscal_positions, function (fiscal_position) {
            return {
                label: fiscal_position.name,
                item: fiscal_position
            };
        });
        self.gui.show_popup('selection',{
            title: _t('Select tax'),
            list: selection_list,
            confirm: function (fiscal_position) {
                var order = self.pos.get_order();
                order.fiscal_position = fiscal_position;
                order.trigger('change');
            }
        });
    },
});

define_action_button({
    'name': 'set_fiscal_position',
    'widget': set_fiscal_position_button,
    'condition': function(){
        return this.pos.fiscal_positions.length > 0;
    },
});

return {
    ReceiptScreenWidget: ReceiptScreenWidget,
    ActionButtonWidget: ActionButtonWidget,
    define_action_button: define_action_button,
    ScreenWidget: ScreenWidget,
    PaymentScreenWidget: PaymentScreenWidget,
    OrderWidget: OrderWidget,
    NumpadWidget: NumpadWidget,
    ProductScreenWidget: ProductScreenWidget,
    ProductListWidget: ProductListWidget,
    ClientListScreenWidget: ClientListScreenWidget,
    ActionpadWidget: ActionpadWidget,
    DomCache: DomCache,
    ProductCategoriesWidget: ProductCategoriesWidget,
    ScaleScreenWidget: ScaleScreenWidget,
    set_fiscal_position_button: set_fiscal_position_button,
};

});
<|MERGE_RESOLUTION|>--- conflicted
+++ resolved
@@ -260,161 +260,10 @@
             if(event.which === 13){
                 self.order_product();
                 self.gui.show_screen(self.next_screen);
-<<<<<<< HEAD
             }else if(event.which === 27){
                 self.gui.show_screen(self.previous_screen);
             }
         };
-=======
-            });
-
-            queue.schedule(function(){
-                return self.pos.proxy.scale_read().then(function(weight){
-                    self.set_weight(weight.weight);
-                });
-            },{duration:50, repeat: true});
-
-        },
-        get_product: function(){
-            return this.gui.get_current_screen_param('product');
-        },
-        order_product: function(){
-            this.pos.get_order().add_product(this.get_product(),{ quantity: this.weight });
-        },
-        get_product_name: function(){
-            var product = this.get_product();
-            return (product ? product.display_name : undefined) || 'Unnamed Product';
-        },
-        get_product_price: function(){
-            var product = this.get_product();
-            return (product ? product.price : 0) || 0;
-        },
-        get_product_uom: function(){
-            var product = this.get_product();
-
-            if(product){
-                return this.pos.units_by_id[product.uom_id[0]].name;
-            }else{
-                return '';
-            }
-        },
-        set_weight: function(weight){
-            this.weight = weight;
-            this.$('.weight').text(this.get_product_weight_string());
-            this.$('.computed-price').text(this.get_computed_price_string());
-        },
-        get_product_weight_string: function(){
-            var product = this.get_product();
-            var defaultstr = (this.weight || 0).toFixed(3) + ' Kg';
-            if(!product || !this.pos){
-                return defaultstr;
-            }
-            var unit_id = product.uom_id;
-            if(!unit_id){
-                return defaultstr;
-            }
-            var unit = this.pos.units_by_id[unit_id[0]];
-            var weight = round_pr(this.weight || 0, unit.rounding);
-            var weightstr = weight.toFixed(Math.ceil(Math.log(1.0/unit.rounding) / Math.log(10) ));
-                weightstr += ' ' + unit.name;
-            return weightstr;
-        },
-        get_computed_price_string: function(){
-            return this.format_currency(this.get_product_price() * this.weight);
-        },
-        close: function(){
-            var self = this;
-            this._super();
-            $('body').off('keyup',this.hotkey_handler);
-
-            this.pos.proxy_queue.clear();
-        },
-    });
-    module.Gui.define_screen({name: 'scale', widget: module.ScaleScreenWidget});
-
-    /*--------------------------------------*\
-     |         THE PRODUCT SCREEN           |
-    \*======================================*/
-
-    // The product screen contains the list of products,
-    // The category selector and the order display.
-    // It is the default screen for orders and the
-    // startup screen for shops.
-    //
-    // There product screens uses many sub-widgets,
-    // the code follows.
-
-
-    /* ------------ The Numpad ------------ */
-    
-    // The numpad that edits the order lines.
-
-    module.NumpadWidget = module.PosBaseWidget.extend({
-        template:'NumpadWidget',
-        init: function(parent, options) {
-            this._super(parent);
-            this.state = new module.NumpadState();
-            var self = this;
-        },
-        start: function() {
-            this.state.bind('change:mode', this.changedMode, this);
-            this.changedMode();
-            this.$el.find('.numpad-backspace').click(_.bind(this.clickDeleteLastChar, this));
-            this.$el.find('.numpad-minus').click(_.bind(this.clickSwitchSign, this));
-            this.$el.find('.number-char').click(_.bind(this.clickAppendNewChar, this));
-            this.$el.find('.mode-button').click(_.bind(this.clickChangeMode, this));
-        },
-        clickDeleteLastChar: function() {
-            return this.state.deleteLastChar();
-        },
-        clickSwitchSign: function() {
-            return this.state.switchSign();
-        },
-        clickAppendNewChar: function(event) {
-            var newChar;
-            newChar = event.currentTarget.innerText || event.currentTarget.textContent;
-            return this.state.appendNewChar(newChar);
-        },
-        clickChangeMode: function(event) {
-            var newMode = event.currentTarget.attributes['data-mode'].nodeValue;
-            return this.state.changeMode(newMode);
-        },
-        changedMode: function() {
-            var mode = this.state.get('mode');
-            $('.selected-mode').removeClass('selected-mode');
-            $(_.str.sprintf('.mode-button[data-mode="%s"]', mode), this.$el).addClass('selected-mode');
-        },
-    });
-
-    /* ---------- The Action Pad ---------- */
-    
-    // The action pad contains the payment button and the 
-    // customer selection button
-
-    module.ActionpadWidget = module.PosBaseWidget.extend({
-        template: 'ActionpadWidget',
-        renderElement: function() {
-            var self = this;
-            this._super();
-            this.$('.pay').click(function(){
-                self.gui.show_screen('payment');
-            });
-            this.$('.set-customer').click(function(){
-                self.gui.show_screen('clientlist');
-            });
-        }
-    });
-
-    /* --------- The Order Widget --------- */
-    
-    // Displays the current Order.
-
-    module.OrderWidget = module.PosBaseWidget.extend({
-        template:'OrderWidget',
-        init: function(parent, options) {
-            var self = this;
-            this._super(parent,options);
->>>>>>> 20db912f
 
         $('body').on('keypress',this.hotkey_handler);
 
@@ -448,6 +297,15 @@
         var product = this.get_product();
         return (product ? product.price : 0) || 0;
     },
+    get_product_uom: function(){
+        var product = this.get_product();
+
+        if(product){
+            return this.pos.units_by_id[product.uom_id[0]].name;
+        }else{
+            return '';
+        }
+    },
     set_weight: function(weight){
         this.weight = weight;
         this.$('.weight').text(this.get_product_weight_string());
@@ -466,7 +324,7 @@
         var unit = this.pos.units_by_id[unit_id[0]];
         var weight = round_pr(this.weight || 0, unit.rounding);
         var weightstr = weight.toFixed(Math.ceil(Math.log(1.0/unit.rounding) / Math.log(10) ));
-            weightstr += ' Kg';
+        weightstr += ' ' + unit.name;
         return weightstr;
     },
     get_computed_price_string: function(){
