--- conflicted
+++ resolved
@@ -1321,16 +1321,12 @@
     // what happens when we've just pushed modifications for a partner of id partner_id
     saved_client_details: function (partner_id) {
         var self = this;
-<<<<<<< HEAD
         var always = function () {
             $(".client-details-contents").on('click', '.button.save', function () {
                 self.save_client_details(partner);
             });
         };
-        this.reload_partners().then( function() {
-=======
-        return this.reload_partners().then(function(){
->>>>>>> c9f832d9
+        return this.reload_partners().then( function() {
             var partner = self.pos.db.get_partner_by_id(partner_id);
             if (partner) {
                 self.new_client = partner;
