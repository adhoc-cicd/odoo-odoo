--- conflicted
+++ resolved
@@ -1,8 +1,3 @@
-<<<<<<< HEAD
 # -*- coding: utf-8 -*-
 # Part of Odoo. See LICENSE file for full copyright and licensing details.
-=======
-# -*- encoding: utf-8 -*-
-import controllers
-import models
->>>>>>> 16fa61b3
+import models