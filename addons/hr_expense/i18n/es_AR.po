--- conflicted
+++ resolved
@@ -7,11 +7,7 @@
 msgstr ""
 "Project-Id-Version: Odoo 9.0\n"
 "Report-Msgid-Bugs-To: \n"
-<<<<<<< HEAD
-"POT-Creation-Date: 2016-08-19 10:24+0000\n"
-=======
 "POT-Creation-Date: 2016-08-18 14:07+0000\n"
->>>>>>> bc1a0a32
 "PO-Revision-Date: 2016-02-20 10:40+0000\n"
 "Last-Translator: Martin Trigaux\n"
 "Language-Team: Spanish (Argentina) (http://www.transifex.com/odoo/odoo-9/"
@@ -51,14 +47,6 @@
 #: model:ir.model.fields,field_description:hr_expense.field_hr_expense_account_id
 msgid "Account"
 msgstr ""
-<<<<<<< HEAD
-
-#. module: hr_expense
-#: model:ir.model.fields,field_description:hr_expense.field_hr_expense_accounting_date
-msgid "Accounting Date"
-msgstr ""
-=======
->>>>>>> bc1a0a32
 
 #. module: hr_expense
 #: model:product.product,name:hr_expense.air_ticket
@@ -178,10 +166,7 @@
 msgstr "Fecha"
 
 #. module: hr_expense
-<<<<<<< HEAD
-=======
 #: model:ir.model,name:hr_expense.model_hr_department
->>>>>>> bc1a0a32
 #: model:ir.model.fields,field_description:hr_expense.field_hr_expense_department_id
 #: model:ir.ui.view,arch_db:hr_expense.view_hr_expense_filter
 msgid "Department"
@@ -298,21 +283,13 @@
 msgstr ""
 
 #. module: hr_expense
-<<<<<<< HEAD
-#: code:addons/hr_expense/models/hr_expense.py:210
-=======
 #: code:addons/hr_expense/models/hr_expense.py:209
->>>>>>> bc1a0a32
 #, python-format
 msgid "Expenses must belong to the same Employee."
 msgstr ""
 
 #. module: hr_expense
-<<<<<<< HEAD
-#: code:addons/hr_expense/models/hr_expense.py:213
-=======
 #: code:addons/hr_expense/models/hr_expense.py:212
->>>>>>> bc1a0a32
 #, python-format
 msgid ""
 "Expenses must have an expense journal specified to generate accounting "
@@ -373,12 +350,6 @@
 #: model:product.template,name:hr_expense.hotel_rent_product_template
 msgid "Hotel Accommodation"
 msgstr ""
-
-#. module: hr_expense
-#: model:ir.model,name:hr_expense.model_hr_department
-#, fuzzy
-msgid "Hr Department"
-msgstr "Departamento RR.HH."
 
 #. module: hr_expense
 #: model:ir.model,name:hr_expense.model_hr_expense_refuse_wizard
@@ -454,11 +425,7 @@
 msgstr "Nuevo correo"
 
 #. module: hr_expense
-<<<<<<< HEAD
-#: code:addons/hr_expense/models/hr_expense.py:278
-=======
 #: code:addons/hr_expense/models/hr_expense.py:276
->>>>>>> bc1a0a32
 #, python-format
 msgid ""
 "No Expense account found for the product %s (or for it's category), please "
@@ -466,21 +433,13 @@
 msgstr ""
 
 #. module: hr_expense
-<<<<<<< HEAD
-#: code:addons/hr_expense/models/hr_expense.py:246
-=======
 #: code:addons/hr_expense/models/hr_expense.py:244
->>>>>>> bc1a0a32
 #, python-format
 msgid "No Home Address found for the employee %s, please configure one."
 msgstr ""
 
 #. module: hr_expense
-<<<<<<< HEAD
-#: code:addons/hr_expense/models/hr_expense.py:242
-=======
 #: code:addons/hr_expense/models/hr_expense.py:240
->>>>>>> bc1a0a32
 #, python-format
 msgid "No credit account found for the %s journal, please configure one."
 msgstr ""
@@ -514,11 +473,7 @@
 msgstr ""
 
 #. module: hr_expense
-<<<<<<< HEAD
-#: code:addons/hr_expense/models/hr_expense.py:282
-=======
 #: code:addons/hr_expense/models/hr_expense.py:280
->>>>>>> bc1a0a32
 #, python-format
 msgid ""
 "Please configure Default Expense account for Product expense: "
@@ -585,8 +540,7 @@
 
 #. module: hr_expense
 #: model:ir.ui.menu,name:hr_expense.menu_hr_expense
-#, fuzzy
-msgid "Reports"
+msgid "Reporting"
 msgstr "Reporte"
 
 #. module: hr_expense
@@ -595,11 +549,7 @@
 msgstr ""
 
 #. module: hr_expense
-<<<<<<< HEAD
-#: code:addons/hr_expense/models/hr_expense.py:78
-=======
 #: code:addons/hr_expense/models/hr_expense.py:77
->>>>>>> bc1a0a32
 #, python-format
 msgid ""
 "Selected Unit of Measure does not belong to the same category as the product "
@@ -618,7 +568,6 @@
 
 #. module: hr_expense
 #: model:ir.model.fields,field_description:hr_expense.field_hr_expense_state
-#: model:ir.ui.view,arch_db:hr_expense.view_hr_expense_filter
 msgid "Status"
 msgstr "Estado"
 
@@ -737,41 +686,25 @@
 msgstr ""
 
 #. module: hr_expense
-<<<<<<< HEAD
-#: code:addons/hr_expense/models/hr_expense.py:112
-=======
 #: code:addons/hr_expense/models/hr_expense.py:111
->>>>>>> bc1a0a32
 #, python-format
 msgid "You can only delete draft or refused expenses!"
 msgstr ""
 
 #. module: hr_expense
-<<<<<<< HEAD
-#: code:addons/hr_expense/models/hr_expense.py:207
-=======
 #: code:addons/hr_expense/models/hr_expense.py:206
->>>>>>> bc1a0a32
 #, python-format
 msgid "You can only generate accounting entry for approved expense(s)."
 msgstr ""
 
 #. module: hr_expense
-<<<<<<< HEAD
-#: code:addons/hr_expense/models/hr_expense.py:118
-=======
 #: code:addons/hr_expense/models/hr_expense.py:117
->>>>>>> bc1a0a32
 #, python-format
 msgid "You can only submit draft expenses!"
 msgstr ""
 
 #. module: hr_expense
-<<<<<<< HEAD
-#: code:addons/hr_expense/models/hr_expense.py:129
-=======
 #: code:addons/hr_expense/models/hr_expense.py:128
->>>>>>> bc1a0a32
 #, python-format
 msgid ""
 "Your Expense %s has been refused.<br/><ul "
@@ -809,12 +742,9 @@
 #~ msgid "Followers (Partners)"
 #~ msgstr "Seguidores (Proveedores)"
 
-<<<<<<< HEAD
-=======
 #~ msgid "HR Department"
 #~ msgstr "Departamento RR.HH."
 
->>>>>>> bc1a0a32
 #~ msgid "If checked new messages require your attention."
 #~ msgstr "Si esta marcado, los nuevos mensajes requieren su atención."
 
