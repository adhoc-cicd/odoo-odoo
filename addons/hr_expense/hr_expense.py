# -*- coding: utf-8 -*-
##############################################################################
#
#    OpenERP, Open Source Management Solution
#    Copyright (C) 2004-2010 Tiny SPRL (<http://tiny.be>).
#
#    This program is free software: you can redistribute it and/or modify
#    it under the terms of the GNU Affero General Public License as
#    published by the Free Software Foundation, either version 3 of the
#    License, or (at your option) any later version.
#
#    This program is distributed in the hope that it will be useful,
#    but WITHOUT ANY WARRANTY; without even the implied warranty of
#    MERCHANTABILITY or FITNESS FOR A PARTICULAR PURPOSE.  See the
#    GNU Affero General Public License for more details.
#
#    You should have received a copy of the GNU Affero General Public License
#    along with this program.  If not, see <http://www.gnu.org/licenses/>.
#
##############################################################################

import time

from osv import fields, osv
from tools.translate import _
import decimal_precision as dp
import netsvc

def _employee_get(obj, cr, uid, context=None):
    if context is None:
        context = {}
    ids = obj.pool.get('hr.employee').search(cr, uid, [('user_id', '=', uid)], context=context)
    if ids:
        return ids[0]
    return False

class hr_expense_expense(osv.osv):

    def copy(self, cr, uid, id, default=None, context=None):
        if context is None:
            context = {}
        if not default: default = {}
        default.update({'voucher_id': False, 'date_confirm': False, 'date_valid': False, 'user_valid': False})
        return super(hr_expense_expense, self).copy(cr, uid, id, default, context=context)

    def _amount(self, cr, uid, ids, field_name, arg, context=None):
        res= {}
        for expense in self.browse(cr, uid, ids, context=context):
            total = 0.0
            for line in expense.line_ids:
                total += line.unit_amount * line.unit_quantity
            res[expense.id] = total
        return res

    def _get_currency(self, cr, uid, context=None):
        user = self.pool.get('res.users').browse(cr, uid, [uid], context=context)[0]
        if user.company_id:
            return user.company_id.currency_id.id
        else:
            return self.pool.get('res.currency').search(cr, uid, [('rate','=',1.0)], context=context)[0]

    _name = "hr.expense.expense"
    _inherit = ['mail.thread']
    _description = "Expense"
    _order = "id desc"
    _columns = {
<<<<<<< HEAD
        'name': fields.char('Description', size=128),
=======
        'name': fields.char('Description', size=128, required=True, readonly=True, states={'draft':[('readonly',False)], 'confirm':[('readonly',False)]}),
>>>>>>> d4f970ff
        'id': fields.integer('Sheet ID', readonly=True),
        'date': fields.date('Date', select=True, readonly=True, states={'draft':[('readonly',False)], 'confirm':[('readonly',False)]}),
        'journal_id': fields.many2one('account.journal', 'Force Journal', help = "The journal used when the expense is done."),
        'employee_id': fields.many2one('hr.employee', "Employee", required=True, readonly=True, states={'draft':[('readonly',False)], 'confirm':[('readonly',False)]}),
        'user_id': fields.many2one('res.users', 'User', required=True),
<<<<<<< HEAD
        'date_confirm': fields.date('Confirmation Date', select=True, help="Date of the confirmation of the sheet expense. It's filled when the button Confirm is pressed."),
        'date_valid': fields.date('Validation Date', select=True, help="Date of the acceptation of the sheet expense. It's filled when the button Accept is pressed."),
        'user_valid': fields.many2one('res.users', 'Validation By'),
=======
        'date_confirm': fields.date('Confirmation Date', select=True, help = "Date of the confirmation of the sheet expense. It's filled when the button Confirm is pressed."),
        'date_valid': fields.date('Validation Date', select=True, help = "Date of the acceptation of the sheet expense. It's filled when the button Accept is pressed."),
        'user_valid': fields.many2one('res.users', 'Validation User', readonly=True, states={'draft':[('readonly',False)], 'confirm':[('readonly',False)]}),
>>>>>>> d4f970ff
        'account_move_id': fields.many2one('account.move', 'Ledger Posting'),
        'line_ids': fields.one2many('hr.expense.line', 'expense_id', 'Expense Lines', readonly=True, states={'draft':[('readonly',False)]} ),
        'note': fields.text('Note'),
        'amount': fields.function(_amount, string='Total Amount', digits_compute= dp.get_precision('Account')),
        'voucher_id': fields.many2one('account.voucher', "Employee's Receipt"),
        'currency_id': fields.many2one('res.currency', 'Currency', required=True, readonly=True, states={'draft':[('readonly',False)], 'confirm':[('readonly',False)]}),
        'department_id':fields.many2one('hr.department','Department', readonly=True, states={'draft':[('readonly',False)], 'confirm':[('readonly',False)]}),
        'company_id': fields.many2one('res.company', 'Company', required=True),
        'state': fields.selection([
            ('draft', 'New'),
            ('cancelled', 'Refused'),
            ('confirm', 'Waiting Approval'),
            ('accepted', 'Approved'),
            ('done', 'Done'),
            ],
            'Status', readonly=True, help='When the expense request is created the status is \'Draft\'.\n It is confirmed by the user and request is sent to admin, the status is \'Waiting Confirmation\'.\
            \nIf the admin accepts it, the status is \'Accepted\'.\n If a receipt is made for the expense request, the status is \'Done\'.'),
    }
    _defaults = {
        'company_id': lambda s, cr, uid, c: s.pool.get('res.company')._company_default_get(cr, uid, 'hr.employee', context=c),
        'date': fields.date.context_today,
        'state': 'draft',
        'employee_id': _employee_get,
        'user_id': lambda cr, uid, id, c={}: id,
        'currency_id': _get_currency,
    }

    def unlink(self, cr, uid, ids, context=None):
        for rec in self.browse(cr, uid, ids, context=context):
            if rec.state != 'draft':
                raise osv.except_osv(_('Warning!'),_('You cannot delete an expense which is in %s state!')%(rec.state))
        return super(hr_expense_expense, self).unlink(cr, uid, ids, context)

    def onchange_currency_id(self, cr, uid, ids, currency_id=False, company_id=False, context=None):
        res =  {'value': {'journal_id': False}}
        journal_ids = self.pool.get('account.journal').search(cr, uid, [('type','=','purchase'), ('currency','=',currency_id), ('company_id', '=', company_id)], context=context)
        if journal_ids:
            res['value']['journal_id'] = journal_ids[0]
        return res

    def onchange_employee_id(self, cr, uid, ids, employee_id, context=None):
        emp_obj = self.pool.get('hr.employee')
        department_id = False
        company_id = False
        if employee_id:
            employee = emp_obj.browse(cr, uid, employee_id, context=context)
            department_id = employee.department_id.id
            company_id = employee.company_id.id
        return {'value': {'department_id': department_id, 'company_id': company_id}}

    def expense_confirm(self, cr, uid, ids, *args):
        for expense in self.browse(cr, uid, ids):
            if expense.employee_id and expense.employee_id.parent_id.user_id:
                self.message_subscribe_users(cr, uid, [expense.id], user_ids=[expense.employee_id.parent_id.user_id.id])
        self.write(cr, uid, ids, {
            'state':'confirm',
            'date_confirm': time.strftime('%Y-%m-%d')
        })
        return True

    def expense_accept(self, cr, uid, ids, *args):
        self.write(cr, uid, ids, {
            'state':'accepted',
            'date_valid':time.strftime('%Y-%m-%d'),
            'user_valid': uid,
            })
        return True

    def expense_canceled(self, cr, uid, ids, *args):
        self.write(cr, uid, ids, {'state':'cancelled'})
        return True

    def action_receipt_create(self, cr, uid, ids, context=None):
        property_obj = self.pool.get('ir.property')
        sequence_obj = self.pool.get('ir.sequence')
        analytic_journal_obj = self.pool.get('account.analytic.journal')
        account_journal = self.pool.get('account.journal')
        voucher_obj = self.pool.get('account.voucher')
        currency_obj = self.pool.get('res.currency')
        wkf_service = netsvc.LocalService("workflow")
        if context is None:
            context = {}
        for exp in self.browse(cr, uid, ids, context=context):
            company_id = exp.company_id.id
            lines = []
            total = 0.0
            ctx = context.copy()
            ctx.update({'date': exp.date})
            journal = False
            if exp.journal_id:
                journal = exp.journal_id
            else:
                journal_id = voucher_obj._get_journal(cr, uid, context={'type': 'purchase', 'company_id': company_id})
                if journal_id:
                    journal = account_journal.browse(cr, uid, journal_id, context=context)
            for line in exp.line_ids:
                if line.product_id:
                    acc = line.product_id.product_tmpl_id.property_account_expense
                    if not acc:
                        acc = line.product_id.categ_id.property_account_expense_categ
                else:
                    acc = property_obj.get(cr, uid, 'property_account_expense_categ', 'product.category', context={'force_company': company_id})
                    if not acc:
                        raise osv.except_osv(_('Error!'), _('Please configure Default Expense account for Product purchase: `property_account_expense_categ`.'))
                total_amount = line.total_amount
                if journal.currency:
                    if exp.currency_id != journal.currency:
                        total_amount = currency_obj.compute(cr, uid, exp.currency_id.id, journal.currency.id, total_amount, context=ctx)
                elif exp.currency_id != exp.company_id.currency_id:
                    total_amount = currency_obj.compute(cr, uid, exp.currency_id.id, exp.company_id.currency_id.id, total_amount, context=ctx)
                lines.append((0, False, {
                    'name': line.name,
                    'account_id': acc.id,
                    'account_analytic_id': line.analytic_account.id,
                    'amount': total_amount,
                    'type': 'dr'
                }))
                total += total_amount
            if not exp.employee_id.address_home_id:
                raise osv.except_osv(_('Error!'), _('The employee must have a home address.'))
            acc = exp.employee_id.address_home_id.property_account_payable.id
            voucher = {
                'name': exp.name or '/',
                'reference': sequence_obj.get(cr, uid, 'hr.expense.invoice'),
                'account_id': acc,
                'type': 'purchase',
                'partner_id': exp.employee_id.address_home_id.id,
                'company_id': company_id,
                'line_ids': lines,
                'amount': total,
                'journal_id': journal.id,
            }
            if journal and not journal.analytic_journal_id:
                analytic_journal_ids = analytic_journal_obj.search(cr, uid, [('type','=','purchase')], context=context)
                if analytic_journal_ids:
                    account_journal.write(cr, uid, [journal.id], {'analytic_journal_id': analytic_journal_ids[0]}, context=context)
            voucher_id = voucher_obj.create(cr, uid, voucher, context=context)
            wkf_service.trg_validate(uid, 'account.voucher', voucher_id, 'proforma_voucher', cr)
            self.write(cr, uid, [exp.id], {'voucher_id': voucher_id, 'state': 'done'}, context=context)
        return True
    
    def action_view_receipt(self, cr, uid, ids, context=None):
        '''
        This function returns an action that display existing receipt of given expense ids.
        '''
        assert len(ids) == 1, 'This option should only be used for a single id at a time'
        voucher_id = self.browse(cr, uid, ids[0], context=context).voucher_id.id
        res = self.pool.get('ir.model.data').get_object_reference(cr, uid, 'account_voucher', 'view_purchase_receipt_form')
        result = {
            'name': _('Expense Receipt'),
            'view_type': 'form',
            'view_mode': 'form',
            'view_id': res and res[1] or False,
            'res_model': 'account.voucher',
            'type': 'ir.actions.act_window',
            'nodestroy': True,
            'target': 'current',
            'res_id': voucher_id,
        }
        return result

hr_expense_expense()

class product_product(osv.osv):
    _inherit = "product.product"
    _columns = {
        'hr_expense_ok': fields.boolean('Can be Expensed', help="Specify if the product can be selected in an HR expense line."),
    }

product_product()

class hr_expense_line(osv.osv):
    _name = "hr.expense.line"
    _description = "Expense Line"

    def _amount(self, cr, uid, ids, field_name, arg, context=None):
        if not ids:
            return {}
        cr.execute("SELECT l.id,COALESCE(SUM(l.unit_amount*l.unit_quantity),0) AS amount FROM hr_expense_line l WHERE id IN %s GROUP BY l.id ",(tuple(ids),))
        res = dict(cr.fetchall())
        return res

    def _get_uom_id(self, cr, uid, context=None):
        result = self.pool.get('ir.model.data').get_object_reference(cr, uid, 'product', 'product_uom_unit')
        return result and result[1] or False

    _columns = {
        'name': fields.char('Expense Note', size=128, required=True),
        'date_value': fields.date('Date', required=True),
        'expense_id': fields.many2one('hr.expense.expense', 'Expense', ondelete='cascade', select=True),
        'total_amount': fields.function(_amount, string='Total', digits_compute=dp.get_precision('Account')),
        'unit_amount': fields.float('Unit Price', digits_compute=dp.get_precision('Product Price')),
        'unit_quantity': fields.float('Quantities', digits_compute= dp.get_precision('Product Unit of Measure')),
        'product_id': fields.many2one('product.product', 'Product', domain=[('hr_expense_ok','=',True)]),
        'uom_id': fields.many2one('product.uom', 'Unit of Measure', required=True),
        'description': fields.text('Description'),
        'analytic_account': fields.many2one('account.analytic.account','Analytic account'),
        'ref': fields.char('Reference', size=32),
        'sequence': fields.integer('Sequence', select=True, help="Gives the sequence order when displaying a list of expense lines."),
        }
    _defaults = {
        'unit_quantity': 1,
        'date_value': lambda *a: time.strftime('%Y-%m-%d'),
        'uom_id': _get_uom_id,
    }
    _order = "sequence, date_value desc"

    def onchange_product_id(self, cr, uid, ids, product_id, context=None):
        res = {}
        if product_id:
            product = self.pool.get('product.product').browse(cr, uid, product_id, context=context)
            res['name'] = product.name
            amount_unit = product.price_get('standard_price')[product.id]
            res['unit_amount'] = amount_unit
            res['uom_id'] = product.uom_id.id
        return {'value': res}

    def onchange_uom(self, cr, uid, ids, product_id, uom_id, context=None):
        res = {'value':{}}
        if not uom_id or not product_id:
            return res
        product = self.pool.get('product.product').browse(cr, uid, product_id, context=context)
        uom = self.pool.get('product.uom').browse(cr, uid, uom_id, context=context)
        if uom.category_id.id != product.uom_id.category_id.id:
            res['warning'] = {'title': _('Warning'), 'message': _('Selected Unit of Measure does not belong to the same category as the product Unit of Measure')}
            res['value'].update({'uom_id': product.uom_id.id})
        return res

hr_expense_line()

# vim:expandtab:smartindent:tabstop=4:softtabstop=4:shiftwidth=4:<|MERGE_RESOLUTION|>--- conflicted
+++ resolved
@@ -64,25 +64,15 @@
     _description = "Expense"
     _order = "id desc"
     _columns = {
-<<<<<<< HEAD
-        'name': fields.char('Description', size=128),
-=======
         'name': fields.char('Description', size=128, required=True, readonly=True, states={'draft':[('readonly',False)], 'confirm':[('readonly',False)]}),
->>>>>>> d4f970ff
         'id': fields.integer('Sheet ID', readonly=True),
         'date': fields.date('Date', select=True, readonly=True, states={'draft':[('readonly',False)], 'confirm':[('readonly',False)]}),
         'journal_id': fields.many2one('account.journal', 'Force Journal', help = "The journal used when the expense is done."),
         'employee_id': fields.many2one('hr.employee', "Employee", required=True, readonly=True, states={'draft':[('readonly',False)], 'confirm':[('readonly',False)]}),
         'user_id': fields.many2one('res.users', 'User', required=True),
-<<<<<<< HEAD
         'date_confirm': fields.date('Confirmation Date', select=True, help="Date of the confirmation of the sheet expense. It's filled when the button Confirm is pressed."),
         'date_valid': fields.date('Validation Date', select=True, help="Date of the acceptation of the sheet expense. It's filled when the button Accept is pressed."),
-        'user_valid': fields.many2one('res.users', 'Validation By'),
-=======
-        'date_confirm': fields.date('Confirmation Date', select=True, help = "Date of the confirmation of the sheet expense. It's filled when the button Confirm is pressed."),
-        'date_valid': fields.date('Validation Date', select=True, help = "Date of the acceptation of the sheet expense. It's filled when the button Accept is pressed."),
-        'user_valid': fields.many2one('res.users', 'Validation User', readonly=True, states={'draft':[('readonly',False)], 'confirm':[('readonly',False)]}),
->>>>>>> d4f970ff
+        'user_valid': fields.many2one('res.users', 'Validation By', readonly=True, states={'draft':[('readonly',False)], 'confirm':[('readonly',False)]}),
         'account_move_id': fields.many2one('account.move', 'Ledger Posting'),
         'line_ids': fields.one2many('hr.expense.line', 'expense_id', 'Expense Lines', readonly=True, states={'draft':[('readonly',False)]} ),
         'note': fields.text('Note'),
@@ -113,7 +103,7 @@
     def unlink(self, cr, uid, ids, context=None):
         for rec in self.browse(cr, uid, ids, context=context):
             if rec.state != 'draft':
-                raise osv.except_osv(_('Warning!'),_('You cannot delete an expense which is in %s state!')%(rec.state))
+                raise osv.except_osv(_('Warning!'),_('You can only delete draft expenses!'))
         return super(hr_expense_expense, self).unlink(cr, uid, ids, context)
 
     def onchange_currency_id(self, cr, uid, ids, currency_id=False, company_id=False, context=None):
