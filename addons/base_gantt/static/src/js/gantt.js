/*---------------------------------------------------------
 * OpenERP base_gantt
 *---------------------------------------------------------*/

openerp.base_gantt = function (openerp) {
QWeb.add_template('/base_gantt/static/src/xml/base_gantt.xml');
openerp.base.views.add('gantt', 'openerp.base_gantt.GanttView');
openerp.base_gantt.GanttView = openerp.base.Controller.extend({

init: function(view_manager, session, element_id, dataset, view_id) {

        this._super(session, element_id);
        this.view_manager = view_manager;
        this.dataset = dataset;
        this.model = dataset.model;
        this.view_id = view_id;
        this.fields_views = {};
        this.widgets = {};
        this.widgets_counter = 0;
        this.fields = this.dataset.fields ? this.dataset.fields: {};
        this.ids = this.dataset.ids;
        this.name = "";
        this.date_start = "";
        this.date_delay = "";
        this.date_stop = "";
        this.color_field = "";
        this.colors = [];
        this.color_values = [];
        this.calendar_fields = {};
        this.info_fields = [];
        this.domain = this.dataset._domain ? this.dataset._domain: [];
        this.context = {};
    },

    start: function() {
        this.rpc("/base_gantt/ganttview/load",
        {"model": this.model, "view_id": this.view_id}, this.on_loaded);
    },

    on_loaded: function(data) {

        var self = this;
        this.fields_view = data.fields_view;

        this.name =  this.fields_view.arch.attrs.string;
        this.view_id = this.fields_view.view_id;

        this.date_start = this.fields_view.arch.attrs.date_start;
        this.date_delay = this.fields_view.arch.attrs.date_delay;
        this.date_stop = this.fields_view.arch.attrs.date_stop;

        this.color_field = this.fields_view.arch.attrs.color;
        this.day_length = this.fields_view.arch.attrs.day_length || 8;
        this.colors = this.fields_view.arch.attrs.colors;

        this.text = this.fields_view.arch.children[0].children[0].attrs.name;
        this.parent = this.fields_view.arch.children[0].attrs.link;

        this.format = "yyyy-MM-dd";
        this.grp = [];

        self.create_gantt();
        self.get_events();

        this.$element.html(QWeb.render("GanttView", {"view": this, "fields_view": this.fields_view}));

    },

    create_gantt: function() {

        ganttChartControl = new GanttChart(this.day_length);
        ganttChartControl.setImagePath("/base_gantt/static/lib/dhtmlxGantt/codebase/imgs/");
        ganttChartControl.setEditable(true);
        ganttChartControl.showTreePanel(true);
        ganttChartControl.showContextMenu(true);
        ganttChartControl.showDescTask(true,'d,s-f');
        ganttChartControl.showDescProject(true,'n,d');

    },

    get_events: function() {

        var self = this;
        this.dataset.read_slice(false, false, false, function(result) {
            self.load_event(result);
        });

    },

    load_event: function(events) {

        var self = this;
        var result = events;
        var smalldate = "";

        COLOR_PALETTE = ['#ccccff', '#cc99ff', '#75507b', '#3465a4', '#73d216', '#c17d11', '#edd400',
                 '#fcaf3e', '#ef2929', '#ff00c9', '#ad7fa8', '#729fcf', '#8ae234', '#e9b96e', '#fce94f',
                 '#ff8e00', '#ff0000', '#b0008c', '#9000ff', '#0078ff', '#00ff00', '#e6ff00', '#ffff00',
                 '#905000', '#9b0000', '#840067', '#510090', '#0000c9', '#009b00', '#9abe00', '#ffc900']

        if (result.length != 0){
            var show_event = [];
            for (i in result){
                var res = result[i];
                if (res[this.date_start] != false){
                    
                    var start_date = this.convert_str_date(res[this.date_start]);
                    res[this.date_start] = start_date;
                    show_event.push(res);
                    if (smalldate == ""){
                        smalldate = start_date;
                    }
                    else{
                        if (start_date < smalldate){
                            smalldate = start_date;
                        }
                    }
                }
            }
            if (smalldate == ""){
                smalldate = Date.today();
            }
            project = new GanttProjectInfo("_1", "", smalldate);
            ganttChartControl.addProject(project);
        }

        //create child
        var k = 0;
        var color_box = {};
        var parents = {};
        var all_events = {};
        var child_event = {};
        var temp_id = "";
        var final_events = [];
        for (i in show_event) {

            var res = show_event[i];

            var id = res['id'];
            var text = res[this.text];
            var start_date = res[this.date_start];

            var color = res[this.color_field][0] || res[this.color_field];
            if (color_box[color] == undefined){
                color_box[color] = COLOR_PALETTE[k];
                k = k + 1;
            }

            if (this.date_stop != undefined){
                if (res[this.date_stop] != false){
                    var stop_date = this.convert_str_date(res[this.date_stop]);
                    var duration= self.hours_between(start_date, stop_date);
                }
                else{
                    var duration = 0;
                }
            }
            else{
                var duration = res[this.date_delay];
            }
            if (duration == false)
                duration = 0

            if (self.grp.length == 0){
               self.grp.push({'group_by' : this.parent})
            }
            if (self.grp != undefined){
                for (j in self.grp){
                    var grp_key = res[self.grp[j]['group_by']];
                    if (typeof(grp_key) == "object"){
                        grp_key = res[self.grp[j]['group_by']][1];
                    }
                    else{
                        grp_key = res[self.grp[j]['group_by']];
                    }

                    if (grp_key == false){
                        grp_key = "False";
                    }

                    if (j == 0){
                        if (parents[grp_key] == undefined){
                            var mod_id = i+ "_" +j;
                            parents[grp_key] = mod_id;
                            child_event[mod_id] = {};
                            all_events[mod_id] = {'parent': "", 'evt':[mod_id , grp_key, start_date, start_date, 100, "", "white"]};
                        }
                        else{
                            mod_id = parents[grp_key];
                        }
                        temp_id = mod_id;
                    }else{
                        if (child_event[mod_id][grp_key] == undefined){
                            var ch_mod_id = i+ "_" +j;
                            child_event[mod_id][grp_key] = ch_mod_id;
                            child_event[ch_mod_id] = {};
                            temp_id = ch_mod_id;
                            all_events[ch_mod_id] = {'parent': mod_id, 'evt':[ch_mod_id , grp_key, start_date, start_date, 100, "","white"]};
                            mod_id = ch_mod_id;
                        }
                        else{
                            mod_id = child_event[mod_id][grp_key];
                            temp_id = mod_id;
                        }
                    }
                }
                all_events[id] = {'parent': temp_id, 'evt':[id , text, start_date, duration, 100, "", color_box[color]]};
                final_events.push(id);
            }
        }

        for (i in final_events){
            var evt_id = final_events[i];
            var evt_date = all_events[evt_id]['evt'][2];
            while (all_events[evt_id]['parent'] != "") {
               var parent_id =all_events[evt_id]['parent'];
               if (all_events[parent_id]['evt'][2] > evt_date){
                    all_events[parent_id]['evt'][2] = evt_date;
               }
               evt_id = parent_id;
            }
        }
        var evt_id = [];
        var evt_date = "";
        var evt_duration = "";
        var evt_end_date = "";

        for (i in final_events){
            evt_id = final_events[i];
            evt_date = all_events[evt_id]['evt'][2];
            evt_duration = all_events[evt_id]['evt'][3];

            evt_str_date = this.convert_date_str(evt_date);
            evt_end_date = this.end_date(evt_str_date, evt_duration);

            while (all_events[evt_id]['parent'] != "") {
               var parent_id =all_events[evt_id]['parent'];
               if (all_events[parent_id]['evt'][3] < evt_end_date){
                    all_events[parent_id]['evt'][3] = evt_end_date;
               }
               evt_id = parent_id;
            }
        }

        for (j in self.grp){
            for (i in all_events){
                res = all_events[i];
                if ((typeof(res['evt'][3])) == "object"){
                    res['evt'][3] = self.hours_between(res['evt'][2],res['evt'][3]);
                }

                k = res['evt'][0].toString().indexOf('_');
                if (k != -1){
                    if (res['evt'][0].substring(k) == "_"+j){
                        if (j == 0){
                            task = new GanttTaskInfo(res['evt'][0], res['evt'][1], res['evt'][2], res['evt'][3], res['evt'][4], "",res['evt'][6]);
                            project.addTask(task);
                        } else {
                            task = new GanttTaskInfo(res['evt'][0], res['evt'][1], res['evt'][2], res['evt'][3], res['evt'][4], "",res['evt'][6]);
                            prt = project.getTaskById(res['parent']);
                            prt.addChildTask(task);
                        }
                    }
                }
            }
        }
        for (i in final_events){
            evt_id = final_events[i];
            res = all_events[evt_id];

            task=new GanttTaskInfo(res['evt'][0], res['evt'][1], res['evt'][2], res['evt'][3], res['evt'][4], "",res['evt'][6]);
            prt = project.getTaskById(res['parent']);
            prt.addChildTask(task);
        }

        oth_hgt = 264;
        min_hgt = 150;
        name_min_wdt = 150;
        gantt_hgt = jQuery(window).height() - oth_hgt;
        search_wdt = jQuery("#oe_app_search").width();

        if (gantt_hgt > min_hgt){
            jQuery('#GanttDiv').height(gantt_hgt).width(search_wdt);
        } else{
            jQuery('#GanttDiv').height(min_hgt).width(search_wdt);
        }

        ganttChartControl.create("GanttDiv");
        ganttChartControl.attachEvent("onTaskStartDrag", function(task) {self.on_drag_start(task);});
        ganttChartControl.attachEvent("onTaskEndResize", function(task) {self.on_resize_drag_end(task, "resize");});
        ganttChartControl.attachEvent("onTaskEndDrag", function(task) {self.on_resize_drag_end(task, "drag");});
        ganttChartControl.attachEvent("onTaskDblClick", function(task) {self.open_popup(task);});

        taskdiv = jQuery("div.taskPanel").parent();
        taskdiv.addClass('ganttTaskPanel');
        taskdiv.prev().addClass('ganttDayPanel');
        $gantt_panel = jQuery(".ganttTaskPanel , .ganttDayPanel");

        ganttrow = jQuery('.taskPanel').closest('tr');
        gtd =  ganttrow.children(':first-child');
        gtd.children().addClass('task-name');

        jQuery(".toggle-sidebar").click(function(e) {
            self.set_width();
        });

        jQuery(window).bind('resize',function(){
            window.clearTimeout(ganttChartControl._resize_timer);
            ganttChartControl._resize_timer = window.setTimeout(function(){
                self.reload_gantt();
            }, 200);
        });

        jQuery("div #_1, div #_1 + div").hide();
    },

    set_width: function() {

        $gantt_panel.width(1);
        jQuery(".ganttTaskPanel").parent().width(1);

        search_wdt = jQuery("#oe_app_search").width();
        day_wdt = jQuery(".ganttDayPanel").children().children().width();
        name_wdt = jQuery('.task-name').width();
        jQuery('#GanttDiv').css('width','100%');

        if (search_wdt - day_wdt <= name_min_wdt){
            jQuery(".ganttTaskPanel").parent().width(search_wdt - name_min_wdt);
            jQuery(".ganttTaskPanel").width(search_wdt - name_min_wdt);
            jQuery(".ganttDayPanel").width(search_wdt - name_min_wdt - 14);
            jQuery('.task-name').width(name_min_wdt);
            jQuery('.task-name').children().width(name_min_wdt);
        }else{
            jQuery(".ganttTaskPanel").parent().width(day_wdt);
            jQuery(".ganttTaskPanel").width(day_wdt);
            jQuery(".taskPanel").width(day_wdt - 16);
            jQuery(".ganttDayPanel").width(day_wdt -16);
            jQuery('.task-name').width(search_wdt - day_wdt);
            jQuery('.task-name').children().width(search_wdt - day_wdt);
        }

    },

    end_date: function(dat, duration) {

         var self = this;

         dat = this.convert_str_date(dat);

         var day = Math.floor(duration/self.day_length);
         var hrs = duration % self.day_length;

         dat.add(day).days();
         dat.add(hrs).hour();

         return dat;
    },

    hours_between: function(date1, date2) {

        var ONE_DAY = 1000 * 60 * 60 * 24;
        var date1_ms = date1.getTime();
        var date2_ms = date2.getTime();
        var difference_ms = Math.abs(date1_ms - date2_ms);

        d = Math.floor(difference_ms / ONE_DAY);
        h = (difference_ms % ONE_DAY)/(1000 * 60 * 60);
        num = (d * this.day_length) + h;
        return parseFloat(num.toFixed(2));

    },

    open_popup : function(task) {
        var event_id = task.getId();
        
        if(event_id.toString().search("_") != -1)
            return;
        if (event_id) {
            event_id = parseInt(event_id, 10);
            var dataset_event_index = jQuery.inArray(event_id, this.ids);
        } else  {
            var dataset_event_index = null;
        }
        this.dataset.index = dataset_event_index;
        var element_id = _.uniqueId("act_window_dialog");
        var dialog = jQuery('<div>', 
                        {'id': element_id
                    }).dialog({
                        title: 'Gantt Chart',
                        modal: true,
                        minWidth: 800,
                        position: 'top'
                    });
        var event_form = new openerp.base.FormView(this.view_manager, this.session, element_id, this.dataset, false);
        event_form.start();
    },

    on_drag_start : function(task){
        st_date = task.getEST();
        if(st_date.getHours()){
            self.hh = st_date.getHours();
            self.mm = st_date.getMinutes();
        }
    },

    on_resize_drag_end : function(task, evt){

        var event_id = task.getId();
        var data = {};

        if(event_id.toString().search("_") != -1)
            return;
        if (evt == "drag"){
            full_date = task.getEST().set({hour: self.hh, minute : self.mm, second:0});
            data[this.date_start] = this.convert_date_str(full_date);
        }
        if (this.date_stop != undefined){
            tm = (task.getDuration() % this.day_length);
            stp = task.getFinishDate().add(tm).hour();
            data[this.date_stop] = this.convert_date_str(stp);
        }else{
            data[this.date_delay] = task.getDuration();
        }
        this.dataset.write(event_id, data, function(result) {});

    },

    do_show: function () {
        this.$element.show();
    },

    do_hide: function () {
        this.$element.hide();
    },

    convert_str_date: function (str){
        if (str.length == 19){
            this.format = "yyyy-MM-dd HH:mm:ss";
            return openerp.base.parse_datetime(str);
        } else if (str.length == 10){
            this.format = "yyyy-MM-dd";
            return openerp.base.parse_date(str);
        } else if (str.length == 8){
            this.format = "HH:mm:ss";
            return openerp.base.parse_time(str);
        }
        throw "Unrecognized date/time format";
    },

    convert_date_str: function(full_date) {
        if (this.format == "yyyy-MM-dd HH:mm:ss"){
            return openerp.base.format_datetime(full_date);
        } else if (this.format == "yyyy-MM-dd"){
            return openerp.base.format_date(full_date);
        } else if (this.format == "HH:mm:ss"){
            return openerp.base.format_time(full_date);
        }
        throw "Unrecognized date/time format";
    },

    reload_gantt: function() {
        var self = this;
        this.dataset.read_slice(false, false, false, function(response) {
            ganttChartControl.clearAll();
            jQuery("#GanttDiv").children().remove();
            self.load_event(response);
        });
    },

    do_search: function (domains, contexts, groupbys) {
        var self = this;
        this.grp = groupbys;
        return this.rpc('/base/session/eval_domain_and_context', {
            domains: domains,
            contexts: contexts,
            group_by_seq: groupbys
        }, function (results) {
            self.dataset.context = results.context;
            self.dataset.domain = results.domain;
<<<<<<< HEAD
            return self.reload_gantt();
=======
            self.reload_gantt();
>>>>>>> 47932748
        });
    }

});

// here you may tweak globals object, if any, and play with on_* or do_* callbacks on them

};
// vim:et fdc=0 fdl=0:<|MERGE_RESOLUTION|>--- conflicted
+++ resolved
@@ -477,11 +477,7 @@
         }, function (results) {
             self.dataset.context = results.context;
             self.dataset.domain = results.domain;
-<<<<<<< HEAD
-            return self.reload_gantt();
-=======
             self.reload_gantt();
->>>>>>> 47932748
         });
     }
 
