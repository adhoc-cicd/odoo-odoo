--- conflicted
+++ resolved
@@ -132,15 +132,8 @@
 
                         self.displayError(
                             _t('Server Error'),
-<<<<<<< HEAD
-                            _t("<p>We are not able to add your payment method at the moment.</p>") +
-                               "<p>" +
-                               (config.debug ? (data.data.message.replace(/\n/g, "<br />")): '') +
-                               "</p>"
-=======
                             _t("We are not able to add your payment method at the moment.") +
                                data.data.message
->>>>>>> eefe879a
                         );
                     });
                 }
@@ -184,15 +177,8 @@
                         }).fail(function (message, data) {
                             self.displayError(
                                 _t('Server Error'),
-<<<<<<< HEAD
-                                _t("<p>We are not able to redirect you to the payment form.</p>") +
-                                   "<p>" +
-                                   (config.debug ? (data.data.message.replace(/\n/g, "<br />")): '') +
-                                   "</p>"
-=======
                                 _t("We are not able to redirect you to the payment form.<") +
                                    data.data.message
->>>>>>> eefe879a
                             );
                         });
                     }
@@ -312,15 +298,8 @@
 
                     self.displayError(
                         _t('Server error'),
-<<<<<<< HEAD
-                        _t("<p>We are not able to add your payment method at the moment.</p>") +
-                           "<p>" +
-                           (config.debug ? (data.data.message.replace(/\n/g, "<br />")): '') +
-                           "</p>"
-=======
                         _t("We are not able to add your payment method at the moment.</p>") +
                            data.data.message
->>>>>>> eefe879a
                     );
                 });
             }
@@ -386,11 +365,7 @@
             }, function (type, err) {
                 self.displayError(
                     _t('Server Error'),
-<<<<<<< HEAD
-                    _t("<p>We are not able to delete your payment method at the moment.</p>") + (config.debug ? err.data.message : '')
-=======
                     _t("We are not able to delete your payment method at the moment.") + err.data.message
->>>>>>> eefe879a
                 );
             });
         },
