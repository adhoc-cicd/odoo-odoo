--- conflicted
+++ resolved
@@ -19,16 +19,10 @@
                 </xpath>
                 <xpath expr="/form/sheet" position='before'>
                     <header>
-<<<<<<< HEAD
                         <button name="set_pending" string="Pending" type="object" states="open" />
                         <button name="set_close" string="Close" type="object" states="open,pending" />
                         <button name="set_open" string="Re-open project" type="object" states="pending,close" />
                         <button name="set_open" string="Re-open project" type="object" states="cancelled,draft"/>
-=======
-                        <button name="set_pending" string="Pending" type="object" states="open"/>
-                        <button name="set_close" string="Close" type="object" states="open,pending" class="oe_highlight"/>
-                        <button name="set_open" string="Re-open Project" type="object" states="draft,cancelled,close,pending" class="oe_highlight"/>
->>>>>>> b22523e0
                         <button name="set_cancel" string="Cancel" type="object" states="open,pending"/>
                         <field name="state" readonly="1" widget="statusbar"
                             statusbar_visible="open,pending,close" statusbar_colors='{"pending":"red", "template":"blue"}'/>
