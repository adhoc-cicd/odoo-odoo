--- conflicted
+++ resolved
@@ -66,9 +66,9 @@
                         <div class="card bg-secondary" t-if="question">
                             <h6 class="card-header"><b>Writer</b></h6>
                             <div class="card-body o_card_people">
-                                <img class="o_wforum_people_photo_container float-left mr-3" t-attf-src="/web/image/res.users/#{question.create_uid.id}/image_medium"/>
-                                <b><i class="fa fa-diamond text-secondary"/> <t t-esc="question.create_uid.sudo().karma"/></b>
-                                <h6>
+                                <img class="o_wforum_people_photo_container d-block mx-auto mb-3" t-attf-src="/web/image/res.users/#{question.create_uid.id}/image_medium"/>
+                                <h6 class="text-center">
+                                    <b><i class="fa fa-diamond text-secondary"/> <t t-esc="question.create_uid.sudo().karma"/></b>
                                     <b><a t-attf-href="/forum/#{slug(forum)}/user/#{question.create_uid.sudo().id}" t-field="question.create_uid" t-options='{"widget": "contact", "fields": ["name", "country_id"]}'/></b>
                                 </h6>
                             </div>
@@ -190,106 +190,6 @@
                     </form>
                 </div>
             </div>
-<<<<<<< HEAD
-=======
-        </div>
-
-        <div id="wrap" t-attf-class="container #{website_forum_action}">
-            <div class="row">
-                <div class="col-lg-9 o_left_forum_container mb16">
-                    <div t-foreach="notifications or []" t-as="notification" class="alert alert-success alert-dismissable" role="status">
-                        <button type="button" class="close notification_close" t-att-id="notification.id" data-dismiss="alert" aria-label="Close">&amp;times;</button>
-                        <div t-field="notification.body"/>
-                        <a t-attf-href="/forum/#{ slug(forum) }/user/#{ user.id }#badges" class="fa fa-arrow-right">View Your Badges</a>
-                    </div>
-                    <div t-if="not validation_email_sent and not is_public_user and user.karma == 0" class="alert alert-danger alert-dismissable" role="alert">
-                        <button type="button" class="close validation_email_close" data-dismiss="alert" aria-label="Close">&amp;times;</button>
-                        <div>
-                            <p>
-                                It appears your email has not been verified.
-                                <a class="send_validation_email" href="#" t-att-forum-id="forum.id">Click here to send a verification email allowing you to participate to the forum.</a>
-                            </p>
-                        </div>
-                    </div>
-                    <div t-if="validation_email_done" class="alert alert-success alert-dismissable" role="status">
-                        <button type="button" class="close validated_email_close" data-dismiss="alert" aria-label="Close">&amp;times;</button>
-                        <div>
-                            <p>Congratulations! Your email has just been validated. You may now participate to our forums.</p>
-                        </div>
-                    </div>
-                    <t t-raw="0"/>
-                </div>
-                <div class="col-lg-3" id="right-column">
-                    <a role="button" type="button" class="btn btn-primary btn-lg btn-block mb-3" t-attf-href="/forum/#{slug(forum)}/ask">Ask a Question</a>
-                    <div class="card bg-secondary" t-if="question">
-                        <h6 class="card-header"><b>Writer</b></h6>
-                        <div class="card-body o_card_people">
-                            <img class="o_wforum_people_photo_container d-block mx-auto mb-3" t-attf-src="/forum/user/#{question.create_uid.id}/avatar"/>
-                            <h6 class="text-center">
-                                <b><i class="fa fa-diamond text-secondary"/> <t t-esc="question.create_uid.sudo().karma"/></b>
-                                <b><a t-attf-href="/forum/#{slug(forum)}/user/#{question.create_uid.sudo().id}" t-field="question.create_uid" t-options='{"widget": "contact", "fields": ["name", "country_id"]}'/></b>
-                            </h6>
-                        </div>
-                    </div>
-                    <div class="card my-3 bg-secondary" t-if="question and not len(question.tag_ids)&lt;=0">
-                        <h6 class="card-header">
-                            <b>
-                                <t t-if="len(question.tag_ids)&lt;=1">
-                                    Tag
-                                </t>
-                                <t t-else="">
-                                    Tags
-                                </t>
-                            </b>
-                        </h6>
-                        <div class="card-body">
-                            <t t-foreach="question.tag_ids" t-as="tag">
-                                <a t-attf-href="/forum/#{ slug(forum) }/tag/#{ tag.id }/questions" class="badge badge-primary" t-field="tag.name"/>
-                            </t>
-                        </div>
-                    </div>
-                    <div class="card my-3 bg-secondary" t-if="question">
-                        <h6 class="card-header"><b>Keep Informed</b></h6>
-                        <div class="card-body o_subscribe_post">
-                            <t t-call="website_mail.follow">
-                                <t t-set="object" t-value="question"/>
-                                <t t-set="div_class" t-value="'mx-auto'"/>
-                            </t>
-                            <div class="text-center mt-3">
-                                <strong><t t-raw="len(question.message_follower_ids)"/> follower(s)</strong>
-                            </div>
-                        </div>
-                    </div>
-                    <div class="card my-3 bg-secondary" id="about_forum">
-                        <h6 class="card-header"><b>About This Community</b></h6>
-                        <div class="card-body">
-                            <span t-field="forum.description"/>
-                            <a t-if="not header.get('is_guidelines')" t-attf-href="/forum/#{slug(forum)}/faq" class="btn btn-primary mt-3">Read Guidelines</a>
-                            <a t-if="header.get('is_guidelines')" t-attf-href="/forum/#{slug(forum)}" class="btn btn-primary mt-3"> Back to <span t-field="forum.name"/></a>
-                        </div>
-                    </div>
-                    <div class="card my-3 bg-secondary" id="moderation_tools" t-if="user.karma>=forum.karma_moderate">
-                        <h6 class="card-header"><b>Moderation Tools</b></h6>
-                        <div class="card-body">
-                            <a t-attf-href="/forum/#{slug(forum)}/validation_queue" class="text-dark"><i class="fa fa-check-square-o mr-2 text-primary"/><strong><t t-esc="forum.count_posts_waiting_validation"/></strong> waiting for validation</a>
-                            <hr style="margin-top:4px;margin-bottom:0;padding-bottom:4px;" />
-                            <a t-attf-href="/forum/#{slug(forum)}/flagged_queue" class="text-dark"><i class="fa fa-flag mr-2 text-primary"/><strong id="count_flagged_posts"><t t-esc="forum.count_flagged_posts"/></strong> post<t t-if="forum.count_flagged_posts&gt;1">s</t> flagged</a>
-                        </div>
-                    </div>
-                </div>
-            </div>
-        </div>
-        <div class="oe_structure" id="oe_structure_website_forum_header_1"/>
-    </t>
-    <t t-else="" t-call="website_forum.layout">
-        <t t-set="head">
-            <meta name="robots" content="noindex, nofollow" />
-        </t>
-        <div class="text-center text-muted">
-            <p class="css_editable_hidden"><h2>This forum has been archived.</h2></p>
-        </div>
-    </t>
->>>>>>> b1193004
 </template>
 
 <!-- Template use to edit the welcome_message -->
