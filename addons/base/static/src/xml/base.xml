<?xml version="1.0" encoding="UTF-8"?>
<!-- vim:fdl=1:
-->
<templates id="template" xml:space="preserve">
<t t-name="Interface">
    <div id="oe_loading" class="loading"></div>
    <div id="oe_notification" class="oe_notification">
        <div id="oe_notification_default">
            <a class="ui-notify-cross ui-notify-close" href="#">x</a>
            <h1>#{title}</h1>
            <p>#{text}</p>
        </div>
        <div id="oe_notification_alert" class="ui-state-error">
            <a class="ui-notify-cross ui-notify-close" href="#">x</a>
            <span style="float:left; margin:2px 5px 0 0;" class="ui-icon ui-icon-alert"></span>
            <h1>#{title}</h1>
            <p>#{text}</p>
        </div>
    </div>
    <table border="0" cellpadding="0" cellspacing="0" width="100%" height="100%" class="main_table">
    <tr>
        <td colspan="2">
            <div id="oe_header" class="header"></div>
            <div id="oe_menu" class="menu"></div>
        </td>
    </tr>
    <tr>
        <td valign="top" id="oe_secondary_menu" class="secondary_menu">
        </td>
        <td valign="top" >
            <div id="oe_app" class="oe-application">
                <div style="width:100%;">&amp;nbsp;</div>
            </div>
        </td>
    </tr>
    <tr>
        <td valign="top" class="login-container" colspan="2">
            <div id="oe_login" class="login"></div>
        </td>
    </tr>
    <tr>
        <td colspan="2">
            <div id="oe_footer" class="oe_footer">
                <p class="oe_footer_powered">Powered by <a href="http://www.openerp.com">openerp.com</a>.</p>
            </div>
        </td>
    </tr>
    </table>
</t>
<t t-name="Loading">
    Loading...
</t>
<t t-name="Login">
    <form>
        <fieldset>
            <legend style="">
                <img src="/base/static/src/img/stock_person.png" alt="" />
            </legend>
            <div class="oe_box2">
                <table align="center" cellspacing="2px" cellpadding="0">
                    <tr>
                        <td><label for="db">Database:</label></td>
                        <td>
                            <t t-if="!db_list">
                                <input type="text" name="db" value="trunk" autofocus="true"/>
                            </t>
                            <t t-if="db_list">
                                <select name="db">
                                    <t t-foreach="db_list" t-as="db">
                                        <t t-if="selected_db === db">
                                            <option t-att-value="db" selected="true">
                                                <t t-esc="db"/></option>
                                        </t>
                                        <t t-if="selected_db !== db">
                                            <option t-att-value="db"><t t-esc="db"/></option>
                                        </t>
                                    </t>
                                </select>
                            </t>
                        </td>
                    </tr>
                    <tr>
                        <td><label for="login">User:</label></td>
                        <td><input type="text" name="login"
                            t-att-value="selected_login || ''" autofocus="true"/></td>
                    </tr>
                    <tr>
                        <td><label for="password">Password:</label></td>
                        <td><input type="password" name="password"
                            t-att-value="selected_password || ''"/></td>
                    </tr>
                    <tr t-if="has_local_storage">
                        <td><label for="remember">Rember password:</label></td>
                        <td class="oe_remember">
                            <t t-if="remember">
                            <input type="checkbox" name="remember" checked="yes"/>
                            </t>
                            <t t-if="!remember">
                            <input type="checkbox" name="remember"/>
                            </t>
                        </td>
                    </tr>
                    <tr>
                        <td></td>
                        <td>
                            <button type="submit" name="submit">Login</button>
                        </td>
                    </tr>
                </table>
            </div>
        </fieldset>
        <div class="login_error_message">Bad username or password</div>
    </form>
    <div class="oe_login_right_pane">
        <p>We think that daily job activities can be more intuitive, efficient, automated, .. and even fun.</p>
        <h3>OpenERP's vision to be:</h3>

        <table cellpadding="0" cellspacing="0" width="100%" style="border:none;">
            <tbody>
            <tr>
                <td>
                    <img src="/base/static/src/img/product.png"/>
                </td>
                <td>
                    <strong>Full featured</strong><br />
                    Today's enterprise challenges are multiple. We provide one module for each need.
                </td>
            </tr>
            <tr>
                <td>
                    <img src="/base/static/src/img/accessories-archiver.png"/>
                </td>
                <td>
                    <strong>Open Source</strong><br />
                    To Build a great product, we rely on the knowledge of thousands of contributors.
                </td>
            </tr>
            <tr>
                <td>
                    <img src="/base/static/src/img/partner.png" />
                </td>
                <td>
                    <strong>User Friendly</strong><br />
                    In order to be productive, people need clean and easy to use interface.
                </td>
            </tr>
            </tbody>
        </table>

    </div>
</t>
<t t-name="Header">
    <a href="/" class="company_logo_link">
        <div class="company_logo" />
    </a>
    <h1 class="header_title" t-if="session.session_is_valid()">
        <span class="company">$company</span> - (<span class="database">$database</span>)<br/>
        <small class="username">$username session_id: <t t-esc="session.session_id"/></small>
    </h1>
    <div class="header_corner">
        <ul class="block" t-if="session.session_is_valid()">
            <li>
                <a href="#home" title="Home" class="home"><img src="/base/static/src/img/header-home.png" width="16" height="16" border="0"/></a>
            </li>
            <li>
                <a href="#requests" title="Requests" class="requests"><img src="/base/static/src/img/header-requests.png" width="16" height="16" border="0"/><small>1</small></a>
            </li>
            <li class="preferences">
                <a href="#preferences" title="Preferences" class="preferences"><img src="/base/static/src/img/header-preferences.png" width="16" height="16" border="0"/></a>
            </li>
            <li>
                <a href="#about" title="About" class="about"><img src="/base/static/src/img/header-about.png" width="16" height="16" border="0"/></a>
            </li>
            <li>
                <a href="http://doc.openerp.com/v6.0/book?version=$version" title="Help" target="_blank" class="help"><img src="/base/static/src/img/header-help.png" width="16" height="16" border="0"/></a>
            </li>
        </ul>
        <div class="block">
            <a href="#logout" class="logout">LOGOUT</a>
        </div>

    </div>
</t>
<t t-name="Menu">
    <table align="center">
        <tr>
        <t t-foreach="data.children" t-as="menu">
            <td>
                <a href="#" t-att-data-menu="menu.id">
                    <t t-esc="menu.name"/>
                </a>
            </td>
        </t>
        </tr>
    </table>
</t>
<t t-name="Menu.secondary">
    <div style="display: none" class="menu_accordion" t-att-data-menu-parent="menu.id">
        <t t-foreach="menu.children" t-as="menu">
            <t t-set="header">h3</t>
            <t t-call="Menu.secondary.children"/>
        </t>
    </div>
</t>
<t t-name="Menu.secondary.children">
    &lt;<t t-esc="header"/>&gt;
        <a href="#" t-attf-id="menu_#{menu.id}">
            <span><t t-esc="menu.name"/></span>
        </a>
    &lt;/<t t-esc="header"/>&gt;
    <div class="menu_content">
        <t t-foreach="menu.children" t-as="menu">
            <t t-if="!menu.children.length">
                <a href="#" class="leaf" t-att-data-menu="menu.id">
                    <span><t t-esc="menu.name"/></span>
                </a>
            </t>
            <t t-if="menu.children.length">
                <div class="submenu_accordion">
                    <t t-call="Menu.secondary.children">
                        <t t-set="header">h4</t>
                    </t>
                </div>
            </t>
        </t>
    </div>
</t>
<t t-name="ViewManager">
    <table class="view-manager-main-table">
    <tr>
        <td class="view-manager-main-content">
            <!-- TODO prefix id with the element_id of the controller t-attf-id="#{prefix}_localid" -->
            <div class="oe_vm_switch">
                <t t-if="views.length != 1" t-foreach="views" t-as="view">
                    <button type="button" t-att-data-view-type="view[1]">
                        <t t-esc="view[1]"/>
                    </button>
                </t>
            </div>
            <div t-attf-id="#{prefix}_search" t-opentag="true"/>
            <t t-foreach="views" t-as="view">
                <div t-attf-id="#{prefix}_view_#{view[1]}"/>
            </t>
        </td>
        <td class="view-manager-main-sidebar" height="100%">
        </td>
    </tr>
    </table>
</t>
<t t-name="TreeView">
    <select name="parent" id="parent_id" style="width: 30%">
        <t t-foreach="field_data" t-as="field" >
            <option t-att-value="field.id">
                <t t-esc="field.name"/>
            </option>
        </t>
    </select>
</t>
<t t-name="TreeView_Secondry">
    <t t-foreach="child_data" t-as="field" >
        <tr t-att-id="'treerow_' + field.id">
            <td valign="top" align="left" style="cursor: pointer;">
                <t t-if="(field.child_id).length >= 1">
                    <img id="parentimg" src="/base/static/src/img/expand.gif" width="16" height="16" border="0"/>
                </t>
            </td>
            <t t-if="(field.child_id).length >= 1">
                <td style="cursor: pointer;" align="left">
                    <t t-esc="field.name"/>
                </td>
            </t>
            <t t-if="(field.child_id).length == 0">
	            <td align="left">
                    <t t-esc="field.name"/>
	            </td>
            </t>
        </tr>
    </t>
</t>
<table t-name="ListView">
    <t t-set="columns_count" t-value="visible_columns.length + (options.selectable ? 1 : 0) + (options.deletable ? 1 : 0)"/>
    <t t-set="actions_span" t-value="Math.floor((options.deletable or options.addable) ? columns_count/2 : 0)"/>
    <thead class="ui-widget-header">
        <tr>
            <th t-if="actions_span" t-att-colspan="actions_span"
                class="oe-actions">
                <t t-if="flags.action_buttons !== false">
                    <button type="button" id="oe-list-add"
                            t-if="options.addable">
                        <t t-esc="options.addable"/>
                    </button>
                    <button type="button" id="oe-list-delete"
                            t-if="options.selectable and options.deletable">
                        Delete
                    </button>
                </t>
            </th>
            <th t-att-colspan="columns_count - actions_span"
                class="oe-list-pager">
                <t t-if="flags.pager !== false">
                    <button type="button" data-pager-action="first">First</button>
                    <button type="button" data-pager-action="previous"
                            >&lt;&lt;</button>

                    <span class="oe-pager-first">1</span>
                    to <span class="oe-pager-last">1</span>
                    of <span class="oe-pager-total">1</span>

                    <button type="button" data-pager-action="next">&gt;&gt;</button>
                    <button type="button" data-pager-action="last">Last</button>
                </t>
            </th>
        </tr>
        <tr t-if="options.header">
            <t t-foreach="columns" t-as="column">
                <th t-if="column.meta">
                    <t t-esc="column.string"/>
                </th>
            </t>
            <th t-if="options.selectable"/>
            <t t-foreach="columns" t-as="column">
                <th t-if="!column.meta and column.invisible !== '1'" t-att-data-id="column.id"
                    t-att-class="((options.sortable and column.tag !== 'button') ? 'oe-sortable' : null)">
                    <t t-if="column.tag !== 'button'">
                        <t t-esc="column.string"/>
                        <span t-att-class="(fields_view.sorted.field === column.id) ? ('ui-icon' + (fields_view.sorted.reversed ? ' ui-icon-triangle-1-n' : ' ui-icon-triangle-1-s')) : ''"/>
                    </t>
                </th>
            </t>
            <th t-if="options.deletable"/>
        </tr>
    </thead>
    <tfoot class="ui-widget-header">
        <tr>
<<<<<<< HEAD
            <td t-att-colspan="columns_count" class='oe-list-footer'>

=======
            <td t-if="options.selectable"/>
            <td t-foreach="aggregate_columns" t-as="column" class="oe-list-footer oe-number"
                t-att-data-field="column.field" t-att-title="column.label">
>>>>>>> 7c751465
            </td>
            <td t-if="options.deletable"/>
        </tr>
    </tfoot>
</table>
<t t-name="ListView.rows" t-foreach="rows" t-as="row">
    <t t-call="ListView.row">
        <t t-set="style" t-value="null"/>
        <t-if test="row.color">
            <t t-set="style" t-value="'color: ' + row.color"/>
        </t-if>
    </t>
</t>
<tr t-name="ListView.row" t-att-style="style" t-att-class="row_parity"
    t-att-data-index="row_index">
    <t t-foreach="columns" t-as="column">
        <td t-if="column.meta">

        </td>
    </t>
    <th t-if="options.selectable" class="oe-record-selector">
        <input type="checkbox"/>
    </th>
    <t t-foreach="columns" t-as="column">
        <t t-set="align" t-value="column.type === 'integer' or column.type == 'float'"/>
        <td t-if="!column.meta and column.invisible !== '1'" t-att-title="column.help"
            t-att-class="'oe-field-cell' + (align ? ' oe-number' : '')"
            t-att-data-field="column.id">
            <t t-set="attrs" t-value="column.attrs_for(row.data)"/>
            <t t-if="!attrs.invisible">
                <t t-set="is_button" t-value="column.tag === 'button'"/>
                <!-- TODO: get correct widget from form -->
                <t t-if="!is_button and row['data'][column.id].value !== false">
                    <t t-set="value" t-value="row['data'][column.id].value"/>
                    <t t-esc="value instanceof Array ? value[1] : value"/>
                </t>
                <button type="button" t-att-title="column.help"
                        t-if="is_button">
                    <img t-att-src="'/base/static/src/img/icons/' + column.icon + '.png'"
                         t-att-alt="column.string"/>
                </button>
            </t>
        </td>
    </t>
    <td t-if="options.deletable" class='oe-record-delete'>
        <button type="button" name="delete">♻</button>
    </td>
</tr>
<t t-name="ListView.row.form">
    <t t-raw="frame.render()"/>
</t>
<t t-name="FormView">
    <h2 class="oe_view_title"><t t-esc="view.fields_view.arch.attrs.string"/></h2>
    <div class="oe_form_header" t-att-id="view.element_id + '_header'">
        <div class="oe_form_buttons" t-if="view.flags.action_buttons !== false">
            <!--<button type="button" class="oe_form_button_save">Save</button>-->
            <button type="button" class="oe_form_button_save_edit">Save &amp; Edit</button>
            <!--<button type="button" class="oe_form_button_cancel">Cancel</button>-->
            <button type="button" class="oe_form_button_new">New</button>
        </div>
        <div class="oe_form_pager" t-if="view.flags.pager !== false">
            <button type="button" data-pager-action="first">First</button>
            <button type="button" data-pager-action="previous">&lt;&lt;</button>

            <span class="oe_pager_index">0</span> / <span class="oe_pager_count">0</span>

            <button type="button" data-pager-action="next">&gt;&gt;</button>
            <button type="button" data-pager-action="last">Last</button>
        </div>
    </div>
    <t t-raw="frame.render()"/>
</t>
<t t-name="FormView.sidebar.attachments">
    <h2>Attachments</h2>
    <div class="oe-sidebar-attachments-toolbar">
        <div class="oe-binary-file-set" style="float: right">
            <form class="oe-binary-form" t-attf-target="#{element_id}_iframe"
                method="post" enctype="multipart/form-data" action="/base/binary/upload_attachment">
                <input type="hidden" name="session_id" t-att-value="session.session_id"/>
                <input type="hidden" name="callback" t-attf-value="#{element_id}_iframe"/>
                <input type="hidden" name="model" t-att-value="dataset.model"/>
                <input type="hidden" name="id" t-att-value="datarecord.id"/>
                <button class="button" type="button">
                    <img src="/base/static/src/img/throbber.gif" width="16" height="16" style="display: none"/>
                    <span>Add</span>
                </button>
                <input type="file" class="oe-binary-file" name="ufile" title="Add attachment"
                    t-att-onclick="datarecord.id ? null : 'alert(\'No record selected ! You can only attach to existing record.\'); return false;'"/>
            </form>
            <iframe t-attf-id="#{element_id}_iframe" t-attf-name="#{element_id}_iframe" style="display: none"> </iframe>
        </div>
    </div>
    <br style="clear: both"/>
    <ul class="oe-sidebar-attachments-items">
        <li t-foreach="attachments" t-as="attachment">
            <t t-if="attachment.type == 'binary'" t-set="attachment.url" t-value="'/base/binary/saveas?session_id='
                + session.session_id + '&amp;model=ir.attachment&amp;id=' + attachment.id
                + '&amp;field=datas' + '&amp;fieldname=name' + '&amp;t=' + (new Date().getTime())"/>
            <a class="oe-sidebar-attachments-link" t-att-href="attachment.url" target="_blank">
                <t t-esc="attachment.name"/>
            </a>
            <a href="#" class="oe-sidebar-attachment-delete" t-att-data-id="attachment.id" t-attf-title="Delete the attachment #{attachment.name}">
                <img src="/base/static/src/img/attachments-close.png" width="15" height="15" border="0"/>
            </a>
        </li>
    </ul>
</t>
<t t-name="Widget">
    Unhandled widget
    <t t-raw="console.log('Unhandled widget', widget)"/>
</t>
<t t-name="WidgetFrame">
    <table border="0" width="100%" cellpadding="0" cellspacing="0" class="oe_frame">
    <tr t-foreach="widget.table" t-as="row">
        <t t-foreach="row" t-as="td">
            <td t-att-colspan="td.colspan gt 1 ? td.colspan : undefined"
                t-att-width="td.width ? td.width : undefined"
                t-att-nowrap="td.is_field_label or td.is_field_m2o? 'true' : undefined"
                t-att-valign="td.table ? 'top' : undefined"
                t-att-id="td.element_id"
                t-att-class="'oe_form_frame_cell oe_form_' + (td.is_field_label ? 'label' : (td.field ? 'field_' + td.type : td.type))"
            >
                <t t-raw="td.render()"/>
            </td>
        </t>
    </tr>
    </table>
</t>
<t t-name="WidgetNotebook">
    <ul>
        <li t-foreach="widget.pages" t-as="page">
            <a t-att-href="'#' + widget.element_id + '-' + page_index">
                <t t-esc="page.string"/>
            </a>
        </li>
    </ul>
    <t t-foreach="widget.pages" t-as="page">
        <div t-att-id="widget.element_id + '-' + page_index">
            <t t-raw="page.render()"/>
        </div>
    </t>
</t>
<t t-name="WidgetSeparator">
    <div t-att-class="'separator ' + (widget.node.attrs.orientation || 'horizontal')">
        <t t-esc="widget.string"/>
    </div>
</t>
<t t-name="WidgetLabel">
    <label t-att-for="widget.element_id + '_field'"
           t-att-class="'oe_form_label' + (widget.help ? '_help' : '')"
           t-att-title="widget.help"
           t-att-ondblclick="'console.log(\'' + widget.element_id + '\', openerp.screen.' + widget.element_id + ')'">
        <t t-esc="widget.string"/>
        <span t-if="widget.help">?</span>
        <t t-if="widget.string and widget.node.tag != 'label'">:</t>
    </label>
</t>
<t t-name="FieldChar">
    <input type="text"
        t-att-name="widget.name"
        t-att-id="widget.element_id + '_field'"
        t-att-class="'field_' + widget.type" style="width: 100%"
    />
</t>
<t t-name="FieldEmail">
    <table cellpadding="0" cellspacing="0" border="0" width="100%">
    <tr>
        <td width="100%">
            <t t-call="FieldChar"/>
        </td>
        <td width="16">
            <button type="button" class="button" title="Send an e-mail with your default e-mail client">
                <img src="/base/static/src/img/icons/terp-mail-message-new.png"/>
            </button>
        </td>
    </tr>
    </table>
</t>
<t t-name="FieldUrl">
    <table cellpadding="0" cellspacing="0" border="0" width="100%">
    <tr>
        <td width="100%">
            <t t-call="FieldChar"/>
        </td>
        <td width="16">
            <button type="button" class="button" title="Open this resource">
                <img src="/base/static/src/img/icons/gtk-ok.png"/>
            </button>
        </td>
    </tr>
    </table>
</t>
<t t-name="FieldText">
    <textarea rows="6" style="width: 100%;"
        t-att-name="widget.name"
        t-att-id="widget.element_id + '_field'"
        t-att-class="'field_' + widget.type"
    ></textarea>
</t>
<t t-name="FieldDate">
    <input type="text" style="width: 100%"
        t-att-name="widget.name"
        t-att-id="widget.element_id + '_field'"
        t-att-class="'field_' + widget.type"
    />
</t>
<t t-name="FieldSelection">
    <select
        t-att-name="widget.name"
        t-att-id="widget.element_id + '_field'"
        t-att-class="'field_' + widget.type"
        style="width: 100%">
            <t t-foreach="widget.field.selection" t-as="options">
                <option t-att-value="options[0]">
                    <t t-esc="options[1]"/>
                </option>
            </t>
    </select>
</t>
<t t-name="FieldMany2One">
    <div t-att-id="widget.element_id" class="oe-m2o">
        <input t-att-id="widget.element_id + '_input'" type="text" style="width: 100%;"/>
        <span class="oe-m2o-drop-down-button" t-att-id="widget.element_id + '_drop_down'">
            <img src="/base/static/src/img/down-arrow.png" /></span>
        <span class="oe-m2o-cm-button" t-att-id="widget.name + '_open'">
            <img src="/base/static/src/img/icons/gtk-index.png"/></span>
        <div t-att-id="widget.cm_id" class="contextMenu" style="display:none"><ul>
            <li t-att-id="widget.cm_id + '_search'">Search</li>
            <li t-att-id="widget.cm_id + '_create'">Create New</li>
            <li t-att-id="widget.cm_id + '_open'" style="color:grey">Open</li>
        </ul></div>
    </div>
</t>
<t t-name="FieldOne2Many">
    <div t-att-id="widget.element_id">
        One2Many widget
    </div>
</t>
<t t-name="FieldMany2Many">
    <div t-att-id="widget.list_id"></div>
</t>
<t t-name="FieldReference">
    <input type="text" t-att-name="widget.name" t-att-id="widget.element_id" t-att-class="'field_' + widget.type" style="width: 100%" placeholder="Widget Reference"/>
</t>
<t t-name="FieldBoolean">
    <input type="checkbox"
        t-att-name="widget.name"
        t-att-id="widget.element_id + '_field'"
        t-att-class="'field_' + widget.type"/>
</t>
<t t-name="FieldProgressBar">
    <div t-opentag="true" class="oe-progressbar">
        <span></span>
    </div>
</t>
<t t-name="FieldBinaryImage">
    <table cellpadding="0" cellspacing="0" border="0">
    <tr>
        <td align="center">
            <img src="/base/static/src/img/placeholder.png" class="oe-binary-image" border="1"
                t-att-id="widget.element_id + '_field'"
                t-att-name="widget.name"
                t-att-class="'field_' + widget.type"
                t-att-width="widget.node.attrs.img_width || widget.node.attrs.width"
                t-att-height="widget.node.attrs.img_height || widget.node.attrs.height"
            />
        </td>
    </tr>
    <tr>
        <td align="center" valign="bottom" height="25">
            <div class="oe-binary">
                <table cellspacing="0" cellpadding="0" border="0">
                <tr>
                    <td>
                        <div class="oe-binary-file-set" style="width: 40px; height:22px;">
                            <form class="oe-binary-form" t-att-target="widget.iframe"
                                method="post" enctype="multipart/form-data" action="/base/binary/upload">
                                <input type="hidden" name="session_id" value=""/>
                                <input type="hidden" name="callback" t-att-value="widget.iframe"/>
                                <button class="button" type="button" title="Set Image">
                                    <img src="/base/static/src/img/icons/STOCK_DIRECTORY.png"/>
                                </button>
                                <input type="file" class="oe-binary-file" name="ufile"/>
                            </form>
                        </div>
                    </td>
                    <td>
                        <button class="button oe-binary-file-clear" type="button" title="Clear">
                            <img src="/base/static/src/img/icons/STOCK_MISSING_IMAGE.png"/>
                        </button>
                    </td>
                </tr>
                </table>
            </div>
            <div class="oe-binary-progress" style="display: none">
                <img src="/base/static/src/img/throbber.gif" width="16" height="16"/>
                <b>Uploading ...</b>
            </div>
            <iframe t-att-id="widget.iframe" t-att-name="widget.iframe" style="display: none"> </iframe>
        </td>
    </tr>
    </table>
</t>
<t t-name="FieldBinaryFile">
    <table cellpadding="0" cellspacing="0" border="0" width="100%">
    <tr>
        <td width="100%">
            <input type="text"
                t-att-name="widget.name"
                t-att-id="widget.element_id + '_field'"
                t-att-class="'field_' + widget.type" style="width: 100%"
            />
        </td>
        <td class="oe-binary" nowrap="true">
            <table cellspacing="0" cellpadding="0" border="0">
            <tr>
                <td>
                    <div class="oe-binary-file-set" style="width: 80px; height:22px;">
                        <form class="oe-binary-form" t-att-target="widget.iframe"
                            method="post" enctype="multipart/form-data" action="/base/binary/upload">
                            <input type="hidden" name="session_id" value=""/>
                            <input type="hidden" name="callback" t-att-value="widget.iframe"/>
                            <button class="button" type="button" title="Set Image">
                                <img src="/base/static/src/img/icons/STOCK_DIRECTORY.png"/>
                                <span>Select</span>
                            </button>
                            <input type="file" class="oe-binary-file" name="ufile"/>
                        </form>
                    </div>
                </td>
                <td>
                    <button class="button oe-binary-file-save" type="button" title="Save As">
                        <img src="/base/static/src/img/icons/gtk-save.png"/>
                        <span>Save As</span>
                    </button>
                </td>
                <td>
                    <button class="button oe-binary-file-clear" type="button" title="Clear">
                        <img src="/base/static/src/img/icons/STOCK_MISSING_IMAGE.png"/>
                        <span>Clear</span>
                    </button>
                </td>
            </tr>
            </table>
        </td>
        <td class="oe-binary-progress" style="display: none" nowrap="true">
            <img src="/base/static/src/img/throbber.gif" width="16" height="16"/>
            <b>Uploading ...</b>
            <iframe t-att-id="widget.iframe" t-att-name="widget.iframe" style="display: none"> </iframe>
        </td>
    </tr>
    </table>
</t>
<t t-name="WidgetButton">
    <button type="button"
        t-att-id="widget.element_id + '_button'"
        t-att-title="widget.help"
        style="width: 100%" class="button">
        <img t-if="widget.node.attrs.icon" t-att-src="'/base/static/src/img/icons/' + widget.node.attrs.icon + '.png'" width="16" height="16"/>
        <span t-if="widget.string"><t t-esc="widget.string"/></span>
    </button>
</t>
<t t-name="SearchView">
    <h2 class="oe_view_title"><t t-esc="view.attrs['string']"/></h2>
    <form>
        <t t-call="SearchView.render_lines"/>
        <div class="oe_search-view-buttons" style="text-align: right;">
            <input type="submit" value="Search"/>
            <input type="reset" value="Clear"/>
            <button class="oe_search-view-custom-filter-btn"><span>Advanced Filter</span></button>
            <select class="oe_search-view-filters-management">
                <option value="_filters">-- Filters --</option>
                <option value="_actions">-- Actions --</option>
                <option value="save_filter">Save Filter</option>
                <option value="manage_filters">Manage Filters</option>
            </select>
        </div>
    </form>
</t>
<t t-name="SearchView.render_lines">
    <table class="oe-searchview-render-line" border="0" cellspacing="0" cellpadding="0"
           t-foreach="lines" t-as="line">
        <tr>
            <td t-foreach="line" t-as="widget">
                <t t-raw="widget.render(defaults)"/>
            </td>
        </tr>
    </table>
</t>
<button t-name="SearchView.filter" type="button"
        t-att-id="element_id"
        t-att-title="attrs.help"
        t-att-class="classes.join(' ')"
        t-att-autofocus="attrs.default_focus === '1' ? 'autofocus' : undefined">
    <img t-if="attrs.icon" t-att-src="'/base/static/src/img/icons/' + attrs.icon + '.png'" width="16" height="16"/>
    <br t-if="attrs.icon and attrs.string"/>
    <t t-esc="attrs.string"/>
</button>
<span t-name="SearchView.filters" class="filter_label_group"
    ><t t-foreach="filters" t-as="filter"
        ><t t-raw="filter.render(defaults)"/></t
></span>
<t t-name="SearchView.field">
    <label style="display: block" t-att-title="attrs.help"
           t-att-for="element_id">
        <t t-esc="attrs.string || attrs.name"/>
        <span t-if="attrs.help">(?)</span>
    </label>
    <div style="white-space: nowrap;">
        <input type="text" size="15" t-att-name="attrs.name"
               t-att-autofocus="attrs.default_focus === '1' ? 'autofocus' : undefined"
               t-att-id="element_id"
               t-att-value="defaults[attrs.name] || ''"/>
        <t t-if="filters.length" t-raw="filters.render(defaults)"/>
    </div>
</t>
<t t-name="SearchView.fields.date">
    <label style="display: block" t-att-title="attrs.help"
           t-att-for="element_id">
        <t t-esc="attrs.string || attrs.name"/>
        <span t-if="attrs.help">(?)</span>
    </label>
    <div style="white-space: nowrap;" t-att-id="element_id">
        <input t-att-name="attrs.name" type="text" class="field_date"
               t-att-value="defaults[attrs.name] || ''"
               t-att-autofocus="attrs.default_focus === '1' ? 'autofocus' : undefined"/>
        to
        <input t-att-name="attrs.name" type="text" class="field_date"
               t-att-value="defaults[attrs.name] || ''"/>
        <t t-if="filters.length" t-raw="filters.render(defaults)"/>
    </div>
</t>
<t t-name="SearchView.field.selection">
    <label style="display: block" t-att-title="attrs.help"
           t-att-for="element_id">
        <t t-esc="attrs.string || attrs.name"/>
        <span t-if="attrs.help">(?)</span>
    </label>
    <div style="white-space: nowrap;">
        <select t-att-name="attrs.name" t-att-id="element_id"
                t-att-autofocus="attrs.default_focus === '1' || undefined">
            <option/>
            <t t-foreach="attrs.selection" t-as="option">
                <t t-set="selected" t-value="defaults[attrs.name] === option[0]"/>
                <option t-if="selected"
                        t-att-value="option[0]" selected="selected">
                    <t t-esc="option[1]"/>
                </option>
                <option t-if="!selected" t-att-value="option[0]">
                    <t t-esc="option[1]"/>
                </option>
            </t>
        </select>
        <t t-if="filters.length" t-raw="filters.render(defaults)"/>
    </div>
</t>
<t t-name="SearchView.util.expand">
    <div t-att-class="'searchview_group ' + (expand == '0' ? 'folded' : 'expanded')"
         t-att-id="element_id">
        <a t-if="label" class="searchview_group_string" href="#">
            <t t-esc="label"/>
        </a>
        <div class="searchview_group_content">
            <t t-raw="content"/>
        </div>
    </div>
</t>
<t t-name="SearchView.group">
    <t t-call="SearchView.util.expand">
        <t t-set="expand" t-value="attrs.expand"/>
        <t t-set="label" t-value="attrs.string"/>
        <t t-set="content">
            <t t-call="SearchView.render_lines"/>
        </t>
    </t>
</t>
<t t-name="SearchView.extended_search">
    <t t-call="SearchView.util.expand">
        <t t-set="expand" t-value="false"/>
        <t t-set="label" t-value="'Advanced Filters'"/>
        <t t-set="content">
            <div class="searchview_extended_groups_list">
            </div>
        </t>
    </t>
</t>
<t t-name="SearchView.extended_search.group">
    <div t-att-id="element_id" class="searchview_extended_group">
        <select class="searchview_extended_group_choice">
            <option value="all">All the following conditions must match</option>
            <option value="any">Any of the following conditions must match</option>
            <option value="none">None of the following conditions must match</option>
        </select>
        <a class="searchview_extended_delete_group"
                href="javascript:void(0)"><span></span></a>
        <div class="searchview_extended_propositions_list">
        </div>
        <a class="searchview_extended_add_proposition" href="javascript:void(0)">
            <span>Add condition</span></a>
    </div>
</t>
<t t-name="SearchView.extended_search.proposition">
    <div t-att-id="element_id">
        <select class="searchview_extended_prop_field">
            <t t-foreach="attrs.fields" t-as="field">
                <option t-att="{'selected': field === attrs.selected ? 'selected' : null}"
                        t-att-value="field.name">
                    <t t-esc="field.string"/>
                </option>
            </t>
        </select>
        <select class="searchview_extended_prop_op"/>
        <span class="searchview_extended_prop_value"/>
        <a class="searchview_extended_delete_prop"
                href="javascript:void(0)"><span></span></a>
    </div>
</t>
<t t-name="SearchView.extended_search.proposition.char">
    <input t-att-id="element_id" class="field_char"/>
</t>
<t t-name="SearchView.extended_search.proposition.datetime">
    <input t-att-id="element_id" class="field_datetime"/>
</t>
<t t-name="SearchView.extended_search.proposition.date">
    <input t-att-id="element_id" class="field_date"/>
</t>
<t t-name="SearchView.extended_search.proposition.integer">
    <input type="number" t-att-id="element_id" class="field_integer" step="1"/>
</t>
<t t-name="SearchView.extended_search.proposition.float">
    <input type="number" t-att-id="element_id" class="field_float" step="0.01"/>
</t>
<t t-name="SearchView.extended_search.proposition.boolean">
</t>
<t t-name="SearchView.extended_search.proposition.selection">
    <select t-att-id="element_id">
        <t t-foreach="field.selection" t-as="element">
        <option t-att-value="element[0]"><t t-esc="element[1]"/></option>
        </t>
    </select>
</t>
<t t-name="ViewManager.sidebar">
    <div t-att-id="element_id" class="sidebar-main-div closed-sidebar">

    </div>
</t>
<t t-name="ViewManager.sidebar.internal">
    <a class="toggle-sidebar"></a>
    <div class="sidebar-content">
        <div class="sidebar-attachments" t-if="view == 'form'"> </div>
        <div class="sidebar-actions">
            <t t-foreach="sidebar.sections" t-as="section" t-if="section.elements.length">
                <h2><t t-esc="section.label"/></h2>
                <ul>
                    <li t-foreach="section.elements" t-as="element">
                        <a class="oe_sidebar_action_a" t-attf-data-index="#{section_index}-#{element_index}" href="#">
                            <t t-esc="element.name"/>
                        </a>
                    </li>
                </ul>
            </t>
        </div>
    </div>
</t>
<t t-name="DialogWarning">
    <div id="dialog-message" t-att-title="title">
        <p>
            <span class="ui-icon ui-icon-circle-check" style="float:left; margin:0 7px 50px 0;"></span>
            <t t-esc="message"/>
        </p>
    </div>
</t>
<t t-name="Many2XSelectPopup">
    <div t-att-id="element_id">
        <div t-att-id="element_id + '_search'"></div>
        <div t-att-id="element_id + '_view_list'"></div>
        <div t-att-id="element_id + '_view_form'"></div>
    </div>
</t>
<t t-name="Many2XSelectPopup.search.buttons">
    <button type="button" class="oe_many2xselectpopup-search-new">New</button>
    <button type="button" class="oe_many2xselectpopup-search-close">Close</button>
</t>
<t t-name="Many2XSelectPopup.form.buttons">
    <button type="button" class="oe_many2xselectpopup-form-save">Save</button>
    <button type="button" class="oe_many2xselectpopup-form-close">Close</button>
</t>

<t t-name="ListView.row.frame" t-extend="WidgetFrame">
    <t t-jquery="tr">
        $(document.createElement('t'))
            .append(this.contents())
            .attr({
                't-foreach': this.attr('t-foreach'),
                't-as': this.attr('t-as')
            })
            .replaceAll(this)
            .after($(document.createElement('td')).append(
                $(document.createElement('button')).attr({
                    'class': 'oe-edit-row-save', 'type': 'button'}).text('Save')))
            .before($(document.createElement('td')).append(
                $(document.createElement('button')).attr({
                    'class': 'oe-edit-row-cancel', 'type': 'button'}).text('Cancel')))
            .unwrap();
    </t>
</t>
</templates><|MERGE_RESOLUTION|>--- conflicted
+++ resolved
@@ -332,14 +332,9 @@
     </thead>
     <tfoot class="ui-widget-header">
         <tr>
-<<<<<<< HEAD
-            <td t-att-colspan="columns_count" class='oe-list-footer'>
-
-=======
             <td t-if="options.selectable"/>
             <td t-foreach="aggregate_columns" t-as="column" class="oe-list-footer oe-number"
                 t-att-data-field="column.field" t-att-title="column.label">
->>>>>>> 7c751465
             </td>
             <td t-if="options.deletable"/>
         </tr>
@@ -927,7 +922,6 @@
     <button type="button" class="oe_many2xselectpopup-form-save">Save</button>
     <button type="button" class="oe_many2xselectpopup-form-close">Close</button>
 </t>
-
 <t t-name="ListView.row.frame" t-extend="WidgetFrame">
     <t t-jquery="tr">
         $(document.createElement('t'))
