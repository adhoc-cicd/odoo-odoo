--- conflicted
+++ resolved
@@ -136,14 +136,9 @@
                     <field name="name" string="Purchase Requisition"/>
                     <separator orientation="vertical"/>
                     <filter icon="terp-document-new" name="draft" string="New" domain="[('state','=','draft')]" help="New Purchase Requisition"/>
-<<<<<<< HEAD
                     <filter icon="terp-camera_test" string="Sent to Suppliers" domain="[('state','=','in_progress')]" help="Purchase Requisition in negociation"/>
                     <filter icon="terp-dialog-close" string="Purchase Done" domain="[('state','=','done')]" help="Current Purchase Requisition"/>
                     <separator orientation="vertical"/>
-=======
-                    <filter icon="terp-camera_test" string="In Progress" domain="[('state','=','in_progress')]" help="Purchase Requisition in negociation"/>
-                    <filter icon="terp-dialog-close" string="Done" domain="[('state','=','done')]" help="Current Purchase Requisition"/>
->>>>>>> 0a22debf
                     <filter icon="terp-personal-" string="Unassigned"  domain="[('user_id','=', False)]" help="Unassigned  Requisition"/>
                     <separator orientation="vertical"/>
                     <field name="user_id" />
