odoo.define('web_editor.convertInline', function (require) {
'use strict';

var FieldHtml = require('web_editor.field.html');

/**
 * Returns the css rules which applies on an element, tweaked so that they are
 * browser/mail client ok.
 *
 * @param {DOMElement} a
 * @returns {Object} css property name -> css property value
 */
function getMatchedCSSRules(a) {
    var i, r, k;
    var doc = a.ownerDocument;
    var rulesCache = a.ownerDocument._rulesCache || (a.ownerDocument._rulesCache = []);

    if (!rulesCache.length) {
        var sheets = doc.styleSheets;
        for (i = sheets.length-1 ; i >= 0 ; i--) {
            var rules;
            // try...catch because browser may not able to enumerate rules for cross-domain sheets
            try {
                rules = sheets[i].rules || sheets[i].cssRules;
            } catch (e) {
                console.warn("Can't read the css rules of: " + sheets[i].href, e);
                continue;
            }
            if (rules) {
                for (r = rules.length-1; r >= 0; r--) {
                    var selectorText = rules[r].selectorText;
                    if (selectorText &&
                            rules[r].cssText &&
                            selectorText !== '*' &&
                            selectorText.indexOf(':hover') === -1 &&
                            selectorText.indexOf(':before') === -1 &&
                            selectorText.indexOf(':after') === -1 &&
                            selectorText.indexOf(':active') === -1 &&
                            selectorText.indexOf(':link') === -1 &&
                            selectorText.indexOf('::') === -1 &&
                            selectorText.indexOf("'") === -1) {
                        var st = selectorText.split(/\s*,\s*/);
                        for (k = 0 ; k < st.length ; k++) {
                            rulesCache.push({ 'selector': st[k], 'style': rules[r].style });
                        }
                    }
                }
            }
        }
        rulesCache.reverse();
    }

    var css = [];
    var style;
    a.matches = a.matches || a.webkitMatchesSelector || a.mozMatchesSelector || a.msMatchesSelector || a.oMatchesSelector;
    for (r = 0; r < rulesCache.length; r++) {
        if (a.matches(rulesCache[r].selector)) {
            style = rulesCache[r].style;
            if (style.parentRule) {
                var style_obj = {};
                var len;
                for (k = 0, len = style.length ; k < len ; k++) {
                    if (style[k].indexOf('animation') !== -1) {
                        continue;
                    }
                    style_obj[style[k]] = style[style[k].replace(/-(.)/g, function (a, b) { return b.toUpperCase(); })];
                    if (new RegExp(style[k] + '\s*:[^:;]+!important' ).test(style.cssText)) {
                        style_obj[style[k]] += ' !important';
                    }
                }
                rulesCache[r].style = style = style_obj;
            }
            css.push([rulesCache[r].selector, style]);
        }
    }

    function specificity(selector) {
        // http://www.w3.org/TR/css3-selectors/#specificity
        var a = 0;
        selector = selector.replace(/#[a-z0-9_-]+/gi, function () { a++; return ''; });
        var b = 0;
        selector = selector.replace(/(\.[a-z0-9_-]+)|(\[.*?\])/gi, function () { b++; return ''; });
        var c = 0;
        selector = selector.replace(/(^|\s+|:+)[a-z0-9_-]+/gi, function (a) { if (a.indexOf(':not(')===-1) c++; return ''; });
        return a*100 + b*10 + c;
    }
    css.sort(function (a, b) { return specificity(a[0]) - specificity(b[0]); });

    style = {};
    _.each(css, function (v,k) {
        _.each(v[1], function (v,k) {
            if (v && _.isString(v) && k.indexOf('-webkit') === -1 && (!style[k] || style[k].indexOf('important') === -1 || v.indexOf('important') !== -1)) {
                style[k] = v;
            }
        });
    });

    _.each(style, function (v,k) {
        if (v.indexOf('important') !== -1) {
            style[k] = v.slice(0, v.length-11);
        }
    });

    if (style.display === 'block') {
        delete style.display;
    }

    // The css generates all the attributes separately and not in simplified form.
    // In order to have a better compatibility (outlook for example) we simplify the css tags.
    // e.g. border-left-style: none; border-bottom-s .... will be simplified in border-style = none
    _.each([
        {property: 'margin'},
        {property: 'padding'},
        {property: 'border', propertyEnd: '-style', defaultValue: 'none'},
    ], function (propertyInfo) {
        var p = propertyInfo.property;
        var e = propertyInfo.propertyEnd || '';
        var defVal = propertyInfo.defaultValue || 0;

        if (style[p+'-top'+e] || style[p+'-right'+e] || style[p+'-bottom'+e] || style[p+'-left'+e]) {
            if (style[p+'-top'+e] === style[p+'-right'+e] && style[p+'-top'+e] === style[p+'-bottom'+e] && style[p+'-top'+e] === style[p+'-left'+e]) {
                // keep => property: [top/right/bottom/left value];
                style[p+e] = style[p+'-top'+e];
            }
            else {
                // keep => property: [top value] [right value] [bottom value] [left value];
                style[p+e] = (style[p+'-top'+e] || defVal) + ' ' + (style[p+'-right'+e] || defVal) + ' ' + (style[p+'-bottom'+e] || defVal) + ' ' + (style[p+'-left'+e] || defVal);
                if (style[p+e].indexOf('inherit') !== -1 || style[p+e].indexOf('initial') !== -1) {
                    // keep => property-top: [top value]; property-right: [right value]; property-bottom: [bottom value]; property-left: [left value];
                    delete style[p+e];
                    return;
                }
            }
            delete style[p+'-top'+e];
            delete style[p+'-right'+e];
            delete style[p+'-bottom'+e];
            delete style[p+'-left'+e];
        }
    });

    if (style['border-bottom-left-radius']) {
        style['border-radius'] = style['border-bottom-left-radius'];
        delete style['border-bottom-left-radius'];
        delete style['border-bottom-right-radius'];
        delete style['border-top-left-radius'];
        delete style['border-top-right-radius'];
    }

    // if the border styling is initial we remove it to simplify the css tags for compatibility.
    // Also, since we do not send a css style tag, the initial value of the border is useless.
    _.each(_.keys(style), function (k) {
        if (k.indexOf('border') !== -1 && style[k] === 'initial') {
            delete style[k];
        }
    });

    // text-decoration rule is decomposed in -line, -color and -style. This is
    // however not supported by many browser/mail clients and the editor does
    // not allow to change -color and -style rule anyway
    if (style['text-decoration-line']) {
        style['text-decoration'] = style['text-decoration-line'];
        delete style['text-decoration-line'];
        delete style['text-decoration-color'];
        delete style['text-decoration-style'];
    }

    // text-align inheritance does not seem to get past <td> elements on some
    // mail clients
    if (style['text-align'] === 'inherit') {
        var $el = $(a).parent();
        do {
            var align = $el.css('text-align');
            if (_.indexOf(['left', 'right', 'center', 'justify'], align) >= 0) {
                style['text-align'] = align;
                break;
            }
            $el = $el.parent();
        } while ($el.length && !$el.is('html'));
    }

    return style;
}

/**
 * Converts font icons to images.
 *
 * @param {jQuery} $editable - the element in which the font icons have to be
 *                           converted to images
 */
function fontToImg($editable) {
    var fonts = odoo.__DEBUG__.services["wysiwyg.fonts"];

    $editable.find('.fa').each(function () {
        var $font = $(this);
        var icon, content;
        _.find(fonts.fontIcons, function (font) {
            return _.find(fonts.getCssSelectors(font.parser), function (data) {
                if ($font.is(data.selector.replace(/::?before/g, ''))) {
                    icon = data.names[0].split('-').shift();
                    content = data.css.match(/content:\s*['"]?(.)['"]?/)[1];
                    return true;
                }
            });
        });
        if (content) {
            var color = $font.css('color').replace(/\s/g, '');
            $font.replaceWith($('<img/>', {
                src: _.str.sprintf('/web_editor/font_to_img/%s/%s/%s', content.charCodeAt(0), window.encodeURI(color), Math.max(1, $font.height())),
                'data-class': $font.attr('class'),
                'data-style': $font.attr('style'),
                class: $font.attr('class').replace(new RegExp('(^|\\s+)' + icon + '(-[^\\s]+)?', 'gi'), ''), // remove inline font-awsome style
                style: $font.attr('style'),
            }).css({height: 'auto', width: 'auto'}));
        } else {
            $font.remove();
        }
    });
}

/**
 * Converts images which were the result of a font icon convertion to a font
 * icon again.
 *
 * @param {jQuery} $editable - the element in which the images will be converted
 *                           back to font icons
 */
function imgToFont($editable) {
    $editable.find('img[src*="/web_editor/font_to_img/"]').each(function () {
        var $img = $(this);
        $img.replaceWith($('<span/>', {
            class: $img.data('class'),
            style: $img.data('style')
        }));
    });
}

/*
 * Utility function to apply function over descendants elements
 *
 * This is needed until the following issue of jQuery is solved:
 *  https://github.com./jquery/sizzle/issues/403
 *
 * @param {Element} node The root Element node
 * @param {Function} func The function applied over descendants
 */
function applyOverDescendants(node, func) {
    node = node.firstChild;
    while (node) {
        if (node.nodeType === 1) {
            func(node);
            applyOverDescendants(node, func);
        }
        var $node = $(node);
        if (node.nodeName === 'A' && $node.hasClass('btn') && !$node.children().length && $(node).parents('.o_outlook_hack').length)  {
            node = $(node).parents('.o_outlook_hack')[0];
        }
        else if (node.nodeName === 'IMG' && $node.parent('p').hasClass('o_outlook_hack')) {
            node = $node.parent()[0];
        }
        node = node.nextSibling;
    }
}

/**
 * Converts css style to inline style (leave the classes on elements but forces
 * the style they give as inline style).
 *
 * @param {jQuery} $editable
 */
function classToStyle($editable) {
    applyOverDescendants($editable[0], function (node) {
        var $target = $(node);
        var css = getMatchedCSSRules(node);
        var style = $target.attr('style') || '';
        _.each(css, function (v,k) {
            if (!(new RegExp('(^|;)\s*' + k).test(style))) {
                style = k+':'+v+';'+style;
            }
        });
        if (_.isEmpty(style)) {
            $target.removeAttr('style');
        } else {
            $target.attr('style', style);
        }
        // Apple Mail
        if (node.nodeName === 'TD' && !node.childNodes.length) {
            node.innerHTML = '&nbsp;';
        }

        // Outlook
        if (node.nodeName === 'A' && $target.hasClass('btn') && !$target.hasClass('btn-link') && !$target.children().length) {
            var $hack = $('<table class="o_outlook_hack" style="display: inline-table;vertical-align:middle"><tr><td></td></tr></table>');
            $hack.find('td')
                .attr('height', $target.outerHeight())
                .css({
                    'text-align': $target.parent().css('text-align'),
                    'margin': $target.css('padding'),
                    'border-radius': $target.css('border-radius'),
                    'background-color': $target.css('background-color'),
                });
            $target.after($hack);
            $target.appendTo($hack.find('td'));
            // the space add a line when it's a table but it's invisible when it's a link
            node = $hack[0].previousSibling;
            if (node && node.nodeType === Node.TEXT_NODE && !node.textContent.match(/\S/)) {
                $(node).remove();
            }
            node = $hack[0].nextSibling;
            if (node && node.nodeType === Node.TEXT_NODE && !node.textContent.match(/\S/)) {
                $(node).remove();
            }
        }
        else if (node.nodeName === 'IMG' && $target.is('.mx-auto.d-block')) {
            $target.wrap('<p class="o_outlook_hack" style="text-align:center;margin:0"/>');
        }
    });
}

/**
 * Removes the inline style which is not necessary (because, for example, a
 * class on an element will induce the same style).
 *
 * @param {jQuery} $editable
 */
function styleToClass($editable) {
    // Outlook revert
    $editable.find('.o_outlook_hack').each(function () {
        $(this).after($('a,img', this));
    }).remove();

    var $c = $('<span/>').appendTo($editable[0].ownerDocument.body);

    applyOverDescendants($editable[0], function (node) {
        var $target = $(node);
        var css = getMatchedCSSRules(node);
        var style = '';
        _.each(css, function (v,k) {
            if (!(new RegExp('(^|;)\s*' + k).test(style))) {
                style = k+':'+v+';'+style;
            }
        });
        css = ($c.attr('style', style).attr('style') || '').split(/\s*;\s*/);
        style = ($target.attr('style') || '').replace(/\s*:\s*/, ':').replace(/\s*;\s*/, ';');
        _.each(css, function (v) {
            style = style.replace(v, '');
        });
        style = style.replace(/;+(\s;)*/g, ';').replace(/^;/g, '');
        if (style !== '') {
            $target.attr('style', style);
        } else {
            $target.removeAttr('style');
        }
    });
    $c.remove();
}

/**
 * Converts css display for attachment link to real image.
 * Without this post process, the display depends on the css and the picture
 * does not appear when we use the html without css (to send by email for e.g.)
 *
 * @param {jQuery} $editable
 */
function attachmentThumbnailToLinkImg($editable) {
    $editable.find('a[href*="/web/content/"][data-mimetype]').filter(':empty, :containsExact( )').each(function () {
        var $link = $(this);
        var $img = $('<img/>')
            .attr('src', $link.css('background-image').replace(/(^url\(['"])|(['"]\)$)/g, ''))
            .css('height', Math.max(1, $link.height()) + 'px')
            .css('width', Math.max(1, $link.width()) + 'px');
        $link.prepend($img);
    });
}

/**
 * Revert attachmentThumbnailToLinkImg changes
 *
 * @see attachmentThumbnailToLinkImg
 * @param {jQuery} $editable
 */
function linkImgToAttachmentThumbnail($editable) {
    $editable.find('a[href*="/web/content/"][data-mimetype] > img').remove();
}


//--------------------------------------------------------------------------
//--------------------------------------------------------------------------


FieldHtml.include({
    //--------------------------------------------------------------------------
    // Public
    //--------------------------------------------------------------------------

    /**
     * @override
     */
    commitChanges: function () {
<<<<<<< HEAD
        if (this.nodeOptions['style-inline'] && this.isRendered) {
=======
        if (this.nodeOptions['style-inline'] && this.mode === "edit") {
>>>>>>> 752b2553
            this._toInline();
        }
        return this._super();
    },

    //--------------------------------------------------------------------------
    // Private
    //--------------------------------------------------------------------------

    /**
     * Converts CSS dependencies to CSS-independent HTML.
     * - CSS display for attachment link -> real image
     * - Font icons -> images
     * - CSS styles -> inline styles
     *
     * @private
     */
    _toInline: function () {
        var $editable = this.wysiwyg.getEditable();
        var html = this.wysiwyg.getValue();
        $editable.html(html);

        attachmentThumbnailToLinkImg($editable);
        fontToImg($editable);
        classToStyle($editable);
        this.wysiwyg.setValue($editable.html(), {
            notifyChange: false,
        });
    },
    /**
     * Revert _toInline changes.
     *
     * @private
     */
    _fromInline: function () {
        var $editable = this.wysiwyg.getEditable();
        var html = this.wysiwyg.getValue();
        $editable.html(html);

        styleToClass($editable);
        imgToFont($editable);
        linkImgToAttachmentThumbnail($editable);
        this.wysiwyg.setValue($editable.html(), {
            notifyChange: false,
        });
    },

    //--------------------------------------------------------------------------
    // Handler
    //--------------------------------------------------------------------------

    /**
     * @override
     */
    _onLoadWysiwyg: function () {
        if (this.nodeOptions['style-inline'] && this.mode === "edit") {
            this._fromInline();
        }
        this._super();
    },
});

return {
    fontToImg: fontToImg,
    imgToFont: imgToFont,
    classToStyle: classToStyle,
    styleToClass: styleToClass,
    attachmentThumbnailToLinkImg: attachmentThumbnailToLinkImg,
    linkImgToAttachmentThumbnail: linkImgToAttachmentThumbnail,
};
});<|MERGE_RESOLUTION|>--- conflicted
+++ resolved
@@ -396,11 +396,7 @@
      * @override
      */
     commitChanges: function () {
-<<<<<<< HEAD
         if (this.nodeOptions['style-inline'] && this.isRendered) {
-=======
-        if (this.nodeOptions['style-inline'] && this.mode === "edit") {
->>>>>>> 752b2553
             this._toInline();
         }
         return this._super();
@@ -456,7 +452,7 @@
      * @override
      */
     _onLoadWysiwyg: function () {
-        if (this.nodeOptions['style-inline'] && this.mode === "edit") {
+        if (this.nodeOptions['style-inline'] && this.isRendered) {
             this._fromInline();
         }
         this._super();
