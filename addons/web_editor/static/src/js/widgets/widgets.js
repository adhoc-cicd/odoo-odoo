--- conflicted
+++ resolved
@@ -1300,17 +1300,7 @@
     /**
      * @private
      */
-<<<<<<< HEAD
-=======
-    _onPagerClick: function (ev) {
         ev.preventDefault();
-        this.active.goToPage(this.active.page + ($(ev.currentTarget).hasClass('previous') ? -1 : 1));
-        this._updateControlPanel();
-    },
-    /**
-     * @private
-     */
->>>>>>> 6a0675d3
     _onSaveRequest: function (ev) {
         ev.stopPropagation();
         this.save();
