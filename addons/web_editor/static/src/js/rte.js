--- conflicted
+++ resolved
@@ -328,14 +328,10 @@
         // start element observation
         $(document).on('content_changed', '.o_editable', function (ev) {
             self.trigger('change', this);
-<<<<<<< HEAD
-            $(this).addClass('o_dirty');
-=======
             if (!ev.__isDirtyHandled) {
                 $(this).addClass('o_dirty');
                 ev.__isDirtyHandled = true;
             }
->>>>>>> ea0fcd52
         });
 
         $('#wrapwrap, .o_editable').on('click.rte', '*', this, this.onClick.bind(this));
@@ -364,15 +360,10 @@
 
         this.__saved = {}; // list of allready saved views and data
 
-<<<<<<< HEAD
-=======
-        var editables = history.getEditableHasUndo();
 
         $('.o_editable')
             .destroy()
             .removeClass('o_editable o_is_inline_editable');
-
->>>>>>> ea0fcd52
         var defs = $('.o_dirty')
             .removeAttr('contentEditable')
             .removeClass('o_dirty oe_carlos_danger o_is_inline_editable')
