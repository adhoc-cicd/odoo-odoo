--- conflicted
+++ resolved
@@ -51,7 +51,13 @@
         <field name="domain_force">['|',('company_id','=',False),('company_id','child_of',[user.company_id.id])]</field>
     </record>
 
-<<<<<<< HEAD
+    <record model="ir.rule" id="purchase_order_report_comp_rule">
+        <field name="name">Purchase Order Report multi-company</field>
+        <field name="model_id" ref="model_purchase_report"/>
+        <field name="global" eval="True"/>
+        <field name="domain_force">['|',('company_id','=',False),('company_id','child_of',[user.company_id.id])]</field>
+    </record>
+
     <record id="portal_purchase_order_user_rule" model="ir.rule">
         <field name="name">Portal Purchase Orders</field>
         <field name="model_id" ref="purchase.model_purchase_order"/>
@@ -69,14 +75,5 @@
         <field name="domain_force">[('order_id.message_partner_ids','child_of',[user.commercial_partner_id.id])]</field>
         <field name="groups" eval="[(4, ref('base.group_portal'))]"/>
     </record>
-=======
-    <record model="ir.rule" id="purchase_order_report_comp_rule">
-        <field name="name">Purchase Order Report multi-company</field>
-        <field name="model_id" ref="model_purchase_report"/>
-        <field name="global" eval="True"/>
-        <field name="domain_force">['|',('company_id','=',False),('company_id','child_of',[user.company_id.id])]</field>
-    </record>
-
->>>>>>> 5d7ad2b1
 </data>
 </odoo>