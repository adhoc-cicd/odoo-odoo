--- conflicted
+++ resolved
@@ -346,11 +346,7 @@
 
     def create(self, cr, uid, vals, context=None):
         if vals.get('name','/')=='/':
-<<<<<<< HEAD
-            vals['name'] = self.pool.get('ir.sequence').next_by_code(cr, uid, 'purchase.order') or '/'
-=======
-            vals['name'] = self.pool.get('ir.sequence').get(cr, uid, 'purchase.order', context=context) or '/'
->>>>>>> 9c8b99ac
+            vals['name'] = self.pool.get('ir.sequence').next_by_code(cr, uid, 'purchase.order', context=context) or '/'
         context = dict(context or {}, mail_create_nolog=True)
         order =  super(purchase_order, self).create(cr, uid, vals, context=context)
         self.message_post(cr, uid, [order], body=_("RFQ created"), context=context)
@@ -1605,7 +1601,6 @@
                     else:
                         lines_to_update[po_line] = [(proc.id, qty)]
                 else:
-<<<<<<< HEAD
                     procs_to_create.append(proc)
 
             procs = []
@@ -1647,7 +1642,7 @@
 
             value_lines = self._get_po_line_values_from_procs(cr, uid, procurements, partner, schedule_date, context=context)
             line_values += [(0, 0, value_lines[x]) for x in value_lines.keys()]
-            name = seq_obj.next_by_code(cr, uid, 'purchase.order') or _('PO: %s') % procurement.name
+            name = seq_obj.next_by_code(cr, uid, 'purchase.order', context=context) or _('PO: %s') % procurement.name
             gpo = procurement.rule_id.group_propagation_option
             group = (gpo == 'fixed' and procurement.rule_id.group_id.id) or (gpo == 'propagate' and procurement.group_id.id) or False
             fp = acc_pos_obj.get_fiscal_position(cr, uid, None, partner.id, context=context)
@@ -1678,34 +1673,6 @@
             for procurement in other_procs:
                 res[procurement.id] = False
                 self.message_post(cr, uid, [procurement.id], _('There is no supplier associated to product %s') % (procurement.product_id.name))
-=======
-                    name = seq_obj.get(cr, uid, 'purchase.order', context=context) or _('PO: %s') % procurement.name
-                    po_vals = {
-                        'name': name,
-                        'origin': procurement.origin,
-                        'partner_id': partner.id,
-                        'location_id': procurement.location_id.id,
-                        'picking_type_id': procurement.rule_id.picking_type_id.id,
-                        'pricelist_id': partner.property_product_pricelist_purchase.id,
-                        'currency_id': partner.property_product_pricelist_purchase and partner.property_product_pricelist_purchase.currency_id.id or procurement.company_id.currency_id.id,
-                        'date_order': purchase_date.strftime(DEFAULT_SERVER_DATETIME_FORMAT),
-                        'company_id': procurement.company_id.id,
-                        'fiscal_position': po_obj.onchange_partner_id(cr, uid, None, partner.id, context=context)['value']['fiscal_position'],
-                        'payment_term_id': partner.property_supplier_payment_term.id or False,
-                        'dest_address_id': procurement.partner_dest_id.id,
-                    }
-                    po_id = self.create_procurement_purchase_order(cr, SUPERUSER_ID, procurement, po_vals, line_vals, context=context)
-                    po_line_id = po_obj.browse(cr, uid, po_id, context=context).order_line[0].id
-                    pass_ids.append(procurement.id)
-                res[procurement.id] = po_line_id
-                self.write(cr, uid, [procurement.id], {'purchase_line_id': po_line_id}, context=context)
-        if pass_ids:
-            self.message_post(cr, uid, pass_ids, body=_("Draft Purchase Order created"), context=context)
-        if linked_po_ids:
-            self.message_post(cr, uid, linked_po_ids, body=_("Purchase line created and linked to an existing Purchase Order"), context=context)
-        if sum_po_line_ids:
-            self.message_post(cr, uid, sum_po_line_ids, body=_("Quantity added in existing Purchase Order Line"), context=context)
->>>>>>> 9c8b99ac
         return res
 
 
