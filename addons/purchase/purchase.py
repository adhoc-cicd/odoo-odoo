--- conflicted
+++ resolved
@@ -92,76 +92,6 @@
         'done': [('readonly', True)],
         'cancel': [('readonly', True)],
     }
-<<<<<<< HEAD
-=======
-    _defaults = {
-        'date_order': fields.datetime.now,
-        'state': 'draft',
-        'name': lambda obj, cr, uid, context: '/',
-        'shipped': 0,
-        'invoice_method': 'order',
-        'invoiced': 0,
-        'pricelist_id': lambda self, cr, uid, context: context.get('partner_id', False) and self.pool.get('res.partner').browse(cr, uid, context['partner_id']).property_product_pricelist_purchase.id,
-        'company_id': lambda self, cr, uid, c: self.pool.get('res.company')._company_default_get(cr, uid, 'purchase.order', context=c),
-        'journal_id': _get_journal,
-        'currency_id': lambda self, cr, uid, context: self.pool.get('res.users').browse(cr, uid, uid, context=context).company_id.currency_id.id,
-        'picking_type_id': _get_picking_in,
-    }
-    _sql_constraints = [
-        ('name_uniq', 'unique(name, company_id)', 'Order Reference must be unique per Company!'),
-    ]
-    _name = "purchase.order"
-    _inherit = ['mail.thread', 'ir.needaction_mixin']
-    _description = "Purchase Order"
-    _order = 'date_order desc, id desc'
-
-    def create(self, cr, uid, vals, context=None):
-        if vals.get('name','/')=='/':
-            vals['name'] = self.pool.get('ir.sequence').next_by_code(cr, uid, 'purchase.order', context=context) or '/'
-        context = dict(context or {}, mail_create_nolog=True)
-        order =  super(purchase_order, self).create(cr, uid, vals, context=context)
-        self.message_post(cr, uid, [order], body=_("RFQ created"), context=context)
-        return order
-
-    def unlink(self, cr, uid, ids, context=None):
-        purchase_orders = self.read(cr, uid, ids, ['state'], context=context)
-        unlink_ids = []
-        for s in purchase_orders:
-            if s['state'] in ['draft','cancel']:
-                unlink_ids.append(s['id'])
-            else:
-                raise UserError(_('In order to delete a purchase order, you must cancel it first.'))
-
-        # automatically sending subflow.delete upon deletion
-        self.signal_workflow(cr, uid, unlink_ids, 'purchase_cancel')
-
-        return super(purchase_order, self).unlink(cr, uid, unlink_ids, context=context)
-
-    def set_order_line_status(self, cr, uid, ids, status, context=None):
-        line = self.pool.get('purchase.order.line')
-        order_line_ids = []
-        proc_obj = self.pool.get('procurement.order')
-        for order in self.browse(cr, uid, ids, context=context):
-            if status in ('draft', 'cancel'):
-                order_line_ids += [po_line.id for po_line in order.order_line]
-            else: # Do not change the status of already cancelled lines
-                order_line_ids += [po_line.id for po_line in order.order_line if po_line.state != 'cancel']
-        if order_line_ids:
-            line.write(cr, uid, order_line_ids, {'state': status}, context=context)
-        if order_line_ids and status == 'cancel':
-            procs = proc_obj.search(cr, uid, [('purchase_line_id', 'in', order_line_ids)], context=context)
-            if procs:
-                proc_obj.write(cr, uid, procs, {'state': 'exception'}, context=context)
-        return True
-
-    def button_dummy(self, cr, uid, ids, context=None):
-        return True
-
-    def onchange_pricelist(self, cr, uid, ids, pricelist_id, context=None):
-        if not pricelist_id:
-            return {}
-        return {'value': {'currency_id': self.pool.get('product.pricelist').browse(cr, uid, pricelist_id, context=context).currency_id.id}}
->>>>>>> a6694333
 
     name = fields.Char('Order Reference', required=True, select=True, copy=False, default='New')
     origin = fields.Char('Source Document', copy=False,\
@@ -841,17 +771,9 @@
         price_unit = res['price_unit']
         date_planned = res['date_planned']
 
-<<<<<<< HEAD
         taxes = self.product_id.supplier_taxes_id
         fpos = po.fiscal_position_id
         taxes_id = fpos.map_tax(taxes) if fpos else []
-=======
-        price = po_line.price_unit
-        if qty != po_line.product_qty:
-            pricelist_obj = self.pool.get('product.pricelist')
-            pricelist_id = po_line.order_id.partner_id.property_product_pricelist_purchase.id
-            price = pricelist_obj.price_get(cr, uid, [pricelist_id], procurement.product_id.id, qty, po_line.order_id.partner_id.id, {'uom': procurement.product_id.uom_po_id.id})[pricelist_id]
->>>>>>> a6694333
 
         return {
             'name': name,
@@ -865,186 +787,12 @@
             'order_id': po.id,
         }
 
-<<<<<<< HEAD
     @api.multi
     def _prepare_purchase_order(self, partner):
         self.ensure_one()
         schedule_date = self._get_purchase_schedule_date()
         purchase_date = self._get_purchase_order_date(schedule_date)
         fpos = self.env['account.fiscal.position'].get_fiscal_position(partner.id)
-=======
-    def update_origin_po(self, cr, uid, po, proc, context=None):
-        pass
-
-    def _get_grouping_dicts(self, cr, uid, ids, context=None):
-        """
-        It will group the procurements according to the pos they should go into.  That way, lines going to the same
-        po, can be processed at once.
-        Returns two dictionaries:
-        add_purchase_dicts: key: po value: procs to add to the po
-        create_purchase_dicts: key: values for proc to create (not that necessary as they are in procurement => TODO),
-                                values: procs to add
-        """
-        po_obj = self.pool.get('purchase.order')
-        # Regroup POs
-        cr.execute("""
-            SELECT psi.name, p.id, pr.id, pr.picking_type_id, p.location_id, p.partner_dest_id, p.company_id, p.group_id,
-            pr.group_propagation_option, pr.group_id, psi.qty
-             FROM procurement_order AS p
-                LEFT JOIN procurement_rule AS pr ON pr.id = p.rule_id
-                LEFT JOIN procurement_group AS pg ON p.group_id = pg.id,
-            product_supplierinfo AS psi, product_product AS pp
-            WHERE
-             p.product_id = pp.id AND p.id in %s AND psi.product_tmpl_id = pp.product_tmpl_id
-             AND (psi.company_id = p.company_id or psi.company_id IS NULL)
-             ORDER BY psi.sequence,
-                psi.name, p.rule_id, p.location_id, p.company_id, p.partner_dest_id, p.group_id
-        """, (tuple(ids), ))
-        res = cr.fetchall()
-        old = False
-        # A giant dict for grouping lines, ... to do at once
-        create_purchase_procs = {} # Lines to add to a newly to create po
-        add_purchase_procs = {} # Lines to add/adjust in an existing po
-        proc_seller = {} # To check we only process one po
-        for partner, proc, rule, pick_type, location, partner_dest, company, group, group_propagation, fixed_group, qty in res:
-            if not proc_seller.get(proc):
-                proc_seller[proc] = partner
-                new = partner, rule, pick_type, location, company, group, group_propagation, fixed_group
-                if new != old:
-                    old = new
-                    dom = [
-                        ('partner_id', '=', partner), ('state', '=', 'draft'), ('picking_type_id', '=', pick_type),
-                        ('location_id', '=', location), ('company_id', '=', company), ('dest_address_id', '=', partner_dest)]
-                    if group_propagation == 'propagate':
-                        dom += [('group_id', '=', group)]
-                    elif group_propagation == 'fixed':
-                        dom += [('group_id', '=', fixed_group)]
-                    available_draft_po_ids = po_obj.search(cr, uid, dom, context=context)
-                    available_draft_po = available_draft_po_ids and available_draft_po_ids[0] or False
-                # Add to dictionary
-                if available_draft_po:
-                    if add_purchase_procs.get(available_draft_po):
-                        add_purchase_procs[available_draft_po] += [proc]
-                    else:
-                        add_purchase_procs[available_draft_po] = [proc]
-                else:
-                    if create_purchase_procs.get(new):
-                        create_purchase_procs[new] += [proc]
-                    else:
-                        create_purchase_procs[new] = [proc]
-        return add_purchase_procs, create_purchase_procs
-
-    def make_po(self, cr, uid, ids, context=None):
-        res = {}
-        po_obj = self.pool.get('purchase.order')
-        po_line_obj = self.pool.get('purchase.order.line')
-        seq_obj = self.pool.get('ir.sequence')
-        uom_obj = self.pool.get('product.uom')
-        acc_pos_obj = self.pool.get('account.fiscal.position')
-        add_purchase_procs, create_purchase_procs = self._get_grouping_dicts(cr, uid, ids, context=context)
-        procs_done = []
-
-        # Let us check existing purchase orders and add/adjust lines on them
-        for add_purchase in add_purchase_procs.keys():
-            procs_done += add_purchase_procs[add_purchase]
-            po = po_obj.browse(cr, uid, add_purchase, context=context)
-            lines_to_update = {}
-            line_values = []
-            procurements = self.browse(cr, uid, add_purchase_procs[add_purchase], context=context)
-            po_line_ids = po_line_obj.search(cr, uid, [('order_id', '=', add_purchase), ('product_id', 'in', [x.product_id.id for x in procurements])], context=context)
-            po_lines = po_line_obj.browse(cr, uid, po_line_ids, context=context)
-            po_prod_dict = {}
-            for pol in po_lines:
-                po_prod_dict[pol.product_id.id] = pol
-            procs_to_create = []
-            #Check which procurements need a new line and which need to be added to an existing one
-            for proc in procurements:
-                if po_prod_dict.get(proc.product_id.id):
-                    po_line = po_prod_dict[proc.product_id.id]
-                    # FIXME: compute quantity using `_calc_new_qty_price` method.
-                    # new_qty, new_price = self._calc_new_qty_price(cr, uid, proc, po_line=po_line, context=context)
-                    uom_id = po_line.product_uom  # Convert to UoM of existing line
-                    qty = uom_obj._compute_qty_obj(cr, uid, proc.product_uom, proc.product_qty, uom_id)
-
-                    if lines_to_update.get(po_line):
-                        lines_to_update[po_line] += [(proc.id, qty)]
-                    else:
-                        lines_to_update[po_line] = [(proc.id, qty)]
-                else:
-                    procs_to_create.append(proc)
-
-            procs = []
-            # Update the quantities of the lines that need to
-            for line in lines_to_update.keys():
-                tot_qty = 0
-                for proc, qty in lines_to_update[line]:
-                    tot_qty += qty
-                    self.message_post(cr, uid, proc, body=_("Quantity added in existing Purchase Order Line"), context=context)
-                line_values += [(1, line.id, {'product_qty': line.product_qty + tot_qty, 'procurement_ids': [(4, x[0]) for x in lines_to_update[line]]})]
-
-            # Create lines for which no line exists yet
-            if procs_to_create:
-                partner = po.partner_id
-                schedule_date = datetime.strptime(po.minimum_planned_date, DEFAULT_SERVER_DATETIME_FORMAT)
-                value_lines = self._get_po_line_values_from_procs(cr, uid, procs_to_create, partner, schedule_date, context=context)
-                line_values += [(0, 0, value_lines[x]) for x in value_lines.keys()]
-                for proc in procs_to_create:
-                    self.message_post(cr, uid, [proc.id], body=_("Purchase line created and linked to an existing Purchase Order"), context=context)
-            po_obj.write(cr, uid, [add_purchase], {'order_line': line_values},context=context)
-
-            for procurement in procurements:
-                self.update_origin_po(cr, uid, po, procurement, context=context)
-
-
-        # Create new purchase orders
-        partner_obj = self.pool.get("res.partner")
-        new_pos = []
-        for create_purchase in create_purchase_procs.keys():
-            procs_done += create_purchase_procs[create_purchase]
-            line_values = []
-            procurements = self.browse(cr, uid, create_purchase_procs[create_purchase], context=context)
-            partner = partner_obj.browse(cr, uid, create_purchase[0], context=context)
-
-            #Create purchase order itself:
-            procurement = procurements[0]
-            schedule_date = self._get_purchase_schedule_date(cr, uid, procurement, procurement.company_id, context=context)
-            purchase_date = self._get_purchase_order_date(cr, uid, procurement, procurement.company_id, schedule_date, context=context)
-
-            value_lines = self._get_po_line_values_from_procs(cr, uid, procurements, partner, schedule_date, context=context)
-            line_values += [(0, 0, value_lines[x]) for x in value_lines.keys()]
-            name = seq_obj.next_by_code(cr, uid, 'purchase.order', context=context) or _('PO: %s') % procurement.name
-            gpo = procurement.rule_id.group_propagation_option
-            group = (gpo == 'fixed' and procurement.rule_id.group_id.id) or (gpo == 'propagate' and procurement.group_id.id) or False
-            fp = acc_pos_obj.get_fiscal_position(cr, uid, None, partner.id, context=context)
-            po_vals = {
-                'name': name,
-                'origin': procurement.origin,
-                'partner_id': create_purchase[0],
-                'location_id': procurement.location_id.id,
-                'picking_type_id': procurement.rule_id.picking_type_id.id,
-                'pricelist_id': partner.property_product_pricelist_purchase.id,
-                'date_order': purchase_date.strftime(DEFAULT_SERVER_DATETIME_FORMAT),
-                'company_id': procurement.company_id.id,
-                'fiscal_position': fp,
-                'payment_term_id': partner.property_supplier_payment_term.id,
-                'dest_address_id': procurement.partner_dest_id.id,
-                'group_id': group,
-                'order_line': line_values,
-                }
-            new_po = po_obj.create(cr, uid, po_vals, context=context)
-            new_pos.append(new_po)
-            for proc in create_purchase_procs[create_purchase]:
-                self.message_post(cr, uid, proc, body=_("Draft Purchase Order created"), context=context)
-
-        other_proc_ids = list(set(ids) - set(procs_done))
-        res = dict.fromkeys(ids, True)
-        if other_proc_ids:
-            other_procs = self.browse(cr, uid, other_proc_ids, context=context)
-            for procurement in other_procs:
-                res[procurement.id] = False
-                self.message_post(cr, uid, [procurement.id], _('There is no supplier associated to product %s') % (procurement.product_id.name))
-        return res
->>>>>>> a6694333
 
         gpo = self.rule_id.group_propagation_option
         group = (gpo == 'fixed' and self.rule_id.group_id.id) or \
@@ -1170,35 +918,6 @@
         company_dependent=True,
         help="This account will be used to value price difference between purchase price and accounting cost.")
 
-<<<<<<< HEAD
-=======
-    def send_mail(self, cr, uid, ids, auto_commit=False, context=None):
-        context = context or {}
-        if context.get('default_model') == 'purchase.order' and context.get('default_res_id'):
-            context = dict(context, mail_post_autofollow=True)
-            self.pool.get('purchase.order').signal_workflow(cr, uid, [context['default_res_id']], 'send_rfq')
-        return super(mail_compose_message, self).send_mail(cr, uid, ids, auto_commit=auto_commit, context=context)
-
-
-class account_invoice(osv.Model):
-    """ Override account_invoice to add Chatter messages on the related purchase
-        orders, logging the invoice receipt or payment. """
-    _inherit = 'account.invoice'
-
-    def invoice_validate(self, cr, uid, ids, context=None):
-        res = super(account_invoice, self).invoice_validate(cr, uid, ids, context=context)
-        purchase_order_obj = self.pool.get('purchase.order')
-        # read access on purchase.order object is not required
-        if not purchase_order_obj.check_access_rights(cr, uid, 'read', raise_exception=False):
-            user_id = SUPERUSER_ID
-        else:
-            user_id = uid
-        po_ids = purchase_order_obj.search(cr, user_id, [('invoice_ids', 'in', ids)], context=context)
-        for po_id in po_ids:
-            purchase_order_obj.message_post(cr, user_id, po_id, body=_("Invoice received"), context=context)
-            purchase_order_obj._set_po_lines_invoiced(cr, user_id, [po_id], context=context)
-        return res
->>>>>>> a6694333
 
 class MailComposeMessage(models.Model):
     _inherit = 'mail.compose.message'
@@ -1209,4 +928,4 @@
             order = self.env['purchase.order'].browse([self._context['default_res_id']])
             if order.state == 'draft':
                 order.state = 'sent'
-        return super(MailComposeMessage, self.with_context(mail_post_autofollow=True)).send_mail()+        return super(MailComposeMessage, self.with_context(mail_post_autofollow=True)).send_mail(auto_commit=auto_commit)