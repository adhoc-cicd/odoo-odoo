--- conflicted
+++ resolved
@@ -71,7 +71,6 @@
         vals['purchase_line_id'] = self.purchase_line_id.id
         return vals
 
-<<<<<<< HEAD
     def _action_done(self):
         res = super(StockMove, self)._action_done()
         self.mapped('purchase_line_id').sudo()._update_received_qty()
@@ -83,7 +82,7 @@
             self.filtered(lambda m: m.state == 'done' and m.purchase_line_id).mapped(
                 'purchase_line_id').sudo()._update_received_qty()
         return res
-=======
+
     def _action_cancel(self):
         for move in self:
             if move.created_purchase_line_id:
@@ -100,7 +99,6 @@
                 })
         return super(StockMove, self)._action_cancel()
 
->>>>>>> 8fb25e18
 
 class StockWarehouse(models.Model):
     _inherit = 'stock.warehouse'
