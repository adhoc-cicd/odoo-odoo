--- conflicted
+++ resolved
@@ -649,12 +649,8 @@
                                         <field name="campaign_id"
                                             string="UTM Campaign"
                                             groups="base.group_no_one"/>
-<<<<<<< HEAD
-                                        <field name="source_id"
+                                        <field name="source_id" readonly="1"
                                             readonly="1"
-=======
-                                        <field name="source_id" readonly="1"
->>>>>>> 41dfef8e
                                             string="Source"
                                             required="False"
                                             groups="base.group_no_one"/>
