--- conflicted
+++ resolved
@@ -138,8 +138,6 @@
         $shortcut = $(ev.currentTarget);
         id = $shortcut.data('menu');
         res_id = $shortcut.data('res');
-<<<<<<< HEAD
-
         if(!$('#oe_list').html().length){
             this.listview = new openerp.web_mobile.ListView(this, "oe_list", res_id);
              this.listview.start();
@@ -149,12 +147,6 @@
              this.listview = new openerp.web_mobile.ListView(this, "oe_list", res_id);
              this.listview.start();
         }
-=======
-//        this.header = new openerp.web_mobile.Header(this, "oe_header");
-        this.listview = new openerp.web_mobile.ListView(this, res_id);
-//        this.header.start();
-        this.listview.appendTo($("#oe_list"));
->>>>>>> b1d49ca3
         jQuery("#oe_header").find("h1").html($shortcut.data('name'));
     }
 });
@@ -264,7 +256,6 @@
         var $menu = $(ev.currentTarget);
         id = $menu.data('menu');
         if (id) {
-<<<<<<< HEAD
             if(!$('#oe_list').html().length){
                 this.listview = new openerp.web_mobile.ListView(this, "oe_list", id);
                 this.listview.start();
@@ -274,10 +265,6 @@
                 this.listview = new openerp.web_mobile.ListView(this, "oe_list", id);
                 this.listview.start();
             }
-=======
-            this.listview = new openerp.web_mobile.ListView(this, id);
-            this.listview.appendTo("#oe_list");
->>>>>>> b1d49ca3
         }
         jQuery("#oe_header").find("h1").html($menu.data('name'));
     }
