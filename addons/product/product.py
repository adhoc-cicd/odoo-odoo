# -*- coding: utf-8 -*-
##############################################################################
#
#    OpenERP, Open Source Management Solution
#    Copyright (C) 2004-2010 Tiny SPRL (<http://tiny.be>).
#
#    This program is free software: you can redistribute it and/or modify
#    it under the terms of the GNU Affero General Public License as
#    published by the Free Software Foundation, either version 3 of the
#    License, or (at your option) any later version.
#
#    This program is distributed in the hope that it will be useful,
#    but WITHOUT ANY WARRANTY; without even the implied warranty of
#    MERCHANTABILITY or FITNESS FOR A PARTICULAR PURPOSE.  See the
#    GNU Affero General Public License for more details.
#
#    You should have received a copy of the GNU Affero General Public License
#    along with this program.  If not, see <http://www.gnu.org/licenses/>.
#
##############################################################################

import math
import re

from _common import ceiling

from openerp import SUPERUSER_ID
from openerp import tools
from openerp.osv import osv, orm, fields, expression
from openerp.tools.translate import _

import openerp.addons.decimal_precision as dp
from openerp.tools.float_utils import float_round

def ean_checksum(eancode):
    """returns the checksum of an ean string of length 13, returns -1 if the string has the wrong length"""
    if len(eancode) != 13:
        return -1
    oddsum=0
    evensum=0
    total=0
    eanvalue=eancode
    reversevalue = eanvalue[::-1]
    finalean=reversevalue[1:]

    for i in range(len(finalean)):
        if i % 2 == 0:
            oddsum += int(finalean[i])
        else:
            evensum += int(finalean[i])
    total=(oddsum * 3) + evensum

    check = int(10 - math.ceil(total % 10.0)) %10
    return check

def check_ean(eancode):
    """returns True if eancode is a valid ean13 string, or null"""
    if not eancode:
        return True
    if len(eancode) != 13:
        return False
    try:
        int(eancode)
    except:
        return False
    return ean_checksum(eancode) == int(eancode[-1])

def sanitize_ean13(ean13):
    """Creates and returns a valid ean13 from an invalid one"""
    if not ean13:
        return "0000000000000"
    ean13 = re.sub("[A-Za-z]","0",ean13);
    ean13 = re.sub("[^0-9]","",ean13);
    ean13 = ean13[:13]
    if len(ean13) < 13:
        ean13 = ean13 + '0' * (13-len(ean13))
    return ean13[:-1] + str(ean_checksum(ean13))

#----------------------------------------------------------
# UOM
#----------------------------------------------------------

class product_uom_categ(osv.osv):
    _name = 'product.uom.categ'
    _description = 'Product uom categ'
    _columns = {
        'name': fields.char('Name', required=True, translate=True),
    }

class product_uom(osv.osv):
    _name = 'product.uom'
    _description = 'Product Unit of Measure'

    def _compute_factor_inv(self, factor):
        return factor and (1.0 / factor) or 0.0

    def _factor_inv(self, cursor, user, ids, name, arg, context=None):
        res = {}
        for uom in self.browse(cursor, user, ids, context=context):
            res[uom.id] = self._compute_factor_inv(uom.factor)
        return res

    def _factor_inv_write(self, cursor, user, id, name, value, arg, context=None):
        return self.write(cursor, user, id, {'factor': self._compute_factor_inv(value)}, context=context)

    def name_create(self, cr, uid, name, context=None):
        """ The UoM category and factor are required, so we'll have to add temporary values
            for imported UoMs """
        uom_categ = self.pool.get('product.uom.categ')
        # look for the category based on the english name, i.e. no context on purpose!
        # TODO: should find a way to have it translated but not created until actually used
        categ_misc = 'Unsorted/Imported Units'
        categ_id = uom_categ.search(cr, uid, [('name', '=', categ_misc)])
        if categ_id:
            categ_id = categ_id[0]
        else:
            categ_id, _ = uom_categ.name_create(cr, uid, categ_misc)
        uom_id = self.create(cr, uid, {self._rec_name: name,
                                       'category_id': categ_id,
                                       'factor': 1})
        return self.name_get(cr, uid, [uom_id], context=context)[0]

    def create(self, cr, uid, data, context=None):
        if 'factor_inv' in data:
            if data['factor_inv'] != 1:
                data['factor'] = self._compute_factor_inv(data['factor_inv'])
            del(data['factor_inv'])
        return super(product_uom, self).create(cr, uid, data, context)

    _order = "name"
    _columns = {
        'name': fields.char('Unit of Measure', required=True, translate=True),
        'category_id': fields.many2one('product.uom.categ', 'Category', required=True, ondelete='cascade',
            help="Conversion between Units of Measure can only occur if they belong to the same category. The conversion will be made based on the ratios."),
        'factor': fields.float('Ratio', required=True, digits=0, # force NUMERIC with unlimited precision
            help='How much bigger or smaller this unit is compared to the reference Unit of Measure for this category:\n'\
                    '1 * (reference unit) = ratio * (this unit)'),
        'factor_inv': fields.function(_factor_inv, digits=0, # force NUMERIC with unlimited precision
            fnct_inv=_factor_inv_write,
            string='Bigger Ratio',
            help='How many times this Unit of Measure is bigger than the reference Unit of Measure in this category:\n'\
                    '1 * (this unit) = ratio * (reference unit)', required=True),
        'rounding': fields.float('Rounding Precision', digits_compute=dp.get_precision('Product Unit of Measure'), required=True,
            help="The computed quantity will be a multiple of this value. "\
                 "Use 1.0 for a Unit of Measure that cannot be further split, such as a piece."),
        'active': fields.boolean('Active', help="By unchecking the active field you can disable a unit of measure without deleting it."),
        'uom_type': fields.selection([('bigger','Bigger than the reference Unit of Measure'),
                                      ('reference','Reference Unit of Measure for this category'),
                                      ('smaller','Smaller than the reference Unit of Measure')],'Type', required=1),
    }

    _defaults = {
        'active': 1,
        'rounding': 0.01,
        'factor': 1,
        'uom_type': 'reference',
    }

    _sql_constraints = [
        ('factor_gt_zero', 'CHECK (factor!=0)', 'The conversion ratio for a unit of measure cannot be 0!')
    ]

    def _compute_qty(self, cr, uid, from_uom_id, qty, to_uom_id=False):
        if not from_uom_id or not qty or not to_uom_id:
            return qty
        uoms = self.browse(cr, uid, [from_uom_id, to_uom_id])
        if uoms[0].id == from_uom_id:
            from_unit, to_unit = uoms[0], uoms[-1]
        else:
            from_unit, to_unit = uoms[-1], uoms[0]
        return self._compute_qty_obj(cr, uid, from_unit, qty, to_unit)

    def _compute_qty_obj(self, cr, uid, from_unit, qty, to_unit, context=None):
        if context is None:
            context = {}
        if from_unit.category_id.id != to_unit.category_id.id:
            if context.get('raise-exception', True):
                raise osv.except_osv(_('Error!'), _('Conversion from Product UoM %s to Default UoM %s is not possible as they both belong to different Category!.') % (from_unit.name,to_unit.name,))
            else:
                return qty
        amount = qty/from_unit.factor
        if to_unit:
            amount = ceiling(amount * to_unit.factor, to_unit.rounding)
        return amount

    def _compute_price(self, cr, uid, from_uom_id, price, to_uom_id=False):
        if not from_uom_id or not price or not to_uom_id:
            return price
        uoms = self.browse(cr, uid, [from_uom_id, to_uom_id])
        if uoms[0].id == from_uom_id:
            from_unit, to_unit = uoms[0], uoms[-1]
        else:
            from_unit, to_unit = uoms[-1], uoms[0]
        if from_unit.category_id.id != to_unit.category_id.id:
            return price
        amount = price * from_unit.factor
        if to_uom_id:
            amount = amount / to_unit.factor
        return amount

    def onchange_type(self, cursor, user, ids, value):
        if value == 'reference':
            return {'value': {'factor': 1, 'factor_inv': 1}}
        return {}

    def write(self, cr, uid, ids, vals, context=None):
        if 'category_id' in vals:
            for uom in self.browse(cr, uid, ids, context=context):
                if uom.category_id.id != vals['category_id']:
                    raise osv.except_osv(_('Warning!'),_("Cannot change the category of existing Unit of Measure '%s'.") % (uom.name,))
        return super(product_uom, self).write(cr, uid, ids, vals, context=context)



class product_ul(osv.osv):
    _name = "product.ul"
    _description = "Shipping Unit"
    _columns = {
        'name' : fields.char('Name', select=True, required=True, translate=True),
        'type' : fields.selection([('unit','Unit'),('pack','Pack'),('box', 'Box'), ('pallet', 'Pallet')], 'Type', required=True),
    }


#----------------------------------------------------------
# Categories
#----------------------------------------------------------
class product_category(osv.osv):

    def name_get(self, cr, uid, ids, context=None):
        if isinstance(ids, (list, tuple)) and not len(ids):
            return []
        if isinstance(ids, (long, int)):
            ids = [ids]
        reads = self.read(cr, uid, ids, ['name','parent_id'], context=context)
        res = []
        for record in reads:
            name = record['name']
            if record['parent_id']:
                name = record['parent_id'][1]+' / '+name
            res.append((record['id'], name))
        return res

    def _name_get_fnc(self, cr, uid, ids, prop, unknow_none, context=None):
        res = self.name_get(cr, uid, ids, context=context)
        return dict(res)

    _name = "product.category"
    _description = "Product Category"
    _columns = {
        'name': fields.char('Name', required=True, translate=True, select=True),
        'complete_name': fields.function(_name_get_fnc, type="char", string='Name'),
        'parent_id': fields.many2one('product.category','Parent Category', select=True, ondelete='cascade'),
        'child_id': fields.one2many('product.category', 'parent_id', string='Child Categories'),
        'sequence': fields.integer('Sequence', select=True, help="Gives the sequence order when displaying a list of product categories."),
        'type': fields.selection([('view','View'), ('normal','Normal')], 'Category Type', help="A category of the view type is a virtual category that can be used as the parent of another category to create a hierarchical structure."),
        'parent_left': fields.integer('Left Parent', select=1),
        'parent_right': fields.integer('Right Parent', select=1),
    }


    _defaults = {
        'type' : lambda *a : 'normal',
    }

    _parent_name = "parent_id"
    _parent_store = True
    _parent_order = 'sequence, name'
    _order = 'parent_left'

    _constraints = [
        (osv.osv._check_recursion, 'Error ! You cannot create recursive categories.', ['parent_id'])
    ]
    def child_get(self, cr, uid, ids):
        return [ids]


class product_public_category(osv.osv):
    _name = "product.public.category"
    _description = "Public Category"
    _order = "sequence, name"

    _constraints = [
        (osv.osv._check_recursion, 'Error ! You cannot create recursive categories.', ['parent_id'])
    ]

    def name_get(self, cr, uid, ids, context=None):
        if not len(ids):
            return []
        reads = self.read(cr, uid, ids, ['name','parent_id'], context=context)
        res = []
        for record in reads:
            name = record['name']
            if record['parent_id']:
                name = record['parent_id'][1]+' / '+name
            res.append((record['id'], name))
        return res

    def _name_get_fnc(self, cr, uid, ids, prop, unknow_none, context=None):
        res = self.name_get(cr, uid, ids, context=context)
        return dict(res)

    def _get_image(self, cr, uid, ids, name, args, context=None):
        result = dict.fromkeys(ids, False)
        for obj in self.browse(cr, uid, ids, context=context):
            result[obj.id] = tools.image_get_resized_images(obj.image)
        return result
    
    def _set_image(self, cr, uid, id, name, value, args, context=None):
        return self.write(cr, uid, [id], {'image': tools.image_resize_image_big(value)}, context=context)

    _columns = {
        'name': fields.char('Name', required=True, translate=True),
        'complete_name': fields.function(_name_get_fnc, type="char", string='Name'),
        'parent_id': fields.many2one('product.public.category','Parent Category', select=True),
        'child_id': fields.one2many('product.public.category', 'parent_id', string='Children Categories'),
        'sequence': fields.integer('Sequence', help="Gives the sequence order when displaying a list of product categories."),
        
        # NOTE: there is no 'default image', because by default we don't show thumbnails for categories. However if we have a thumbnail
        # for at least one category, then we display a default image on the other, so that the buttons have consistent styling.
        # In this case, the default image is set by the js code.
        # NOTE2: image: all image fields are base64 encoded and PIL-supported
        'image': fields.binary("Image",
            help="This field holds the image used as image for the cateogry, limited to 1024x1024px."),
        'image_medium': fields.function(_get_image, fnct_inv=_set_image,
            string="Medium-sized image", type="binary", multi="_get_image",
            store={
                'product.public.category': (lambda self, cr, uid, ids, c={}: ids, ['image'], 10),
            },
            help="Medium-sized image of the category. It is automatically "\
                 "resized as a 128x128px image, with aspect ratio preserved. "\
                 "Use this field in form views or some kanban views."),
        'image_small': fields.function(_get_image, fnct_inv=_set_image,
            string="Smal-sized image", type="binary", multi="_get_image",
            store={
                'product.public.category': (lambda self, cr, uid, ids, c={}: ids, ['image'], 10),
            },
            help="Small-sized image of the category. It is automatically "\
                 "resized as a 64x64px image, with aspect ratio preserved. "\
                 "Use this field anywhere a small image is required."),
    }


#----------------------------------------------------------
# Products
#----------------------------------------------------------
class product_template(osv.osv):
    _name = "product.template"
    _inherit = ['mail.thread']
    _description = "Product Template"

    def _get_image(self, cr, uid, ids, name, args, context=None):
        result = dict.fromkeys(ids, False)
        for obj in self.browse(cr, uid, ids, context=context):
            result[obj.id] = tools.image_get_resized_images(obj.image, avoid_resize_medium=True)
        return result

    def _set_image(self, cr, uid, id, name, value, args, context=None):
        return self.write(cr, uid, [id], {'image': tools.image_resize_image_big(value)}, context=context)

    _columns = {
        'name': fields.char('Name', required=True, translate=True, select=True),
        'product_manager': fields.many2one('res.users','Product Manager'),
        'description': fields.text('Description',translate=True,
            help="A precise description of the Product, used only for internal information purposes."),
        'description_purchase': fields.text('Purchase Description',translate=True,
            help="A description of the Product that you want to communicate to your suppliers. "
                 "This description will be copied to every Purchase Order, Reception and Supplier Invoice/Refund."),
        'description_sale': fields.text('Sale Description',translate=True,
            help="A description of the Product that you want to communicate to your customers. "
                 "This description will be copied to every Sale Order, Delivery Order and Customer Invoice/Refund"),
        'type': fields.selection([('consu', 'Consumable'),('service','Service')], 'Product Type', required=True, help="Consumable are product where you don't manage stock, a service is a non-material product provided by a company or an individual."),
        'produce_delay': fields.float('Manufacturing Lead Time', help="Average delay in days to produce this product. In the case of multi-level BOM, the manufacturing lead times of the components will be added."),
        'rental': fields.boolean('Can be Rent'),
        'categ_id': fields.many2one('product.category','Category', required=True, change_default=True, domain="[('type','=','normal')]" ,help="Select category for the current product"),
        'public_categ_id': fields.many2one('product.public.category','Public Category', help="Those categories are used to group similar products for public sales (eg.: point of sale, e-commerce)."),
        'list_price': fields.float('Sale Price', digits_compute=dp.get_precision('Product Price'), help="Base price to compute the customer price. Sometimes called the catalog price."),
        'standard_price': fields.float('Cost Price', digits_compute=dp.get_precision('Product Price'), help="Cost price of the product template used for standard stock valuation in accounting and used as a base price on purchase orders.", groups="base.group_user"),
        'volume': fields.float('Volume', help="The volume in m3."),
        'weight': fields.float('Gross Weight', digits_compute=dp.get_precision('Stock Weight'), help="The gross weight in Kg."),
        'weight_net': fields.float('Net Weight', digits_compute=dp.get_precision('Stock Weight'), help="The net weight in Kg."),
        'cost_method': fields.selection([('standard','Standard Price'), ('average','Average Price')], 'Costing Method', required=True,
            help="Standard Price: The cost price is manually updated at the end of a specific period (usually every year). \nAverage Price: The cost price is recomputed at each incoming shipment."),
        'warranty': fields.float('Warranty'),
        'sale_ok': fields.boolean('Can be Sold', help="Specify if the product can be selected in a sales order line."),
        'state': fields.selection([('',''),
            ('draft', 'In Development'),
            ('sellable','Normal'),
            ('end','End of Lifecycle'),
            ('obsolete','Obsolete')], 'Status'),
        'uom_id': fields.many2one('product.uom', 'Unit of Measure', required=True, help="Default Unit of Measure used for all stock operation."),
        'uom_po_id': fields.many2one('product.uom', 'Purchase Unit of Measure', required=True, help="Default Unit of Measure used for purchase orders. It must be in the same category than the default unit of measure."),
        'uos_id' : fields.many2one('product.uom', 'Unit of Sale',
            help='Specify a unit of measure here if invoicing is made in another unit of measure than inventory. Keep empty to use the default unit of measure.'),
        'uos_coeff': fields.float('Unit of Measure -> UOS Coeff', digits_compute= dp.get_precision('Product UoS'),
            help='Coefficient to convert default Unit of Measure to Unit of Sale\n'
            ' uos = uom * coeff'),
        'mes_type': fields.selection((('fixed', 'Fixed'), ('variable', 'Variable')), 'Measure Type'),
        'seller_ids': fields.one2many('product.supplierinfo', 'product_tmpl_id', 'Supplier'),
        'company_id': fields.many2one('res.company', 'Company', select=1),
        # image: all image fields are base64 encoded and PIL-supported
        'image': fields.binary("Image",
            help="This field holds the image used as image for the product, limited to 1024x1024px."),
        'image_medium': fields.function(_get_image, fnct_inv=_set_image,
            string="Medium-sized image", type="binary", multi="_get_image",
            store={
                'product.template': (lambda self, cr, uid, ids, c={}: ids, ['image'], 10),
            },
            help="Medium-sized image of the product. It is automatically "\
                 "resized as a 128x128px image, with aspect ratio preserved, "\
                 "only when the image exceeds one of those sizes. Use this field in form views or some kanban views."),
        'image_small': fields.function(_get_image, fnct_inv=_set_image,
            string="Small-sized image", type="binary", multi="_get_image",
            store={
                'product.template': (lambda self, cr, uid, ids, c={}: ids, ['image'], 10),
            },
            help="Small-sized image of the product. It is automatically "\
                 "resized as a 64x64px image, with aspect ratio preserved. "\
                 "Use this field anywhere a small image is required."),
        'product_variant_ids': fields.one2many('product.product', 'product_tmpl_id', 'Product Variants', required=True),
    }

    def _get_uom_id(self, cr, uid, *args):
        cr.execute('select id from product_uom order by id limit 1')
        res = cr.fetchone()
        return res and res[0] or False

    def _default_category(self, cr, uid, context=None):
        if context is None:
            context = {}
        if 'categ_id' in context and context['categ_id']:
            return context['categ_id']
        md = self.pool.get('ir.model.data')
        res = False
        try:
            res = md.get_object_reference(cr, uid, 'product', 'product_category_all')[1]
        except ValueError:
            res = False
        return res

    def onchange_uom(self, cursor, user, ids, uom_id, uom_po_id):
        if uom_id:
            return {'value': {'uom_po_id': uom_id}}
        return {}

    def write(self, cr, uid, ids, vals, context=None):
        if 'uom_po_id' in vals:
            new_uom = self.pool.get('product.uom').browse(cr, uid, vals['uom_po_id'], context=context)
            for product in self.browse(cr, uid, ids, context=context):
                old_uom = product.uom_po_id
                if old_uom.category_id.id != new_uom.category_id.id:
                    raise osv.except_osv(_('Unit of Measure categories Mismatch!'), _("New Unit of Measure '%s' must belong to same Unit of Measure category '%s' as of old Unit of Measure '%s'. If you need to change the unit of measure, you may deactivate this product from the 'Procurements' tab and create a new one.") % (new_uom.name, old_uom.category_id.name, old_uom.name,))
        return super(product_template, self).write(cr, uid, ids, vals, context=context)

    def copy(self, cr, uid, id, default=None, context=None):
        if default is None:
            default = {}
        template = self.browse(cr, uid, id, context=context)
        default['name'] = _("%s (copy)") % (template['name'])
        return super(product_template, self).copy(cr, uid, id, default=default, context=context)

    _defaults = {
        'company_id': lambda s,cr,uid,c: s.pool.get('res.company')._company_default_get(cr, uid, 'product.template', context=c),
        'list_price': 1,
        'cost_method': 'standard',
        'standard_price': 0.0,
        'sale_ok': 1,
        'produce_delay': 1,
        'uom_id': _get_uom_id,
        'uom_po_id': _get_uom_id,
        'uos_coeff' : 1.0,
        'mes_type' : 'fixed',
        'categ_id' : _default_category,
        'type' : 'consu',
    }

    def _check_uom(self, cursor, user, ids, context=None):
        for product in self.browse(cursor, user, ids, context=context):
            if product.uom_id.category_id.id != product.uom_po_id.category_id.id:
                return False
        return True

    def _check_uos(self, cursor, user, ids, context=None):
        for product in self.browse(cursor, user, ids, context=context):
            if product.uos_id \
                    and product.uos_id.category_id.id \
                    == product.uom_id.category_id.id:
                return False
        return True

    _constraints = [
        (_check_uom, 'Error: The default Unit of Measure and the purchase Unit of Measure must be in the same category.', ['uom_id']),
    ]

    def name_get(self, cr, user, ids, context=None):
        if context is None:
            context = {}
        if 'partner_id' in context:
            pass
        return super(product_template, self).name_get(cr, user, ids, context)


class product_product(osv.osv):
    _name = "product.product"
    _description = "Product"
    _inherits = {'product.template': 'product_tmpl_id'}
    _inherit = ['mail.thread']
    _order = 'default_code,name_template'

    def view_header_get(self, cr, uid, view_id, view_type, context=None):
        if context is None:
            context = {}
        res = super(product_product, self).view_header_get(cr, uid, view_id, view_type, context)
        if (context.get('categ_id', False)):
            return _('Products: ')+self.pool.get('product.category').browse(cr, uid, context['categ_id'], context=context).name
        return res

    def _product_price(self, cr, uid, ids, name, arg, context=None):
        plobj = self.pool.get('product.pricelist')
        res = {}
        if context is None:
            context = {}
        quantity = context.get('quantity') or 1.0
        pricelist = context.get('pricelist', False)
        partner = context.get('partner', False)
        if pricelist:
            # Support context pricelists specified as display_name or ID for compatibility
            if isinstance(pricelist, basestring):
                pricelist_ids = plobj.name_search(
                    cr, uid, pricelist, operator='=', context=context, limit=1)
                pricelist = pricelist_ids[0][0] if pricelist_ids else pricelist

            if isinstance(pricelist, (int, long)):
                products = self.browse(cr, uid, ids, context=context)
                qtys = map(lambda x: (x, quantity, partner), products)
                pl = plobj.browse(cr, uid, pricelist, context=context)
                price = plobj._price_get_multi(cr,uid, pl, qtys, context=context)
                for id in ids:
                    res[id] = price.get(id, 0.0)
        for id in ids:
            res.setdefault(id, 0.0)
        return res

    def _get_product_available_func(states, what):
        def _product_available(self, cr, uid, ids, name, arg, context=None):
            return {}.fromkeys(ids, 0.0)
        return _product_available

    _product_qty_available = _get_product_available_func(('done',), ('in', 'out'))
    _product_virtual_available = _get_product_available_func(('confirmed','waiting','assigned','done'), ('in', 'out'))
    _product_outgoing_qty = _get_product_available_func(('confirmed','waiting','assigned'), ('out',))
    _product_incoming_qty = _get_product_available_func(('confirmed','waiting','assigned'), ('in',))

    def _product_lst_price(self, cr, uid, ids, name, arg, context=None):
        res = {}
        product_uom_obj = self.pool.get('product.uom')
        for id in ids:
            res.setdefault(id, 0.0)
        for product in self.browse(cr, uid, ids, context=context):
            if 'uom' in context:
                uom = product.uos_id or product.uom_id
                res[product.id] = product_uom_obj._compute_price(cr, uid,
                        uom.id, product.list_price, context['uom'])
            else:
                res[product.id] = product.list_price
            res[product.id] =  (res[product.id] or 0.0) * (product.price_margin or 1.0) + product.price_extra
        return res

    def _save_product_lst_price(self, cr, uid, product_id, field_name, field_value, arg, context=None):
        field_value = field_value or 0.0
        product = self.browse(cr, uid, product_id, context=context)
        list_price = (field_value - product.price_extra) / (product.price_margin or 1.0)
        return self.write(cr, uid, [product_id], {'list_price': list_price}, context=context)


    def _get_partner_code_name(self, cr, uid, ids, product, partner_id, context=None):
        for supinfo in product.seller_ids:
            if supinfo.name.id == partner_id:
                return {'code': supinfo.product_code or product.default_code, 'name': supinfo.product_name or product.name, 'variants': ''}
        res = {'code': product.default_code, 'name': product.name, 'variants': product.variants}
        return res

    def _product_code(self, cr, uid, ids, name, arg, context=None):
        res = {}
        if context is None:
            context = {}
        for p in self.browse(cr, uid, ids, context=context):
            res[p.id] = self._get_partner_code_name(cr, uid, [], p, context.get('partner_id', None), context=context)['code']
        return res

    def _product_partner_ref(self, cr, uid, ids, name, arg, context=None):
        res = {}
        if context is None:
            context = {}
        for p in self.browse(cr, uid, ids, context=context):
            data = self._get_partner_code_name(cr, uid, [], p, context.get('partner_id', None), context=context)
            if not data['variants']:
                data['variants'] = p.variants
            if not data['code']:
                data['code'] = p.code
            if not data['name']:
                data['name'] = p.name
            res[p.id] = (data['code'] and ('['+data['code']+'] ') or '') + \
                    (data['name'] or '') + (data['variants'] and (' - '+data['variants']) or '')
        return res

    def _is_only_child(self, cr, uid, ids, name, arg, context=None):
        res = dict.fromkeys(ids, True)
        for product in self.browse(cr, uid, ids, context=context):
            if product.product_tmpl_id and len(product.product_tmpl_id.product_variant_ids) > 1:
                res[product.id] = False
        return res

    def _get_main_product_supplier(self, cr, uid, product, context=None):
        """Determines the main (best) product supplier for ``product``,
        returning the corresponding ``supplierinfo`` record, or False
        if none were found. The default strategy is to select the
        supplier with the highest priority (i.e. smallest sequence).

        :param browse_record product: product to supply
        :rtype: product.supplierinfo browse_record or False
        """
        sellers = [(seller_info.sequence, seller_info)
                       for seller_info in product.seller_ids or []
                       if seller_info and isinstance(seller_info.sequence, (int, long))]
        return sellers and sellers[0][1] or False

    def _calc_seller(self, cr, uid, ids, fields, arg, context=None):
        result = {}
        for product in self.browse(cr, uid, ids, context=context):
            main_supplier = self._get_main_product_supplier(cr, uid, product, context=context)
            result[product.id] = {
                'seller_info_id': main_supplier and main_supplier.id or False,
                'seller_delay': main_supplier.delay if main_supplier else 1,
                'seller_qty': main_supplier and main_supplier.qty or 0.0,
                'seller_id': main_supplier and main_supplier.name.id or False
            }
        return result

    def _get_name_template_ids(self, cr, uid, ids, context=None):
        result = set()
        template_ids = self.pool.get('product.product').search(cr, uid, [('product_tmpl_id', 'in', ids)])
        for el in template_ids:
            result.add(el)
        return list(result)

<<<<<<< HEAD
=======
    def _get_image(self, cr, uid, ids, name, args, context=None):
        result = dict.fromkeys(ids, False)
        for obj in self.browse(cr, uid, ids, context=context):
            result[obj.id] = tools.image_get_resized_images(obj.image, avoid_resize_medium=True)
        return result

    def _set_image(self, cr, uid, id, name, value, args, context=None):
        return self.write(cr, uid, [id], {'image': tools.image_resize_image_big(value)}, context=context)

    def _get_name_template_ids(self, cr, uid, ids, context=None):
        template_ids = self.pool.get('product.product').search(cr, uid, [('product_tmpl_id', 'in', ids)])
        return list(set(template_ids))

    _defaults = {
        'active': lambda *a: 1,
        'price_extra': lambda *a: 0.0,
        'price_margin': lambda *a: 1.0,
        'color': 0,
    }

    _name = "product.product"
    _description = "Product"
    _table = "product_product"
    _inherits = {'product.template': 'product_tmpl_id'}
    _inherit = ['mail.thread']
    _order = 'default_code,name_template'
>>>>>>> d6daf5fa
    _columns = {
        'qty_available': fields.function(_product_qty_available, type='float', string='Quantity On Hand'),
        'virtual_available': fields.function(_product_virtual_available, type='float', string='Quantity Available'),
        'incoming_qty': fields.function(_product_incoming_qty, type='float', string='Incoming'),
        'outgoing_qty': fields.function(_product_outgoing_qty, type='float', string='Outgoing'),
        'price': fields.function(_product_price, fnct_inv=_save_product_lst_price, type='float', string='Price', digits_compute=dp.get_precision('Product Price')),
        'lst_price' : fields.function(_product_lst_price, fnct_inv=_save_product_lst_price, type='float', string='Public Price', digits_compute=dp.get_precision('Product Price')),
        'code': fields.function(_product_code, type='char', string='Internal Reference'),
        'partner_ref' : fields.function(_product_partner_ref, type='char', string='Customer ref'),
        'default_code' : fields.char('Internal Reference', select=True),
        'active': fields.boolean('Active', help="If unchecked, it will allow you to hide the product without removing it."),
        'variants': fields.char('Variants', translate=True),
        'product_tmpl_id': fields.many2one('product.template', 'Product Template', required=True, ondelete="cascade", select=True),
        'is_only_child': fields.function(
            _is_only_child, type='boolean', string='Sole child of the parent template'),
        'ean13': fields.char('EAN13 Barcode', size=13, help="International Article Number used for product identification."),
        'packaging' : fields.one2many('product.packaging', 'product_id', 'Logistical Units', help="Gives the different ways to package the same product. This has no impact on the picking order and is mainly used if you use the EDI module."),
        'price_extra': fields.float('Variant Price Extra', digits_compute=dp.get_precision('Product Price'), help="Price Extra: Extra price for the variant on sale price. eg. 200 price extra, 1000 + 200 = 1200."),
        'price_margin': fields.float('Variant Price Margin', digits_compute=dp.get_precision('Product Price'), help="Price Margin: Margin in percentage amount on sale price for the variant. eg. 10 price margin, 1000 * 1.1 = 1100."),
        'pricelist_id': fields.dummy(string='Pricelist', relation='product.pricelist', type='many2one'),
<<<<<<< HEAD
        'name_template': fields.related('product_tmpl_id', 'name', string="Template Name", type='char', store={
            'product.template': (_get_name_template_ids, ['name'], 10),
            'product.product': (lambda self, cr, uid, ids, c=None: ids, [], 10),
        }, select=True),
=======
        'name_template': fields.related('product_tmpl_id', 'name', string="Template Name", type='char', size=128, store={
            'product.template': (_get_name_template_ids, ['name'], 10),
            'product.product': (lambda self, cr, uid, ids, c=None: ids, ['product_tmpl_id'], 10),

            }, select=True),
>>>>>>> d6daf5fa
        'color': fields.integer('Color Index'),
        'seller_info_id': fields.function(_calc_seller, type='many2one', relation="product.supplierinfo", string="Supplier Info", multi="seller_info"),
        'seller_delay': fields.function(_calc_seller, type='integer', string='Supplier Lead Time', multi="seller_info", help="This is the average delay in days between the purchase order confirmation and the reception of goods for this product and for the default supplier. It is used by the scheduler to order requests based on reordering delays."),
        'seller_qty': fields.function(_calc_seller, type='float', string='Supplier Quantity', multi="seller_info", help="This is minimum quantity to purchase from Main Supplier."),
        'seller_id': fields.function(_calc_seller, type='many2one', relation="res.partner", string='Main Supplier', help="Main Supplier who has highest priority in Supplier List.", multi="seller_info"),
    }

    _defaults = {
        'active': lambda *a: 1,
        'price_extra': lambda *a: 0.0,
        'price_margin': lambda *a: 1.0,
        'color': 0,
        'is_only_child': True,
    }

    def unlink(self, cr, uid, ids, context=None):
        unlink_ids = []
        unlink_product_tmpl_ids = []
        for product in self.browse(cr, uid, ids, context=context):
            # Check if product still exists, in case it has been unlinked by unlinking its template
            if not product.exists():
                continue
            tmpl_id = product.product_tmpl_id.id
            # Check if the product is last product of this template
            other_product_ids = self.search(cr, uid, [('product_tmpl_id', '=', tmpl_id), ('id', '!=', product.id)], context=context)
            if not other_product_ids:
                unlink_product_tmpl_ids.append(tmpl_id)
            unlink_ids.append(product.id)
        res = super(product_product, self).unlink(cr, uid, unlink_ids, context=context)
        # delete templates after calling super, as deleting template could lead to deleting
        # products due to ondelete='cascade'
        self.pool.get('product.template').unlink(cr, uid, unlink_product_tmpl_ids, context=context)
        return res

    def onchange_uom(self, cursor, user, ids, uom_id, uom_po_id):
        if uom_id and uom_po_id:
            uom_obj=self.pool.get('product.uom')
            uom=uom_obj.browse(cursor,user,[uom_id])[0]
            uom_po=uom_obj.browse(cursor,user,[uom_po_id])[0]
            if uom.category_id.id != uom_po.category_id.id:
                return {'value': {'uom_po_id': uom_id}}
        return False

    def _check_ean_key(self, cr, uid, ids, context=None):
        for product in self.read(cr, uid, ids, ['ean13'], context=context):
            res = check_ean(product['ean13'])
        return res

    _constraints = [(_check_ean_key, 'You provided an invalid "EAN13 Barcode" reference. You may use the "Internal Reference" field instead.', ['ean13'])]

    def on_order(self, cr, uid, ids, orderline, quantity):
        pass

    def name_get(self, cr, user, ids, context=None):
        if context is None:
            context = {}
        if isinstance(ids, (int, long)):
            ids = [ids]
        if not len(ids):
            return []
        def _name_get(d):
            name = d.get('name','')
            code = d.get('default_code',False)
            if code:
                name = '[%s] %s' % (code,name)
            if d.get('variants'):
                name = name + ' - %s' % (d['variants'],)
            return (d['id'], name)

        partner_id = context.get('partner_id', False)
        if partner_id:
            partner_ids = [partner_id, self.pool['res.partner'].browse(cr, user, partner_id, context=context).commercial_partner_id.id]
        else:
            partner_ids = []

        # all user don't have access to seller and partner
        # check access and use superuser
        self.check_access_rights(cr, user, "read")
        self.check_access_rule(cr, user, ids, "read", context=context)

        result = []
        for product in self.browse(cr, SUPERUSER_ID, ids, context=context):
            sellers = partner_ids and filter(lambda x: x.name.id in partner_ids, product.seller_ids) or []
            if sellers:
                for s in sellers:
                    mydict = {
                              'id': product.id,
                              'name': s.product_name or product.name,
                              'default_code': s.product_code or product.default_code,
                              'variants': product.variants
                              }
                    result.append(_name_get(mydict))
            else:
                mydict = {
                          'id': product.id,
                          'name': product.name,
                          'default_code': product.default_code,
                          'variants': product.variants
                          }
                result.append(_name_get(mydict))
        return result

    def name_search(self, cr, user, name='', args=None, operator='ilike', context=None, limit=100):
        if not args:
            args = []
        if name:
            positive_operators = ['=', 'ilike', '=ilike', 'like', '=like']
            ids = []
            if operator in positive_operators:
                ids = self.search(cr, user, [('default_code','=',name)]+ args, limit=limit, context=context)
                if not ids:
                    ids = self.search(cr, user, [('ean13','=',name)]+ args, limit=limit, context=context)
            if not ids and operator not in expression.NEGATIVE_TERM_OPERATORS:
                # Do not merge the 2 next lines into one single search, SQL search performance would be abysmal
                # on a database with thousands of matching products, due to the huge merge+unique needed for the
                # OR operator (and given the fact that the 'name' lookup results come from the ir.translation table
                # Performing a quick memory merge of ids in Python will give much better performance
                ids = set(self.search(cr, user, args + [('default_code', operator, name)], limit=limit, context=context))
                if not limit or len(ids) < limit:
                    # we may underrun the limit because of dupes in the results, that's fine
                    limit2 = (limit - len(ids)) if limit else False
                    ids.update(self.search(cr, user, args + [('name', operator, name), ('id', 'not in', list(ids))], limit=limit2, context=context))
                ids = list(ids)
            elif not ids and operator in expression.NEGATIVE_TERM_OPERATORS:
                ids = self.search(cr, user, args + ['&', ('default_code', operator, name), ('name', operator, name)], limit=limit, context=context)
            if not ids and operator in positive_operators:
                ptrn = re.compile('(\[(.*?)\])')
                res = ptrn.search(name)
                if res:
                    ids = self.search(cr, user, [('default_code','=', res.group(2))] + args, limit=limit, context=context)
        else:
            ids = self.search(cr, user, args, limit=limit, context=context)
        result = self.name_get(cr, user, ids, context=context)
        return result

    #
    # Could be overrided for variants matrices prices
    #
    def price_get(self, cr, uid, ids, ptype='list_price', context=None):
        products = self.browse(cr, uid, ids, context=context)
        return self._price_get(cr, uid, products, ptype=ptype, context=context)

    def _price_get(self, cr, uid, products, ptype='list_price', context=None):
        if context is None:
            context = {}

        if 'currency_id' in context:
            pricetype_obj = self.pool.get('product.price.type')
            price_type_id = pricetype_obj.search(cr, uid, [('field','=',ptype)])[0]
            price_type_currency_id = pricetype_obj.browse(cr,uid,price_type_id).currency_id.id

        res = {}
        company_id = self.pool['res.users'].read(cr, uid, uid, ['company_id'], context=context)['company_id'][0]
        # standard_price field can only be seen by users in base.group_user
        # Thus, in order to compute the sale price from the cost price for users not in this group
        # We fetch the standard price as the superuser
        for product in products:
            if ptype != 'standard_price':
                res[product.id] = product[ptype] or 0.0
            else: 
                res[product.id] = self.read(cr, SUPERUSER_ID, product.id, [ptype], context=dict(context, force_company=company_id))[ptype] or 0.0

        product_uom_obj = self.pool.get('product.uom')
        for product in products:
            if ptype == 'list_price':
                res[product.id] = (res[product.id] * (product.price_margin or 1.0)) + \
                        product.price_extra
            if 'uom' in context:
                uom = product.uom_id or product.uos_id
                res[product.id] = product_uom_obj._compute_price(cr, uid,
                        uom.id, res[product.id], context['uom'])
            # Convert from price_type currency to asked one
            if 'currency_id' in context:
                # Take the price_type currency from the product field
                # This is right cause a field cannot be in more than one currency
                res[product.id] = self.pool.get('res.currency').compute(cr, uid, price_type_currency_id,
                    context['currency_id'], res[product.id],context=context)

        return res

    def copy(self, cr, uid, id, default=None, context=None):
        if context is None:
            context={}

        product = self.browse(cr, uid, id, context)
        if context.get('variant'):
            # if we copy a variant or create one, we keep the same template
            default['product_tmpl_id'] = product.product_tmpl_id.id
        elif 'name' not in default:
            default['name'] = _("%s (copy)") % (product.name,)

        return super(product_product, self).copy(cr, uid, id, default=default, context=context)

    def search(self, cr, uid, args, offset=0, limit=None, order=None, context=None, count=False):
        if context is None:
            context = {}
        if context.get('search_default_categ_id'):
            args.append((('categ_id', 'child_of', context['search_default_categ_id'])))
        return super(product_product, self).search(cr, uid, args, offset=offset, limit=limit, order=order, context=context, count=count)

    def open_product_template(self, cr, uid, ids, context=None):
        """ Utility method used to add an "Open Template" button in product views """
        product = self.browse(cr, uid, ids[0], context=context)
        return {'type': 'ir.actions.act_window',
                'res_model': 'product.template',
                'view_mode': 'form',
                'res_id': product.product_tmpl_id.id,
                'target': 'new'}

    def _compute_uos_qty(self, cr, uid, ids, uom, qty, uos, context=None):
        '''
        Computes product's invoicing quantity in UoS from quantity in UoM.
        Takes into account the
        :param uom: Source unit
        :param qty: Source quantity
        :param uos: Target UoS unit.
        '''
        if not uom or not qty or not uos:
            return qty
        uom_obj = self.pool['product.uom']
        product_id = ids[0] if isinstance(ids, (list, tuple)) else ids
        product = self.browse(cr, uid, product_id, context=context)
        if isinstance(uos, (int, long)):
            uos = uom_obj.browse(cr, uid, uos, context=context)
        if isinstance(uom, (int, long)):
            uom = uom_obj.browse(cr, uid, uom, context=context)
        if product.uos_id:  # Product has UoS defined
            # We cannot convert directly between units even if the units are of the same category
            # as we need to apply the conversion coefficient which is valid only between quantities
            # in product's default UoM/UoS
            qty_default_uom = uom_obj._compute_qty_obj(cr, uid, uom, qty, product.uom_id)  # qty in product's default UoM
            qty_default_uos = qty_default_uom * product.uos_coeff
            return uom_obj._compute_qty_obj(cr, uid, product.uos_id, qty_default_uos, uos)
        else:
            return uom_obj._compute_qty_obj(cr, uid, uom, qty, uos)



class product_packaging(osv.osv):
    _name = "product.packaging"
    _description = "Packaging"
    _rec_name = 'ean'
    _order = 'sequence'
    _columns = {
        'sequence': fields.integer('Sequence', help="Gives the sequence order when displaying a list of packaging."),
        'name' : fields.text('Description'),
        'qty' : fields.float('Quantity by Package',
            help="The total number of products you can put by pallet or box."),
        'ul' : fields.many2one('product.ul', 'Type of Package', required=True),
        'ul_qty' : fields.integer('Package by layer', help='The number of packages by layer'),
        'rows' : fields.integer('Number of Layers', required=True,
            help='The number of layers on a pallet or box'),
        'product_id' : fields.many2one('product.product', 'Product', select=1, ondelete='cascade', required=True),
        'ean' : fields.char('EAN', size=14, help="The EAN code of the package unit."),
        'code' : fields.char('Code', help="The code of the transport unit."),
        'weight': fields.float('Total Package Weight',
            help='The weight of a full package, pallet or box.'),
        'weight_ul': fields.float('Empty Package Weight'),
        'height': fields.float('Height', help='The height of the package'),
        'width': fields.float('Width', help='The width of the package'),
        'length': fields.float('Length', help='The length of the package'),
    }


    def _check_ean_key(self, cr, uid, ids, context=None):
        for pack in self.browse(cr, uid, ids, context=context):
            res = check_ean(pack.ean)
        return res

    _constraints = [(_check_ean_key, 'Error: Invalid ean code', ['ean'])]

    def name_get(self, cr, uid, ids, context=None):
        if not len(ids):
            return []
        res = []
        for pckg in self.browse(cr, uid, ids, context=context):
            p_name = pckg.ean and '[' + pckg.ean + '] ' or ''
            p_name += pckg.ul.name
            res.append((pckg.id,p_name))
        return res

    def _get_1st_ul(self, cr, uid, context=None):
        cr.execute('select id from product_ul order by id asc limit 1')
        res = cr.fetchone()
        return (res and res[0]) or False

    _defaults = {
        'rows' : lambda *a : 3,
        'sequence' : lambda *a : 1,
        'ul' : _get_1st_ul,
    }

    def checksum(ean):
        salt = '31' * 6 + '3'
        sum = 0
        for ean_part, salt_part in zip(ean, salt):
            sum += int(ean_part) * int(salt_part)
        return (10 - (sum % 10)) % 10
    checksum = staticmethod(checksum)



class product_supplierinfo(osv.osv):
    _name = "product.supplierinfo"
    _description = "Information about a product supplier"
    def _calc_qty(self, cr, uid, ids, fields, arg, context=None):
        result = {}
        for supplier_info in self.browse(cr, uid, ids, context=context):
            for field in fields:
                result[supplier_info.id] = {field:False}
            qty = supplier_info.min_qty
            result[supplier_info.id]['qty'] = qty
        return result

    _columns = {
        'name' : fields.many2one('res.partner', 'Supplier', required=True,domain = [('supplier','=',True)], ondelete='cascade', help="Supplier of this product"),
        'product_name': fields.char('Supplier Product Name', help="This supplier's product name will be used when printing a request for quotation. Keep empty to use the internal one."),
        'product_code': fields.char('Supplier Product Code', help="This supplier's product code will be used when printing a request for quotation. Keep empty to use the internal one."),
        'sequence' : fields.integer('Sequence', help="Assigns the priority to the list of product supplier."),
        'product_uom': fields.related('product_tmpl_id', 'uom_po_id', type='many2one', relation='product.uom', string="Supplier Unit of Measure", readonly="1", help="This comes from the product form."),
        'min_qty': fields.float('Minimal Quantity', required=True, help="The minimal quantity to purchase to this supplier, expressed in the supplier Product Unit of Measure if not empty, in the default unit of measure of the product otherwise."),
        'qty': fields.function(_calc_qty, store=True, type='float', string='Quantity', multi="qty", help="This is a quantity which is converted into Default Unit of Measure."),
        'product_tmpl_id' : fields.many2one('product.template', 'Product Template', required=True, ondelete='cascade', select=True, oldname='product_id'),
        'delay' : fields.integer('Delivery Lead Time', required=True, help="Lead time in days between the confirmation of the purchase order and the reception of the products in your warehouse. Used by the scheduler for automatic computation of the purchase order planning."),
        'pricelist_ids': fields.one2many('pricelist.partnerinfo', 'suppinfo_id', 'Supplier Pricelist'),
        'company_id':fields.many2one('res.company','Company',select=1),
    }
    _defaults = {
        'qty': lambda *a: 0.0,
        'sequence': lambda *a: 1,
        'delay': lambda *a: 1,
        'company_id': lambda self,cr,uid,c: self.pool.get('res.company')._company_default_get(cr, uid, 'product.supplierinfo', context=c),
    }
    def price_get(self, cr, uid, supplier_ids, product_id, product_qty=1, context=None):
        """
        Calculate price from supplier pricelist.
        @param supplier_ids: Ids of res.partner object.
        @param product_id: Id of product.
        @param product_qty: specify quantity to purchase.
        """
        if type(supplier_ids) in (int,long,):
            supplier_ids = [supplier_ids]
        res = {}
        product_pool = self.pool.get('product.product')
        partner_pool = self.pool.get('res.partner')
        pricelist_pool = self.pool.get('product.pricelist')
        currency_pool = self.pool.get('res.currency')
        currency_id = self.pool.get('res.users').browse(cr, uid, uid, context=context).company_id.currency_id.id
        # Compute price from standard price of product
        product_price = product_pool.price_get(cr, uid, [product_id], 'standard_price', context=context)[product_id]
        product = product_pool.browse(cr, uid, product_id, context=context)
        for supplier in partner_pool.browse(cr, uid, supplier_ids, context=context):
            price = product_price
            # Compute price from Purchase pricelist of supplier
            pricelist_id = supplier.property_product_pricelist_purchase.id
            if pricelist_id:
                price = pricelist_pool.price_get(cr, uid, [pricelist_id], product_id, product_qty, context=context).setdefault(pricelist_id, 0)
                price = currency_pool.compute(cr, uid, pricelist_pool.browse(cr, uid, pricelist_id).currency_id.id, currency_id, price)

            # Compute price from supplier pricelist which are in Supplier Information
            supplier_info_ids = self.search(cr, uid, [('name','=',supplier.id),('product_tmpl_id','=',product.product_tmpl_id.id)])
            if supplier_info_ids:
                cr.execute('SELECT * ' \
                    'FROM pricelist_partnerinfo ' \
                    'WHERE suppinfo_id IN %s' \
                    'AND min_quantity <= %s ' \
                    'ORDER BY min_quantity DESC LIMIT 1', (tuple(supplier_info_ids),product_qty,))
                res2 = cr.dictfetchone()
                if res2:
                    price = res2['price']
            res[supplier.id] = price
        return res
    _order = 'sequence'


class pricelist_partnerinfo(osv.osv):
    _name = 'pricelist.partnerinfo'
    _columns = {
        'name': fields.char('Description'),
        'suppinfo_id': fields.many2one('product.supplierinfo', 'Partner Information', required=True, ondelete='cascade'),
        'min_quantity': fields.float('Quantity', required=True, help="The minimal quantity to trigger this rule, expressed in the supplier Unit of Measure if any or in the default Unit of Measure of the product otherrwise."),
        'price': fields.float('Unit Price', required=True, digits_compute=dp.get_precision('Product Price'), help="This price will be considered as a price for the supplier Unit of Measure if any or the default Unit of Measure of the product otherwise"),
    }
    _order = 'min_quantity asc'

class res_currency(osv.osv):
    _inherit = 'res.currency'

    def _check_main_currency_rounding(self, cr, uid, ids, context=None):
        cr.execute('SELECT digits FROM decimal_precision WHERE name like %s',('Account',))
        digits = cr.fetchone()
        if digits and len(digits):
            digits = digits[0]
            main_currency = self.pool.get('res.users').browse(cr, uid, uid, context=context).company_id.currency_id
            for currency_id in ids:
                if currency_id == main_currency.id:
                    if main_currency.rounding < 10 ** -digits:
                        return False
        return True

    _constraints = [
        (_check_main_currency_rounding, 'Error! You cannot define a rounding factor for the company\'s main currency that is smaller than the decimal precision of \'Account\'.', ['rounding']),
    ]

class decimal_precision(osv.osv):
    _inherit = 'decimal.precision'

    def _check_main_currency_rounding(self, cr, uid, ids, context=None):
        cr.execute('SELECT id, digits FROM decimal_precision WHERE name like %s',('Account',))
        res = cr.fetchone()
        if res and len(res):
            account_precision_id, digits = res
            main_currency = self.pool.get('res.users').browse(cr, uid, uid, context=context).company_id.currency_id
            for decimal_precision in ids:
                if decimal_precision == account_precision_id:
                    if main_currency.rounding < 10 ** -digits:
                        return False
        return True

    _constraints = [
        (_check_main_currency_rounding, 'Error! You cannot define the decimal precision of \'Account\' as greater than the rounding factor of the company\'s main currency', ['digits']),
    ]

# vim:expandtab:smartindent:tabstop=4:softtabstop=4:shiftwidth=4:<|MERGE_RESOLUTION|>--- conflicted
+++ resolved
@@ -637,41 +637,9 @@
         return result
 
     def _get_name_template_ids(self, cr, uid, ids, context=None):
-        result = set()
-        template_ids = self.pool.get('product.product').search(cr, uid, [('product_tmpl_id', 'in', ids)])
-        for el in template_ids:
-            result.add(el)
-        return list(result)
-
-<<<<<<< HEAD
-=======
-    def _get_image(self, cr, uid, ids, name, args, context=None):
-        result = dict.fromkeys(ids, False)
-        for obj in self.browse(cr, uid, ids, context=context):
-            result[obj.id] = tools.image_get_resized_images(obj.image, avoid_resize_medium=True)
-        return result
-
-    def _set_image(self, cr, uid, id, name, value, args, context=None):
-        return self.write(cr, uid, [id], {'image': tools.image_resize_image_big(value)}, context=context)
-
-    def _get_name_template_ids(self, cr, uid, ids, context=None):
         template_ids = self.pool.get('product.product').search(cr, uid, [('product_tmpl_id', 'in', ids)])
         return list(set(template_ids))
 
-    _defaults = {
-        'active': lambda *a: 1,
-        'price_extra': lambda *a: 0.0,
-        'price_margin': lambda *a: 1.0,
-        'color': 0,
-    }
-
-    _name = "product.product"
-    _description = "Product"
-    _table = "product_product"
-    _inherits = {'product.template': 'product_tmpl_id'}
-    _inherit = ['mail.thread']
-    _order = 'default_code,name_template'
->>>>>>> d6daf5fa
     _columns = {
         'qty_available': fields.function(_product_qty_available, type='float', string='Quantity On Hand'),
         'virtual_available': fields.function(_product_virtual_available, type='float', string='Quantity Available'),
@@ -692,18 +660,10 @@
         'price_extra': fields.float('Variant Price Extra', digits_compute=dp.get_precision('Product Price'), help="Price Extra: Extra price for the variant on sale price. eg. 200 price extra, 1000 + 200 = 1200."),
         'price_margin': fields.float('Variant Price Margin', digits_compute=dp.get_precision('Product Price'), help="Price Margin: Margin in percentage amount on sale price for the variant. eg. 10 price margin, 1000 * 1.1 = 1100."),
         'pricelist_id': fields.dummy(string='Pricelist', relation='product.pricelist', type='many2one'),
-<<<<<<< HEAD
         'name_template': fields.related('product_tmpl_id', 'name', string="Template Name", type='char', store={
             'product.template': (_get_name_template_ids, ['name'], 10),
             'product.product': (lambda self, cr, uid, ids, c=None: ids, [], 10),
         }, select=True),
-=======
-        'name_template': fields.related('product_tmpl_id', 'name', string="Template Name", type='char', size=128, store={
-            'product.template': (_get_name_template_ids, ['name'], 10),
-            'product.product': (lambda self, cr, uid, ids, c=None: ids, ['product_tmpl_id'], 10),
-
-            }, select=True),
->>>>>>> d6daf5fa
         'color': fields.integer('Color Index'),
         'seller_info_id': fields.function(_calc_seller, type='many2one', relation="product.supplierinfo", string="Supplier Info", multi="seller_info"),
         'seller_delay': fields.function(_calc_seller, type='integer', string='Supplier Lead Time', multi="seller_info", help="This is the average delay in days between the purchase order confirmation and the reception of goods for this product and for the default supplier. It is used by the scheduler to order requests based on reordering delays."),
