# Translation of Odoo Server.
# This file contains the translation of the following modules:
# * product
# 
# Translators:
<<<<<<< HEAD
=======
# Grazziano Duarte <g.negocios@outlook.com.br>, 2015
# Mateus Cerqueira Lopes <mateus1@gmail.com>, 2015
>>>>>>> da2b88bb
msgid ""
msgstr ""
"Project-Id-Version: Odoo 9.0\n"
"Report-Msgid-Bugs-To: \n"
"POT-Creation-Date: 2015-09-29 10:26+0000\n"
<<<<<<< HEAD
"PO-Revision-Date: 2015-10-19 10:28+0000\n"
"Last-Translator: Martin Trigaux\n"
=======
"PO-Revision-Date: 2015-12-04 20:41+0000\n"
"Last-Translator: Grazziano Duarte <g.negocios@outlook.com.br>\n"
>>>>>>> da2b88bb
"Language-Team: Portuguese (Brazil) (http://www.transifex.com/odoo/odoo-9/language/pt_BR/)\n"
"MIME-Version: 1.0\n"
"Content-Type: text/plain; charset=UTF-8\n"
"Content-Transfer-Encoding: \n"
"Language: pt_BR\n"
"Plural-Forms: nplurals=2; plural=(n > 1);\n"

#. module: product
#: selection:product.pricelist.item,applied_on:0
msgid " Product Category"
msgstr ""

#. module: product
#: model:ir.model.fields,field_description:product.field_product_product_product_variant_count
#: model:ir.model.fields,field_description:product.field_product_template_product_variant_count
msgid "# of Product Variants"
msgstr "# de Variações do Produto"

#. module: product
#: code:addons/product/pricelist.py:288
#, python-format
msgid "%s %% discount"
msgstr ""

#. module: product
#: code:addons/product/pricelist.py:290
#, python-format
msgid "%s %% discount and %s surcharge"
msgstr ""

#. module: product
#: code:addons/product/product.py:710 code:addons/product/product.py:1134
#, python-format
msgid "%s (copy)"
msgstr "%s (copia)"

#. module: product
#: model:product.attribute.value,name:product.product_attribute_value_1
msgid "16 GB"
msgstr "16 GB"

#. module: product
#: model:product.product,description_sale:product.product_product_3
#: model:product.template,description_sale:product.product_product_3_product_template
msgid ""
"17\" LCD Monitor\n"
"Processor AMD 8-Core\n"
"512MB RAM\n"
"HDD SH-1"
msgstr "Monitor 17\" LCD\nProcessador AMD 8-Core\n512MB RAM\nHDD SH-1"

#. module: product
#: model:product.product,description:product.product_product_25
#: model:product.template,description:product.product_product_25_product_template
msgid ""
"17\" Monitor\n"
"4GB RAM\n"
"Standard-1294P Processor\n"
"QWERTY keyboard"
msgstr "Monitor 17\" \n4GB RAM\nProcessador Standard-1294P\nTeclado QWERTY"

#. module: product
#: model:product.product,description:product.product_product_26
#: model:product.template,description:product.product_product_26_product_template
msgid ""
"17\" Monitor\n"
"6GB RAM\n"
"Hi-Speed 234Q Processor\n"
"QWERTY keyboard"
msgstr "Monitor 17\"\n6GB RAM\nProcessador Hi-Speed 234Q\nTeclado QWERTY"

#. module: product
#: model:product.attribute.value,name:product.product_attribute_value_5
msgid "2.4 GHz"
msgstr "2.4 GHz"

#. module: product
#: model:product.product,description_sale:product.product_product_8
#: model:product.template,description_sale:product.product_product_8_product_template
msgid ""
"2.7GHz quad-core Intel Core i5\n"
"                Turbo Boost up to 3.2GHz\n"
"                8GB (two 4GB) memory\n"
"                1TB hard drive\n"
"                Intel Iris Pro graphics\n"
"            "
msgstr ""

#. module: product
#: model:product.product,name:product.product_product_52
#: model:product.template,name:product.product_product_52_product_template
msgid "30m RJ45 wire"
msgstr ""

#. module: product
#: model:product.attribute.value,name:product.product_attribute_value_2
msgid "32 GB"
msgstr "32 GB"

#. module: product
#: model:product.product,description_sale:product.product_product_4
#: model:product.product,description_sale:product.product_product_4b
#: model:product.product,description_sale:product.product_product_4c
#: model:product.product,description_sale:product.product_product_4d
#: model:product.template,description_sale:product.product_product_4_product_template
#: model:product.template,description_sale:product.product_product_4b_product_template
#: model:product.template,description_sale:product.product_product_4c_product_template
#: model:product.template,description_sale:product.product_product_4d_product_template
msgid ""
"7.9‑inch (diagonal) LED-backlit, 128Gb\n"
"Dual-core A5 with quad-core graphics\n"
"FaceTime HD Camera, 1.2 MP Photos"
msgstr "7.9‑inch (diagonal) LED-backlit, 128Gb\nDual-core A5 com quad-core gráficos\nFaceTime HD Camera, 1.2 MP Photos"

#. module: product
#: model:product.product,website_description:product.product_product_8
#: model:product.template,website_description:product.product_product_8_product_template
msgid "75 percent less reflection."
msgstr ""

#. module: product
#: model:product.product,name:product.product_product_51
#: model:product.template,name:product.product_product_51_product_template
msgid "8-port Switch"
msgstr ""

#. module: product
#: model:ir.ui.view,arch_db:product.product_pricelist_item_form_view
msgid ""
"<span attrs=\"{'invisible':[('base', 'not in', ('list_price','standard_price'))]}\">Public Price  -  </span>\n"
"                            <span attrs=\"{'invisible':[('base', '!=', 'pricelist')]}\">Other Pricelist  -  </span>"
msgstr ""

#. module: product
#: model:ir.ui.view,arch_db:product.product_variant_easy_edit_view
msgid "<span>kg</span>"
msgstr ""

#. module: product
#: model:ir.ui.view,arch_db:product.report_pricelist
msgid "<strong>Currency</strong>:<br/>"
msgstr ""

#. module: product
#: model:ir.ui.view,arch_db:product.report_pricelist
msgid "<strong>Description</strong>"
msgstr ""

#. module: product
#: model:ir.ui.view,arch_db:product.report_pricelist
msgid "<strong>Price List Name</strong>:<br/>"
msgstr ""

#. module: product
#: model:ir.ui.view,arch_db:product.report_pricelist
msgid "<strong>Print date</strong>:<br/>"
msgstr ""

#. module: product
#: model:ir.ui.view,arch_db:product.product_template_only_form_view
msgid ""
"<strong>Warning</strong>: adding or deleting attributes\n"
"                            will delete and recreate existing variants and lead\n"
"                            to the loss of their possible customizations."
msgstr ""

#. module: product
#: code:addons/product/product.py:977 sql_constraint:product.product:0
#, python-format
msgid "A barcode can only be assigned to one product !"
msgstr ""

#. module: product
#: model:ir.model.fields,help:product.field_product_category_type
msgid ""
"A category of the view type is a virtual category that can be used as the "
"parent of another category to create a hierarchical structure."
msgstr "A categoria do tipo de visualização é uma categoria virtual que pode ser usado como o pai de uma outra categoria para criar uma estrutura hierárquica."

#. module: product
#: model:ir.model.fields,help:product.field_product_product_type
#: model:ir.model.fields,help:product.field_product_template_type
msgid ""
"A consumable is a product for which you don't manage stock, a service is a "
"non-material product provided by a company or an individual."
msgstr ""

#. module: product
#: model:ir.model.fields,help:product.field_product_product_description_sale
#: model:ir.model.fields,help:product.field_product_template_description_sale
msgid ""
"A description of the Product that you want to communicate to your customers."
" This description will be copied to every Sale Order, Delivery Order and "
"Customer Invoice/Refund"
msgstr "A descrição do produto que você quer se comunicar com seus clientes. Esta descrição será copiado para cada Pedido de Venda, Ordem de Entrega ao cliente e Fatura / Reembolso"

#. module: product
#: model:ir.model.fields,help:product.field_product_product_description_purchase
#: model:ir.model.fields,help:product.field_product_template_description_purchase
msgid ""
"A description of the Product that you want to communicate to your vendors. "
"This description will be copied to every Purchase Order, Receipt and Vendor "
"Bill/Refund."
msgstr ""

#. module: product
#: model:product.product,website_description:product.product_product_9
#: model:product.template,website_description:product.product_product_9_product_template
msgid "A great Keyboard. Cordless."
msgstr ""

#. module: product
#: model:ir.model.fields,help:product.field_product_product_description
#: model:ir.model.fields,help:product.field_product_template_description
msgid ""
"A precise description of the Product, used only for internal information "
"purposes."
msgstr "Uma descrição precisa do produto, usado apenas para fins informativos internos."

#. module: product
#: model:ir.actions.act_window,help:product.product_pricelist_action2
msgid ""
"A price list contains rules to be evaluated in order to compute\n"
"                the sales price of the products."
msgstr ""

#. module: product
#: model:product.product,website_description:product.product_product_6
#: model:product.template,website_description:product.product_product_6_product_template
msgid "A screen worthy of iPad."
msgstr ""

#. module: product
#: model:product.product,website_description:product.product_product_11
#: model:product.product,website_description:product.product_product_11b
#: model:product.template,website_description:product.product_product_11_product_template
#: model:product.template,website_description:product.product_product_11b_product_template
msgid ""
"About the size of a credit card — and just 5.4 mm thin — iPod nano is the thinnest iPod ever made.\n"
"                                    The 2.5-inch Multi-Touch display is nearly twice as big as the display on the previous iPod nano,\n"
"                                    so you can see more of the music, photos, and videos you love."
msgstr ""

#. module: product
#: model:ir.model.fields,field_description:product.field_product_product_message_needaction
#: model:ir.model.fields,field_description:product.field_product_template_message_needaction
msgid "Action Needed"
msgstr "Ação Necessária"

#. module: product
#: model:ir.model.fields,field_description:product.field_product_pricelist_active
#: model:ir.model.fields,field_description:product.field_product_product_active
#: model:ir.model.fields,field_description:product.field_product_template_active
#: model:ir.model.fields,field_description:product.field_product_uom_active
msgid "Active"
msgstr "Ativo"

#. module: product
#: model:product.category,name:product.product_category_all
msgid "All"
msgstr "Todas"

#. module: product
#: code:addons/product/pricelist.py:283
#, python-format
msgid "All Products"
msgstr "Todos os produtos"

#. module: product
#: model:ir.ui.view,arch_db:product.product_variant_easy_edit_view
msgid "All general settings about this product are managed on"
msgstr ""

#. module: product
#: model:product.product,description:product.product_product_37
#: model:product.template,description:product.product_product_37_product_template
msgid "All in one hi-speed printer with fax and scanner."
msgstr "Impressora multifuncional de alta-velocidade com fax e scanner."

#. module: product
#: model:product.product,website_description:product.product_product_8
#: model:product.template,website_description:product.product_product_8_product_template
msgid ""
"And at the Apple Online Store, you can configure your iMac with an even more"
" powerful Intel Core i7 processor, up to 3.5GHz."
msgstr ""

#. module: product
#: model:product.product,website_description:product.product_product_4
#: model:product.product,website_description:product.product_product_4b
#: model:product.product,website_description:product.product_product_4c
#: model:product.product,website_description:product.product_product_4d
#: model:product.template,website_description:product.product_product_4_product_template
#: model:product.template,website_description:product.product_product_4b_product_template
#: model:product.template,website_description:product.product_product_4c_product_template
#: model:product.template,website_description:product.product_product_4d_product_template
msgid "And because it’s so easy to use, it’s easy to love."
msgstr ""

#. module: product
#: model:product.product,name:product.product_product_7
#: model:product.template,name:product.product_product_7_product_template
msgid "Apple In-Ear Headphones"
msgstr "A Apple In-Ear Headphones"

#. module: product
#: model:product.product,name:product.product_product_9
#: model:product.template,name:product.product_product_9_product_template
msgid "Apple Wireless Keyboard"
msgstr "Teclado Apple Wireless"

#. module: product
#: model:ir.ui.view,arch_db:product.product_pricelist_view
msgid "Applicable On"
msgstr "Aplicável On"

#. module: product
#: model:ir.model.fields,field_description:product.field_product_pricelist_item_applied_on
msgid "Apply On"
msgstr ""

#. module: product
#: model:ir.ui.view,arch_db:product.product_pricelist_view_search
#: model:ir.ui.view,arch_db:product.product_template_search_view
msgid "Archived"
msgstr "Arquivado"

#. module: product
#: model:product.product,name:product.product_assembly
#: model:product.template,name:product.product_assembly_product_template
msgid "Assembly Service Cost"
msgstr "Custo de Montagem"

#. module: product
#: model:ir.model.fields,help:product.field_product_supplierinfo_sequence
msgid "Assigns the priority to the list of product vendor."
msgstr ""

#. module: product
#: model:ir.model.fields,field_description:product.field_product_attribute_line_attribute_id
#: model:ir.model.fields,field_description:product.field_product_attribute_value_attribute_id
msgid "Attribute"
msgstr "Atributo"

#. module: product
#: model:ir.model.fields,field_description:product.field_product_attribute_value_price_extra
msgid "Attribute Price Extra"
msgstr "Preço Extra do Atributo"

#. module: product
#: model:ir.model.fields,field_description:product.field_product_attribute_value_price_ids
msgid "Attribute Prices"
msgstr "Preços do Atributo"

#. module: product
#: model:ir.actions.act_window,name:product.variants_action
#: model:ir.model.fields,field_description:product.field_product_attribute_line_value_ids
#: model:ir.ui.menu,name:product.menu_variants_action
msgid "Attribute Values"
msgstr "Valores do Atributo"

#. module: product
#: model:ir.actions.act_window,name:product.attribute_action
#: model:ir.model.fields,field_description:product.field_product_product_attribute_value_ids
#: model:ir.ui.menu,name:product.menu_attribute_action
#: model:ir.ui.view,arch_db:product.product_attribute_value_view_tree
#: model:ir.ui.view,arch_db:product.product_template_search_view
#: model:ir.ui.view,arch_db:product.product_variant_easy_edit_view
msgid "Attributes"
msgstr "Atributos"

#. module: product
#: model:product.product,website_description:product.product_product_5b
#: model:product.template,website_description:product.product_product_5b_product_template
msgid "Auxiliary input for portable devices"
msgstr ""

#. module: product
#: model:product.product,website_description:product.product_product_5b
#: model:product.template,website_description:product.product_product_5b_product_template
msgid ""
"Auxiliary port lets you connect other audio sources, like an MP3 player"
msgstr ""

#. module: product
#: model:ir.model.fields,field_description:product.field_product_product_barcode
#: model:ir.model.fields,field_description:product.field_product_template_barcode
msgid "Barcode"
msgstr "Código de barras"

#. module: product
#: model:ir.model.fields,help:product.field_product_pricelist_item_base
msgid ""
"Base price for computation. \n"
" Public Price: The base price will be the Sale/public Price. \n"
" Cost Price : The base price will be the cost price. \n"
" Other Pricelist : Computation of the base price based on another Pricelist."
msgstr ""

#. module: product
#: model:ir.model.fields,help:product.field_product_product_list_price
#: model:ir.model.fields,help:product.field_product_template_list_price
msgid ""
"Base price to compute the customer price. Sometimes called the catalog "
"price."
msgstr "Preço Base para calcular o preço de cliente. Algumas vezes chamado de preço de catálogo."

#. module: product
#: model:ir.model.fields,field_description:product.field_product_pricelist_item_base
msgid "Based on"
msgstr "Baseado em"

#. module: product
#: model:product.product,name:product.product_product_57
#: model:product.template,name:product.product_product_57_product_template
msgid "Basic Computer"
msgstr ""

#. module: product
#: model:product.product,website_description:product.product_product_6
#: model:product.template,website_description:product.product_product_6_product_template
msgid "Beautiful 7.9‑inch display."
msgstr ""

#. module: product
#: model:product.product,website_description:product.product_product_8
#: model:product.template,website_description:product.product_product_8_product_template
msgid "Beautiful widescreen display."
msgstr ""

#. module: product
#: model:ir.model.fields,field_description:product.field_product_product_image
msgid "Big-sized image"
msgstr "Imagem Grande"

#. module: product
#: model:ir.model.fields,field_description:product.field_product_uom_factor_inv
msgid "Bigger Ratio"
msgstr "Maior Proporção"

#. module: product
#: selection:product.uom,uom_type:0
msgid "Bigger than the reference Unit of Measure"
msgstr "Maior do que a unidade de medida da referência"

#. module: product
#: model:product.attribute.value,name:product.product_attribute_value_4
msgid "Black"
msgstr "Preto"

#. module: product
#: model:product.product,name:product.product_product_35
#: model:product.template,name:product.product_product_35_product_template
msgid "Blank CD"
msgstr "CD virgem"

#. module: product
#: model:product.product,name:product.product_product_36
#: model:product.template,name:product.product_product_36_product_template
msgid "Blank DVD-RW"
msgstr "DVD-RW vazio"

#. module: product
#: model:product.product,website_description:product.product_product_5b
#: model:product.template,website_description:product.product_product_5b_product_template
msgid "Bluetooth connectivity"
msgstr ""

#. module: product
#: model:product.product,name:product.product_product_5b
#: model:product.template,name:product.product_product_5b_product_template
msgid "Bose Mini Bluetooth Speaker"
msgstr "Bose Mini Speaker Bluetooth"

#. module: product
#: model:product.product,website_description:product.product_product_5b
#: model:product.template,website_description:product.product_product_5b_product_template
msgid "Bose Mini Bluetooth Speaker."
msgstr ""

#. module: product
#: model:product.product,description_sale:product.product_product_5b
#: model:product.template,description_sale:product.product_product_5b_product_template
msgid "Bose's smallest portable Bluetooth speaker"
msgstr "Menor alto-falante Bluetooth portátil da Bose"

#. module: product
#: model:product.product,website_description:product.product_product_8
#: model:product.template,website_description:product.product_product_8_product_template
msgid "Brilliance onscreen. And behind it."
msgstr ""

#. module: product
#: model:product.product,website_description:product.product_product_11
#: model:product.product,website_description:product.product_product_11b
#: model:product.template,website_description:product.product_product_11_product_template
#: model:product.template,website_description:product.product_product_11b_product_template
msgid ""
"Buttons let you quickly play, pause, change songs, or adjust the volume.\n"
"                                    The smooth anodized aluminum design makes iPod nano feel as good as it sounds.\n"
"                                    And iPod nano wouldn’t be iPod nano without gorgeous, hard-to-choose-from color."
msgstr ""

#. module: product
#: model:ir.model.fields,help:product.field_product_uom_active
msgid ""
"By unchecking the active field you can disable a unit of measure without "
"deleting it."
msgstr "Desmarcando o campo Ativo, você bloqueia a unidade de medida sem excluí-la."

#. module: product
#: model:ir.ui.view,arch_db:product.view_product_price_list
msgid "Calculate Product Price per Unit Based on Pricelist Version."
msgstr "Calcula o Preço do Produto pela unid. base na versão da lista de preços."

#. module: product
#: model:ir.model.fields,field_description:product.field_product_product_rental
#: model:ir.model.fields,field_description:product.field_product_template_rental
msgid "Can be Rent"
msgstr "Pode ser Alugado"

#. module: product
#: model:ir.model.fields,field_description:product.field_product_product_sale_ok
#: model:ir.model.fields,field_description:product.field_product_template_sale_ok
#: model:ir.ui.view,arch_db:product.product_template_search_view
msgid "Can be Sold"
msgstr "Pode ser Vendido"

#. module: product
#: model:ir.ui.view,arch_db:product.view_product_price_list
msgid "Cancel"
msgstr "Cancelar"

#. module: product
#: model:ir.model.fields,field_description:product.field_product_category_type
#: model:ir.ui.view,arch_db:product.product_category_form_view
msgid "Category Type"
msgstr "Tipo de Categoria"

#. module: product
#: model:ir.ui.view,arch_db:product.product_category_form_view
msgid "Category name"
msgstr ""

#. module: product
#: code:addons/product/pricelist.py:277
#, python-format
msgid "Category: %s"
msgstr ""

#. module: product
#: model:product.product,website_description:product.product_product_5b
#: model:product.template,website_description:product.product_product_5b_product_template
msgid "Characteristics"
msgstr ""

#. module: product
#: model:product.product,website_description:product.product_product_5b
#: model:product.template,website_description:product.product_product_5b_product_template
msgid "Charges iPod/iPhone"
msgstr ""

#. module: product
#: model:product.product,website_description:product.product_product_5b
#: model:product.template,website_description:product.product_product_5b_product_template
msgid ""
"Charging cradle recharges the battery and serves as a convenient\n"
"                                    home base for your speaker, and it lets you play while it charges."
msgstr ""

#. module: product
#: model:ir.model.fields,field_description:product.field_product_category_child_id
msgid "Child Categories"
msgstr "Categorias Filha"

#. module: product
#: model:ir.actions.act_window,help:product.product_uom_categ_form_action
msgid "Click to add a new unit of measure category."
msgstr ""

#. module: product
#: model:ir.actions.act_window,help:product.product_uom_form_action
msgid "Click to add a new unit of measure."
msgstr ""

#. module: product
#: model:ir.actions.act_window,help:product.product_pricelist_action2
msgid "Click to create a pricelist."
msgstr ""

#. module: product
#: model:ir.actions.act_window,help:product.product_normal_action
#: model:ir.actions.act_window,help:product.product_normal_action_sell
#: model:ir.actions.act_window,help:product.product_template_action
#: model:ir.actions.act_window,help:product.product_template_action_product
#: model:ir.actions.act_window,help:product.product_variant_action
msgid "Click to define a new product."
msgstr ""

#. module: product
#: model:ir.ui.view,arch_db:product.product_variant_easy_edit_view
msgid "Codes"
msgstr ""

#. module: product
#: model:product.attribute,name:product.product_attribute_2
msgid "Color"
msgstr "Cor"

#. module: product
#: model:ir.model.fields,field_description:product.field_product_product_color
#: model:ir.model.fields,field_description:product.field_product_template_color
msgid "Color Index"
msgstr "Índice de Cores"

#. module: product
#: model:product.product,description_sale:product.product_product_6
#: model:product.template,description_sale:product.product_product_6_product_template
msgid ""
"Color: White\n"
"Capacity: 16GB\n"
"Connectivity: Wifi\n"
"Beautiful 7.9-inch display\n"
"Over 375,000 apps\n"
"Ultrafast wireless\n"
"iOS7\n"
"            "
msgstr ""

#. module: product
#: model:ir.model.fields,field_description:product.field_product_pricelist_company_id
#: model:ir.model.fields,field_description:product.field_product_pricelist_item_company_id
#: model:ir.model.fields,field_description:product.field_product_product_company_id
#: model:ir.model.fields,field_description:product.field_product_supplierinfo_company_id
#: model:ir.model.fields,field_description:product.field_product_template_company_id
msgid "Company"
msgstr "Empresa"

#. module: product
#: model:product.public.category,name:product.Components
msgid "Components"
msgstr "Componentes"

#. module: product
#: model:ir.ui.view,arch_db:product.product_pricelist_item_form_view
msgid "Compute Price"
msgstr ""

#. module: product
#: model:product.product,name:product.product_product_16
#: model:product.template,name:product.product_product_16_product_template
msgid "Computer Case"
msgstr "Gabinete de Computador"

#. module: product
#: model:product.product,name:product.product_product_3
#: model:product.template,name:product.product_product_3_product_template
msgid "Computer SC234"
msgstr "Computer SC234"

#. module: product
#: model:product.public.category,name:product.Computer_all_in_one
msgid "Computer all-in-one"
msgstr "Computador all-in-one"

#. module: product
#: model:product.public.category,name:product.sub_computers
msgid "Computers"
msgstr "Computadores"

#. module: product
#: model:ir.model.fields,help:product.field_product_uom_category_id
msgid ""
"Conversion between Units of Measure can only occur if they belong to the "
"same category. The conversion will be made based on the ratios."
msgstr "Conversão entre unidades de medida só pode ocorrer se eles pertencem à mesma categoria. A conversão será feita com base nas proporções."

#. module: product
#: code:addons/product/product.py:119
#, python-format
msgid ""
"Conversion from Product UoM %s to Default UoM %s is not possible as they "
"both belong to different Category!."
msgstr "Conversão de uma UdM de um produto %s  para um padrão de UdM %s não é possível pois eles pertencem a categorias diferentes"

#. module: product
#: model:ir.model.fields,field_description:product.field_product_price_history_cost
#: model:ir.model.fields,field_description:product.field_product_product_standard_price
#: model:ir.model.fields,field_description:product.field_product_template_standard_price
#: selection:product.pricelist.item,base:0
msgid "Cost"
msgstr "Custo"

#. module: product
#: model:ir.model.fields,help:product.field_product_product_standard_price
msgid ""
"Cost of the product template used for standard stock valuation in accounting"
" and used as a base price on purchase orders. Expressed in the default unit "
"of measure of the product."
msgstr ""

#. module: product
#: model:ir.model.fields,help:product.field_product_template_standard_price
msgid "Cost of the product, in the default unit of measure of the product."
msgstr ""

#. module: product
#: model:ir.model.fields,field_description:product.field_product_attribute_create_uid
#: model:ir.model.fields,field_description:product.field_product_attribute_line_create_uid
#: model:ir.model.fields,field_description:product.field_product_attribute_price_create_uid
#: model:ir.model.fields,field_description:product.field_product_attribute_value_create_uid
#: model:ir.model.fields,field_description:product.field_product_category_create_uid
#: model:ir.model.fields,field_description:product.field_product_packaging_create_uid
#: model:ir.model.fields,field_description:product.field_product_price_history_create_uid
#: model:ir.model.fields,field_description:product.field_product_price_list_create_uid
#: model:ir.model.fields,field_description:product.field_product_pricelist_create_uid
#: model:ir.model.fields,field_description:product.field_product_pricelist_item_create_uid
#: model:ir.model.fields,field_description:product.field_product_product_create_uid
#: model:ir.model.fields,field_description:product.field_product_supplierinfo_create_uid
#: model:ir.model.fields,field_description:product.field_product_template_create_uid
#: model:ir.model.fields,field_description:product.field_product_uom_categ_create_uid
#: model:ir.model.fields,field_description:product.field_product_uom_create_uid
msgid "Created by"
msgstr "Criado por"

#. module: product
#: model:ir.model.fields,field_description:product.field_product_attribute_create_date
#: model:ir.model.fields,field_description:product.field_product_attribute_line_create_date
#: model:ir.model.fields,field_description:product.field_product_attribute_price_create_date
#: model:ir.model.fields,field_description:product.field_product_attribute_value_create_date
#: model:ir.model.fields,field_description:product.field_product_category_create_date
#: model:ir.model.fields,field_description:product.field_product_packaging_create_date
#: model:ir.model.fields,field_description:product.field_product_price_history_create_date
#: model:ir.model.fields,field_description:product.field_product_price_list_create_date
#: model:ir.model.fields,field_description:product.field_product_pricelist_create_date
#: model:ir.model.fields,field_description:product.field_product_pricelist_item_create_date
#: model:ir.model.fields,field_description:product.field_product_product_create_date
#: model:ir.model.fields,field_description:product.field_product_supplierinfo_create_date
#: model:ir.model.fields,field_description:product.field_product_template_create_date
#: model:ir.model.fields,field_description:product.field_product_uom_categ_create_date
#: model:ir.model.fields,field_description:product.field_product_uom_create_date
msgid "Created on"
msgstr "Criado em"

#. module: product
#: model:product.product,website_description:product.product_product_8
#: model:product.template,website_description:product.product_product_8_product_template
msgid ""
"Creating such a stunningly thin design took some equally stunning feats of "
"technological innovation. We refined,re-imagined,or re-engineered everything"
" about iMac from the inside out. The result is an advanced, elegant all-in-"
"one computer that’s as much a work of art as it is state of the art."
msgstr ""

#. module: product
#: model:ir.model,name:product.model_res_currency
#: model:ir.model.fields,field_description:product.field_product_pricelist_currency_id
#: model:ir.model.fields,field_description:product.field_product_pricelist_item_currency_id
#: model:ir.model.fields,field_description:product.field_product_product_currency_id
#: model:ir.model.fields,field_description:product.field_product_supplierinfo_currency_id
#: model:ir.model.fields,field_description:product.field_product_template_currency_id
msgid "Currency"
msgstr "Moeda"

#. module: product
#: model:product.product,name:product.product_product_5
#: model:product.template,name:product.product_product_5_product_template
msgid "Custom Computer (kit)"
msgstr ""

#. module: product
#: model:product.product,description:product.product_product_27
#: model:product.template,description:product.product_product_27_product_template
msgid "Custom Laptop based on customer's requirement."
msgstr "Laptop personalizado com base em exigência do cliente."

#. module: product
#: model:product.product,description:product.product_product_5
#: model:product.template,description:product.product_product_5_product_template
msgid "Custom computer shipped in kit."
msgstr ""

#. module: product
#: model:ir.model.fields,field_description:product.field_product_product_partner_ref
msgid "Customer ref"
msgstr "Ref. do Cliente"

#. module: product
#: model:product.product,name:product.product_product_46
#: model:product.template,name:product.product_product_46_product_template
msgid "Datacard"
msgstr "Cartão de Dados"

#. module: product
#: model:ir.model.fields,field_description:product.field_product_price_history_datetime
msgid "Date"
msgstr "Data"

#. module: product
#: model:ir.model.fields,help:product.field_product_product_message_last_post
#: model:ir.model.fields,help:product.field_product_template_message_last_post
msgid "Date of the last message posted on the record."
msgstr "Data da ultima mensagem para o registro."

#. module: product
#: model:product.uom,name:product.product_uom_day
msgid "Day(s)"
msgstr "Dia(s)"

#. module: product
#: model:ir.model.fields,help:product.field_product_product_uom_id
#: model:ir.model.fields,help:product.field_product_template_uom_id
msgid "Default Unit of Measure used for all stock operation."
msgstr "Unidade de Medida padrão usada para todas as operações de estoque."

#. module: product
#: model:ir.model.fields,help:product.field_product_product_uom_po_id
#: model:ir.model.fields,help:product.field_product_template_uom_po_id
msgid ""
"Default Unit of Measure used for purchase orders. It must be in the same "
"category than the default unit of measure."
msgstr "Unidade de Medida padrão usada para pedidos de compra. Deve estar na mesma categoria que a UdM Padrão."

#. module: product
#: model:ir.model.fields,field_description:product.field_product_supplierinfo_delay
msgid "Delivery Lead Time"
msgstr "Prazo de Entrega"

#. module: product
#: model:product.product,name:product.product_product_49
#: model:product.template,name:product.product_product_49_product_template
msgid "Dell Inspiron Laptop without OS"
msgstr ""

#. module: product
#: model:ir.model.fields,field_description:product.field_product_product_description
#: model:ir.model.fields,field_description:product.field_product_template_description
msgid "Description"
msgstr "Descrição"

#. module: product
#: model:ir.ui.view,arch_db:product.product_template_form_view
msgid "Description for Quotations"
msgstr "Descrição para Cotações"

#. module: product
#: model:ir.ui.view,arch_db:product.product_template_form_view
msgid "Description for Vendors"
msgstr ""

#. module: product
#: model:product.product,website_description:product.product_product_11
#: model:product.product,website_description:product.product_product_11b
#: model:product.template,website_description:product.product_product_11_product_template
#: model:product.template,website_description:product.product_product_11b_product_template
msgid "Design. The thinnest iPod ever."
msgstr ""

#. module: product
#: model:product.product,name:product.product_product_55
#: model:product.template,name:product.product_product_55_product_template
msgid "Desktop Computer Table"
msgstr ""

#. module: product
#: model:product.product,name:product.product_product_56
#: model:product.template,name:product.product_product_56_product_template
msgid "Desktop Lamp"
msgstr ""

#. module: product
#: model:ir.model.fields,help:product.field_product_attribute_sequence
#: model:ir.model.fields,help:product.field_product_attribute_value_sequence
msgid "Determine the display order"
msgstr "Determina a ordem de exibição"

#. module: product
#: model:product.public.category,name:product.devices
msgid "Devices"
msgstr "Dispositivos"

#. module: product
#: model:ir.model.fields,field_description:product.field_product_attribute_display_name
#: model:ir.model.fields,field_description:product.field_product_attribute_line_display_name
#: model:ir.model.fields,field_description:product.field_product_attribute_price_display_name
#: model:ir.model.fields,field_description:product.field_product_attribute_value_display_name
#: model:ir.model.fields,field_description:product.field_product_category_display_name
#: model:ir.model.fields,field_description:product.field_product_packaging_display_name
#: model:ir.model.fields,field_description:product.field_product_price_history_display_name
#: model:ir.model.fields,field_description:product.field_product_price_list_display_name
#: model:ir.model.fields,field_description:product.field_product_pricelist_display_name
#: model:ir.model.fields,field_description:product.field_product_pricelist_item_display_name
#: model:ir.model.fields,field_description:product.field_product_product_display_name
#: model:ir.model.fields,field_description:product.field_product_supplierinfo_display_name
#: model:ir.model.fields,field_description:product.field_product_template_display_name
#: model:ir.model.fields,field_description:product.field_product_uom_categ_display_name
#: model:ir.model.fields,field_description:product.field_product_uom_display_name
#: model:ir.model.fields,field_description:product.field_report_product_report_pricelist_display_name
msgid "Display Name"
msgstr "Nome de Exibição"

#. module: product
#: model:product.uom,name:product.product_uom_dozen
msgid "Dozen(s)"
msgstr "Dúzia(s)"

#. module: product
#: model:product.product,description_sale:product.product_product_57
#: model:product.template,description_sale:product.product_product_57_product_template
msgid ""
"Dvorak keyboard \n"
"            left-handed mouse"
msgstr ""

#. module: product
#: model:ir.actions.act_window,help:product.product_pricelist_action2
msgid ""
"Each rule include a set of applicability criteria (date range,\n"
"                product category...) and a computation that easily helps to achieve\n"
"                any kind of pricing."
msgstr ""

#. module: product
#: model:product.product,website_description:product.product_product_5b
#: model:product.template,website_description:product.product_product_5b_product_template
msgid "Efficient, high-quality audio"
msgstr ""

#. module: product
#: model:ir.model.fields,field_description:product.field_product_pricelist_item_date_end
#: model:ir.model.fields,field_description:product.field_product_supplierinfo_date_end
msgid "End Date"
msgstr "Data Final"

#. module: product
#: model:ir.model.fields,help:product.field_product_supplierinfo_date_end
msgid "End date for this vendor price"
msgstr ""

#. module: product
#: selection:product.template,state:0
msgid "End of Lifecycle"
msgstr "Fim do cliclo de vida"

#. module: product
#: model:ir.model.fields,help:product.field_product_pricelist_item_date_end
msgid "Ending valid for the pricelist item validation"
msgstr ""

#. module: product
#: model:product.product,name:product.product_product_54
#: model:product.template,name:product.product_product_54_product_template
msgid "Ergonomic Mouse"
msgstr ""

#. module: product
#: constraint:product.category:0
msgid "Error ! You cannot create recursive categories."
msgstr "Erro! Você não pode criar categorias recursivas."

#. module: product
#: constraint:product.pricelist.item:0
msgid "Error! The minimum margin should be lower than the maximum margin."
msgstr "Erro! A margem mínima deve ser menor do que a margem máxima."

#. module: product
#: constraint:product.pricelist.item:0
msgid ""
"Error! You cannot assign the Main Pricelist as Other Pricelist in PriceList "
"Item!"
msgstr "Erro! Você não pode atribuir a Lista de Preços principal como Outra Lista de Preços num item da lista de preços!"

#. module: product
#: constraint:res.currency:0
msgid ""
"Error! You cannot define a rounding factor for the company's main currency "
"that is smaller than the decimal precision of 'Account'."
msgstr "Erro! Você não pode definir um fator de arredondamento para a moeda principal da empresa menor do que a precisão decimal da 'Conta'."

#. module: product
#: constraint:decimal.precision:0
msgid ""
"Error! You cannot define the decimal precision of 'Account' as greater than "
"the rounding factor of the company's main currency"
msgstr "Erro! Você não pode definir a precisão decimal da 'Conta' maior que o fator de arredondamento da moeda principal da empresa"

#. module: product
#: constraint:product.template:0
msgid ""
"Error: The default Unit of Measure and the purchase Unit of Measure must be "
"in the same category."
msgstr "Erro: A unidade de medida padrão e da Unidade de medida de compra devem ser na mesma categoria."

#. module: product
#: model:product.product,website_description:product.product_product_6
#: model:product.template,website_description:product.product_product_6_product_template
msgid ""
"Everything you love about iPad — the beautiful\n"
"                                    screen, fast Colors are vivid and text is sharp on the iPad mini display.\n"
"                                    But what really makes it stand out is its size. At 7.9 inches,\n"
"                                    it’s perfectly sized to deliver an experience every bit as big as iPad."
msgstr ""

#. module: product
#: model:product.product,website_description:product.product_product_4
#: model:product.product,website_description:product.product_product_4b
#: model:product.product,website_description:product.product_product_4c
#: model:product.product,website_description:product.product_product_4d
#: model:product.template,website_description:product.product_product_4_product_template
#: model:product.template,website_description:product.product_product_4b_product_template
#: model:product.template,website_description:product.product_product_4c_product_template
#: model:product.template,website_description:product.product_product_4d_product_template
msgid ""
"Everything you love about iPad — the beautiful\n"
"                                    screen, fast and fluid performance, FaceTime and\n"
"                                    iSight cameras, thousands of amazing apps, 10-hour\n"
"                                    battery life* — is everything you’ll love about\n"
"                                    iPad mini, too. And you can hold it in one hand."
msgstr ""

#. module: product
#: model:product.product,website_description:product.product_product_6
#: model:product.template,website_description:product.product_product_6_product_template
msgid ""
"Everything you love about iPad — the beautiful screen,\n"
"                                        fast and fluid performance, FaceTime and iSight cameras, \n"
"                                        thousands of amazing apps, 10-hour battery life* — is everything\n"
"                                        you’ll love about iPad mini, too. And you can hold it in one hand."
msgstr ""

#. module: product
#: model:product.product,description:product.product_product_2
#: model:product.template,description:product.product_product_2_product_template
msgid "Example of product to invoice based on delivery."
msgstr ""

#. module: product
#: model:product.product,description:product.product_product_0
#: model:product.template,description:product.product_product_0_product_template
msgid "Example of product to invoice on order."
msgstr ""

#. module: product
#: model:product.product,description:product.product_product_1b
#: model:product.template,description:product.product_product_1b_product_template
msgid "Example of products to invoice based on cost."
msgstr ""

#. module: product
#: model:product.product,description:product.product_product_1
#: model:product.template,description:product.product_product_1_product_template
msgid "Example of products to invoice based on delivery."
msgstr ""

#. module: product
#: model:ir.model.fields,help:product.field_product_pricelist_item_name
#: model:ir.model.fields,help:product.field_product_pricelist_item_price
msgid "Explicit rule name for this pricelist line."
msgstr "Nome da regra explicita para esta linha de lista de preços."

#. module: product
#: model:product.product,name:product.product_product_1b
#: model:product.template,name:product.product_product_1b_product_template
msgid "External Audit"
msgstr ""

#. module: product
#: model:product.public.category,name:product.External_Hard_Drive
msgid "External Hard Drive"
msgstr "HD Externo"

#. module: product
#: model:product.product,name:product.product_product_28
#: model:product.template,name:product.product_product_28_product_template
msgid "External Hard disk"
msgstr "HD Externo"

#. module: product
#: model:product.product,website_description:product.product_product_6
#: model:product.template,website_description:product.product_product_6_product_template
msgid "Fast connections.The world over."
msgstr ""

#. module: product
#: selection:product.pricelist.item,compute_price:0
msgid "Fix Price"
msgstr ""

#. module: product
#: model:ir.model.fields,field_description:product.field_product_pricelist_item_fixed_price
msgid "Fixed Price"
msgstr "Preço Fixo"

#. module: product
#: model:ir.model.fields,field_description:product.field_product_product_message_follower_ids
#: model:ir.model.fields,field_description:product.field_product_template_message_follower_ids
msgid "Followers"
msgstr "Seguidores"

#. module: product
#: model:ir.model.fields,field_description:product.field_product_product_message_channel_ids
#: model:ir.model.fields,field_description:product.field_product_template_message_channel_ids
msgid "Followers (Channels)"
msgstr "Seguidores (Canais)"

#. module: product
#: model:ir.model.fields,field_description:product.field_product_product_message_partner_ids
#: model:ir.model.fields,field_description:product.field_product_template_message_partner_ids
msgid "Followers (Partners)"
msgstr "Seguidores (Parceiros)"

#. module: product
#: model:ir.model.fields,help:product.field_product_pricelist_item_min_quantity
msgid ""
"For the rule to apply, bought/sold quantity must be greater than or equal to the minimum quantity specified in this field.\n"
"Expressed in the default unit of measure of the product."
msgstr ""

#. module: product
#: selection:product.pricelist.item,compute_price:0
msgid "Formula"
msgstr "Fórmula"

#. module: product
#: model:product.product,description_sale:product.product_product_7
#: model:product.template,description_sale:product.product_product_7_product_template
msgid ""
"Frequency: 5Hz to 21kHz\n"
"Impedance: 23 ohms\n"
"Sensitivity: 109 dB SPL/mW\n"
"Drivers: two-way balanced armature\n"
"Cable length: 1065 mm\n"
"Weight: 10.2 grams\n"
"            "
msgstr ""

#. module: product
#: model:product.product,website_description:product.product_product_8
#: model:product.template,website_description:product.product_product_8_product_template
msgid "Friendly to the environment."
msgstr ""

#. module: product
#: model:product.product,description_sale:product.product_product_44
#: model:product.template,description_sale:product.product_product_44_product_template
msgid "Full featured image editing software."
msgstr "Software de edição de imagem completo"

#. module: product
#: model:product.product,name:product.product_product_1
#: model:product.template,name:product.product_product_1_product_template
msgid "GAP Analysis Service"
msgstr ""

#. module: product
#: model:ir.ui.view,arch_db:product.product_template_form_view
msgid "General Information"
msgstr "Informações Gerais"

#. module: product
#: model:product.product,website_description:product.product_product_11
#: model:product.product,website_description:product.product_product_11b
#: model:product.template,website_description:product.product_product_11_product_template
#: model:product.template,website_description:product.product_product_11b_product_template
msgid "Genius. Your own personal DJ."
msgstr ""

#. module: product
#: model:ir.model.fields,help:product.field_product_product_packaging_ids
#: model:ir.model.fields,help:product.field_product_template_packaging_ids
msgid ""
"Gives the different ways to package the same product. This has no impact on "
"the picking order and is mainly used if you use the EDI module."
msgstr "Permite diferentes formas de embalagem do mesmo produto. Não tem impacto sobre a separação de pedidos e é usado, principalmente, se você usa o módulo de EDI."

#. module: product
#: model:ir.model.fields,help:product.field_product_pricelist_item_sequence
msgid ""
"Gives the order in which the pricelist items will be checked. The evaluation"
" gives highest priority to lowest sequence and stops as soon as a matching "
"item is found."
msgstr "Define a ordem em que os itens da lista de preços serão checados. A avaliação inicia com prioridade para a sequência mais baixa e é encerrada assim que o item é encontrado."

#. module: product
#: model:ir.model.fields,help:product.field_product_category_sequence
msgid "Gives the sequence order when displaying a list of product categories."
msgstr "Define a ordem de apresentação quando mostrar a lista de categorias de produtos."

#. module: product
#: model:ir.model.fields,help:product.field_product_product_sequence
#: model:ir.model.fields,help:product.field_product_template_sequence
msgid "Gives the sequence order when displaying a product list"
msgstr ""

#. module: product
#: selection:product.pricelist.item,applied_on:0
msgid "Global"
msgstr "Global"

#. module: product
#: model:product.product,name:product.product_product_44
#: model:product.template,name:product.product_product_44_product_template
msgid "GrapWorks Software"
msgstr "Software GrapWorks"

#. module: product
#: model:product.product,name:product.product_product_24
#: model:product.template,name:product.product_product_24_product_template
msgid "Graphics Card"
msgstr "Placa de Vídeo"

#. module: product
#: model:ir.model.fields,field_description:product.field_product_product_weight
#: model:ir.model.fields,field_description:product.field_product_template_weight
msgid "Gross Weight"
msgstr "Peso bruto"

#. module: product
#: model:product.product,name:product.product_product_17
#: model:product.template,name:product.product_product_17_product_template
msgid "HDD SH-1"
msgstr "HDD SH-1"

#. module: product
#: model:product.product,name:product.product_product_18
#: model:product.template,name:product.product_product_18_product_template
msgid "HDD SH-2 (mto)"
msgstr "HDD SH-2 (mto)"

#. module: product
#: model:product.product,name:product.product_product_19
#: model:product.template,name:product.product_product_19_product_template
msgid "HDD on Demand"
msgstr "HDD on Demand"

#. module: product
#: model:product.product,description:product.product_product_32
#: model:product.template,description:product.product_product_32_product_template
msgid ""
"Hands free headset for laptop PC with in-line microphone and headphone plug."
msgstr "Headset com viva voz para PC portátil com microfone in-line e plug de fone de ouvido."

#. module: product
#: model:product.product,website_description:product.product_product_11
#: model:product.product,website_description:product.product_product_11b
#: model:product.template,website_description:product.product_product_11_product_template
#: model:product.template,website_description:product.product_product_11b_product_template
msgid "Have Genius call the tunes."
msgstr ""

#. module: product
#: model:product.public.category,name:product.Headset
msgid "Headset"
msgstr "Fone de ouvido"

#. module: product
#: model:product.product,name:product.product_product_33
#: model:product.template,name:product.product_product_33_product_template
msgid "Headset USB"
msgstr "Headset USB"

#. module: product
#: model:product.product,description:product.product_product_33
#: model:product.template,description:product.product_product_33_product_template
msgid "Headset for laptop PC with USB connector."
msgstr "Headset para PC com conector USB."

#. module: product
#: model:product.product,name:product.product_product_32
#: model:product.template,name:product.product_product_32_product_template
msgid "Headset standard"
msgstr "Headset Padrão"

#. module: product
#: model:product.product,website_description:product.product_product_7
#: model:product.template,website_description:product.product_product_7_product_template
msgid "Hear, hear."
msgstr ""

#. module: product
#: model:product.product,description_sale:product.product_product_11
#: model:product.product,description_sale:product.product_product_11b
#: model:product.template,description_sale:product.product_product_11_product_template
#: model:product.template,description_sale:product.product_product_11b_product_template
msgid ""
"Height: 76.5 mm\n"
"Width:  39.6 mm\n"
"Depth:  5.4 mm\n"
"Weight: 31 grams"
msgstr ""

#. module: product
#: model:product.product,website_description:product.product_product_8
#: model:product.template,website_description:product.product_product_8_product_template
msgid "Highly rated designs."
msgstr ""

#. module: product
#: model:product.uom,name:product.product_uom_hour
msgid "Hour(s)"
msgstr "Hora(s)"

#. module: product
#: model:product.product,website_description:product.product_product_8
#: model:product.template,website_description:product.product_product_8_product_template
msgid ""
"How did we make an already gorgeous widescreen display even better? By "
"making it 75 percent less reflective. And by re-architecting the LCD and "
"moving it right up against the cover glass. So you see your photos, games, "
"movies, and everything else in vivid, lifelike detail."
msgstr ""

#. module: product
#: model:ir.model.fields,help:product.field_product_uom_factor_inv
msgid ""
"How many times this Unit of Measure is bigger than the reference Unit of Measure in this category:\n"
"1 * (this unit) = ratio * (reference unit)"
msgstr "Quantas vezes esta unidade de medida é maior do que a unidade de referência da Medida nesta categoria:\n1 * (esta unidade) = relação * (unidade de referência)"

#. module: product
#: model:ir.model.fields,help:product.field_product_uom_factor
msgid ""
"How much bigger or smaller this unit is compared to the reference Unit of Measure for this category:\n"
"1 * (reference unit) = ratio * (this unit)"
msgstr "Quanto maior ou menor esta unidade é comparada com a unidade de medida de referência para esta categoria:\n1 * (unidade de referência) = relação * (esta unidade)"

#. module: product
#: model:product.product,website_description:product.product_product_11
#: model:product.product,website_description:product.product_product_11b
#: model:product.template,website_description:product.product_product_11_product_template
#: model:product.template,website_description:product.product_product_11b_product_template
msgid "How to get your groove on."
msgstr ""

#. module: product
#: model:ir.model.fields,field_description:product.field_product_attribute_id
#: model:ir.model.fields,field_description:product.field_product_attribute_line_id
#: model:ir.model.fields,field_description:product.field_product_attribute_price_id
#: model:ir.model.fields,field_description:product.field_product_attribute_value_id
#: model:ir.model.fields,field_description:product.field_product_category_id
#: model:ir.model.fields,field_description:product.field_product_packaging_id
#: model:ir.model.fields,field_description:product.field_product_price_history_id
#: model:ir.model.fields,field_description:product.field_product_price_list_id
#: model:ir.model.fields,field_description:product.field_product_pricelist_id
#: model:ir.model.fields,field_description:product.field_product_pricelist_item_id
#: model:ir.model.fields,field_description:product.field_product_product_id
#: model:ir.model.fields,field_description:product.field_product_supplierinfo_id
#: model:ir.model.fields,field_description:product.field_product_template_id
#: model:ir.model.fields,field_description:product.field_product_uom_categ_id
#: model:ir.model.fields,field_description:product.field_product_uom_id
#: model:ir.model.fields,field_description:product.field_report_product_report_pricelist_id
msgid "ID"
msgstr "ID"

#. module: product
#: model:ir.model.fields,help:product.field_product_product_message_unread
#: model:ir.model.fields,help:product.field_product_template_message_unread
msgid "If checked new messages require your attention."
msgstr "Se marcado novas mensagens solicitarão sua atenção."

#. module: product
#: model:ir.model.fields,help:product.field_product_product_message_needaction
#: model:ir.model.fields,help:product.field_product_template_message_needaction
msgid "If checked, new messages require your attention."
msgstr ""

#. module: product
#: model:product.product,website_description:product.product_product_6
#: model:product.template,website_description:product.product_product_6_product_template
msgid "If it's made for iPad, it's made for iPad mini."
msgstr ""

#. module: product
#: model:ir.model.fields,help:product.field_product_pricelist_active
msgid ""
"If unchecked, it will allow you to hide the pricelist without removing it."
msgstr "Se desmarcada, vai permitir que você esconda a lista de preços sem removê-la."

#. module: product
#: model:ir.model.fields,help:product.field_product_product_active
#: model:ir.model.fields,help:product.field_product_template_active
msgid ""
"If unchecked, it will allow you to hide the product without removing it."
msgstr "Se desmarcado, permitirá que você esconda o produto sem removê-lo."

#. module: product
#: model:ir.model.fields,field_description:product.field_product_template_image
msgid "Image"
msgstr "Imagem"

#. module: product
#: model:ir.model.fields,help:product.field_product_product_image
msgid ""
"Image of the product variant (Big-sized image of product template if false)."
" It is automatically resized as a 1024x1024px image, with aspect ratio "
"preserved."
msgstr "Imagem da variante do produto (Imagem grande do modelo de produto se for falso). Será redimensionado automaticamente para uma imagem 1024x1024px, com a proporção preservada"

#. module: product
#: model:ir.model.fields,help:product.field_product_product_image_medium
msgid ""
"Image of the product variant (Medium-sized image of product template if "
"false)."
msgstr "Imagem da variante do produto (Imagem media do modelo de produto se for falso)."

#. module: product
#: model:ir.model.fields,help:product.field_product_product_image_small
msgid ""
"Image of the product variant (Small-sized image of product template if "
"false)."
msgstr "Imagem da variante do produto (Imagem pequena do modelo de produto se for falso)."

#. module: product
#: selection:product.template,state:0
msgid "In Development"
msgstr "Em Desenvolvimento"

#. module: product
#: model:product.product,website_description:product.product_product_8
#: model:product.template,website_description:product.product_product_8_product_template
msgid "Individually calibrated for true-to-life color."
msgstr ""

#. module: product
#: model:ir.model,name:product.model_product_supplierinfo
msgid "Information about a product vendor"
msgstr ""

#. module: product
#: model:product.product,name:product.product_product_38
#: model:product.template,name:product.product_product_38_product_template
msgid "Ink Cartridge"
msgstr "Cartucho de Tinta"

#. module: product
#: model:product.product,website_description:product.product_product_7
#: model:product.template,website_description:product.product_product_7_product_template
msgid ""
"Inside each earpiece is a stainless steel mesh cap that protects the precision acoustic\n"
"                                    components from dust and debris. You can remove the caps for cleaning or replace\n"
"                                    them with an extra set that’s included in the box."
msgstr ""

#. module: product
#: model:product.category,name:product.product_category_2
msgid "Internal"
msgstr "Interno"

#. module: product
#: model:ir.model.fields,field_description:product.field_product_product_categ_id
#: model:ir.model.fields,field_description:product.field_product_template_categ_id
#: model:ir.ui.view,arch_db:product.product_template_form_view
msgid "Internal Category"
msgstr "Categoria Interna"

#. module: product
#: model:ir.model.fields,field_description:product.field_product_product_code
#: model:ir.model.fields,field_description:product.field_product_product_default_code
#: model:ir.model.fields,field_description:product.field_product_template_default_code
msgid "Internal Reference"
msgstr "Referência Interna"

#. module: product
#: model:ir.model.fields,help:product.field_product_product_barcode
msgid "International Article Number used for product identification."
msgstr "Número Internacional de Artigo, usado para identificação do produto."

#. module: product
#: model:ir.ui.view,arch_db:product.product_template_form_view
msgid "Inventory"
msgstr "Inventário"

#. module: product
#: model:ir.model.fields,field_description:product.field_product_product_message_is_follower
#: model:ir.model.fields,field_description:product.field_product_template_message_is_follower
msgid "Is Follower"
msgstr "É um seguidor"

#. module: product
#: model:ir.model.fields,field_description:product.field_product_product_is_product_variant
#: model:ir.model.fields,field_description:product.field_product_template_is_product_variant
msgid "Is a product variant"
msgstr ""

#. module: product
#: model:product.product,website_description:product.product_product_7
#: model:product.template,website_description:product.product_product_7_product_template
msgid "Keep it clean."
msgstr ""

#. module: product
#: model:product.product,website_description:product.product_product_8
#: model:product.template,website_description:product.product_product_8_product_template
msgid "Key Features"
msgstr ""

#. module: product
#: model:product.public.category,name:product.Keyboard_Mouse
msgid "Keyboard / Mouse"
msgstr "Teclado / Mouse"

#. module: product
#: model:product.product,name:product.product_product_27
#: model:product.template,name:product.product_product_27_product_template
msgid "Laptop Customized"
msgstr "Laptop Personalizado"

#. module: product
#: model:product.product,name:product.product_product_25
#: model:product.template,name:product.product_product_25_product_template
msgid "Laptop E5023"
msgstr "Laptop E5023"

#. module: product
#: model:product.product,name:product.product_product_26
#: model:product.template,name:product.product_product_26_product_template
msgid "Laptop S3450"
msgstr "Laptop S3450"

#. module: product
#: model:product.public.category,name:product.laptops
msgid "Laptops"
msgstr "Laptops"

#. module: product
#: model:ir.model.fields,field_description:product.field_product_product_message_last_post
#: model:ir.model.fields,field_description:product.field_product_template_message_last_post
msgid "Last Message Date"
msgstr "Data da última mensagem"

#. module: product
#: model:ir.model.fields,field_description:product.field_product_attribute___last_update
#: model:ir.model.fields,field_description:product.field_product_attribute_line___last_update
#: model:ir.model.fields,field_description:product.field_product_attribute_price___last_update
#: model:ir.model.fields,field_description:product.field_product_attribute_value___last_update
#: model:ir.model.fields,field_description:product.field_product_category___last_update
#: model:ir.model.fields,field_description:product.field_product_packaging___last_update
#: model:ir.model.fields,field_description:product.field_product_price_history___last_update
#: model:ir.model.fields,field_description:product.field_product_price_list___last_update
#: model:ir.model.fields,field_description:product.field_product_pricelist___last_update
#: model:ir.model.fields,field_description:product.field_product_pricelist_item___last_update
#: model:ir.model.fields,field_description:product.field_product_product___last_update
#: model:ir.model.fields,field_description:product.field_product_supplierinfo___last_update
#: model:ir.model.fields,field_description:product.field_product_template___last_update
#: model:ir.model.fields,field_description:product.field_product_uom___last_update
#: model:ir.model.fields,field_description:product.field_product_uom_categ___last_update
#: model:ir.model.fields,field_description:product.field_report_product_report_pricelist___last_update
msgid "Last Modified on"
msgstr "Última modificação em"

#. module: product
#: model:ir.model.fields,field_description:product.field_product_attribute_line_write_uid
#: model:ir.model.fields,field_description:product.field_product_attribute_price_write_uid
#: model:ir.model.fields,field_description:product.field_product_attribute_value_write_uid
#: model:ir.model.fields,field_description:product.field_product_attribute_write_uid
#: model:ir.model.fields,field_description:product.field_product_category_write_uid
#: model:ir.model.fields,field_description:product.field_product_packaging_write_uid
#: model:ir.model.fields,field_description:product.field_product_price_history_write_uid
#: model:ir.model.fields,field_description:product.field_product_price_list_write_uid
#: model:ir.model.fields,field_description:product.field_product_pricelist_item_write_uid
#: model:ir.model.fields,field_description:product.field_product_pricelist_write_uid
#: model:ir.model.fields,field_description:product.field_product_product_write_uid
#: model:ir.model.fields,field_description:product.field_product_supplierinfo_write_uid
#: model:ir.model.fields,field_description:product.field_product_template_write_uid
#: model:ir.model.fields,field_description:product.field_product_uom_categ_write_uid
#: model:ir.model.fields,field_description:product.field_product_uom_write_uid
msgid "Last Updated by"
msgstr "Última atualização por"

#. module: product
#: model:ir.model.fields,field_description:product.field_product_attribute_line_write_date
#: model:ir.model.fields,field_description:product.field_product_attribute_price_write_date
#: model:ir.model.fields,field_description:product.field_product_attribute_value_write_date
#: model:ir.model.fields,field_description:product.field_product_attribute_write_date
#: model:ir.model.fields,field_description:product.field_product_category_write_date
#: model:ir.model.fields,field_description:product.field_product_packaging_write_date
#: model:ir.model.fields,field_description:product.field_product_price_history_write_date
#: model:ir.model.fields,field_description:product.field_product_price_list_write_date
#: model:ir.model.fields,field_description:product.field_product_pricelist_item_write_date
#: model:ir.model.fields,field_description:product.field_product_pricelist_write_date
#: model:ir.model.fields,field_description:product.field_product_product_write_date
#: model:ir.model.fields,field_description:product.field_product_supplierinfo_write_date
#: model:ir.model.fields,field_description:product.field_product_template_write_date
#: model:ir.model.fields,field_description:product.field_product_uom_categ_write_date
#: model:ir.model.fields,field_description:product.field_product_uom_write_date
msgid "Last Updated on"
msgstr "Última atualização em"

#. module: product
#: model:ir.model.fields,help:product.field_product_supplierinfo_delay
msgid ""
"Lead time in days between the confirmation of the purchase order and the "
"receipt of the products in your warehouse. Used by the scheduler for "
"automatic computation of the purchase order planning."
msgstr "Prazo de execução em dias entre a confirmação do pedido de compra e o recebimento dos produtos em seu armazém. Utilizado pelo agendador para o cálculo automático do planejamento da ordem de compra."

#. module: product
#: model:ir.model.fields,field_description:product.field_product_category_parent_left
msgid "Left Parent"
msgstr "Pai Esquerda"

#. module: product
#: model:product.uom.categ,name:product.uom_categ_length
msgid "Length / Distance"
msgstr "Comprimento / Distância"

#. module: product
#: model:ir.model.fields,field_description:product.field_product_attribute_attribute_line_ids
msgid "Lines"
msgstr "Linhas"

#. module: product
#: model:product.product,name:product.product_product_50
#: model:product.template,name:product.product_product_50_product_template
msgid "Linutop"
msgstr ""

#. module: product
#: model:product.uom,name:product.product_uom_litre
msgid "Liter(s)"
msgstr "Litro(s)"

#. module: product
#: model:product.product,name:product.product_product_58
#: model:product.template,name:product.product_product_58_product_template
msgid "Little server"
msgstr ""

#. module: product
#: model:ir.model.fields,field_description:product.field_product_product_packaging_ids
#: model:ir.model.fields,field_description:product.field_product_template_packaging_ids
msgid "Logistical Units"
msgstr "Unidades Logísticas"

#. module: product
#: model:res.groups,name:product.group_uom
msgid "Manage Multiple Units of Measure"
msgstr "Gerenciar Múltiplas Unidades de Medida"

#. module: product
#: model:res.groups,name:product.group_pricelist_item
msgid "Manage Pricelist Items"
msgstr ""

#. module: product
#: model:res.groups,name:product.group_stock_packaging
msgid "Manage Product Packaging"
msgstr "Gerenciar Empacotamento do Produto"

#. module: product
#: model:ir.model.fields,field_description:product.field_base_config_settings_group_product_variant
#: model:res.groups,name:product.group_product_variant
msgid "Manage Product Variants"
msgstr ""

#. module: product
#: model:res.groups,name:product.group_mrp_properties
msgid "Manage Properties of Product"
msgstr "Gerencia as Propriedades do Produto"

#. module: product
#: model:res.groups,name:product.group_uos
msgid "Manage Secondary Unit of Measure"
msgstr "Gerenciar a Unidade de Medida Secundária"

#. module: product
#: model:ir.ui.view,arch_db:product.product_pricelist_item_form_view
msgid "Max. Margin"
msgstr "Margem Máxima"

#. module: product
#: model:ir.model.fields,field_description:product.field_product_pricelist_item_price_max_margin
msgid "Max. Price Margin"
msgstr "Margem para Preço Máx."

#. module: product
#: model:ir.model.fields,field_description:product.field_product_product_image_medium
#: model:ir.model.fields,field_description:product.field_product_template_image_medium
msgid "Medium-sized image"
msgstr "Imagem de tamanho Médio"

#. module: product
#: model:ir.model.fields,help:product.field_product_template_image_medium
msgid ""
"Medium-sized image of the product. It is automatically resized as a "
"128x128px image, with aspect ratio preserved, only when the image exceeds "
"one of those sizes. Use this field in form views or some kanban views."
msgstr "Imagem média do produto. Ele é automaticamente redimensionada como uma imagem 128x128px, com relação de aspecto preservado, apenas quando a imagem for superior a um desses tamanhos. Utilize este campo em visões de formulário ou algumas visões kanban."

#. module: product
#: model:product.attribute,name:product.product_attribute_1
msgid "Memory"
msgstr "Memória"

#. module: product
#: model:ir.model.fields,field_description:product.field_product_product_message_ids
#: model:ir.model.fields,field_description:product.field_product_template_message_ids
msgid "Messages"
msgstr "Mensagens"

#. module: product
#: model:ir.model.fields,help:product.field_product_product_message_ids
#: model:ir.model.fields,help:product.field_product_template_message_ids
msgid "Messages and communication history"
msgstr "Histórico de mensagens e comunicação"

#. module: product
#: model:ir.ui.view,arch_db:product.product_pricelist_item_form_view
msgid "Min. Margin"
msgstr "Margem Mínima"

#. module: product
#: model:ir.model.fields,field_description:product.field_product_pricelist_item_price_min_margin
msgid "Min. Price Margin"
msgstr "Margem para Preço Min."

#. module: product
#: model:ir.model.fields,field_description:product.field_product_pricelist_item_min_quantity
msgid "Min. Quantity"
msgstr "Quantidade Mínima"

#. module: product
#: model:ir.model.fields,field_description:product.field_product_supplierinfo_min_qty
msgid "Minimal Quantity"
msgstr "Quantidade Mínima"

#. module: product
#: model:product.product,website_description:product.product_product_8
#: model:product.template,website_description:product.product_product_8_product_template
msgid "More energy efficient."
msgstr ""

#. module: product
#: model:product.product,website_description:product.product_product_5b
#: model:product.template,website_description:product.product_product_5b_product_template
msgid "More features."
msgstr ""

#. module: product
#: model:product.product,name:product.product_product_21
#: model:product.template,name:product.product_product_21_product_template
msgid "Motherboard A20Z7"
msgstr "Placa-Mãe A20Z7"

#. module: product
#: model:product.product,name:product.product_product_20
#: model:product.template,name:product.product_product_20_product_template
msgid "Motherboard I9P57"
msgstr "Placa-mãe I9P57"

#. module: product
#: model:product.product,name:product.product_product_10
#: model:product.template,name:product.product_product_10_product_template
msgid "Mouse, Optical"
msgstr "Mouse Óptico"

#. module: product
#: model:product.product,name:product.product_product_12
#: model:product.template,name:product.product_product_12_product_template
msgid "Mouse, Wireless"
msgstr "Mouse Wireless"

#. module: product
#: model:product.product,name:product.product_product_31
#: model:product.template,name:product.product_product_31_product_template
msgid "Multimedia Speakers"
msgstr "Auto Falantes Multimídia"

#. module: product
#: model:product.product,website_description:product.product_product_11
#: model:product.product,website_description:product.product_product_11b
#: model:product.template,website_description:product.product_product_11_product_template
#: model:product.template,website_description:product.product_product_11b_product_template
msgid "Music. It's what beats inside."
msgstr ""

#. module: product
#: model:ir.model.fields,field_description:product.field_product_attribute_name
#: model:ir.model.fields,field_description:product.field_product_category_complete_name
#: model:ir.model.fields,field_description:product.field_product_category_name
#: model:ir.model.fields,field_description:product.field_product_pricelist_item_name
#: model:ir.model.fields,field_description:product.field_product_product_name
#: model:ir.model.fields,field_description:product.field_product_template_name
#: model:ir.model.fields,field_description:product.field_product_uom_categ_name
msgid "Name"
msgstr "Nome"

#. module: product
#: model:product.public.category,name:product.network
msgid "Network"
msgstr "Rede"

#. module: product
#: model:ir.ui.view,arch_db:product.product_pricelist_item_form_view
msgid "New Price ="
msgstr "Novo Preço ="

#. module: product
#: selection:product.category,type:0 selection:product.template,state:0
msgid "Normal"
msgstr "Normal"

#. module: product
#: model:ir.ui.view,arch_db:product.product_template_form_view
msgid "Notes"
msgstr "Notas"

#. module: product
#: model:ir.model.fields,field_description:product.field_product_product_message_needaction_counter
#: model:ir.model.fields,field_description:product.field_product_template_message_needaction_counter
msgid "Number of Actions"
msgstr ""

#. module: product
#: model:ir.model.fields,help:product.field_product_product_message_needaction_counter
#: model:ir.model.fields,help:product.field_product_template_message_needaction_counter
msgid "Number of messages which requires an action"
msgstr "Número de mensagens que requer uma ação"

#. module: product
#: model:ir.model.fields,help:product.field_product_product_message_unread_counter
#: model:ir.model.fields,help:product.field_product_template_message_unread_counter
msgid "Number of unread messages"
msgstr "Quantidade de mensagens não lidas."

#. module: product
#: selection:product.template,state:0
msgid "Obsolete"
msgstr "Obsoleto"

#. module: product
#: model:product.product,description_sale:product.product_product_42
#: model:product.template,description_sale:product.product_product_42_product_template
msgid ""
"Office Editing Software with word processing, spreadsheets, presentations, "
"graphics, and databases..."
msgstr "Software de edição de escritório, com o processamento de texto, planilhas, apresentações, gráficos e  bases de dados..."

#. module: product
#: model:product.product,name:product.product_product_42
#: model:product.template,name:product.product_product_42_product_template
msgid "Office Suite"
msgstr "Pacote Office"

#. module: product
#: model:product.product,description:product.product_product_19
#: model:product.template,description:product.product_product_19_product_template
msgid "On demand hard-disk having capacity based on requirement."
msgstr "Disco rígido On demand com capacidade com base na exigência."

#. module: product
#: model:ir.ui.view,arch_db:product.product_supplierinfo_form_view
msgid "Other Information"
msgstr "Outras Informações"

#. module: product
#: model:ir.model.fields,field_description:product.field_product_pricelist_item_base_pricelist_id
#: selection:product.pricelist.item,base:0
msgid "Other Pricelist"
msgstr "Outra lista"

#. module: product
#: model:product.product,website_description:product.product_product_6
#: model:product.template,website_description:product.product_product_6_product_template
msgid "Over 375,000 apps."
msgstr ""

#. module: product
#: model:ir.model,name:product.model_product_packaging
#: model:ir.ui.view,arch_db:product.product_packaging_form_view
#: model:ir.ui.view,arch_db:product.product_packaging_tree_view
#: model:ir.ui.view,arch_db:product.product_template_form_view
msgid "Packaging"
msgstr "Empacotamento"

#. module: product
#: model:ir.model.fields,field_description:product.field_product_packaging_name
msgid "Packaging Type"
msgstr ""

#. module: product
#: model:ir.actions.act_window,name:product.action_packaging_view
msgid "Packagings"
msgstr ""

#. module: product
#: model:ir.model.fields,field_description:product.field_product_category_parent_id
msgid "Parent Category"
msgstr "Categoria superior(pai)"

#. module: product
#: model:ir.model,name:product.model_res_partner
msgid "Partner"
msgstr "Parceiro"

#. module: product
#: model:product.public.category,name:product.Pen_Drive
msgid "Pen Drive"
msgstr "Pen Drive"

#. module: product
#: model:product.product,name:product.product_product_29
#: model:product.template,name:product.product_product_29_product_template
msgid "Pen drive, SP-2"
msgstr "Pendrive, SP-2"

#. module: product
#: model:product.product,name:product.product_product_30
#: model:product.template,name:product.product_product_30_product_template
msgid "Pen drive, SP-4"
msgstr "Pendrive, SP-4"

#. module: product
#: selection:product.pricelist.item,compute_price:0
msgid "Percentage (discount)"
msgstr ""

#. module: product
#: model:ir.model.fields,field_description:product.field_product_pricelist_item_percent_price
msgid "Percentage Price"
msgstr ""

#. module: product
#: model:product.category,name:product.product_category_5
msgid "Physical"
msgstr ""

#. module: product
#: model:product.product,website_description:product.product_product_11
#: model:product.product,website_description:product.product_product_11b
#: model:product.template,website_description:product.product_product_11_product_template
#: model:product.template,website_description:product.product_product_11b_product_template
msgid "Playlists. The perfect mix for every mood."
msgstr ""

#. module: product
#: model:product.product,website_description:product.product_product_5b
#: model:product.template,website_description:product.product_product_5b_product_template
msgid "Plays where you play"
msgstr ""

#. module: product
#: model:product.product,website_description:product.product_product_8
#: model:product.template,website_description:product.product_product_8_product_template
msgid ""
"Powered by fourth-generation Intel Core processors, this iMac is the fastest"
" yet. Every model in the lineup comes standard with a quad-core Intel Core "
"i5 processor, starting at 2.7GHz and topping out at 3.4GHz."
msgstr ""

#. module: product
#: model:product.product,name:product.product_product_0
#: model:product.template,name:product.product_product_0_product_template
msgid "Prepaid Consulting"
msgstr ""

#. module: product
#: model:ir.model.fields,field_description:product.field_product_pricelist_item_price
#: model:ir.model.fields,field_description:product.field_product_product_price
#: model:ir.model.fields,field_description:product.field_product_supplierinfo_price
#: model:ir.model.fields,field_description:product.field_product_template_price
#: model:ir.ui.view,arch_db:product.product_pricelist_view
#: model:ir.ui.view,arch_db:product.product_supplierinfo_tree_view
#: model:ir.ui.view,arch_db:product.product_template_form_view
msgid "Price"
msgstr "Preço"

#. module: product
#: model:ir.ui.view,arch_db:product.product_pricelist_item_form_view
msgid "Price Computation"
msgstr "Cálculo de Preços"

#. module: product
#: model:ir.model.fields,field_description:product.field_product_pricelist_item_price_discount
msgid "Price Discount"
msgstr "Desconto"

#. module: product
#: model:ir.model.fields,field_description:product.field_product_attribute_price_price_extra
msgid "Price Extra"
msgstr "Preço Extra"

#. module: product
#: model:ir.model.fields,help:product.field_product_attribute_value_price_extra
msgid ""
"Price Extra: Extra price for the variant with this attribute value on sale "
"price. eg. 200 price extra, 1000 + 200 = 1200."
msgstr "Preço Extra: Valor adicionado para a variante com esse valor no preço de venda. ex. 200 de acréscimo, 1000 + 20 = 1200."

#. module: product
#: model:ir.actions.act_window,name:product.action_product_price_list
#: model:ir.model,name:product.model_product_price_list
#: model:ir.ui.view,arch_db:product.product_supplierinfo_form_view
#: model:ir.ui.view,arch_db:product.report_pricelist
#: model:ir.ui.view,arch_db:product.view_product_price_list
msgid "Price List"
msgstr "Lista de Preço"

#. module: product
#: model:ir.model.fields,field_description:product.field_product_pricelist_item_price_round
msgid "Price Rounding"
msgstr "Arredondamento de Preço"

#. module: product
#: model:ir.model.fields,field_description:product.field_product_pricelist_item_price_surcharge
msgid "Price Surcharge"
msgstr "Preço Excessivo"

#. module: product
#: model:ir.ui.view,arch_db:product.product_kanban_view
#: model:ir.ui.view,arch_db:product.product_template_kanban_view
msgid "Price:"
msgstr "Preço:"

#. module: product
#: model:ir.model.fields,field_description:product.field_product_price_list_price_list
msgid "PriceList"
msgstr "Lista de Preços"

#. module: product
#: model:ir.actions.report.xml,name:product.action_report_pricelist
#: model:ir.model,name:product.model_product_pricelist
#: model:ir.model.fields,field_description:product.field_product_pricelist_item_pricelist_id
#: model:ir.model.fields,field_description:product.field_product_product_pricelist_id
#: model:ir.model.fields,field_description:product.field_product_template_pricelist_id
#: model:ir.ui.view,arch_db:product.product_template_form_view
msgid "Pricelist"
msgstr "Lista de Preços"

#. module: product
#: model:ir.model.fields,help:product.field_product_pricelist_item_applied_on
msgid "Pricelist Item applicable on selected option"
msgstr ""

#. module: product
#: model:ir.model.fields,field_description:product.field_product_pricelist_item_ids
#: model:ir.model.fields,field_description:product.field_product_product_item_ids
#: model:ir.model.fields,field_description:product.field_product_template_item_ids
#: model:ir.ui.view,arch_db:product.product_pricelist_item_form_view
#: model:ir.ui.view,arch_db:product.product_pricelist_item_tree_view
#: model:ir.ui.view,arch_db:product.product_pricelist_view
#: model:ir.ui.view,arch_db:product.product_template_form_view
msgid "Pricelist Items"
msgstr ""

#. module: product
#: model:ir.model.fields,field_description:product.field_product_pricelist_name
msgid "Pricelist Name"
msgstr "Nome da lista de preços"

#. module: product
#: model:ir.model,name:product.model_product_pricelist_item
msgid "Pricelist item"
msgstr "Item da lista de preço"

#. module: product
#: model:ir.actions.act_window,name:product.product_pricelist_action2
#: model:ir.ui.menu,name:product.menu_product_pricelist_action2
#: model:ir.ui.menu,name:product.menu_product_pricelist_main
msgid "Pricelists"
msgstr "Listas de preços"

#. module: product
#: model:res.groups,name:product.group_product_pricelist
msgid "Pricelists On Product"
msgstr ""

#. module: product
#: model:ir.ui.view,arch_db:product.view_partner_property_form
msgid "Pricelists are managed on"
msgstr "Listas de preços são geridos"

#. module: product
#: model:ir.ui.view,arch_db:product.product_template_form_view
#: model:ir.ui.view,arch_db:product.product_variant_easy_edit_view
msgid "Pricing"
msgstr "Preços"

#. module: product
#: model:ir.ui.view,arch_db:product.view_product_price_list
msgid "Print"
msgstr "Imprimir"

#. module: product
#: model:product.public.category,name:product.printer
msgid "Printer"
msgstr "Impressora"

#. module: product
#: model:product.product,name:product.product_product_37
#: model:product.template,name:product.product_product_37_product_template
msgid "Printer, All-in-one"
msgstr "Impressora Multifuncional"

#. module: product
#: model:product.product,name:product.product_product_23
#: model:product.template,name:product.product_product_23_product_template
msgid "Processor AMD 8-Core"
msgstr "Processador AMD 8-Core"

#. module: product
#: model:product.product,name:product.product_product_22
#: model:product.template,name:product.product_product_22_product_template
msgid "Processor Core i5 2.70 Ghz"
msgstr "Processador Core i5 2.70 Ghz"

#. module: product
#: model:ir.actions.act_window,name:product.product_normal_action
#: model:ir.model,name:product.model_product_product
#: model:ir.model.fields,field_description:product.field_product_packaging_product_tmpl_id
#: model:ir.model.fields,field_description:product.field_product_price_history_product_id
#: model:ir.model.fields,field_description:product.field_product_pricelist_item_product_id
#: model:ir.ui.view,arch_db:product.product_pricelist_item_form_view
#: model:ir.ui.view,arch_db:product.product_supplierinfo_form_view
#: model:ir.ui.view,arch_db:product.product_supplierinfo_tree_view
#: model:ir.ui.view,arch_db:product.product_template_form_view
#: model:ir.ui.view,arch_db:product.product_template_search_view
#: model:ir.ui.view,arch_db:product.product_template_tree_view
#: selection:product.pricelist.item,applied_on:0
#: model:res.request.link,name:product.req_link_product
msgid "Product"
msgstr "Produto"

#. module: product
#: model:ir.model,name:product.model_product_attribute
msgid "Product Attribute"
msgstr "Atributo de Produto"

#. module: product
#: model:ir.model.fields,field_description:product.field_product_attribute_price_value_id
msgid "Product Attribute Value"
msgstr "Valor de Atributo de Produto"

#. module: product
#: model:ir.model.fields,field_description:product.field_product_product_attribute_line_ids
#: model:ir.model.fields,field_description:product.field_product_template_attribute_line_ids
msgid "Product Attributes"
msgstr "Atributos de Produto"

#. module: product
#: model:ir.actions.act_window,name:product.product_category_action_form
#: model:ir.ui.menu,name:product.menu_product_category_action_form
#: model:ir.ui.view,arch_db:product.product_category_list_view
#: model:ir.ui.view,arch_db:product.product_category_search_view
msgid "Product Categories"
msgstr "Categorias de Produtos"

#. module: product
#: model:ir.model,name:product.model_product_category
#: model:ir.model.fields,field_description:product.field_product_pricelist_item_categ_id
msgid "Product Category"
msgstr "Categoria de Produto"

#. module: product
#: model:ir.model.fields,field_description:product.field_product_product_product_manager
#: model:ir.model.fields,field_description:product.field_product_template_product_manager
msgid "Product Manager"
msgstr "Administrador do Produto"

#. module: product
#: model:ir.ui.view,arch_db:product.product_template_form_view
#: model:ir.ui.view,arch_db:product.product_variant_easy_edit_view
msgid "Product Name"
msgstr "Nome do Produto"

#. module: product
#: model:ir.model,name:product.model_product_template
#: model:ir.model.fields,field_description:product.field_product_attribute_line_product_tmpl_id
#: model:ir.model.fields,field_description:product.field_product_attribute_price_product_tmpl_id
#: model:ir.model.fields,field_description:product.field_product_pricelist_item_product_tmpl_id
#: model:ir.model.fields,field_description:product.field_product_product_product_tmpl_id
#: model:ir.model.fields,field_description:product.field_product_supplierinfo_product_tmpl_id
#: model:ir.ui.view,arch_db:product.product_search_form_view
msgid "Product Template"
msgstr "Modelo de Produto"

#. module: product
#: model:ir.model.fields,field_description:product.field_product_product_type
#: model:ir.model.fields,field_description:product.field_product_template_type
msgid "Product Type"
msgstr "Tipo de Produto"

#. module: product
#: model:ir.model,name:product.model_product_uom
msgid "Product Unit of Measure"
msgstr "Unidade de Medida do Produto"

#. module: product
#: model:ir.model.fields,field_description:product.field_product_supplierinfo_product_id
#: model:ir.ui.view,arch_db:product.product_normal_form_view
#: model:ir.ui.view,arch_db:product.product_pricelist_item_form_view
#: selection:product.pricelist.item,applied_on:0
msgid "Product Variant"
msgstr "Variação do Produto"

#. module: product
#: model:ir.actions.act_window,name:product.product_normal_action_sell
#: model:ir.actions.act_window,name:product.product_variant_action
#: model:ir.ui.menu,name:product.menu_products
#: model:ir.ui.view,arch_db:product.product_product_tree_view
msgid "Product Variants"
msgstr "Variantes de Produto"

#. module: product
#: model:ir.model,name:product.model_product_uom_categ
msgid "Product uom categ"
msgstr "Categorias UdM de Produtos"

#. module: product
#: model:ir.actions.act_window,name:product.product_template_action
#: model:ir.actions.act_window,name:product.product_template_action_product
#: model:ir.model.fields,field_description:product.field_product_product_product_variant_ids
#: model:ir.model.fields,field_description:product.field_product_template_product_variant_ids
#: model:ir.ui.menu,name:product.menu_product_template_action
#: model:ir.ui.menu,name:product.prod_config_main
#: model:ir.ui.view,arch_db:product.product_template_search_view
msgid "Products"
msgstr "Produtos"

#. module: product
#: model:ir.actions.report.xml,name:product.report_product_label
msgid "Products Labels"
msgstr "Etiquetas de produtos"

#. module: product
#: model:ir.ui.view,arch_db:product.product_pricelist_view_search
msgid "Products Price"
msgstr "Preço dos Produtos"

#. module: product
#: model:ir.ui.view,arch_db:product.product_pricelist_view
#: model:ir.ui.view,arch_db:product.product_pricelist_view_tree
msgid "Products Price List"
msgstr "Lista de Preços"

#. module: product
#: model:ir.ui.view,arch_db:product.product_pricelist_view_search
msgid "Products Price Search"
msgstr "Procurar Preços de Produtos"

#. module: product
#: model:ir.ui.view,arch_db:product.product_template_search_view
msgid "Products your store in the inventory"
msgstr ""

#. module: product
#: code:addons/product/product.py:817
#, python-format
msgid "Products: "
msgstr "Produtos: "

#. module: product
#: model:ir.model.fields,field_description:product.field_product_template_lst_price
#: selection:product.pricelist.item,base:0
msgid "Public Price"
msgstr "Preço público"

#. module: product
#: model:product.pricelist,name:product.list0
msgid "Public Pricelist"
msgstr "Preço público"

#. module: product
#: model:ir.model.fields,field_description:product.field_product_product_description_purchase
#: model:ir.model.fields,field_description:product.field_product_template_description_purchase
msgid "Purchase Description"
msgstr "Descrição da Compra"

#. module: product
#: model:ir.model.fields,field_description:product.field_product_product_uom_po_id
#: model:ir.model.fields,field_description:product.field_product_template_uom_po_id
msgid "Purchase Unit of Measure"
msgstr "Unidade de Medida de Compra"

#. module: product
#: model:ir.model.fields,field_description:product.field_product_supplierinfo_qty
msgid "Quantity"
msgstr "Quantidade"

#. module: product
#: model:ir.model.fields,field_description:product.field_product_packaging_qty
msgid "Quantity by Package"
msgstr "Quantidade por Embalagem"

#. module: product
#: model:ir.model.fields,field_description:product.field_product_price_list_qty1
msgid "Quantity-1"
msgstr "Quantidade-1"

#. module: product
#: model:ir.model.fields,field_description:product.field_product_price_list_qty2
msgid "Quantity-2"
msgstr "Quantidade-2"

#. module: product
#: model:ir.model.fields,field_description:product.field_product_price_list_qty3
msgid "Quantity-3"
msgstr "Quantidade-3"

#. module: product
#: model:ir.model.fields,field_description:product.field_product_price_list_qty4
msgid "Quantity-4"
msgstr "Quantidade-4"

#. module: product
#: model:ir.model.fields,field_description:product.field_product_price_list_qty5
msgid "Quantity-5"
msgstr "Quantidade-5"

#. module: product
#: model:product.product,name:product.product_product_14
#: model:product.template,name:product.product_product_14_product_template
msgid "RAM SR2 (kit)"
msgstr "RAM SR2 (kit)"

#. module: product
#: model:product.product,name:product.product_product_15
#: model:product.template,name:product.product_product_15_product_template
msgid "RAM SR3"
msgstr "RAM SR3"

#. module: product
#: model:product.product,name:product.product_product_13
#: model:product.template,name:product.product_product_13_product_template
msgid "RAM SR5"
msgstr "RAM SR5"

#. module: product
#: model:ir.model.fields,field_description:product.field_product_uom_factor
msgid "Ratio"
msgstr "Proporção"

#. module: product
#: selection:product.uom,uom_type:0
msgid "Reference Unit of Measure for this category"
msgstr "Unidade de Medida Referência para esta categoria"

#. module: product
#: model:product.product,website_description:product.product_product_5b
#: model:product.template,website_description:product.product_product_5b_product_template
msgid "Remote control for power, volume, track seek"
msgstr ""

#. module: product
#: model:ir.model.fields,field_description:product.field_product_category_parent_right
msgid "Right Parent"
msgstr "Próximo pai"

#. module: product
#: model:product.product,website_description:product.product_product_6
#: model:product.template,website_description:product.product_product_6_product_template
msgid ""
"Right from the start, apps made for iPad also work with iPad mini.\n"
"                                    They’re immersive, full-screen apps that let you do almost anything\n"
"                                    you can imagine. And with automatic updates,\n"
"                                    you're always getting the best experience possible."
msgstr ""

#. module: product
#: model:product.product,website_description:product.product_product_4
#: model:product.product,website_description:product.product_product_4b
#: model:product.product,website_description:product.product_product_4c
#: model:product.product,website_description:product.product_product_4d
#: model:product.template,website_description:product.product_product_4_product_template
#: model:product.template,website_description:product.product_product_4b_product_template
#: model:product.template,website_description:product.product_product_4c_product_template
#: model:product.template,website_description:product.product_product_4d_product_template
msgid ""
"Right from the start, there’s a lot to love about\n"
"                                    iPad. It’s simple yet powerful. Thin and light yet\n"
"                                    full-featured. It can do just about everything and\n"
"                                    be just about anything."
msgstr ""

#. module: product
#: model:product.product,website_description:product.product_product_6
#: model:product.template,website_description:product.product_product_6_product_template
msgid ""
"Right from the start, there’s a lot to love about iPad.\n"
"                                   It’s simple yet powerful. Thin and light yet full-\n"
"                                   featured. It can do just about everything and be just\n"
"                                   about anything.And because it’s so easy to use, it’s\n"
"                                   easy to love."
msgstr ""

#. module: product
#: model:ir.ui.view,arch_db:product.product_pricelist_item_form_view
msgid "Rounding Method"
msgstr "Método de arredondamento"

#. module: product
#: model:ir.model.fields,field_description:product.field_product_uom_rounding
msgid "Rounding Precision"
msgstr "Precisão do arredondamento"

#. module: product
#: model:product.product,name:product.product_product_45
#: model:product.template,name:product.product_product_45_product_template
msgid "Router R430"
msgstr "Roteador R430"

#. module: product
#: model:ir.ui.view,arch_db:product.product_template_form_view
msgid "Sale Conditions"
msgstr "Condições de Venda"

#. module: product
#: model:ir.model.fields,field_description:product.field_product_product_description_sale
#: model:ir.model.fields,field_description:product.field_product_template_description_sale
msgid "Sale Description"
msgstr "Descrição da Venda"

#. module: product
#: model:ir.model.fields,field_description:product.field_product_product_list_price
#: model:ir.model.fields,field_description:product.field_product_product_lst_price
#: model:ir.model.fields,field_description:product.field_product_template_list_price
msgid "Sale Price"
msgstr "Preço de Venda"

#. module: product
#: model:ir.model.fields,field_description:product.field_res_partner_property_product_pricelist
msgid "Sale Pricelist"
msgstr "Lista de Preços de Venda"

#. module: product
#: model:product.category,name:product.product_category_1
msgid "Saleable"
msgstr "Vendável"

#. module: product
#: model:ir.ui.view,arch_db:product.product_template_form_view
msgid "Sales"
msgstr "Vendas"

#. module: product
#: model:res.groups,name:product.group_sale_pricelist
msgid "Sales Pricelists"
msgstr "Listas de Preço de Venda"

#. module: product
#: model:product.product,website_description:product.product_product_11
#: model:product.product,website_description:product.product_product_11b
#: model:product.template,website_description:product.product_product_11_product_template
#: model:product.template,website_description:product.product_product_11b_product_template
msgid ""
"Say you’re listening to a song you love and you want to stay in the mood.\n"
"                                        Just tap Genius. It finds other songs on iPod nano that go great together\n"
"                                        and makes a Genius playlist for you. For more song combinations\n"
"                                        you wouldn’t have thought of yourself, create Genius Mixes in iTunes\n"
"                                        and sync the ones you like to iPod nano. Then tap Genius Mixes and\n"
"                                        rediscover songs you haven’t heard in a while — or find music you forgot you even had."
msgstr ""

#. module: product
#: model:product.public.category,name:product.Screen
msgid "Screen"
msgstr "Tela"

#. module: product
#: model:ir.model.fields,help:product.field_product_product_categ_id
#: model:ir.model.fields,help:product.field_product_template_categ_id
msgid "Select category for the current product"
msgstr "Selecione a categoria para o produto atual"

#. module: product
#: model:ir.model.fields,field_description:product.field_product_attribute_sequence
#: model:ir.model.fields,field_description:product.field_product_attribute_value_sequence
#: model:ir.model.fields,field_description:product.field_product_category_sequence
#: model:ir.model.fields,field_description:product.field_product_packaging_sequence
#: model:ir.model.fields,field_description:product.field_product_pricelist_item_sequence
#: model:ir.model.fields,field_description:product.field_product_product_sequence
#: model:ir.model.fields,field_description:product.field_product_supplierinfo_sequence
#: model:ir.model.fields,field_description:product.field_product_template_sequence
msgid "Sequence"
msgstr "Seqüência"

#. module: product
#: model:product.product,name:product.product_product_59
#: model:product.public.category,name:product.server
#: model:product.template,name:product.product_product_59_product_template
msgid "Server"
msgstr "Servidor"

#. module: product
#: model:ir.ui.view,arch_db:product.product_template_search_view
#: model:product.category,name:product.product_category_3
#: model:product.public.category,name:product.services
msgid "Services"
msgstr "Serviços"

#. module: product
#: model:ir.model.fields,help:product.field_product_pricelist_item_price_round
msgid ""
"Sets the price so that it is a multiple of this value.\n"
"Rounding is applied after the discount and before the surcharge.\n"
"To have prices that end in 9.99, set rounding 10, surcharge -0.01"
msgstr "Define o preço, de modo que é um múltiplo desse valor.\nO arredondamento é aplicado após o desconto e antes da sobretaxa.\nOs preços que terminam em 9,99, defina o arredondamento para 10, e -0,01 de sobretaxa"

#. module: product
#: model:ir.model.fields,field_description:product.field_base_config_settings_company_share_product
msgid "Share product to all companies"
msgstr ""

#. module: product
#: model:ir.model.fields,help:product.field_base_config_settings_company_share_product
msgid ""
"Share your product to all companies defined in your instance.\n"
" * Checked : Product are visible for every company, even if a company is defined on the partner.\n"
" * Unchecked : Each company can see only its product (product where company is defined). Product not related to a company are visible for all companies."
msgstr ""

#. module: product
#: model:product.product,website_description:product.product_product_5b
#: model:product.template,website_description:product.product_product_5b_product_template
msgid "Sleek, compact design"
msgstr ""

#. module: product
#: model:ir.model.fields,field_description:product.field_product_product_image_small
#: model:ir.model.fields,field_description:product.field_product_template_image_small
msgid "Small-sized image"
msgstr "Imagem pequena"

#. module: product
#: model:ir.model.fields,help:product.field_product_template_image_small
msgid ""
"Small-sized image of the product. It is automatically resized as a 64x64px "
"image, with aspect ratio preserved. Use this field anywhere a small image is"
" required."
msgstr "Imagem pequena do produto. Ela é automaticamente redimensionada como uma imagem de 64x64px, com mantendo a relação de aspecto. Utilize este campo em qualquer lugar aonde uma pequena imagem for necessária."

#. module: product
#: selection:product.uom,uom_type:0
msgid "Smaller than the reference Unit of Measure"
msgstr "Menor do que a unidade de medida da referencia."

#. module: product
#: model:product.product,website_description:product.product_product_5b
#: model:product.template,website_description:product.product_product_5b_product_template
msgid ""
"Soft covers are available separately in blue, green or orange. Pick a color "
"to match your style."
msgstr ""

#. module: product
#: model:product.category,name:product.product_category_4
#: model:product.public.category,name:product.Software
msgid "Software"
msgstr "Aplicativos"

#. module: product
#: model:product.public.category,name:product.Speakers
msgid "Speakers"
msgstr "Caixas de som"

#. module: product
#: model:ir.model.fields,help:product.field_product_pricelist_item_categ_id
msgid ""
"Specify a product category if this rule only applies to products belonging "
"to this category or its children categories. Keep empty otherwise."
msgstr "Especifique uma categoria de produto, se esta regra só se aplica a produtos pertencentes a esta categoria ou sub categorias. Mantenha vazio contrário."

#. module: product
#: model:ir.model.fields,help:product.field_product_pricelist_item_product_id
msgid ""
"Specify a product if this rule only applies to one product. Keep empty "
"otherwise."
msgstr "Especifique um produto se esta regra só se aplica a um produto. Mantenha vazio caso contrário."

#. module: product
#: model:ir.model.fields,help:product.field_product_pricelist_item_product_tmpl_id
msgid ""
"Specify a template if this rule only applies to one product template. Keep "
"empty otherwise."
msgstr "Especificar um modelo se esta regra só se aplica a um modelo de produto. Deixe em branco caso contrário."

#. module: product
#: model:ir.model.fields,help:product.field_product_product_sale_ok
#: model:ir.model.fields,help:product.field_product_template_sale_ok
msgid "Specify if the product can be selected in a sales order line."
msgstr "Especifique se o produto pode ser selecionado em uma linha de pedido de vendas."

#. module: product
#: model:ir.model.fields,help:product.field_product_pricelist_item_price_surcharge
msgid ""
"Specify the fixed amount to add or substract(if negative) to the amount "
"calculated with the discount."
msgstr "Especifique o valor fixo para adicionar ou subtrair (se negativo) para o valor calculado com o desconto."

#. module: product
#: model:ir.model.fields,help:product.field_product_pricelist_item_price_max_margin
msgid "Specify the maximum amount of margin over the base price."
msgstr "Especificar a quantidade máxima de margem sobre o preço base."

#. module: product
#: model:ir.model.fields,help:product.field_product_pricelist_item_price_min_margin
msgid "Specify the minimum amount of margin over the base price."
msgstr "Especificar a quantidade mínima de margem sobre o preço base."

#. module: product
#: model:ir.model.fields,field_description:product.field_product_pricelist_item_date_start
#: model:ir.model.fields,field_description:product.field_product_supplierinfo_date_start
msgid "Start Date"
msgstr "Data de Início"

#. module: product
#: model:ir.model.fields,help:product.field_product_supplierinfo_date_start
msgid "Start date for this vendor price"
msgstr ""

#. module: product
#: model:ir.model.fields,help:product.field_product_pricelist_item_date_start
msgid "Starting date for the pricelist item validation"
msgstr ""

#. module: product
#: model:ir.model.fields,field_description:product.field_product_product_state
#: model:ir.model.fields,field_description:product.field_product_template_state
msgid "Status"
msgstr "Situação"

#. module: product
#: model:ir.actions.act_window,name:product.product_supplierinfo_type_action
msgid "Supplier Pricelist"
msgstr "Lista de Preços para Fornecedor"

#. module: product
#: model:product.product,name:product.product_product_2
#: model:product.template,name:product.product_product_2_product_template
msgid "Support Contract (on timesheet)"
msgstr ""

#. module: product
#: model:product.product,name:product.product_product_47
#: model:product.template,name:product.product_product_47_product_template
msgid "Switch, 24 ports"
msgstr "Switch 24 ports"

#. module: product
#: model:product.product,website_description:product.product_product_11
#: model:product.product,website_description:product.product_product_11b
#: model:product.template,website_description:product.product_product_11_product_template
#: model:product.template,website_description:product.product_product_11b_product_template
msgid "Sync to your heart’s content."
msgstr ""

#. module: product
#: model:product.product,website_description:product.product_product_11
#: model:product.product,website_description:product.product_product_11b
#: model:product.template,website_description:product.product_product_11_product_template
#: model:product.template,website_description:product.product_product_11b_product_template
msgid ""
"Tap to play your favorite songs. Or entire albums.\n"
"                                    Or everything by one artist. You can even browse by genres or composers.\n"
"                                    Flip through your music: Album art looks great on the bigger screen.\n"
"                                    Or to keep things fresh, give iPod nano a shake and it shuffles to a different song in your music library."
msgstr ""

#. module: product
#: model:ir.model.fields,field_description:product.field_product_product_name_template
msgid "Template Name"
msgstr "Nome do Modelo"

#. module: product
#: model:product.product,website_description:product.product_product_7
#: model:product.template,website_description:product.product_product_7_product_template
msgid ""
"The Apple In-Ear Headphones deliver a truly immersive sound experience by drastically\n"
"                                    reducing unwanted outside noises. The soft, silicone ear tips fit snugly and comfortably\n"
"                                    in your ear, creating a seal that isolates your music from your surroundings.\n"
"                                    Three different sizes of ear tips are included so you can find a perfect fit for each ear.\n"
"                                    Also included are a convenient carrying case for the ear tips and a cable-control case\n"
"                                    for the headphones themselves."
msgstr ""

#. module: product
#: model:product.product,website_description:product.product_product_5b
#: model:product.template,website_description:product.product_product_5b_product_template
msgid ""
"The Bose® SoundLink® mini is Bose's smallest portable Bluetooth speaker. Its ultra-compact size fits in the \n"
"                                    palm of your hand, yet gives you full, natural sound wirelessly from your iPhone, iPad, or iPod. Grab it and go \n"
"                                    full-featured. It can do just about everything and\n"
"                                    experience music just about anywhere."
msgstr ""

#. module: product
#: model:product.product,website_description:product.product_product_5b
#: model:product.template,website_description:product.product_product_5b_product_template
msgid ""
"The SoundLink® Mini speaker is small and light enough\n"
"                                        to tuck into your bag. It weighs in at just 1.5 pounds.\n"
"                                        Its low profile lets you place it almost anywhere and\n"
"                                        provides a low center of gravity that makes it nearly\n"
"                                        impossible to tip over."
msgstr ""

#. module: product
#: model:ir.ui.view,arch_db:product.product_pricelist_item_form_view
msgid ""
"The computed price is expressed in the default Unit of Measure of the "
"product."
msgstr "O preço calculado é expressa na unidade de medida padrão do produto."

#. module: product
#: model:ir.model.fields,help:product.field_product_uom_rounding
msgid ""
"The computed quantity will be a multiple of this value. Use 1.0 for a Unit "
"of Measure that cannot be further split, such as a piece."
msgstr "A quantidade calculada será um múltiplo desse valor. Utilizar 1,0 para uma unidade de medida que não pode ser dividida ainda mais, como uma peça."

#. module: product
#: sql_constraint:product.uom:0
msgid "The conversion ratio for a unit of measure cannot be 0!"
msgstr "A taxa de conversão para uma unid. de medida não pode ser 0!"

#. module: product
#: model:product.product,website_description:product.product_product_8
#: model:product.template,website_description:product.product_product_8_product_template
msgid "The desktop. In its most advanced form ever"
msgstr ""

#. module: product
#: model:ir.model.fields,help:product.field_product_packaging_sequence
msgid "The first in the sequence is the default one."
msgstr ""

#. module: product
#: model:product.product,website_description:product.product_product_4
#: model:product.product,website_description:product.product_product_4b
#: model:product.product,website_description:product.product_product_4c
#: model:product.product,website_description:product.product_product_4d
#: model:product.product,website_description:product.product_product_6
#: model:product.template,website_description:product.product_product_4_product_template
#: model:product.template,website_description:product.product_product_4b_product_template
#: model:product.template,website_description:product.product_product_4c_product_template
#: model:product.template,website_description:product.product_product_4d_product_template
#: model:product.template,website_description:product.product_product_6_product_template
msgid "The full iPad experience."
msgstr ""

#. module: product
#: model:product.product,website_description:product.product_product_9
#: model:product.template,website_description:product.product_product_9_product_template
msgid ""
"The incredibly thin Apple Wireless Keyboard uses Bluetooth technology,\n"
"                                    which makes it compatible with iPad. And you’re free to type wherever\n"
"                                    you like — with the keyboard in front of your iPad or on your lap."
msgstr ""

#. module: product
#: model:ir.model.fields,help:product.field_product_supplierinfo_min_qty
msgid ""
"The minimal quantity to purchase from this vendor, expressed in the vendor "
"Product Unit of Measure if not any, in the default unit of measure of the "
"product otherwise."
msgstr ""

#. module: product
#: code:addons/product/product.py:329
#, python-format
msgid ""
"The operation cannot be completed:\n"
"You are trying to delete an attribute value with a reference on a product variant."
msgstr ""

#. module: product
#: model:ir.model.fields,help:product.field_product_supplierinfo_price
msgid "The price to purchase a product"
msgstr ""

#. module: product
#: model:ir.actions.act_window,help:product.product_normal_action
#: model:ir.actions.act_window,help:product.product_normal_action_sell
#: model:ir.actions.act_window,help:product.product_variant_action
msgid ""
"The product form contains information to simplify the sale\n"
"                process: price, notes in the quotation, accounting data,\n"
"                procurement methods, etc."
msgstr ""

#. module: product
#: model:ir.actions.act_window,help:product.product_template_action
msgid ""
"The product form contains information to simplify the sale process: price, "
"notes in the quotation, accounting data, procurement methods, etc."
msgstr ""

#. module: product
#: model:product.product,website_description:product.product_product_5b
#: model:product.template,website_description:product.product_product_5b_product_template
msgid ""
"The rechargeable lithium-ion battery delivers up to seven hours of playtime.\n"
"                                    And at home, you can listen even longer—the charging cradle lets\n"
"                                    you listen while it charges."
msgstr ""

#. module: product
#: model:product.product,description_sale:product.product_product_9
#: model:product.template,description_sale:product.product_product_9_product_template
msgid ""
"The sleek aluminium Apple Wireless Keyboard.\n"
"            "
msgstr "O alumínio elegante Apple Wireless Keyboard.%2"

#. module: product
#: model:product.product,website_description:product.product_product_5b
#: model:product.template,website_description:product.product_product_5b_product_template
msgid ""
"The speaker has a range of about 30 feet, so you can enjoy\n"
"                                    the sound you want without wires. It pairs easily with your\n"
"                                    smartphone, iPad® or other Bluetooth device.\n"
"                                    And it remembers the most recent six devices you've used,\n"
"                                    so reconnecting is even simpler."
msgstr ""

#. module: product
#: model:ir.model.fields,help:product.field_product_packaging_qty
msgid "The total number of products you can put by pallet or box."
msgstr "Número total de produtos que você pode colocar num pallet ou box."

#. module: product
#: model:ir.model.fields,help:product.field_product_product_volume
#: model:ir.model.fields,help:product.field_product_template_volume
msgid "The volume in m3."
msgstr "Volume em m3."

#. module: product
#: model:ir.model.fields,help:product.field_product_product_weight
#: model:ir.model.fields,help:product.field_product_template_weight
msgid "The weight of the contents in Kg, not including any packaging, etc."
msgstr ""

#. module: product
#: model:product.product,website_description:product.product_product_4
#: model:product.product,website_description:product.product_product_4b
#: model:product.product,website_description:product.product_product_4c
#: model:product.product,website_description:product.product_product_4d
#: model:product.template,website_description:product.product_product_4_product_template
#: model:product.template,website_description:product.product_product_4b_product_template
#: model:product.template,website_description:product.product_product_4c_product_template
#: model:product.template,website_description:product.product_product_4d_product_template
msgid "There is less of it, but no less to it."
msgstr ""

#. module: product
#: model:product.product,website_description:product.product_product_6
#: model:product.template,website_description:product.product_product_6_product_template
msgid "There's less of it, but no less to it."
msgstr ""

#. module: product
#: model:product.product,website_description:product.product_product_11
#: model:product.product,website_description:product.product_product_11b
#: model:product.template,website_description:product.product_product_11_product_template
#: model:product.template,website_description:product.product_product_11b_product_template
msgid ""
"There’s another way to get a good mix of music on iPod: Let Genius do the work.\n"
"                                        Activate Genius in iTunes on your computer, and it automatically finds songs that sound\n"
"                                        great together. Then it creates Genius Mixes, which you can easily sync to your iPod.\n"
"                                        It’s the perfect way to rediscover songs you haven’t listened to in forever."
msgstr ""

#. module: product
#: sql_constraint:product.attribute.value:0
msgid "This attribute value already exists !"
msgstr "Este valor de atributo já existe!"

#. module: product
#: model:ir.model.fields,help:product.field_product_supplierinfo_product_uom
msgid "This comes from the product form."
msgstr "Isto vem do formulário do produto"

#. module: product
#: model:ir.model.fields,help:product.field_product_product_image_variant
msgid ""
"This field holds the image used as image for the product variant, limited to"
" 1024x1024px."
msgstr "Este campo guarda a imagem usada para a variação do produto, limitada a 1024x1024px."

#. module: product
#: model:ir.model.fields,help:product.field_product_template_image
msgid ""
"This field holds the image used as image for the product, limited to "
"1024x1024px."
msgstr "Este campo contém a imagem utilizada como imagem do produto, limitada a 1024x1024px."

#. module: product
#: model:ir.model.fields,help:product.field_product_supplierinfo_qty
msgid "This is a quantity which is converted into Default Unit of Measure."
msgstr "Esta é uma quantidade que é convertido em unidade de medida padrão."

#. module: product
#: model:ir.model.fields,help:product.field_product_product_price_extra
msgid "This is the sum of the extra price of all attributes"
msgstr "Esta é a soma do valor extra de todos os atributos"

#. module: product
#: model:ir.ui.view,arch_db:product.product_template_form_view
msgid "This note will be displayed on requests for quotation."
msgstr ""

#. module: product
#: model:ir.ui.view,arch_db:product.product_template_form_view
msgid "This note will be displayed on the quotations."
msgstr ""

#. module: product
#: model:ir.model.fields,help:product.field_res_partner_property_product_pricelist
msgid ""
"This pricelist will be used, instead of the default one, for sales to the "
"current partner"
msgstr "Esta lista de preços será usada ao invés da lista padrão para vendas ao cliente atual."

#. module: product
#: model:ir.model.fields,help:product.field_product_supplierinfo_product_code
msgid ""
"This vendor's product code will be used when printing a request for "
"quotation. Keep empty to use the internal one."
msgstr ""

#. module: product
#: model:ir.model.fields,help:product.field_product_supplierinfo_product_name
msgid ""
"This vendor's product name will be used when printing a request for "
"quotation. Keep empty to use the internal one."
msgstr ""

#. module: product
#: model:product.product,name:product.product_product_39
#: model:product.template,name:product.product_product_39_product_template
msgid "Toner Cartridge"
msgstr "Cartucho de Toner"

#. module: product
#: model:product.product,website_description:product.product_product_7
#: model:product.template,website_description:product.product_product_7_product_template
msgid "Two is better than one."
msgstr ""

#. module: product
#: model:ir.model.fields,field_description:product.field_product_uom_uom_type
msgid "Type"
msgstr "Tipo"

#. module: product
#: model:product.product,name:product.product_product_53
#: model:product.template,name:product.product_product_53_product_template
msgid "TypeMatrix Dvorak Keyboard"
msgstr ""

#. module: product
#: model:product.product,name:product.product_product_48
#: model:product.template,name:product.product_product_48_product_template
msgid "USB Adapter"
msgstr "Adaptador USB"

#. module: product
#: model:product.product,website_description:product.product_product_5b
#: model:product.template,website_description:product.product_product_5b_product_template
msgid ""
"USB port allows for software update to ensure ongoing Bluetooth device "
"compatibility"
msgstr ""

#. module: product
#: model:product.product,website_description:product.product_product_6
#: model:product.template,website_description:product.product_product_6_product_template
msgid "Ultrafast wireless."
msgstr ""

#. module: product
#: model:product.product,website_description:product.product_product_8
#: model:product.template,website_description:product.product_product_8_product_template
msgid "Ultrathin design"
msgstr ""

#. module: product
#: model:product.uom.categ,name:product.product_uom_categ_unit
msgid "Unit"
msgstr "Unidade"

#. module: product
#: model:ir.model.fields,field_description:product.field_product_product_uom_id
#: model:ir.model.fields,field_description:product.field_product_template_uom_id
#: model:ir.model.fields,field_description:product.field_product_uom_name
msgid "Unit of Measure"
msgstr "Unidade de Medida - UdM"

#. module: product
#: model:ir.actions.act_window,name:product.product_uom_categ_form_action
#: model:ir.ui.menu,name:product.menu_product_uom_categ_form_action
msgid "Unit of Measure Categories"
msgstr "Categorias de Unidade de Medida"

#. module: product
#: model:ir.model.fields,field_description:product.field_product_uom_category_id
msgid "Unit of Measure Category"
msgstr ""

#. module: product
#: model:product.uom,name:product.product_uom_unit
msgid "Unit(s)"
msgstr "UN"

#. module: product
#: model:ir.actions.act_window,name:product.product_uom_form_action
#: model:ir.ui.menu,name:product.menu_product_uom_form_action
#: model:ir.ui.menu,name:product.next_id_16
#: model:ir.ui.view,arch_db:product.product_uom_form_view
#: model:ir.ui.view,arch_db:product.product_uom_tree_view
msgid "Units of Measure"
msgstr "Unidades de Medida"

#. module: product
#: model:ir.ui.view,arch_db:product.product_uom_categ_form_view
msgid "Units of Measure categories"
msgstr "Categorias de Unidades de Medida"

#. module: product
#: model:ir.actions.act_window,help:product.product_uom_categ_form_action
msgid ""
"Units of measure belonging to the same category can be\n"
"                converted between each others. For example, in the category\n"
"                <i>'Time'</i>, you will have the following units of measure:\n"
"                Hours, Days."
msgstr ""

#. module: product
#: model:product.product,website_description:product.product_product_5b
#: model:product.template,website_description:product.product_product_5b_product_template
msgid "Universal iPod docking station fits most iPod/iPhone models"
msgstr ""

#. module: product
#: model:product.product,website_description:product.product_product_7
#: model:product.template,website_description:product.product_product_7_product_template
msgid ""
"Unlike many small headphones, each earpiece of the Apple In-Ear Headphones\n"
"                                    contains two separate high-performance drivers — a woofer to handle bass and\n"
"                                    mid-range sounds and a tweeter for high-frequency audio. These dedicated\n"
"                                    drivers help ensure accurate, detailed sound across the entire sonic spectrum.\n"
"                                    The result: you’re immersed in the music and hear details you never knew existed.\n"
"                                    Even when listening to an old favorite, you may feel like you’re hearing it for the first time."
msgstr ""

#. module: product
#: model:ir.model.fields,field_description:product.field_product_product_message_unread
#: model:ir.model.fields,field_description:product.field_product_template_message_unread
msgid "Unread Messages"
msgstr "Mensagens não lidas"

#. module: product
#: model:ir.model.fields,field_description:product.field_product_product_message_unread_counter
#: model:ir.model.fields,field_description:product.field_product_template_message_unread_counter
msgid "Unread Messages Counter"
msgstr "Contador de Mensagens Não Lidas."

#. module: product
#: model:ir.ui.view,arch_db:product.product_supplierinfo_form_view
msgid "Validity"
msgstr ""

#. module: product
#: model:ir.model.fields,field_description:product.field_product_attribute_value_name
msgid "Value"
msgstr "Valor"

#. module: product
#: model:ir.model.fields,field_description:product.field_product_attribute_value_ids
msgid "Values"
msgstr "Valores"

#. module: product
#: model:ir.model.fields,field_description:product.field_product_product_price_extra
msgid "Variant Extra Price"
msgstr "Preço Extra da Variante"

#. module: product
#: model:ir.model.fields,field_description:product.field_product_product_image_variant
msgid "Variant Image"
msgstr "Imagem da Variante"

#. module: product
#: model:ir.ui.view,arch_db:product.product_variant_easy_edit_view
msgid "Variant Information"
msgstr ""

#. module: product
#: model:ir.ui.view,arch_db:product.product_template_form_view
msgid "Variant Prices"
msgstr "Preços da Variante"

#. module: product
#: model:ir.actions.act_window,name:product.product_attribute_value_action
#: model:ir.ui.view,arch_db:product.attribute_tree_view
#: model:ir.ui.view,arch_db:product.variants_tree_view
msgid "Variant Values"
msgstr "Valores da Variante"

#. module: product
#: model:ir.model.fields,field_description:product.field_product_attribute_value_product_ids
#: model:ir.ui.view,arch_db:product.product_template_kanban_view
#: model:ir.ui.view,arch_db:product.product_template_only_form_view
msgid "Variants"
msgstr "Variações"

#. module: product
#: model:ir.model.fields,field_description:product.field_product_product_seller_ids
#: model:ir.model.fields,field_description:product.field_product_supplierinfo_name
#: model:ir.model.fields,field_description:product.field_product_template_seller_ids
#: model:ir.ui.view,arch_db:product.product_supplierinfo_form_view
msgid "Vendor"
msgstr ""

#. module: product
#: model:ir.ui.view,arch_db:product.product_supplierinfo_form_view
#: model:ir.ui.view,arch_db:product.product_supplierinfo_tree_view
msgid "Vendor Information"
msgstr ""

#. module: product
#: model:ir.model.fields,field_description:product.field_product_supplierinfo_product_code
msgid "Vendor Product Code"
msgstr ""

#. module: product
#: model:ir.model.fields,field_description:product.field_product_supplierinfo_product_name
msgid "Vendor Product Name"
msgstr ""

#. module: product
#: model:ir.model.fields,field_description:product.field_product_supplierinfo_product_uom
msgid "Vendor Unit of Measure"
msgstr ""

#. module: product
#: model:ir.model.fields,help:product.field_product_supplierinfo_name
msgid "Vendor of this product"
msgstr ""

#. module: product
#: model:ir.ui.view,arch_db:product.product_template_form_view
msgid "Vendors"
msgstr "Fornecedores"

#. module: product
#: selection:product.category,type:0
msgid "View"
msgstr "Visualizar"

#. module: product
#: model:ir.model.fields,field_description:product.field_product_product_volume
#: model:ir.model.fields,field_description:product.field_product_template_volume
#: model:product.uom.categ,name:product.product_uom_categ_vol
msgid "Volume"
msgstr "Volume"

#. module: product
#: model:product.product,website_description:product.product_product_5b
#: model:product.template,website_description:product.product_product_5b_product_template
msgid "Volume control on main system"
msgstr ""

#. module: product
#: model:product.product,website_description:product.product_product_5b
#: model:product.template,website_description:product.product_product_5b_product_template
msgid ""
"Wall charger can be plugged into the cradle or directly into the speaker"
msgstr ""

#. module: product
#: model:ir.model.fields,field_description:product.field_product_product_warranty
#: model:ir.model.fields,field_description:product.field_product_template_warranty
msgid "Warranty"
msgstr "Garantia"

#. module: product
#: model:product.product,name:product.product_product_34
#: model:product.template,name:product.product_product_34_product_template
msgid "Webcam"
msgstr "Webcam"

#. module: product
#: model:ir.ui.view,arch_db:product.product_template_form_view
#: model:product.uom.categ,name:product.product_uom_categ_kgm
msgid "Weight"
msgstr "Peso"

#. module: product
#: model:ir.ui.view,arch_db:product.product_variant_easy_edit_view
msgid "Weights"
msgstr "Pesos"

#. module: product
#: model:product.product,website_description:product.product_product_11
#: model:product.product,website_description:product.product_product_11b
#: model:product.template,website_description:product.product_product_11_product_template
#: model:product.template,website_description:product.product_product_11b_product_template
msgid "When one playlist isn’t enough."
msgstr ""

#. module: product
#: model:ir.model.fields,help:product.field_product_supplierinfo_product_id
msgid ""
"When this field is filled in, the vendor data will only apply to the "
"variant."
msgstr ""

#. module: product
#: model:product.attribute.value,name:product.product_attribute_value_3
msgid "White"
msgstr "Branco"

#. module: product
#: model:product.product,website_description:product.product_product_4
#: model:product.product,website_description:product.product_product_4b
#: model:product.product,website_description:product.product_product_4c
#: model:product.product,website_description:product.product_product_4d
#: model:product.product,website_description:product.product_product_6
#: model:product.template,website_description:product.product_product_4_product_template
#: model:product.template,website_description:product.product_product_4b_product_template
#: model:product.template,website_description:product.product_product_4c_product_template
#: model:product.template,website_description:product.product_product_4d_product_template
#: model:product.template,website_description:product.product_product_6_product_template
msgid "Why you'll love an iPad."
msgstr ""

#. module: product
#: model:product.attribute,name:product.product_attribute_3
msgid "Wi-Fi"
msgstr "Wi-Fi"

#. module: product
#: model:product.product,name:product.product_product_40
#: model:product.template,name:product.product_product_40_product_template
msgid "Windows 7 Professional"
msgstr "Windows 7 Professional"

#. module: product
#: model:product.product,name:product.product_product_41
#: model:product.template,name:product.product_product_41_product_template
msgid "Windows Home Server 2011"
msgstr "Windows Home Server 2011"

#. module: product
#: model:product.product,website_description:product.product_product_6
#: model:product.template,website_description:product.product_product_6_product_template
msgid ""
"With advanced Wi‑Fi that’s up to twice as fast as\n"
"                                   any previous-generation iPad and access to fast\n"
"                                   cellular data networks around the world, iPad mini\n"
"                                   lets you download content, stream video,\n"
"                                   and browse the web at amazing speeds."
msgstr ""

#. module: product
#: model:ir.model.fields,help:product.field_base_config_settings_group_product_variant
msgid ""
"Work with product variant allows you to define some variant of the same "
"products, an ease the product management in the ecommerce for example"
msgstr ""

#. module: product
#: model:product.uom.categ,name:product.uom_categ_wtime
msgid "Working Time"
msgstr "Tempo de Trabalho"

#. module: product
#: model:ir.actions.act_window,help:product.product_uom_form_action
msgid ""
"You must define a conversion rate between several Units of\n"
"                Measure within the same category."
msgstr ""

#. module: product
#: model:ir.actions.act_window,help:product.product_normal_action
#: model:ir.actions.act_window,help:product.product_normal_action_sell
#: model:ir.actions.act_window,help:product.product_variant_action
msgid ""
"You must define a product for everything you sell, whether it's\n"
"                a physical product, a consumable or a service you offer to\n"
"                customers."
msgstr ""

#. module: product
#: model:ir.actions.act_window,help:product.product_template_action
msgid ""
"You must define a product for everything you sell, whether it's a physical "
"product, a consumable or a service you offer to  customers."
msgstr ""

#. module: product
#: model:product.product,website_description:product.product_product_11
#: model:product.product,website_description:product.product_product_11b
#: model:product.template,website_description:product.product_product_11_product_template
#: model:product.template,website_description:product.product_product_11b_product_template
msgid ""
"You probably have multiple playlists in iTunes on your computer.\n"
"                                        One for your commute. One for the gym. Sync those playlists\n"
"                                        to iPod, and you can play the perfect mix for whatever\n"
"                                        mood strikes you. VoiceOver tells you the name of each playlist,\n"
"                                        so it’s easy to switch between them and find the one you want without looking."
msgstr ""

#. module: product
#: model:product.product,name:product.product_product_43
#: model:product.template,name:product.product_product_43_product_template
msgid "Zed+ Antivirus"
msgstr "Antivirus Zed+"

#. module: product
#: model:ir.model,name:product.model_base_config_settings
msgid "base.config.settings"
msgstr "base.config.settings"

#. module: product
#: model:product.uom,name:product.product_uom_cm
msgid "cm"
msgstr "cm"

#. module: product
#: model:ir.ui.view,arch_db:product.product_supplierinfo_form_view
msgid "days"
msgstr "dias"

#. module: product
#: model:ir.model,name:product.model_decimal_precision
msgid "decimal.precision"
msgstr "precisao.decimal"

#. module: product
#: model:ir.ui.view,arch_db:product.product_category_form_view
msgid "e.g. Lamps"
msgstr ""

#. module: product
#: model:ir.ui.view,arch_db:product.product_variant_easy_edit_view
msgid "e.g. Odoo Enterprise Susbcription"
msgstr ""

#. module: product
#: model:ir.ui.view,arch_db:product.product_pricelist_view
msgid "e.g. USD Retailers"
msgstr ""

#. module: product
#: model:ir.ui.view,arch_db:product.product_uom_form_view
msgid "e.g: 1 * (reference unit) = ratio * (this unit)"
msgstr "p.ex.: 1 * (unidade de referência) = relação * (esta unidade)"

#. module: product
#: model:ir.ui.view,arch_db:product.product_uom_form_view
msgid "e.g: 1 * (this unit) = ratio * (reference unit)"
msgstr "p.ex.: 1 * (esta unidade) = relação * (unidade de referência)"

#. module: product
#: model:product.uom,name:product.product_uom_floz
msgid "fl oz"
msgstr "fl oz (onça)"

#. module: product
#: model:product.uom,name:product.product_uom_foot
msgid "foot(ft)"
msgstr "pés(ft)"

#. module: product
#: model:product.uom,name:product.product_uom_gal
msgid "gal(s)"
msgstr "gal(s)"

#. module: product
#: model:product.product,name:product.product_product_8
#: model:product.template,name:product.product_product_8_product_template
msgid "iMac"
msgstr "iMac"

#. module: product
#: model:product.product,name:product.product_product_6
#: model:product.template,name:product.product_product_6_product_template
msgid "iPad Mini"
msgstr "iPad Mini"

#. module: product
#: model:product.product,name:product.product_product_4
#: model:product.product,name:product.product_product_4b
#: model:product.product,name:product.product_product_4c
#: model:product.product,name:product.product_product_4d
#: model:product.template,name:product.product_product_4_product_template
#: model:product.template,name:product.product_product_4b_product_template
#: model:product.template,name:product.product_product_4c_product_template
#: model:product.template,name:product.product_product_4d_product_template
msgid "iPad Retina Display"
msgstr "iPad Retina Display"

#. module: product
#: model:product.product,name:product.product_product_11
#: model:product.product,name:product.product_product_11b
#: model:product.template,name:product.product_product_11_product_template
#: model:product.template,name:product.product_product_11b_product_template
msgid "iPod"
msgstr "iPod"

#. module: product
#: model:product.product,website_description:product.product_product_11
#: model:product.product,website_description:product.product_product_11b
#: model:product.template,website_description:product.product_product_11_product_template
#: model:product.template,website_description:product.product_product_11b_product_template
msgid ""
"iTunes on your Mac or PC makes it easy to load up\n"
"                                        your iPod. Just choose the playlists, audiobooks,\n"
"                                        podcasts, and other audio files you want, then sync."
msgstr ""

#. module: product
#: model:product.uom,name:product.product_uom_inch
msgid "inch(es)"
msgstr "polegada(s)"

#. module: product
#: model:product.uom,name:product.product_uom_kgm
msgid "kg"
msgstr "kg"

#. module: product
#: model:product.uom,name:product.product_uom_km
msgid "km"
msgstr "km"

#. module: product
#: model:product.uom,name:product.product_uom_lb
msgid "lb(s)"
msgstr "lb(s)"

#. module: product
#: model:product.uom,name:product.product_uom_mile
msgid "mile(s)"
msgstr "milha(s)"

#. module: product
#: model:ir.ui.view,arch_db:product.product_template_form_view
msgid "months"
msgstr "meses"

#. module: product
#: model:product.uom,name:product.product_uom_oz
msgid "oz(s)"
msgstr "oz(s)"

#. module: product
#: model:ir.model,name:product.model_product_attribute_line
msgid "product.attribute.line"
msgstr "product.attribute.line"

#. module: product
#: model:ir.model,name:product.model_product_attribute_price
msgid "product.attribute.price"
msgstr "product.attribute.price"

#. module: product
#: model:ir.model,name:product.model_product_attribute_value
msgid "product.attribute.value"
msgstr "product.attribute.value"

#. module: product
#: model:ir.model,name:product.model_product_price_history
msgid "product.price.history"
msgstr "product.price.history"

#. module: product
#: model:product.uom,name:product.product_uom_qt
msgid "qt"
msgstr "qt"

#. module: product
#: model:product.product,description_sale:product.product_product_58
#: model:product.template,description_sale:product.product_product_58_product_template
msgid ""
"raid 1 \n"
"            512ECC ram"
msgstr "raid 1 \n512ECC ram"

#. module: product
#: model:product.product,description_sale:product.product_product_59
#: model:product.template,description_sale:product.product_product_59_product_template
msgid ""
"raid 10 \n"
"            2048ECC ram"
msgstr "raid 10 \n2048ECC ram"

#. module: product
#: model:ir.model,name:product.model_report_product_report_pricelist
msgid "report.product.report_pricelist"
msgstr "report.product.report_pricelist"

#. module: product
#: model:ir.ui.view,arch_db:product.view_partner_property_form
msgid "the parent company"
msgstr "a empresa-mãe"

#. module: product
#: model:ir.ui.view,arch_db:product.product_variant_easy_edit_view
msgid "the product template"
msgstr ""

#. module: product
#: model:ir.ui.view,arch_db:product.product_supplierinfo_form_view
msgid "to"
msgstr "até"

#. module: product
#: model:ir.model.fields,field_description:product.field_product_price_history_company_id
#: model:ir.model.fields,field_description:product.field_product_pricelist_item_compute_price
msgid "unknown"
msgstr "desconhecido"<|MERGE_RESOLUTION|>--- conflicted
+++ resolved
@@ -3,23 +3,15 @@
 # * product
 # 
 # Translators:
-<<<<<<< HEAD
-=======
 # Grazziano Duarte <g.negocios@outlook.com.br>, 2015
 # Mateus Cerqueira Lopes <mateus1@gmail.com>, 2015
->>>>>>> da2b88bb
 msgid ""
 msgstr ""
 "Project-Id-Version: Odoo 9.0\n"
 "Report-Msgid-Bugs-To: \n"
 "POT-Creation-Date: 2015-09-29 10:26+0000\n"
-<<<<<<< HEAD
-"PO-Revision-Date: 2015-10-19 10:28+0000\n"
-"Last-Translator: Martin Trigaux\n"
-=======
 "PO-Revision-Date: 2015-12-04 20:41+0000\n"
 "Last-Translator: Grazziano Duarte <g.negocios@outlook.com.br>\n"
->>>>>>> da2b88bb
 "Language-Team: Portuguese (Brazil) (http://www.transifex.com/odoo/odoo-9/language/pt_BR/)\n"
 "MIME-Version: 1.0\n"
 "Content-Type: text/plain; charset=UTF-8\n"
@@ -30,7 +22,7 @@
 #. module: product
 #: selection:product.pricelist.item,applied_on:0
 msgid " Product Category"
-msgstr ""
+msgstr "Categoria de Produtos"
 
 #. module: product
 #: model:ir.model.fields,field_description:product.field_product_product_product_variant_count
@@ -106,7 +98,7 @@
 "                1TB hard drive\n"
 "                Intel Iris Pro graphics\n"
 "            "
-msgstr ""
+msgstr "2.7GHz quad-core Intel Core i5\n                Turbo Boost up to 3.2GHz\n                8GB (two 4GB) memory\n                1TB hard drive1\n                Intel Iris Pro graphics\n            "
 
 #. module: product
 #: model:product.product,name:product.product_product_52
@@ -498,7 +490,7 @@
 #: model:product.product,website_description:product.product_product_5b
 #: model:product.template,website_description:product.product_product_5b_product_template
 msgid "Bose Mini Bluetooth Speaker."
-msgstr ""
+msgstr "Bose Mini Speaker Bluetooth"
 
 #. module: product
 #: model:product.product,description_sale:product.product_product_5b
@@ -647,7 +639,7 @@
 "Ultrafast wireless\n"
 "iOS7\n"
 "            "
-msgstr ""
+msgstr "Cor: Branco 2%\nCAPACIDADE 16GB 2%\nCONECTIVIDADE: Wifi 2%\nLinda polegadas de ecrã de 7,9% 2\nMas apps3 375.000 2%\nUltrafast sem fio 2%\niOS7% 2"
 
 #. module: product
 #: model:ir.model.fields,field_description:product.field_product_pricelist_company_id
@@ -719,7 +711,7 @@
 "Cost of the product template used for standard stock valuation in accounting"
 " and used as a base price on purchase orders. Expressed in the default unit "
 "of measure of the product."
-msgstr ""
+msgstr "Preço de custo do modelo do produto utilizado para avaliação de ações padrão em contabilidade e usado como um preço base em ordens de compra. Expressa na unidade de medida padrão do produto."
 
 #. module: product
 #: model:ir.model.fields,help:product.field_product_template_standard_price
@@ -1136,7 +1128,7 @@
 msgid ""
 "For the rule to apply, bought/sold quantity must be greater than or equal to the minimum quantity specified in this field.\n"
 "Expressed in the default unit of measure of the product."
-msgstr ""
+msgstr "Para que a regra seja aplicada, a quantidade vendida/comprada deve ser maior do que ou igual à quantidade mínima especificada neste campo.\nExpressa na UdM padrão do produto."
 
 #. module: product
 #: selection:product.pricelist.item,compute_price:0
@@ -1154,7 +1146,7 @@
 "Cable length: 1065 mm\n"
 "Weight: 10.2 grams\n"
 "            "
-msgstr ""
+msgstr "Freqüência: 5Hz a 21kHz\nImpedância: 23 ohms\nSensibilidade: 109 dB SPL / mW\nControladores: dois sentidos armadura balanceada\nComprimento do cabo: 1065 milímetro\nPeso: 0,4 onças\n            "
 
 #. module: product
 #: model:product.product,website_description:product.product_product_8
@@ -1384,7 +1376,7 @@
 #: model:ir.model.fields,help:product.field_product_product_message_needaction
 #: model:ir.model.fields,help:product.field_product_template_message_needaction
 msgid "If checked, new messages require your attention."
-msgstr ""
+msgstr "Se marcado novas mensagens solicitarão sua atenção."
 
 #. module: product
 #: model:product.product,website_description:product.product_product_6
@@ -1831,7 +1823,7 @@
 #: model:ir.model.fields,field_description:product.field_product_product_message_needaction_counter
 #: model:ir.model.fields,field_description:product.field_product_template_message_needaction_counter
 msgid "Number of Actions"
-msgstr ""
+msgstr "Número de ações"
 
 #. module: product
 #: model:ir.model.fields,help:product.field_product_product_message_needaction_counter
@@ -2063,7 +2055,7 @@
 #: model:ir.ui.view,arch_db:product.product_pricelist_view
 #: model:ir.ui.view,arch_db:product.product_template_form_view
 msgid "Pricelist Items"
-msgstr ""
+msgstr "Itens da lista de preço"
 
 #. module: product
 #: model:ir.model.fields,field_description:product.field_product_pricelist_name
@@ -2783,7 +2775,7 @@
 msgid ""
 "The operation cannot be completed:\n"
 "You are trying to delete an attribute value with a reference on a product variant."
-msgstr ""
+msgstr "A operação não pode ser concluída: \nVocê está tentando excluir um valor de atributo com uma referência em uma variante do produto."
 
 #. module: product
 #: model:ir.model.fields,help:product.field_product_supplierinfo_price
@@ -2919,7 +2911,7 @@
 #. module: product
 #: model:ir.ui.view,arch_db:product.product_template_form_view
 msgid "This note will be displayed on requests for quotation."
-msgstr ""
+msgstr "Esta nota será exibida nos pedidos de cotação..."
 
 #. module: product
 #: model:ir.ui.view,arch_db:product.product_template_form_view
@@ -2938,14 +2930,14 @@
 msgid ""
 "This vendor's product code will be used when printing a request for "
 "quotation. Keep empty to use the internal one."
-msgstr ""
+msgstr "Este código de produtos do fornecedor será usado quando imprimir uma requisição para cotação. Deixe vazio para usar o código interno."
 
 #. module: product
 #: model:ir.model.fields,help:product.field_product_supplierinfo_product_name
 msgid ""
 "This vendor's product name will be used when printing a request for "
 "quotation. Keep empty to use the internal one."
-msgstr ""
+msgstr "Este código de produtos do fornecedor será usado quando imprimir uma requisição para cotação. Deixe vazio para usar o código interno."
 
 #. module: product
 #: model:product.product,name:product.product_product_39
@@ -3132,7 +3124,7 @@
 #: model:ir.model.fields,field_description:product.field_product_template_seller_ids
 #: model:ir.ui.view,arch_db:product.product_supplierinfo_form_view
 msgid "Vendor"
-msgstr ""
+msgstr "Fornecedor"
 
 #. module: product
 #: model:ir.ui.view,arch_db:product.product_supplierinfo_form_view
