--- conflicted
+++ resolved
@@ -6,25 +6,15 @@
 msgstr ""
 "Project-Id-Version: OpenERP Server 6.0dev_rc3\n"
 "Report-Msgid-Bugs-To: support@openerp.com\n"
-<<<<<<< HEAD
-"POT-Creation-Date: 2010-10-18 17:46+0000\n"
-"PO-Revision-Date: 2010-11-10 08:45+0000\n"
-"Last-Translator: OpenERP Administrators <Unknown>\n"
-=======
 "POT-Creation-Date: 2010-11-18 16:12+0000\n"
 "PO-Revision-Date: 2010-11-22 07:54+0000\n"
 "Last-Translator: Thorsten Vocks (OpenBig.org) <thorsten.vocks@big-"
 "consulting.net>\n"
->>>>>>> 192810c7
 "Language-Team: \n"
 "MIME-Version: 1.0\n"
 "Content-Type: text/plain; charset=UTF-8\n"
 "Content-Transfer-Encoding: 8bit\n"
-<<<<<<< HEAD
-"X-Launchpad-Export-Date: 2010-11-11 04:46+0000\n"
-=======
 "X-Launchpad-Export-Date: 2010-11-23 05:02+0000\n"
->>>>>>> 192810c7
 "X-Generator: Launchpad (build Unknown)\n"
 
 #. module: product
@@ -135,7 +125,7 @@
 #: code:addons/product/pricelist.py:0
 #, python-format
 msgid "Warning !"
-msgstr "Warnung"
+msgstr "Warnung !"
 
 #. module: product
 #: model:ir.actions.report.xml,name:product.report_product_pricelist
@@ -166,7 +156,7 @@
 #. module: product
 #: constraint:product.category:0
 msgid "Error ! You can not create recursive categories."
-msgstr "Fehler! Sie können keine rekursive Kategorien definieren."
+msgstr "Fehler! Sie können keine rekursiven Kategorien definieren."
 
 #. module: product
 #: model:product.template,name:product.product_product_24_product_template
@@ -231,6 +221,11 @@
 msgstr "Stück"
 
 #. module: product
+#: sql_constraint:ir.module.module:0
+msgid "The certificate ID of the module must be unique !"
+msgstr ""
+
+#. module: product
 #: view:product.template:0
 msgid "Miscelleanous"
 msgstr "Sonstiges"
@@ -381,17 +376,6 @@
 msgstr "Menge pro Verpackung"
 
 #. module: product
-#: code:addons/product/pricelist.py:0
-#, python-format
-msgid ""
-"Could not resolve product category, ' \\n                                    "
-"'you have defined cyclic categories ' \\n                                    "
-"'of products!"
-msgstr ""
-"Konnte die Produktkategorie nicht auflösen, ' \\n                            "
-"' die sie innerhalb von regelmässigen zyklischen Abläufen definiert haben!"
-
-#. module: product
 #: view:product.product:0
 #: view:product.template:0
 #: field:product.template,state:0
@@ -429,6 +413,11 @@
 msgstr "IT Komponenten"
 
 #. module: product
+#: sql_constraint:res.groups:0
+msgid "The name of the group must be unique !"
+msgstr ""
+
+#. module: product
 #: field:product.template,product_manager:0
 msgid "Product Manager"
 msgstr "Produktmanager"
@@ -464,7 +453,7 @@
 #. module: product
 #: help:product.packaging,length:0
 msgid "The length of the package"
-msgstr "Paketlänge"
+msgstr "Verpackungslänge"
 
 #. module: product
 #: help:product.template,weight_net:0
@@ -539,6 +528,14 @@
 msgstr "Metallwaren"
 
 #. module: product
+#: code:addons/product/pricelist.py:0
+#, python-format
+msgid ""
+"No active version for the selected pricelist !\n"
+"Please create or activate one."
+msgstr ""
+
+#. module: product
 #: model:ir.model,name:product.model_product_uom_categ
 msgid "Product uom categ"
 msgstr "Mengeneinheit (ME) Kategorie"
@@ -586,7 +583,7 @@
 #. module: product
 #: help:product.packaging,width:0
 msgid "The width of the package"
-msgstr "Die Breite des Pakets"
+msgstr "Die Breite der Verpackung"
 
 #. module: product
 #: field:product.product,virtual_available:0
@@ -714,6 +711,11 @@
 msgstr "Einkauf"
 
 #. module: product
+#: model:product.template,name:product.product_product_mb1_product_template
+msgid "Mainboard ASUStek A7N8X"
+msgstr "Mainboard ASUStek A7N8X"
+
+#. module: product
 #: view:product.pricelist.item:0
 msgid "New Price ="
 msgstr "Neuer Preis ="
@@ -731,7 +733,7 @@
 #. module: product
 #: field:product.template,sale_delay:0
 msgid "Customer Lead Time"
-msgstr "Lieferzeit Verkauf"
+msgstr "Zeit bis Auslieferung"
 
 #. module: product
 #: model:process.transition,name:product.process_transition_supplierofproduct0
@@ -961,6 +963,16 @@
 "Bestellvorschlägen benötigt."
 
 #. module: product
+#: model:ir.actions.act_window,help:product.product_pricelist_action2
+msgid ""
+"A pricelist contains rules to be evaluated in order to compute the purchase "
+"or sale price for all the partners assigned to a pricelist. Pricelists have "
+"several versions (2010, 2011, Promotion of February 2010, etc.) and each "
+"version has several rules. Example: the customer price of this category of "
+"product will be based on the supplier price multiplied by 1.80."
+msgstr ""
+
+#. module: product
 #: selection:product.template,type:0
 msgid "Stockable Product"
 msgstr "Lagerprodukt"
@@ -991,6 +1003,15 @@
 #: field:pricelist.partnerinfo,suppinfo_id:0
 msgid "Partner Information"
 msgstr "Partnerinformation"
+
+#. module: product
+#: model:ir.actions.act_window,help:product.product_normal_action
+msgid ""
+"You must define a Product for everything you buy or sell. They can be raw "
+"materials, stockable products, consumables or services. The Product form "
+"contains a detailed information of your products related to procurement "
+"logistics, sales price, product category, suppliers and so on."
+msgstr ""
 
 #. module: product
 #: model:ir.model,name:product.model_res_users
@@ -1025,6 +1046,11 @@
 msgstr "Preisliste Einzelpositionen"
 
 #. module: product
+#: sql_constraint:ir.ui.view_sc:0
+msgid "Shortcut for this menu already exists!"
+msgstr ""
+
+#. module: product
 #: selection:product.uom,uom_type:0
 msgid "Bigger than the reference UoM"
 msgstr "Grösser als die referenzierte Grundeinheit (ME)"
@@ -1050,9 +1076,12 @@
 msgstr "Aufschlag"
 
 #. module: product
-#: model:product.template,name:product.product_product_mb1_product_template
-msgid "Mainboard ASUStek A7N8X"
-msgstr "Mainboard ASUStek A7N8X"
+#: model:ir.actions.act_window,help:product.product_uom_form_action
+msgid ""
+"Create and manage the units of measure you want to be used in your system. "
+"You can define a conversion rate to be used between the several Unit of "
+"Measure within the same category."
+msgstr ""
 
 #. module: product
 #: field:product.product,packaging:0
@@ -1073,17 +1102,6 @@
 msgstr "Bezeichnung"
 
 #. module: product
-#: code:addons/product/pricelist.py:0
-#, python-format
-msgid ""
-"No active version for the selected pricelist !\n"
-"' \\n                                'Please create or activate one."
-msgstr ""
-"Ausgewählte Preisliste ist zur Zeit nicht aktiviert !\n"
-"' \\n                                'Bitte erzeugen oder aktivieren Sie "
-"eine Preisliste."
-
-#. module: product
 #: view:product.product:0
 msgid "Stockable"
 msgstr "Lagerprodukt"
@@ -1207,7 +1225,7 @@
 #. module: product
 #: field:product.pricelist.item,base_pricelist_id:0
 msgid "If Other Pricelist"
-msgstr "Basis Preisliste"
+msgstr "Bei alternativer Preisliste"
 
 #. module: product
 #: model:ir.actions.act_window,name:product.product_normal_action
@@ -1232,7 +1250,7 @@
 #: view:product.packaging:0
 #: view:product.product:0
 msgid "Pallet Dimension"
-msgstr "Palleten Maß"
+msgstr "Packdimensionen"
 
 #. module: product
 #: code:addons/product/product.py:0
@@ -1246,6 +1264,11 @@
 msgstr "Partner"
 
 #. module: product
+#: sql_constraint:ir.module.module:0
+msgid "The name of the module must be unique !"
+msgstr ""
+
+#. module: product
 #: help:product.template,sale_delay:0
 msgid ""
 "This is the average delay in days between the confirmation of the customer "
@@ -1254,6 +1277,15 @@
 msgstr ""
 "Durchsch. Verzögerung in Tagen zwischen Kundenauftrag und Auslieferung. "
 "Dieses entspricht der Zeit, die Sie Ihren Kunden versprechen."
+
+#. module: product
+#: model:ir.actions.act_window,help:product.product_uom_categ_form_action
+msgid ""
+"Create and manage the units of measure categories you want to be used in "
+"your system. If several units of measures are in the same category, they can "
+"be converted within each other. For example, in the unit of measure category "
+"\"Time\", you will have the following UoM: Hours, Days."
+msgstr ""
 
 #. module: product
 #: view:product.product:0
@@ -1339,6 +1371,14 @@
 #: field:product.template,uom_po_id:0
 msgid "Purchase Unit of Measure"
 msgstr "Mengeneinheit (ME)"
+
+#. module: product
+#: model:ir.actions.act_window,help:product.product_category_action
+msgid ""
+"Here is a list of all your products classified by category. You can click on "
+"a category to get the list of all products linked to this category or to a "
+"child of this category."
+msgstr ""
 
 #. module: product
 #: field:product.template,supply_method:0
@@ -1462,6 +1502,11 @@
 msgstr "Variante Preis Marge"
 
 #. module: product
+#: sql_constraint:product.uom:0
+msgid "The conversion ratio for a unit of measure cannot be 0!"
+msgstr ""
+
+#. module: product
 #: help:product.packaging,ean:0
 msgid "The EAN code of the package unit."
 msgstr "EAN Code der Verpackungseinheit"
@@ -1510,6 +1555,15 @@
 #: field:pricelist.partnerinfo,price:0
 msgid "Unit Price"
 msgstr "Preis/ME"
+
+#. module: product
+#: model:ir.actions.act_window,help:product.product_normal_action_puchased
+msgid ""
+"Products can be purchased and/or sold. They can be raw materials, stockable "
+"products, consumables or services. The Product form contains a detailed "
+"information on your  products related to procurement logistics, sales price, "
+"product category, suppliers and so on."
+msgstr ""
 
 #. module: product
 #: model:product.category,name:product.product_category_7
@@ -1518,6 +1572,11 @@
 msgstr "Onsite Intervention"
 
 #. module: product
+#: sql_constraint:ir.rule:0
+msgid "Rule must have at least one checked access right !"
+msgstr ""
+
+#. module: product
 #: model:product.pricelist,name:product.list0
 msgid "Public Pricelist"
 msgstr "Allgemeine Preisliste"
@@ -1553,7 +1612,7 @@
 #. module: product
 #: field:product.packaging,ul_qty:0
 msgid "Package by layer"
-msgstr "Paket nach Ebenen"
+msgstr "Verpackung nach Ebenen"
 
 #. module: product
 #: field:product.template,warranty:0
@@ -1621,6 +1680,11 @@
 msgstr "ATX Mid-size Tower"
 
 #. module: product
+#: field:product.packaging,ean:0
+msgid "EAN"
+msgstr "EAN"
+
+#. module: product
 #: view:product.pricelist.item:0
 msgid "Rounding Method"
 msgstr "Rundungsverfahren"
@@ -1643,7 +1707,7 @@
 #. module: product
 #: help:product.packaging,height:0
 msgid "The height of the package"
-msgstr "Höhe des Pakets"
+msgstr "Höhe der Verpackung"
 
 #. module: product
 #: view:product.pricelist:0
@@ -1685,7 +1749,7 @@
 #. module: product
 #: help:product.price.type,name:0
 msgid "Name of this kind of price."
-msgstr "Bezeichnung für diese Form des Preises"
+msgstr "Bezeichnung für diese Preisart."
 
 #. module: product
 #: help:product.packaging,qty:0
@@ -1856,7 +1920,7 @@
 #. module: product
 #: field:product.template,seller_delay:0
 msgid "Supplier Lead Time"
-msgstr "Lieferzeiten"
+msgstr "Lieferzeit des Lieferanten"
 
 #. module: product
 #: help:product.product,active:0
@@ -1873,6 +1937,13 @@
 msgstr "Box"
 
 #. module: product
+#: model:ir.actions.act_window,help:product.product_ul_form_action
+msgid ""
+"Create and manage your packaging dimensions and types you want to be "
+"maintained in your system."
+msgstr ""
+
+#. module: product
 #: model:product.template,name:product.product_product_rearpanelarm1_product_template
 msgid "Rear Panel SHE200"
 msgstr "Rear Panel SHE200"
@@ -1883,7 +1954,7 @@
 "Used in the code to select specific prices based on the context. Keep "
 "unchanged."
 msgstr ""
-"Wird im Quellcode genutzt um spezifische Preise zu ermittelten die auf "
+"Wird im Quellcode genutzt, um spezifische Preise zu ermittelten die auf "
 "diesem Kontext basieren. Lassen Sie es ungenutzt."
 
 #. module: product
@@ -2043,7 +2114,7 @@
 #: model:product.price.type,name:product.standard_price
 #: field:product.template,standard_price:0
 msgid "Cost Price"
-msgstr "Herstellungskosten"
+msgstr "Anschaffungspreis"
 
 #. module: product
 #: field:product.pricelist.item,price_min_margin:0
@@ -2053,7 +2124,7 @@
 #. module: product
 #: field:product.template,weight:0
 msgid "Gross weight"
-msgstr "Gewicht"
+msgstr "Bruttogewicht"
 
 #. module: product
 #: model:product.template,name:product.product_product_assemblysection0_product_template
@@ -2095,6 +2166,11 @@
 #: model:product.template,name:product.product_product_21_product_template
 msgid "RAM on demand"
 msgstr "RAM on demand"
+
+#. module: product
+#: sql_constraint:ir.model.fields:0
+msgid "Size of the field can never be less than 1 !"
+msgstr ""
 
 #. module: product
 #: view:res.partner:0
@@ -2139,9 +2215,12 @@
 msgstr "Beschreibung"
 
 #. module: product
-#: field:product.packaging,ean:0
-msgid "EAN"
-msgstr "EAN"
+#: code:addons/product/pricelist.py:0
+#, python-format
+msgid ""
+"Could not resolve product category, you have defined cyclic categories of "
+"products!"
+msgstr ""
 
 #. module: product
 #: view:product.template:0
@@ -2208,6 +2287,11 @@
 msgstr "Pallettierung"
 
 #. module: product
+#: sql_constraint:decimal.precision:0
+msgid "Only one value can be defined for each given usage!"
+msgstr ""
+
+#. module: product
 #: selection:product.template,state:0
 msgid "End of Lifecycle"
 msgstr "Ende Produktlebenszyklus"
@@ -2270,6 +2354,14 @@
 #: help:product.template,volume:0
 msgid "The volume in m3."
 msgstr "Volumen in m³"
+
+#. module: product
+#: model:ir.actions.act_window,help:product.product_pricelist_action
+msgid ""
+"There can be more than one version of a pricelist. If you need to create new "
+"versions of a pricelist, you can do it and manage them from here. Some "
+"examples of versions: 2010, 2011, Promotion of February 2010, etc."
+msgstr ""
 
 #. module: product
 #: help:product.pricelist.item,categ_id:0
@@ -2526,4 +2618,22 @@
 #~ "ME = VE * Koeff"
 
 #~ msgid "Purchase UoM"
-#~ msgstr "Einkauf Menge (ME)"+#~ msgstr "Einkauf Menge (ME)"
+
+#, python-format
+#~ msgid ""
+#~ "Could not resolve product category, ' \\n                                    "
+#~ "'you have defined cyclic categories ' \\n                                    "
+#~ "'of products!"
+#~ msgstr ""
+#~ "Konnte die Produktkategorie nicht auflösen, ' \\n                            "
+#~ "' die sie innerhalb von regelmässigen zyklischen Abläufen definiert haben!"
+
+#, python-format
+#~ msgid ""
+#~ "No active version for the selected pricelist !\n"
+#~ "' \\n                                'Please create or activate one."
+#~ msgstr ""
+#~ "Ausgewählte Preisliste ist zur Zeit nicht aktiviert !\n"
+#~ "' \\n                                'Bitte erzeugen oder aktivieren Sie "
+#~ "eine Preisliste."