<?xml version="1.0" encoding="utf-8"?>
<openerp>
    <data>
        <menuitem id="prod_config_main" name="Products" parent="base.menu_base_config" sequence="70"/>

        <record id="product_search_form_view" model="ir.ui.view">
            <field name="name">product.search.form</field>
            <field name="model">product.product</field>
            <field name="type">search</field>
            <field name="arch" type="xml">
                <search string="Product">
                   <filter string="Services" icon="terp-accessories-archiver" domain="[('type','=','service')]"/>
                   <filter string="Products" icon="terp-accessories-archiver" domain="['|',('type','=','product'),('type','=','consu')]" help="Both stockable and consumable products"/>
                   <separator orientation="vertical"/>
                   <filter string="To Sell" name="filter_to_sell" icon="terp-accessories-archiver-minus" domain="[('sale_ok','=',1)]"/>
                   <filter name="filter_to_purchase" string="To Purchase" icon="terp-accessories-archiver+" domain="[('purchase_ok', '=', 1)]" />
                   <separator orientation="vertical"/>
                   <field name="name"
                        filter_domain="['|', ('name','ilike',self),('default_code','ilike',self)]"/>
                   <field name="categ_id" widget="selection" operator="child_of"/>
                   <newline/>
                   <group expand="0" string="Context...">
                       <field name="pricelist_id" widget="selection" context="{'pricelist': self}" groups="product.group_sale_pricelist"/>
                       <separator orientation="vertical" groups="base.group_multi_company" />
                       <field name="company_id" widget="selection" groups="base.group_multi_company" />
                   </group>
                   <newline/>
                   <group  expand='0' string='Group by...'>
                       <filter string='Category' icon="terp-stock_symbol-selection" domain="[]" context="{'group_by' : 'categ_id'}"/>
                       <separator orientation="vertical"/>
                       <filter string='Default UOM' icon="terp-mrp" domain="[]" context="{'group_by' : 'uom_id'}" />
                       <separator orientation="vertical"/>
                       <filter string='Type' icon="terp-stock_symbol-selection" domain="[]" context="{'group_by' : 'type'}" />
                       <separator orientation="vertical" groups="base.group_multi_company"/>
                       <filter string='Company' icon="terp-go-home" domain="[]" context="{'group_by' : 'company_id'}" groups="base.group_multi_company" />
                   </group>

                </search>
            </field>
        </record>

        <record id="product_product_tree_view" model="ir.ui.view">
            <field name="name">product.product.tree</field>
            <field name="model">product.product</field>
            <field name="type">tree</field>
            <field eval="7" name="priority"/>
            <field name="arch" type="xml">
                <tree colors="red:virtual_available&lt;0;blue:virtual_available&gt;=0 and state in ('draft', 'end', 'obsolete');black:virtual_available&gt;=0 and state not in ('draft', 'end', 'obsolete')" string="Products">
                    <field name="default_code"/>
                    <field name="name"/>
                    <field name="categ_id" invisible="1"/>
                    <field name="variants" groups="product.group_product_variant"/>
                    <field name="uom_id" string="UoM" groups="product.group_uom"/>
                    <field name="type"/>
                    <field name="qty_available"/>
                    <field name="virtual_available"/>
                    <field name="lst_price"/>
                    <field name="price" invisible="not context.get('pricelist',False)"/>
                    <field name="standard_price"/>
                    <field name="state"/>
                    <field name="company_id" groups="base.group_multi_company" invisible="1"/>
                </tree>
            </field>
        </record>
        <record id="product_normal_form_view" model="ir.ui.view">
            <field name="name">product.normal.form</field>
            <field name="model">product.product</field>
            <field name="type">form</field>
            <field eval="7" name="priority"/>
            <field name="arch" type="xml">
                <form string="Product">
                    <group colspan="4" col="8">
                        <group colspan="4" col="2">
                            <separator string="Name" colspan="2"/>
                            <field name="name"/>
                            <field groups="product.group_product_variant" name="variants" />
                        </group>
                        <group colspan="1" col="2">
                            <separator string="Codes" colspan="2"/>
                            <field name="default_code"/>
                            <field name="ean13"/>
                        </group>
                        <group colspan="1" col="2">
                            <separator string="Characteristics" colspan="2"/>
                            <field name="sale_ok"/>
                            <field name="purchase_ok"/>
                        </group>
                        <group colspan="1" col="1">
                            <field name="product_image" widget='image' nolabel="1"/>
                        </group>
                    </group>
                    <notebook colspan="4">
                        <page string="Information">
                            <group colspan="2" col="2">
                                <separator string="Procurement" colspan="2"/>
                                <field name="type"/>
                                <field name="procure_method"/>
                                <field name="supply_method"/>
                            </group>
                            <group colspan="2" col="2">
                                <separator string="Base Prices" colspan="2"/>
                                <field name="list_price"/>
                                <field name="cost_method"/>
                                <field name="standard_price" attrs="{'readonly':[('cost_method','=','average')]}"/>
                                <newline/>
                                <field name="price_margin" groups="product.group_product_variant"/>
                                <field name="price_extra" groups="product.group_product_variant"/>
                            </group>

                            <group colspan="2" col="2">
                                <separator string="Weights" colspan="2"/>
                                <field digits="(14, 3)" name="volume" attrs="{'readonly':[('type','=','service')]}"/>
                                <field name="weight" attrs="{'readonly':[('type','=','service')]}"/>
                                <field name="weight_net" attrs="{'readonly':[('type','=','service')]}"/>
                            </group>

                            <group colspan="2" col="2" name="status">
                                <separator string="Status" colspan="2"/>
                                <field name="categ_id"/>
                                <field name="state"/>
                                <field name="product_manager"/>
                            </group>

                            <group colspan="2" col="2" name="uom" groups="product.group_uom">
                                <separator string="Unit of Measure" colspan="2"/>
                                <field name="uom_id" on_change="onchange_uom(uom_id,uom_po_id)"/>
                                <field name="uom_po_id"/>
                            </group>

                            <group colspan="2" col="2" name="uos" groups="product.group_uos">
                                <separator string="Second UoM" colspan="2"/>
                                <field name="uos_id"/>
                                <field name="uos_coeff"/>
                                <field name="mes_type"/>
                            </group>

                        </page>
                        <page string="Procurement &amp; Locations">
                            <group colspan="2" col="2" name="delay">
                                <separator string="Delays" colspan="2"/>
                                <field name="sale_delay" attrs="{'readonly':[('sale_ok','=',0)]}"/>
                                <field name="produce_delay"/>
                                <field name="warranty"/>
                            </group>
                            <group colspan="2" col="2" name="store">
                                <separator string="Storage Localisation" colspan="2"/>
                                <field name="loc_rack" attrs="{'readonly':[('type','=','service')]}" />
                                <field name="loc_row" attrs="{'readonly':[('type','=','service')]}"/>
                                <field name="loc_case" attrs="{'readonly':[('type','=','service')]}"/>
                            </group>

                            <group colspan="2" col="2" name="misc">
                                <separator string="Miscellaneous" colspan="2"/>
                                <field name="active"/>
                                <field name="company_id" groups="base.group_multi_company" widget="selection"/>
                            </group>

                        </page>
                        <page string="Suppliers">
                            <field colspan="4" name="seller_ids" nolabel="1" context="{'uom_id': uom_id}"/>
                        </page>
                        <page string="Descriptions">
                            <separator string="Description"/>
                            <field colspan="4" name="description" nolabel="1"/>
                            <separator string="Sale Description"/>
                            <field colspan="4" name="description_sale" nolabel="1"/>
                            <separator string="Purchase Description"/>
                            <field colspan="4" name="description_purchase" nolabel="1"/>
                        </page>
                        <page groups="product.group_stock_packaging" string="Packaging">
                            <field colspan="4" name="packaging" nolabel="1">
                                <form string="Packaging">
                                    <field name="ean"/>
                                    <field name="sequence" invisible="1"/>
                                    <newline/>
                                    <field name="qty"/>
                                    <field name="ul"/>
                                    <field name="weight_ul"/>
                                    <separator colspan="4" string="Palletization"/>
                                    <field name="ul_qty"/>
                                    <field name="rows"/>
                                    <field name="weight"/>
                                    <separator colspan="4" string="Pallet Dimension"/>
                                    <field name="height"/>
                                    <field name="width"/>
                                    <field name="length"/>
                                    <separator colspan="4" string="Description"/>
                                    <field colspan="4" name="name" nolabel="1"/>
                                </form>
                            </field>
                        </page>
                    </notebook>
                    <field name="message_ids_social" colspan="4" widget="ThreadView" nolabel="1"/>
                </form>
            </field>
        </record>

        <!-- Product Kanban View  -->
        <record model="ir.ui.view" id="product_kanban_view">
            <field name="name">Product Kanban</field>
            <field name="model">product.product</field>
            <field name="type">kanban</field>
            <field name="arch" type="xml">
                <kanban>
                    <field name="color"/>
                    <field name="type"/>
                    <field name="product_image"/>
                    <field name="list_price"/>
                    <templates>
                        <t t-name="kanban-box">
                            <t t-if="record.type.raw_value!='service' and record.qty_available.raw_value lte 0" t-set="border">oe_kanban_color_red</t>
                            <div t-attf-class="#{kanban_color(record.color.raw_value)} #{border || ''}">
                                <div class="oe_kanban_box oe_kanban_color_border">
                                    <div class="oe_kanban_box_header oe_kanban_color_bgdark oe_kanban_color_border oe_kanban_draghandle oe_kanban_title">
                                        <field name="name"/>
                                    </div>
                                    <div class="oe_kanban_box_content oe_kanban_color_bglight oe_kanban_box_show_onclick_trigger">
                                        <img t-att-src="kanban_image('product.product', 'product_image', record.id.value)" width="48" style="float: left; padding: 0 4px 4px 0"/>
                                        Code: <field name="code"/>
                                        <div t-if="record.type.raw_value == 'service'">No Stock</div>
                                        <t t-if="record.type.raw_value != 'service'">
                                            <div>Stock: <field name="qty_available"/> on hand, <field name="virtual_available"/> available</div>
                                            <div t-if="record.list_price.raw_value != 0">Public Price: <field name="lst_price"/></div>
                                            <div>Cost : <field name="standard_price"/></div>
                                        </t>
                                        <div class="oe_kanban_clear"/>
                                    </div>
                                    <div class="oe_kanban_buttons_set oe_kanban_color_border oe_kanban_color_bglight oe_kanban_box_show_onclick">
                                        <div class="oe_kanban_left">
                                            <a string="Edit" icon="gtk-edit" type="edit"/>
                                            <a string="Change Color" icon="color-picker" type="color" name="color"/>
                                        </div>
                                        <div class="oe_kanban_clear"/>
                                    </div>
                                </div>
                            </div>
                        </t>
                    </templates>
                </kanban>
            </field>
        </record>

        <record id="product_normal_action" model="ir.actions.act_window">
            <field name="name">Products</field>
            <field name="type">ir.actions.act_window</field>
            <field name="res_model">product.product</field>
            <field name="view_type">form</field>
            <field name="view_mode">tree,form,kanban</field>
            <field name="view_id" ref="product_product_tree_view"/>
            <field name="search_view_id" ref="product_search_form_view"/>
            <field name="help">You must define a Product for everything you buy or sell. Products can be raw materials, stockable products, consumables or services. The Product form contains detailed information about your products related to procurement logistics, sales price, product category, suppliers and so on.</field>
        </record>
        <record id="product_normal_action_sell" model="ir.actions.act_window">
            <field name="name">Products</field>
            <field name="type">ir.actions.act_window</field>
            <field name="res_model">product.product</field>
            <field name="view_mode">tree,form,kanban</field>
            <field name="view_type">form</field>
            <field name="context">{"search_default_filter_to_sell":1}</field>
            <field name="view_id" ref="product_product_tree_view"/>
            <field name="search_view_id" ref="product_search_form_view"/>
            <field name="help">You must define a Product for everything you buy or sell. Products can be raw materials, stockable products, consumables or services. The Product form contains detailed information about your products related to procurement logistics, sales price, product category, suppliers and so on.</field>
        </record>

        <record id="open_view_product_tree1" model="ir.actions.act_window.view">
            <field name="sequence" eval="2"/>
            <field name="view_mode">tree</field>
           <field name="view_id" ref="product_product_tree_view"/>
            <field name="act_window_id" ref="product_normal_action_sell"/>
        </record>

        <record id="open_view_product_form1" model="ir.actions.act_window.view">
            <field name="sequence" eval="3"/>
            <field name="view_mode">form</field>
            <field name="view_id" ref="product_normal_form_view"/>
            <field name="act_window_id" ref="product_normal_action_sell"/>
        </record>

<<<<<<< HEAD
        <record id="open_view_product_kanban1" model="ir.actions.act_window.view">
            <field name="sequence" eval="1"/>
            <field name="view_mode">kanban</field>
           <field name="view_id" ref="product_kanban_view"/>
            <field name="act_window_id" ref="product_normal_action"/>
        </record>

        <menuitem id="base.menu_product" name="Products" parent="base.menu_base_partner" sequence="9"/>
=======
        <menuitem id="base.menu_product" parent="base.menu_base_partner" name="Products"  sequence="9"/>
>>>>>>> acd27e30
        <menuitem action="product.product_normal_action_sell" id="product.menu_products" parent="base.menu_product" sequence="1"/>

        <record id="product_normal_action_puchased" model="ir.actions.act_window">
            <field name="name">Products</field>
            <field name="type">ir.actions.act_window</field>
            <field name="res_model">product.product</field>
            <field name="view_type">form</field>
            <field name="view_mode">tree,form,kanban</field>
            <field name="context">{"search_default_filter_to_purchase":1}</field>
            <field name="view_id" ref="product_product_tree_view"/>
            <field name="search_view_id" ref="product_search_form_view"/>
            <field name="help">Products can be purchased and/or sold. They can be raw materials, stockable products, consumables or services. The Product form contains detailed information about your products related to procurement logistics, sales price, product category, suppliers and so on.</field>
        </record>

        <record id="product_category_search_view" model="ir.ui.view">
            <field name="name">product.category.search</field>
            <field name="model">product.category</field>
            <field name="type">search</field>
            <field name="arch" type="xml">
                <search string="Product Categories">
                    <field name="parent_id"/>
                    <field name="name"/>
                </search>
            </field>
        </record>
        <record id="product_category_form_view" model="ir.ui.view">
            <field name="name">product.category.form</field>
            <field name="model">product.category</field>
            <field name="type">form</field>
            <field name="arch" type="xml">
                <form string="Product Categories">
                    <field name="name"/>
                    <field name="parent_id"/>
                    <field name="sequence" invisible="1"/>
                    <field name="type"/>
                    <newline/>
                </form>
            </field>
        </record>
        <record id="product_category_list_view" model="ir.ui.view">
            <field name="name">product.category.list</field>
            <field name="model">product.category</field>
            <field name="type">tree</field>
            <field name="priority">1</field>
            <field name="arch" type="xml">
                <tree string="Product Categories">
                    <field name="complete_name"/>
                </tree>
            </field>
        </record>
        <record id="product_category_tree_view" model="ir.ui.view">
            <field name="name">product.category.tree</field>
            <field name="model">product.category</field>
            <field name="type">tree</field>
            <field name="field_parent">child_id</field>
            <field name="arch" type="xml">
                <tree toolbar="True" string="Product Categories">
                    <field name="name"/>
                </tree>
            </field>
        </record>
        <record id="product_category_action" model="ir.actions.act_window">
            <field name="name">Products by Category</field>
            <field name="type">ir.actions.act_window</field>
            <field name="res_model">product.category</field>
            <field name="domain">[('parent_id','=',False)]</field>
            <field name="view_type">tree</field>
            <field name="view_id" ref="product_category_tree_view"/>
            <field name="help">Here is a list of all your products classified by category. You can click a category to get the list of all products linked to this category or to a child of this category.</field>
        </record>
        <menuitem
            action="product_category_action"
            id="product.menu_products_category"
            parent="base.menu_product"
            sequence="0"/>
        <record id="product_category_action_form" model="ir.actions.act_window">
            <field name="name">Product Categories</field>
            <field name="type">ir.actions.act_window</field>
            <field name="res_model">product.category</field>
            <field name="view_type">form</field>
            <field name="search_view_id" ref="product_category_search_view"/>
            <field name="view_id" ref="product_category_list_view"/>
        </record>
        <menuitem action="product_category_action_form"
            groups="base.group_no_one"
            id="menu_product_category_action_form"
            parent="prod_config_main" sequence="2"/>


        <record id="product_normal_action_tree" model="ir.actions.act_window">
            <field name="name">Products</field>
            <field name="type">ir.actions.act_window</field>
            <field name="res_model">product.product</field>
            <field name="view_type">form</field>
            <field name="view_mode">tree,form,kanban</field>
            <field name="context">{'categ_id':active_id, 'search_default_categ_id':active_id}</field>
        </record>
        <record id="ir_product_category_open" model="ir.values">
            <field eval="'tree_but_open'" name="key2"/>
            <field eval="'product.category'" name="model"/>
            <field name="name">Products by Categories</field>
            <field eval="'ir.actions.act_window,%d'%product_normal_action_tree" name="value"/>
        </record>


        <!-- Unit of Measure -->

        <record id="product_uom_tree_view" model="ir.ui.view">
            <field name="name">product.uom.tree</field>
            <field name="model">product.uom</field>
            <field name="type">tree</field>
            <field name="arch" type="xml">
                <tree string="Units of Measure">
                    <field name="name"/>
                    <field name="category_id"/>
                    <field name="factor"/>
                </tree>
            </field>
        </record>

        <record id="product_uom_form_view" model="ir.ui.view">
            <field name="name">product.uom.form</field>
            <field name="model">product.uom</field>
            <field name="type">form</field>
            <field name="arch" type="xml">
                <form string="Units of Measure">
                    <group col="6" colspan="4">
                        <group col="2"  colspan="2">
                            <separator string="Unit of Measure Properties" colspan="4"/>
                            <field name="name" select="1"/>
                            <field name="category_id" select="1" widget="selection"/>
                            <field name="active"/>
                        </group>
                        <group col="4"  colspan="4">
                            <separator string="Ratio &amp; Precision" colspan="4"/>
                            <group colspan="2" col="2">
                                 <field name="uom_type" on_change="onchange_type(uom_type)"/>
                                 <field name="rounding"/>
                            </group>
                            <group colspan="2" col="2">
                                  <group col="2" colspan="2" attrs="{'invisible':[('uom_type','!=','smaller')]}">
                                        <field name="factor"/>
                                        <label colspan="2" string="  e.g: 1 * (reference unit) = ratio * (this unit)"/>
                                   </group>
                                   <group col="2" colspan="2" attrs="{'invisible':[('uom_type','!=','bigger')]}">
                                        <field name="factor_inv"/>
                                        <label colspan="2"  string="  e.g: 1 * (this unit) = ratio * (reference unit)"/>
                                   </group>
                            </group>
                        </group>
                    </group>
                </form>
            </field>
        </record>
        <record id="product_uom_form_action" model="ir.actions.act_window">
            <field name="name">Units of Measure</field>
            <field name="type">ir.actions.act_window</field>
            <field name="res_model">product.uom</field>
            <field name="view_type">form</field>
            <field name="view_id" ref="product_uom_tree_view"/>
            <field name="help">Create and manage the units of measure you want to be used in your system. You can define a conversion rate between several Units of Measure within the same category.</field>
        </record>
        <menuitem id="next_id_16" name="Units of Measure" parent="prod_config_main" sequence="30" groups="product.group_uom"/>
        <menuitem action="product_uom_form_action" id="menu_product_uom_form_action" parent="base.menu_base_config" sequence="30"/>

        <record id="product_uom_categ_form_view" model="ir.ui.view">
            <field name="name">product.uom.categ.form</field>
            <field name="model">product.uom.categ</field>
            <field name="type">form</field>
            <field name="arch" type="xml">
                <form string="Units of Measure categories">
                    <field colspan="4" name="name" select="1"/>
                </form>
            </field>
        </record>
        <record id="product_uom_categ_form_action" model="ir.actions.act_window">
            <field name="name">UoM Categories</field>
            <field name="type">ir.actions.act_window</field>
            <field name="res_model">product.uom.categ</field>
            <field name="view_type">form</field>
            <field name="view_mode">tree,form</field>
            <field name="help">Create and manage the units of measure categories you want to be used in your system. If several units of measure are in the same category, they can be converted to each other. For example, in the unit of measure category "Time", you will have the following UoM: Hours, Days.</field>
        </record>
        <menuitem action="product_uom_categ_form_action" id="menu_product_uom_categ_form_action" parent="base.menu_base_config" sequence="25"/>

        <record id="product_ul_form_view" model="ir.ui.view">
            <field name="name">product.ul.form.view</field>
            <field name="model">product.ul</field>
            <field name="type">form</field>
            <field name="arch" type="xml">
                <form string="Packaging">
                    <field name="name" select="1" />
                    <field name="type" select="1" />
                </form>
            </field>
        </record>
        <record id="product_ul_tree" model="ir.ui.view">
            <field name="name">product.ul.tree</field>
            <field name="model">product.ul</field>
            <field name="type">tree</field>
            <field name="arch" type="xml">
                <tree string="Packaging">
                    <field name="name" select="1"/>
                    <field name="type" select="1"/>
                </tree>
            </field>
        </record>
        <record id="product_ul_form_action" model="ir.actions.act_window">
            <field name="name">Packaging</field>
            <field name="type">ir.actions.act_window</field>
            <field name="res_model">product.ul</field>
            <field name="view_type">form</field>
            <field name="view_mode">tree,form</field>
            <field name="help">Create and manage your packaging dimensions and types you want to be maintained in your system.</field>
        </record>
        <menuitem
            action="product_ul_form_action" groups="product.group_stock_packaging" id="menu_product_ul_form_action" parent="prod_config_main" sequence="3"/>

        <record id="product_packaging_tree_view" model="ir.ui.view">
            <field name="name">product.packaging.tree.view</field>
            <field name="model">product.packaging</field>
            <field name="type">tree</field>
            <field name="arch" type="xml">
                <tree string="Packaging">
                    <field name="sequence" invisible="1"/>
                    <field name="ean"/>
                    <field name="qty"/>
                    <field name="ul"/>
                </tree>
            </field>
        </record>

        <record id="product_packaging_form_view" model="ir.ui.view">
            <field name="name">product.packaging.form.view</field>
            <field name="model">product.packaging</field>
            <field name="type">form</field>
            <field name="arch" type="xml">
                <form string="Packaging">
                    <field name="product_id" select="1"/>
                    <newline/>
                    <field name="ean" select="1"/>
                    <field name="sequence" invisible="1"/>
                    <newline/>
                    <field name="qty" select="1"/>
                    <field name="ul"/>
                    <field name="weight_ul"/>
                    <separator colspan="4" string="Palletization"/>
                    <field name="ul_qty"/>
                    <field name="rows"/>
                    <field name="weight"/>
                    <separator colspan="4" string="Pallet Dimension"/>
                    <field name="height"/>
                    <field name="width"/>
                    <field name="length"/>
                    <separator colspan="4" string="Other Info"/>
                    <field colspan="4" name="name" select="1"/>
                </form>
            </field>
        </record>

        <record id="product_supplierinfo_form_view" model="ir.ui.view">
            <field name="name">product.supplierinfo.form.view</field>
            <field name="model">product.supplierinfo</field>
            <field name="type">form</field>
            <field name="arch" type="xml">
                <form string="Supplier Information">
                    <field name="name" context="{'default_customer': 0, 'search_default_supplier': 1, 'default_supplier': 1}" options='{"quick_create": false}'/>
                    <field name="sequence"/>
                    <field name="product_name"/>
                    <field name="product_code"/>
                    <field name="min_qty"/>
                    <field name="product_uom"/>
                    <field name="delay"/>
                    <field name="company_id" groups="base.group_multi_company" widget="selection"/>
                    <field colspan="4" groups="product.group_sale_pricelist" name="pricelist_ids" nolabel="1" widget="one2many_list">
                        <tree editable="bottom" string="Pricelist">
                            <field name="min_quantity"/>
                            <field name="price"/>
                        </tree>
                        <form>
                            <field name="min_quantity"/>
                            <field name="price"/>
                        </form>
                    </field>
                </form>
            </field>
        </record>
        <record id="product_supplierinfo_tree_view" model="ir.ui.view">
            <field name="name">product.supplierinfo.tree.view</field>
            <field name="model">product.supplierinfo</field>
            <field name="type">tree</field>
            <field name="arch" type="xml">
                <tree string="Supplier Information">
                    <field name="sequence" string="Seq"/>
                    <field name="name"/>
                    <field name="delay"/>
                    <field name="min_qty"/>
                    <field name="company_id" groups="base.group_multi_company" widget="selection"/>
                </tree>
            </field>
        </record>

        <record id="product_variant_form_view" model="ir.ui.view">
            <field name="name">product.variant.form</field>
            <field name="model">product.product</field>
            <field name="type">form</field>
            <field name="arch" type="xml">
                <form string="Product Variant">
                     <field name="product_tmpl_id" select="1"/>
                    <field name="active" select="1"/>
                    <field name="variants" select="1"/>
                    <field name="default_code" select="1"/>
                    <field name="price_margin" select="1"/>
                    <field name="price_extra" select="1"/>
                </form>
            </field>
        </record>

        <record id="product_variant_tree_view" model="ir.ui.view">
            <field name="name">product.variant.tree</field>
            <field name="model">product.product</field>
            <field name="type">tree</field>
            <field name="arch" type="xml">
                <tree string="Product Variant">
                    <field name="product_tmpl_id"/>
                    <field name="active"/>
                    <field name="variants"/>
                    <field name="default_code"/>
                    <field name="price_margin"/>
                    <field name="price_extra"/>
                </tree>
            </field>
        </record>

        <record id="product_template_tree_view" model="ir.ui.view">
            <field name="name">product.template.product.tree</field>
            <field name="model">product.template</field>
            <field name="type">tree</field>
            <field name="arch" type="xml">
                <tree string="Product Template">
                    <field name="name"/>
                    <field name="categ_id"/>
                    <field name="type"/>
                    <field name="state"/>
                </tree>
            </field>
        </record>

        <record id="product_template_form_view" model="ir.ui.view">
            <field name="name">product.template.product.form</field>
            <field name="model">product.template</field>
            <field name="type">form</field>
            <field name="arch" type="xml">
                <form string="Product Template">
                    <group colspan="2" col="4">
                        <separator string="Product Description" colspan="4"/>
                        <field name="name" select="1"/>
                    </group>
                    <group colspan="2" col="2">
                        <separator string="Product Type" colspan="2"/>
                        <field name="sale_ok"/>
                        <field name="purchase_ok"/>
                    </group>
                    <notebook colspan="4">
                        <page string="Information">
                            <group colspan="2" col="2">
                                <separator string="Procurement" colspan="2"/>
                                <field name="type"/>
                                <field name="procure_method"/>
                                <field name="supply_method"/>
                            </group>

                            <group colspan="2" col="2">
                                <separator string="Base Prices" colspan="2"/>
                                <field name="list_price"/>
                                <field name="standard_price" attrs="{'readonly':[('cost_method','=','average')]}"/>
                                <field name="cost_method"/>
                            </group>

                            <group colspan="2" col="2">
                                <separator string="Weights" colspan="2"/>
                                <field digits="(14, 3)" name="volume" attrs="{'readonly':[('type','=','service')]}"/>
                                <field digits="(14, 3)" name="weight" attrs="{'readonly':[('type','=','service')]}"/>
                                <field digits="(14, 3)" name="weight_net" attrs="{'readonly':[('type','=','service')]}"/>
                            </group>

                            <group colspan="2" col="2" name="status">
                                <separator string="Status" colspan="2"/>
                                <field name="categ_id" select="1"/>
                                <field name="state"/>
                                <field name="product_manager"/>
                            </group>

                            <group colspan="2" col="2" name="uom">
                                <separator string="UoM" colspan="2"/>
                                <field name="uom_id" on_change="onchange_uom(uom_id,uom_po_id)" groups="product.group_uom"/>
                                <field name="uom_po_id"/>
                            </group>

                            <group colspan="2" col="2" name="uos" groups="product.group_uom">
                                <separator string="Second UoM" colspan="2"/>
                                <field name="uos_id"/>
                                <field name="uos_coeff"/>
                                <field name="mes_type"/>
                            </group>

                        </page>
                        <page string="Procurement &amp; Locations">
                            <group colspan="2" col="2" name="delay">
                                <separator string="Delays" colspan="2"/>
                                <field name="sale_delay" attrs="{'readonly':[('sale_ok','=',0)]}"/>
                                <field name="produce_delay"/>
                                <field name="warranty"/>
                            </group>
                            <group colspan="2" col="2" name="store">
                                <separator string="Storage Localisation" colspan="2"/>
                                <field name="loc_rack"/>
                                <field name="loc_row"/>
                                <field name="loc_case"/>
                            </group>
                            <group colspan="2" col="2" name="misc">
                                <separator string="Miscelleanous" colspan="2"/>
                            </group>

                        </page>
                        <page string="Suppliers">
                            <field colspan="4" name="seller_ids" nolabel="1"/>
                        </page>
                        <page string="Descriptions">
                            <separator string="Description"/>
                            <field colspan="4" name="description" nolabel="1"/>
                            <separator string="Sale Description"/>
                            <field colspan="4" name="description_sale" nolabel="1"/>
                            <separator string="Purchase Description"/>
                            <field colspan="4" name="description_purchase" nolabel="1"/>
                        </page>
                    </notebook>
                </form>
            </field>
        </record>

        <record id="product_template_action_tree" model="ir.actions.act_window">
            <field name="name">Product Templates</field>
            <field name="type">ir.actions.act_window</field>
            <field name="res_model">product.template</field>
            <field name="view_type">form</field>
            <field name="view_id" ref="product_template_tree_view"/>
        </record>

    </data>
</openerp><|MERGE_RESOLUTION|>--- conflicted
+++ resolved
@@ -276,7 +276,6 @@
             <field name="act_window_id" ref="product_normal_action_sell"/>
         </record>
 
-<<<<<<< HEAD
         <record id="open_view_product_kanban1" model="ir.actions.act_window.view">
             <field name="sequence" eval="1"/>
             <field name="view_mode">kanban</field>
@@ -285,9 +284,6 @@
         </record>
 
         <menuitem id="base.menu_product" name="Products" parent="base.menu_base_partner" sequence="9"/>
-=======
-        <menuitem id="base.menu_product" parent="base.menu_base_partner" name="Products"  sequence="9"/>
->>>>>>> acd27e30
         <menuitem action="product.product_normal_action_sell" id="product.menu_products" parent="base.menu_product" sequence="1"/>
 
         <record id="product_normal_action_puchased" model="ir.actions.act_window">
