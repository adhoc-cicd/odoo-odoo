--- conflicted
+++ resolved
@@ -1,36 +1,28 @@
-# Norwegian Bokmal translation for openobject-addons
-# Copyright (c) 2014 Rosetta Contributors and Canonical Ltd 2014
-# This file is distributed under the same license as the openobject-addons package.
-# FIRST AUTHOR <EMAIL@ADDRESS>, 2014.
-#
-msgid ""
-msgstr ""
-<<<<<<< HEAD
-"Project-Id-Version: openobject-addons\n"
-"Report-Msgid-Bugs-To: FULL NAME <EMAIL@ADDRESS>\n"
-"POT-Creation-Date: 2014-08-14 13:08+0000\n"
-"PO-Revision-Date: 2014-08-14 16:10+0000\n"
-"Last-Translator: FULL NAME <EMAIL@ADDRESS>\n"
-"Language-Team: Norwegian Bokmal <nb@li.org>\n"
-=======
+# Translation of Odoo Server.
+# This file contains the translation of the following modules:
+# * hr
+# 
+# Translators:
+# FIRST AUTHOR <EMAIL@ADDRESS>, 2014
+msgid ""
+msgstr ""
 "Project-Id-Version: Odoo 8.0\n"
 "Report-Msgid-Bugs-To: \n"
 "POT-Creation-Date: 2015-01-21 14:07+0000\n"
 "PO-Revision-Date: 2016-05-31 12:30+0000\n"
 "Last-Translator: Martin Trigaux\n"
 "Language-Team: Norwegian Bokmål (http://www.transifex.com/odoo/odoo-8/language/nb/)\n"
->>>>>>> b9a006c1
 "MIME-Version: 1.0\n"
 "Content-Type: text/plain; charset=UTF-8\n"
-"Content-Transfer-Encoding: 8bit\n"
-"X-Launchpad-Export-Date: 2014-08-15 07:10+0000\n"
-"X-Generator: Launchpad (build 17156)\n"
+"Content-Transfer-Encoding: \n"
+"Language: nb\n"
+"Plural-Forms: nplurals=2; plural=(n != 1);\n"
 
 #. module: hr
 #: code:addons/hr/hr.py:158
 #, python-format
 msgid "%s (copy)"
-msgstr ""
+msgstr "%s (kopi)"
 
 #. module: hr
 #: model:ir.actions.act_window,help:hr.open_view_employee_list_my
@@ -39,8 +31,7 @@
 "                Click to add a new employee.\n"
 "              </p><p>\n"
 "                With just a quick glance on the Odoo employee screen, you\n"
-"                can easily find all the information you need for each "
-"person;\n"
+"                can easily find all the information you need for each person;\n"
 "                contact data, job position, availability, etc.\n"
 "              </p>\n"
 "            "
@@ -66,8 +57,7 @@
 "                Click to define a new department.\n"
 "              </p><p>\n"
 "                Your departments structure is used to manage all documents\n"
-"                related to employees by departments: expenses and "
-"timesheets,\n"
+"                related to employees by departments: expenses and timesheets,\n"
 "                leaves and holidays, recruitments, etc.\n"
 "              </p>\n"
 "            "
@@ -79,18 +69,13 @@
 "<p class=\"oe_view_nocontent_create\">\n"
 "                Click to define a new job position.\n"
 "              </p><p>\n"
-"                Job Positions are used to define jobs and their "
-"requirements.\n"
-"                You can keep track of the number of employees you have per "
-"job\n"
-"                position and follow the evolution according to what you "
-"planned\n"
+"                Job Positions are used to define jobs and their requirements.\n"
+"                You can keep track of the number of employees you have per job\n"
+"                position and follow the evolution according to what you planned\n"
 "                for the future.\n"
 "              </p><p>\n"
-"                You can attach a survey to a job position. It will be used "
-"in\n"
-"                the recruitment process to evaluate the applicants for this "
-"job\n"
+"                You can attach a survey to a job position. It will be used in\n"
+"                the recruitment process to evaluate the applicants for this job\n"
 "                position.\n"
 "              </p>\n"
 "            "
@@ -120,7 +105,7 @@
 #. module: hr
 #: view:hr.config.settings:hr.view_human_resources_configuration
 msgid "Apply"
-msgstr ""
+msgstr "Bruk"
 
 #. module: hr
 #: model:ir.ui.menu,name:hr.menu_open_view_attendance_reason_new_config
@@ -147,7 +132,7 @@
 #. module: hr
 #: view:hr.config.settings:hr.view_human_resources_configuration
 msgid "Cancel"
-msgstr ""
+msgstr "Avbryt"
 
 #. module: hr
 #: field:hr.employee.category,child_ids:0
@@ -170,8 +155,7 @@
 msgstr "By"
 
 #. module: hr
-#: view:hr.employee:hr.view_employee_filter
-#: field:hr.employee,coach_id:0
+#: view:hr.employee:hr.view_employee_filter field:hr.employee,coach_id:0
 msgid "Coach"
 msgstr "Trener"
 
@@ -186,10 +170,8 @@
 msgstr "Firma"
 
 #. module: hr
-#: field:hr.department,company_id:0
-#: view:hr.employee:hr.view_employee_filter
-#: view:hr.job:hr.view_job_filter
-#: field:hr.job,company_id:0
+#: field:hr.department,company_id:0 view:hr.employee:hr.view_employee_filter
+#: view:hr.job:hr.view_job_filter field:hr.job,company_id:0
 msgid "Company"
 msgstr "Firma"
 
@@ -212,7 +194,7 @@
 #. module: hr
 #: view:hr.config.settings:hr.view_human_resources_configuration
 msgid "Contracts"
-msgstr ""
+msgstr "Kontrakter"
 
 #. module: hr
 #: model:ir.actions.act_window,name:hr.view_department_form_installer
@@ -220,22 +202,18 @@
 msgstr "Opprett Dine Avdelinger."
 
 #. module: hr
-#: field:hr.config.settings,create_uid:0
-#: field:hr.department,create_uid:0
-#: field:hr.employee,create_uid:0
-#: field:hr.employee.category,create_uid:0
+#: field:hr.config.settings,create_uid:0 field:hr.department,create_uid:0
+#: field:hr.employee,create_uid:0 field:hr.employee.category,create_uid:0
 #: field:hr.job,create_uid:0
 msgid "Created by"
-msgstr ""
-
-#. module: hr
-#: field:hr.config.settings,create_date:0
-#: field:hr.department,create_date:0
-#: field:hr.employee,create_date:0
-#: field:hr.employee.category,create_date:0
+msgstr "Opprettet av"
+
+#. module: hr
+#: field:hr.config.settings,create_date:0 field:hr.department,create_date:0
+#: field:hr.employee,create_date:0 field:hr.employee.category,create_date:0
 #: field:hr.job,create_date:0
 msgid "Created on"
-msgstr ""
+msgstr "Opprettet"
 
 #. module: hr
 #: field:hr.job,no_of_employee:0
@@ -248,17 +226,14 @@
 msgstr "Fødselsdato"
 
 #. module: hr
-#: help:hr.employee,message_last_post:0
-#: help:hr.job,message_last_post:0
+#: help:hr.employee,message_last_post:0 help:hr.job,message_last_post:0
 msgid "Date of the last message posted on the record."
-msgstr ""
+msgstr "Dato for siste melding på denne posten."
 
 #. module: hr
 #: view:hr.department:hr.view_department_filter
-#: view:hr.employee:hr.view_employee_filter
-#: field:hr.employee,department_id:0
-#: view:hr.job:hr.view_job_filter
-#: field:hr.job,department_id:0
+#: view:hr.employee:hr.view_employee_filter field:hr.employee,department_id:0
+#: view:hr.job:hr.view_job_filter field:hr.job,department_id:0
 msgid "Department"
 msgstr "Avdeling"
 
@@ -321,8 +296,7 @@
 #: view:hr.employee:hr.view_employee_filter
 #: view:hr.employee:hr.view_employee_tree
 #: view:hr.employee:hr.view_partner_tree2
-#: field:hr.employee.category,employee_ids:0
-#: field:hr.job,employee_ids:0
+#: field:hr.employee.category,employee_ids:0 field:hr.job,employee_ids:0
 #: model:ir.actions.act_window,name:hr.hr_employee_normal_action_tree
 #: model:ir.actions.act_window,name:hr.open_view_employee_list
 #: model:ir.actions.act_window,name:hr.open_view_employee_list_my
@@ -384,7 +358,7 @@
 #: field:hr.employee,message_follower_ids:0
 #: field:hr.job,message_follower_ids:0
 msgid "Followers"
-msgstr ""
+msgstr "Følgere."
 
 #. module: hr
 #: view:hr.employee:hr.hr_kanban_view_employees
@@ -397,10 +371,9 @@
 msgstr "Kjønn"
 
 #. module: hr
-#: view:hr.employee:hr.view_employee_filter
-#: view:hr.job:hr.view_job_filter
+#: view:hr.employee:hr.view_employee_filter view:hr.job:hr.view_job_filter
 msgid "Group By"
-msgstr ""
+msgstr "Grupper etter"
 
 #. module: hr
 #: view:hr.employee:hr.view_employee_form
@@ -413,12 +386,11 @@
 msgstr ""
 
 #. module: hr
-#: help:hr.employee,message_summary:0
-#: help:hr.job,message_summary:0
+#: help:hr.employee,message_summary:0 help:hr.job,message_summary:0
 msgid ""
 "Holds the Chatter summary (number of messages, ...). This summary is "
 "directly in html format in order to be inserted in kanban views."
-msgstr ""
+msgstr "Inneholder meldings-sammendrag (antall meldinger, ...). Dette sammendraget er i HTML-format, slik at det det kan bli satt rett inn i kanban-visninger."
 
 #. module: hr
 #: field:hr.employee,address_home_id:0
@@ -439,13 +411,10 @@
 msgstr ""
 
 #. module: hr
-#: field:hr.config.settings,id:0
-#: field:hr.department,id:0
-#: field:hr.employee,id:0
-#: field:hr.employee.category,id:0
-#: field:hr.job,id:0
+#: field:hr.config.settings,id:0 field:hr.department,id:0
+#: field:hr.employee,id:0 field:hr.employee.category,id:0 field:hr.job,id:0
 msgid "ID"
-msgstr ""
+msgstr "ID"
 
 #. module: hr
 #: field:hr.employee,identification_id:0
@@ -453,10 +422,9 @@
 msgstr "ID nummer"
 
 #. module: hr
-#: help:hr.employee,message_unread:0
-#: help:hr.job,message_unread:0
+#: help:hr.employee,message_unread:0 help:hr.job,message_unread:0
 msgid "If checked new messages require your attention."
-msgstr ""
+msgstr "Hvis det er merket nye meldinger så krever dette din oppmerksomhet."
 
 #. module: hr
 #: view:hr.job:hr.view_job_filter
@@ -479,16 +447,13 @@
 msgstr ""
 
 #. module: hr
-#: field:hr.employee,message_is_follower:0
-#: field:hr.job,message_is_follower:0
+#: field:hr.employee,message_is_follower:0 field:hr.job,message_is_follower:0
 msgid "Is a Follower"
-msgstr ""
-
-#. module: hr
-#: view:hr.employee:hr.view_employee_filter
-#: view:hr.job:hr.view_hr_job_form
-#: view:hr.job:hr.view_hr_job_tree
-#: view:hr.job:hr.view_job_filter
+msgstr "Er en følger."
+
+#. module: hr
+#: view:hr.employee:hr.view_employee_filter view:hr.job:hr.view_hr_job_form
+#: view:hr.job:hr.view_hr_job_tree view:hr.job:hr.view_job_filter
 msgid "Job"
 msgstr "Jobb"
 
@@ -505,7 +470,7 @@
 #. module: hr
 #: model:ir.model,name:hr.model_hr_job
 msgid "Job Position"
-msgstr ""
+msgstr "Stilling"
 
 #. module: hr
 #: model:ir.actions.act_window,name:hr.action_hr_job
@@ -516,36 +481,30 @@
 #. module: hr
 #: field:hr.employee,job_id:0
 msgid "Job Title"
-msgstr ""
-
-#. module: hr
-#: field:hr.department,jobs_ids:0
-#: view:hr.job:hr.view_job_filter
+msgstr "Jobb Tittel"
+
+#. module: hr
+#: field:hr.department,jobs_ids:0 view:hr.job:hr.view_job_filter
 msgid "Jobs"
 msgstr "Jobber"
 
 #. module: hr
-#: field:hr.employee,message_last_post:0
-#: field:hr.job,message_last_post:0
+#: field:hr.employee,message_last_post:0 field:hr.job,message_last_post:0
 msgid "Last Message Date"
-msgstr ""
-
-#. module: hr
-#: field:hr.config.settings,write_uid:0
-#: field:hr.department,write_uid:0
-#: field:hr.employee,write_uid:0
-#: field:hr.employee.category,write_uid:0
+msgstr "Siste meldingsdato"
+
+#. module: hr
+#: field:hr.config.settings,write_uid:0 field:hr.department,write_uid:0
+#: field:hr.employee,write_uid:0 field:hr.employee.category,write_uid:0
 #: field:hr.job,write_uid:0
 msgid "Last Updated by"
-msgstr ""
-
-#. module: hr
-#: field:hr.config.settings,write_date:0
-#: field:hr.department,write_date:0
-#: field:hr.employee,write_date:0
-#: field:hr.employee.category,write_date:0
+msgstr "Sist oppdatert av"
+
+#. module: hr
+#: field:hr.config.settings,write_date:0 field:hr.department,write_date:0
+#: field:hr.employee,write_date:0 field:hr.employee.category,write_date:0
 msgid "Last Updated on"
-msgstr ""
+msgstr "Sist oppdatert"
 
 #. module: hr
 #: field:hr.employee,last_login:0
@@ -598,8 +557,7 @@
 msgstr ""
 
 #. module: hr
-#: field:hr.department,manager_id:0
-#: view:hr.employee:hr.view_employee_filter
+#: field:hr.department,manager_id:0 view:hr.employee:hr.view_employee_filter
 #: field:hr.employee,parent_id:0
 msgid "Manager"
 msgstr "Leder"
@@ -633,20 +591,17 @@
 msgstr "Medlemmer"
 
 #. module: hr
-#: field:hr.employee,message_ids:0
-#: field:hr.job,message_ids:0
+#: field:hr.employee,message_ids:0 field:hr.job,message_ids:0
 msgid "Messages"
-msgstr ""
-
-#. module: hr
-#: help:hr.employee,message_ids:0
-#: help:hr.job,message_ids:0
+msgstr "Meldinger."
+
+#. module: hr
+#: help:hr.employee,message_ids:0 help:hr.job,message_ids:0
 msgid "Messages and communication history"
-msgstr ""
-
-#. module: hr
-#: field:hr.department,complete_name:0
-#: field:hr.employee,name_related:0
+msgstr "Meldinger og kommunikasjon historie."
+
+#. module: hr
+#: field:hr.department,complete_name:0 field:hr.employee,name_related:0
 #: field:hr.employee.category,complete_name:0
 msgid "Name"
 msgstr "Navn"
@@ -732,7 +687,7 @@
 #. module: hr
 #: model:ir.actions.act_window,name:hr.open_payroll_modules
 msgid "Payroll"
-msgstr ""
+msgstr "Lønnsavregning"
 
 #. module: hr
 #: view:hr.employee:hr.view_employee_form
@@ -782,7 +737,7 @@
 #. module: hr
 #: model:ir.ui.menu,name:hr.menu_hr_reporting_timesheet
 msgid "Reports"
-msgstr ""
+msgstr "Rapporter"
 
 #. module: hr
 #: field:hr.job,requirements:0
@@ -818,8 +773,8 @@
 #: help:hr.employee,image_small:0
 msgid ""
 "Small-sized photo of the employee. It is automatically resized as a 64x64px "
-"image, with aspect ratio preserved. Use this field anywhere a small image is "
-"required."
+"image, with aspect ratio preserved. Use this field anywhere a small image is"
+" required."
 msgstr ""
 
 #. module: hr
@@ -833,8 +788,7 @@
 msgstr "Personnummer"
 
 #. module: hr
-#: view:hr.employee:hr.view_employee_form
-#: view:hr.job:hr.view_job_filter
+#: view:hr.employee:hr.view_employee_form view:hr.job:hr.view_job_filter
 #: field:hr.job,state:0
 msgid "Status"
 msgstr "Status"
@@ -862,15 +816,14 @@
 msgstr ""
 
 #. module: hr
-#: field:hr.employee,message_summary:0
-#: field:hr.job,message_summary:0
+#: field:hr.employee,message_summary:0 field:hr.job,message_summary:0
 msgid "Summary"
-msgstr ""
+msgstr "Sammendrag"
 
 #. module: hr
 #: field:hr.employee,category_ids:0
 msgid "Tags"
-msgstr ""
+msgstr "Merker."
 
 #. module: hr
 #: view:hr.config.settings:hr.view_human_resources_configuration
@@ -879,8 +832,7 @@
 
 #. module: hr
 #: sql_constraint:hr.job:0
-msgid ""
-"The name of the job position must be unique per department in company!"
+msgid "The name of the job position must be unique per department in company!"
 msgstr ""
 
 #. module: hr
@@ -893,8 +845,8 @@
 #. module: hr
 #: help:hr.config.settings,module_account_analytic_analysis:0
 msgid ""
-"This installs the module account_analytic_analysis, which will install sales "
-"management too."
+"This installs the module account_analytic_analysis, which will install sales"
+" management too."
 msgstr ""
 
 #. module: hr
@@ -950,7 +902,7 @@
 #. module: hr
 #: view:hr.config.settings:hr.view_human_resources_configuration
 msgid "Time Tracking"
-msgstr ""
+msgstr "Tid Sporing"
 
 #. module: hr
 #: field:hr.job,expected_employees:0
@@ -963,20 +915,19 @@
 msgstr ""
 
 #. module: hr
-#: field:hr.employee,message_unread:0
-#: field:hr.job,message_unread:0
+#: field:hr.employee,message_unread:0 field:hr.job,message_unread:0
 msgid "Unread Messages"
-msgstr ""
+msgstr "Uleste meldinger."
 
 #. module: hr
 #: field:hr.job,write_date:0
 msgid "Update Date"
-msgstr ""
+msgstr "Dato oppdatert"
 
 #. module: hr
 #: model:ir.model,name:hr.model_res_users
 msgid "Users"
-msgstr ""
+msgstr "Brukere"
 
 #. module: hr
 #: code:addons/hr/hr.py:273
@@ -1025,6 +976,6 @@
 msgstr ""
 
 #. module: hr
-#: view:hr.job:hr.view_hr_job_form
-msgid "no_of_recruitment"
-msgstr ""+#: view:hr.config.settings:hr.view_human_resources_configuration
+msgid "or"
+msgstr "eller"