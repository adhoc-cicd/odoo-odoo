# Turkish translation for openobject-addons
# Copyright (c) 2014 Rosetta Contributors and Canonical Ltd 2014
# This file is distributed under the same license as the openobject-addons package.
# FIRST AUTHOR <EMAIL@ADDRESS>, 2014.
#
msgid ""
msgstr ""
<<<<<<< HEAD
"Project-Id-Version: openobject-addons\n"
"Report-Msgid-Bugs-To: FULL NAME <EMAIL@ADDRESS>\n"
"POT-Creation-Date: 2014-08-14 13:08+0000\n"
"PO-Revision-Date: 2014-12-05 19:48+0000\n"
"Last-Translator: Ayhan KIZILTAN <Unknown>\n"
"Language-Team: Turkish <tr@li.org>\n"
=======
"Project-Id-Version: Odoo 8.0\n"
"Report-Msgid-Bugs-To: \n"
"POT-Creation-Date: 2015-01-21 14:07+0000\n"
"PO-Revision-Date: 2015-12-04 21:24+0000\n"
"Last-Translator: Murat Kaplan <muratk@projetgrup.com>\n"
"Language-Team: Turkish (http://www.transifex.com/odoo/odoo-8/language/tr/)\n"
>>>>>>> 83a4a582
"MIME-Version: 1.0\n"
"Content-Type: text/plain; charset=UTF-8\n"
"Content-Transfer-Encoding: 8bit\n"
"X-Launchpad-Export-Date: 2014-12-06 06:43+0000\n"
"X-Generator: Launchpad (build 17274)\n"

#. module: hr
#: code:addons/hr/hr.py:158
#, python-format
msgid "%s (copy)"
msgstr "%s (kopya)"

#. module: hr
#: model:ir.actions.act_window,help:hr.open_view_employee_list_my
msgid ""
"<p class=\"oe_view_nocontent_create\">\n"
"                Click to add a new employee.\n"
"              </p><p>\n"
"                With just a quick glance on the Odoo employee screen, you\n"
"                can easily find all the information you need for each "
"person;\n"
"                contact data, job position, availability, etc.\n"
"              </p>\n"
"            "
msgstr ""
"<p class=\"oe_view_nocontent_create\">\n"
"                Yeni bir personel eklemek için tıklayın.\n"
"              </p><p>\n"
"                Odoo personel ekranına hızlı bir gözatılırsa, her kişi\n"
"                için gerek duyduğunuz bilgiyi kolayca bulabilirsiniz;\n"
"                kiş verileri, iş pozisyonu, uygunluk, vb.\n"
"              </p>\n"
"            "

#. module: hr
#: model:ir.actions.act_window,help:hr.open_module_tree_department
msgid ""
"<p class=\"oe_view_nocontent_create\">\n"
"                Click to create a department.\n"
"              </p><p>\n"
"                Odoo's department structure is used to manage all documents\n"
"                related to employees by departments: expenses, timesheets,\n"
"                leaves and holidays, recruitments, etc.\n"
"              </p>\n"
"            "
msgstr ""
"<p class=\"oe_view_nocontent_create\">\n"
"                Bir bölüm oluşturmak için tıklayın.\n"
"              </p><p>\n"
"                Odoo bölüm yapısı bölümlerine göre personele ait tüm "
"belgeleri\n"
"                yönetmek için kullanılır: giderler, zaman çizelgeleri,\n"
"                izinler ile tatiller, atamalar, vb.\n"
"              </p>\n"
"            "

#. module: hr
#: model:ir.actions.act_window,help:hr.view_department_form_installer
msgid ""
"<p class=\"oe_view_nocontent_create\">\n"
"                Click to define a new department.\n"
"              </p><p>\n"
"                Your departments structure is used to manage all documents\n"
"                related to employees by departments: expenses and "
"timesheets,\n"
"                leaves and holidays, recruitments, etc.\n"
"              </p>\n"
"            "
msgstr ""
"<p class=\"oe_view_nocontent_create\">\n"
"                Yeni bir departman tanımlamak için tıklayın.\n"
"              </p><p>\n"
"                Sizin departmanlar yapısı tüm belgeleri yönetmek için "
"kullanılır\n"
"                departmanlar tarafından personel ile ilgili: giderleri ve "
"zamanÇizelgeleri,\n"
"                izinler ve tatiller, eleman alımları, vb\n"
"              </p>\n"
"            "

#. module: hr
#: model:ir.actions.act_window,help:hr.action_hr_job
msgid ""
"<p class=\"oe_view_nocontent_create\">\n"
"                Click to define a new job position.\n"
"              </p><p>\n"
"                Job Positions are used to define jobs and their "
"requirements.\n"
"                You can keep track of the number of employees you have per "
"job\n"
"                position and follow the evolution according to what you "
"planned\n"
"                for the future.\n"
"              </p><p>\n"
"                You can attach a survey to a job position. It will be used "
"in\n"
"                the recruitment process to evaluate the applicants for this "
"job\n"
"                position.\n"
"              </p>\n"
"            "
msgstr ""
"<p class=\"oe_view_nocontent_create\">\n"
"                Yeni bir iş pozisyonu oluşturmak için tıklayın.\n"
"              </p><p>\n"
"                İş Pozisyonları işleri ve gereksinimlerini tanımlamak için "
"kullanılır.\n"
"                Her iş pozisyonunda olan çalışanların sayısını tutabilir ve "
"planlanan\n"
"                gelişime uygun olarak izleyebilirsiniz.\n"
"              </p><p>\n"
"                Bir iş pozisyonu için bir anket ekleyebilirsiniz. Bu işi çin "
"başvuranların\n"
"                işe alım sürecinde değerlendirilmesi için kullanılacaktır.\n"
"              </p>\n"
"            "

#. module: hr
#: view:hr.employee:hr.view_employee_form
msgid "Active"
msgstr "Etkin"

#. module: hr
#: view:hr.config.settings:hr.view_human_resources_configuration
msgid "Additional Features"
msgstr "Ek Özellikler"

#. module: hr
#: field:hr.config.settings,module_account_analytic_analysis:0
msgid ""
"Allow invoicing based on timesheets (the sale application will be installed)"
msgstr ""
"Zaman Çizelgelerine dayalı faturalamaya izin ver (satış uygulaması "
"yüklenecektir)"

#. module: hr
#: field:hr.config.settings,module_hr_timesheet_sheet:0
msgid "Allow timesheets validation by managers"
msgstr "Yöneticiler tarafından zamanÇizelgelerini onaylama İzin"

#. module: hr
#: view:hr.config.settings:hr.view_human_resources_configuration
msgid "Apply"
msgstr "Uygula"

#. module: hr
#: model:ir.ui.menu,name:hr.menu_open_view_attendance_reason_new_config
msgid "Attendance"
msgstr "Devamlılık"

#. module: hr
#: field:hr.employee,bank_account_id:0
msgid "Bank Account Number"
msgstr "Banka Hesap No"

#. module: hr
#: view:hr.employee:hr.view_employee_form
msgid "Birth"
msgstr "Doğum"

#. module: hr
#: help:hr.job,state:0
msgid ""
"By default 'Closed', set it to 'In Recruitment' if recruitment process is "
"going on for this job position."
msgstr ""
"Varsayılan olarak 'Kapalı', bu iş pozisyonu için işe alım süreci sürmekteyse "
"'İşe Alım Sürecinde' olarak ayarlayın."

#. module: hr
#: view:hr.config.settings:hr.view_human_resources_configuration
msgid "Cancel"
msgstr "İptal"

#. module: hr
#: field:hr.employee.category,child_ids:0
msgid "Child Categories"
msgstr "Alt Kategoriler"

#. module: hr
#: field:hr.department,child_ids:0
msgid "Child Departments"
msgstr "Alt Departmenler"

#. module: hr
#: view:hr.employee:hr.view_employee_form
msgid "Citizenship & Other Info"
msgstr "Vatandaşlık & Diğer Bilgiler"

#. module: hr
#: field:hr.employee,city:0
msgid "City"
msgstr "İl"

#. module: hr
#: view:hr.employee:hr.view_employee_filter
#: field:hr.employee,coach_id:0
msgid "Coach"
msgstr "Çalıştırıcı"

#. module: hr
#: field:hr.employee,color:0
msgid "Color Index"
msgstr "Renk İndeksi"

#. module: hr
#: view:hr.department:hr.view_department_tree
msgid "Companies"
msgstr "Şirketler"

#. module: hr
#: field:hr.department,company_id:0
#: view:hr.employee:hr.view_employee_filter
#: view:hr.job:hr.view_job_filter
#: field:hr.job,company_id:0
msgid "Company"
msgstr "Şirket"

#. module: hr
#: model:ir.ui.menu,name:hr.menu_hr_configuration
msgid "Configuration"
msgstr "Yapılandırma"

#. module: hr
#: view:hr.config.settings:hr.view_human_resources_configuration
#: model:ir.actions.act_window,name:hr.action_human_resources_configuration
msgid "Configure Human Resources"
msgstr "İnsan Kaynakları Yapılandırması"

#. module: hr
#: view:hr.employee:hr.view_employee_form
msgid "Contact Information"
msgstr "İletişim Bilgisi"

#. module: hr
#: view:hr.config.settings:hr.view_human_resources_configuration
msgid "Contracts"
msgstr "Sözleşmeler"

#. module: hr
#: model:ir.actions.act_window,name:hr.view_department_form_installer
msgid "Create Your Departments"
msgstr "Bölümlerini Oluştur"

#. module: hr
#: field:hr.config.settings,create_uid:0
#: field:hr.department,create_uid:0
#: field:hr.employee,create_uid:0
#: field:hr.employee.category,create_uid:0
#: field:hr.job,create_uid:0
msgid "Created by"
msgstr "Oluşturan"

#. module: hr
#: field:hr.config.settings,create_date:0
#: field:hr.department,create_date:0
#: field:hr.employee,create_date:0
#: field:hr.employee.category,create_date:0
#: field:hr.job,create_date:0
msgid "Created on"
msgstr "Oluşturma"

#. module: hr
#: field:hr.job,no_of_employee:0
msgid "Current Number of Employees"
msgstr "Personel Mevcut Sayısı"

#. module: hr
#: field:hr.employee,birthday:0
msgid "Date of Birth"
msgstr "Doğum Tarihi"

#. module: hr
#: help:hr.employee,message_last_post:0
#: help:hr.job,message_last_post:0
msgid "Date of the last message posted on the record."
msgstr "Kayıta işlenmiş son mesajın tarihi."

#. module: hr
#: view:hr.department:hr.view_department_filter
#: view:hr.employee:hr.view_employee_filter
#: field:hr.employee,department_id:0
#: view:hr.job:hr.view_job_filter
#: field:hr.job,department_id:0
msgid "Department"
msgstr "Bölüm"

#. module: hr
#: field:hr.department,name:0
msgid "Department Name"
msgstr "Bölüm Adı"

#. module: hr
#: view:hr.department:hr.view_department_filter
#: model:ir.actions.act_window,name:hr.open_module_tree_department
#: model:ir.ui.menu,name:hr.menu_hr_department_tree
msgid "Departments"
msgstr "Departmenler"

#. module: hr
#: field:res.users,display_employees_suggestions:0
msgid "Display Employees Suggestions"
msgstr "Personel Önerileri Göster"

#. module: hr
#: selection:hr.employee,marital:0
msgid "Divorced"
msgstr "Boşanmış"

#. module: hr
#: field:hr.config.settings,module_hr_gamification:0
msgid "Drive engagement with challenges and badges"
msgstr "Zorluklar ve etiketleri ile bağlılık yönlendirmesi"

#. module: hr
#: view:hr.employee:hr.view_employee_form
#: model:ir.model,name:hr.model_hr_employee
msgid "Employee"
msgstr "Personel"

#. module: hr
#: view:hr.employee.category:hr.view_employee_category_form
#: model:ir.model,name:hr.model_hr_employee_category
msgid "Employee Category"
msgstr "Personel Kategorisi"

#. module: hr
#: field:hr.employee.category,name:0
msgid "Employee Tag"
msgstr "Personel Etiketi"

#. module: hr
#: model:ir.actions.act_window,name:hr.open_view_categ_form
#: model:ir.ui.menu,name:hr.menu_view_employee_category_form
msgid "Employee Tags"
msgstr "Personel Etiketi"

#. module: hr
#: help:hr.employee,bank_account_id:0
msgid "Employee bank salary account"
msgstr "Personel maaşı banka hesabı"

#. module: hr
#: view:hr.employee:hr.view_employee_filter
#: view:hr.employee:hr.view_employee_tree
#: view:hr.employee:hr.view_partner_tree2
#: field:hr.employee.category,employee_ids:0
#: field:hr.job,employee_ids:0
#: model:ir.actions.act_window,name:hr.hr_employee_normal_action_tree
#: model:ir.actions.act_window,name:hr.open_view_employee_list
#: model:ir.actions.act_window,name:hr.open_view_employee_list_my
#: model:ir.ui.menu,name:hr.menu_open_view_employee_list_my
msgid "Employees"
msgstr "Personeller"

#. module: hr
#: view:hr.employee.category:hr.view_employee_category_list
#: view:hr.employee.category:hr.view_employee_category_tree
msgid "Employees Categories"
msgstr "Çalışan Kategorileri"

#. module: hr
#: model:ir.actions.act_window,name:hr.open_view_employee_tree
msgid "Employees Structure"
msgstr "Çalışan Yapısı"

#. module: hr
#: constraint:hr.employee.category:0
msgid "Error! You cannot create recursive Categories."
msgstr "Hata! Sen özyinelemeli Kategoriler oluşturamazsınız."

#. module: hr
#: constraint:hr.department:0
msgid "Error! You cannot create recursive departments."
msgstr "Hata! Özyinelemeli bölümler oluşturamazsınız."

#. module: hr
#: constraint:hr.employee:0
msgid "Error! You cannot create recursive hierarchy of Employee(s)."
msgstr "Hata! Çalışan(lar)a özyinelemeli sıradüzeni oluşturmazsınız."

#. module: hr
#: field:hr.job,no_of_recruitment:0
msgid "Expected New Employees"
msgstr "Beklenen Yeni Personel"

#. module: hr
#: help:hr.job,expected_employees:0
msgid ""
"Expected number of employees for this job position after new recruitment."
msgstr "Yeni işe alım sonra bu iş pozisyonu için beklenen pesonel sayısı."

#. module: hr
#: selection:hr.employee,gender:0
msgid "Female"
msgstr "Kadın"

#. module: hr
#. openerp-web
#: code:addons/hr/static/src/xml/suggestions.xml:29
#: view:hr.employee:hr.hr_kanban_view_employees
#, python-format
msgid "Follow"
msgstr "Takip Et"

#. module: hr
#: field:hr.employee,message_follower_ids:0
#: field:hr.job,message_follower_ids:0
msgid "Followers"
msgstr "Takipçiler"

#. module: hr
#: view:hr.employee:hr.hr_kanban_view_employees
msgid "Following"
msgstr "Takip Ediliyor"

#. module: hr
#: field:hr.employee,gender:0
msgid "Gender"
msgstr "Cinsiyeti"

#. module: hr
#: view:hr.employee:hr.view_employee_filter
#: view:hr.job:hr.view_job_filter
msgid "Group By"
msgstr "Gruplandır"

#. module: hr
#: view:hr.employee:hr.view_employee_form
msgid "HR Settings"
msgstr "İK Ayarları"

#. module: hr
#: field:hr.job,no_of_hired_employee:0
msgid "Hired Employees"
msgstr "işe alınan Personel"

#. module: hr
#: help:hr.employee,message_summary:0
#: help:hr.job,message_summary:0
msgid ""
"Holds the Chatter summary (number of messages, ...). This summary is "
"directly in html format in order to be inserted in kanban views."
msgstr ""
"Sohbetçi özetini (mesaj sayısı, ...) barındırır. Bu özet doğrudan html "
"formatında sipariş kanban görünümlerinde eklenecek."

#. module: hr
#: field:hr.employee,address_home_id:0
msgid "Home Address"
msgstr "Ev Adresi"

#. module: hr
#: model:ir.ui.menu,name:hr.menu_hr_main
#: model:ir.ui.menu,name:hr.menu_hr_reporting
#: model:ir.ui.menu,name:hr.menu_hr_root
#: model:ir.ui.menu,name:hr.menu_human_resources_configuration
msgid "Human Resources"
msgstr "İnsan Kaynakları"

#. module: hr
#: view:hr.config.settings:hr.view_human_resources_configuration
msgid "Human Resources Management"
msgstr "İnsan Kaynakları Yönetimi"

#. module: hr
#: field:hr.config.settings,id:0
#: field:hr.department,id:0
#: field:hr.employee,id:0
#: field:hr.employee.category,id:0
#: field:hr.job,id:0
msgid "ID"
msgstr "ID"

#. module: hr
#: field:hr.employee,identification_id:0
msgid "Identification No"
msgstr "Kimlik No"

#. module: hr
#: help:hr.employee,message_unread:0
#: help:hr.job,message_unread:0
msgid "If checked new messages require your attention."
msgstr "Eğer seçilirse yeni mesajlar dikkat gerektirir."

#. module: hr
#: view:hr.job:hr.view_job_filter
msgid "In Position"
msgstr "Poziyonu"

#. module: hr
#: view:hr.job:hr.view_job_filter
msgid "In Recruitment"
msgstr "Seçme İşleminde"

#. module: hr
#: field:hr.config.settings,module_hr_attendance:0
msgid "Install attendances feature"
msgstr "Katılımcı özelliği yükle"

#. module: hr
#: view:hr.config.settings:hr.view_human_resources_configuration
msgid "Install your country's payroll"
msgstr "Ülkenizin bordrosunu yükleyin"

#. module: hr
#: field:hr.employee,message_is_follower:0
#: field:hr.job,message_is_follower:0
msgid "Is a Follower"
msgstr "Bir Takipçidir"

#. module: hr
#: view:hr.employee:hr.view_employee_filter
#: view:hr.job:hr.view_hr_job_form
#: view:hr.job:hr.view_hr_job_tree
#: view:hr.job:hr.view_job_filter
msgid "Job"
msgstr "İş"

#. module: hr
#: field:hr.job,description:0
msgid "Job Description"
msgstr "İş Tanımı"

#. module: hr
#: field:hr.job,name:0
msgid "Job Name"
msgstr "İş Adı"

#. module: hr
#: model:ir.model,name:hr.model_hr_job
msgid "Job Position"
msgstr "İş Pozisyonu"

#. module: hr
#: model:ir.actions.act_window,name:hr.action_hr_job
#: model:ir.ui.menu,name:hr.menu_hr_job_position
msgid "Job Positions"
msgstr "İş Pozisyonları"

#. module: hr
#: field:hr.employee,job_id:0
msgid "Job Title"
msgstr "İş Unvanı"

#. module: hr
#: field:hr.department,jobs_ids:0
#: view:hr.job:hr.view_job_filter
msgid "Jobs"
msgstr "İşler"

#. module: hr
#: field:hr.employee,message_last_post:0
#: field:hr.job,message_last_post:0
msgid "Last Message Date"
msgstr "Son Mesaj Tarihi"

#. module: hr
#: field:hr.config.settings,write_uid:0
#: field:hr.department,write_uid:0
#: field:hr.employee,write_uid:0
#: field:hr.employee.category,write_uid:0
#: field:hr.job,write_uid:0
msgid "Last Updated by"
msgstr "Son Güncelleyen"

#. module: hr
#: field:hr.config.settings,write_date:0
#: field:hr.department,write_date:0
#: field:hr.employee,write_date:0
#: field:hr.employee.category,write_date:0
msgid "Last Updated on"
msgstr "Son Güncelleme"

#. module: hr
#: field:hr.employee,last_login:0
msgid "Latest Connection"
msgstr "Son Bağlantı"

#. module: hr
#: view:hr.job:hr.view_hr_job_form
msgid "Launch Recruitment"
msgstr "İşe Alım Süreci Başlat"

#. module: hr
#: model:ir.ui.menu,name:hr.menu_open_view_attendance_reason_config
msgid "Leaves"
msgstr "İzinler"

#. module: hr
#: field:hr.employee,login:0
msgid "Login"
msgstr "Giriş"

#. module: hr
#: selection:hr.employee,gender:0
msgid "Male"
msgstr "Erkek"

#. module: hr
#: field:hr.config.settings,module_hr_expense:0
msgid "Manage employees expenses"
msgstr "Personel giderlerini yönet"

#. module: hr
#: field:hr.config.settings,module_hr_holidays:0
msgid "Manage holidays, leaves and allocation requests"
msgstr "Tatil, izin ve tahsis isteklerini yönet"

#. module: hr
#: field:hr.config.settings,module_hr_payroll:0
msgid "Manage payroll"
msgstr "Bordro yönet"

#. module: hr
#: field:hr.config.settings,module_hr_recruitment:0
msgid "Manage the recruitment process"
msgstr "İşe alım sürecini yönetme"

#. module: hr
#: field:hr.config.settings,module_hr_timesheet:0
msgid "Manage timesheets"
msgstr "Zaman Çizelgelerini Yönet"

#. module: hr
#: field:hr.department,manager_id:0
#: view:hr.employee:hr.view_employee_filter
#: field:hr.employee,parent_id:0
msgid "Manager"
msgstr "Yönetici"

#. module: hr
#: field:hr.employee,marital:0
msgid "Marital Status"
msgstr "Medeni Durumu"

#. module: hr
#: selection:hr.employee,marital:0
msgid "Married"
msgstr "Evli"

#. module: hr
#: field:hr.employee,image_medium:0
msgid "Medium-sized photo"
msgstr "Orta boyutlu fotoğraf"

#. module: hr
#: help:hr.employee,image_medium:0
msgid ""
"Medium-sized photo of the employee. It is automatically resized as a "
"128x128px image, with aspect ratio preserved. Use this field in form views "
"or some kanban views."
msgstr ""
"Çalışanın orta boyutta fotoğrafı. Genellikle otomatik olarak 128x128px "
"olarak boyutlandırılan en boy oranı sabit resimdir. Bu alanı form "
"görünümünde ya da bazı kanban görünümlerinde kullanın."

#. module: hr
#: field:hr.department,member_ids:0
msgid "Members"
msgstr "Üyeler"

#. module: hr
#: field:hr.employee,message_ids:0
#: field:hr.job,message_ids:0
msgid "Messages"
msgstr "Mesajlar"

#. module: hr
#: help:hr.employee,message_ids:0
#: help:hr.job,message_ids:0
msgid "Messages and communication history"
msgstr "Mesajlar ve iletişim geçmişi"

#. module: hr
#: field:hr.department,complete_name:0
#: field:hr.employee,name_related:0
#: field:hr.employee.category,complete_name:0
msgid "Name"
msgstr "Adı"

#. module: hr
#: field:hr.employee,country_id:0
msgid "Nationality"
msgstr "Uyruğu"

#. module: hr
#: field:hr.department,note:0
msgid "Note"
msgstr "Not"

#. module: hr
#: field:hr.employee,notes:0
msgid "Notes"
msgstr "Notlar"

#. module: hr
#: help:hr.job,no_of_employee:0
msgid "Number of employees currently occupying this job position."
msgstr "Şu anda bu pozisyonda bulunan personel sayısı."

#. module: hr
#: sql_constraint:hr.job:0
msgid ""
"Number of hired employee must be less than expected number of employee in "
"recruitment."
msgstr ""
"İşe alınan personel sayısı işe alım sürecinde beklenen personel sayısından "
"az olmalıdır."

#. module: hr
#: help:hr.job,no_of_hired_employee:0
msgid ""
"Number of hired employees for this job position during recruitment phase."
msgstr "İşe alım aşamasında bu iş pozisyonu için işe alınan personel sayısı."

#. module: hr
#: help:hr.job,no_of_recruitment:0
msgid "Number of new employees you expect to recruit."
msgstr "İşe almak için beklediğiniz yeni personel sayısı."

#. module: hr
#: field:hr.employee,work_location:0
msgid "Office Location"
msgstr "Ofis Konumu"

#. module: hr
#: model:ir.actions.client,name:hr.action_client_hr_menu
msgid "Open HR Menu"
msgstr "İK Menüsünü Aç"

#. module: hr
#: field:hr.config.settings,module_hr_evaluation:0
msgid "Organize employees periodic evaluation"
msgstr "Personelin dönemsel değerlendirilmesi"

#. module: hr
#: field:hr.employee,otherid:0
msgid "Other Id"
msgstr "Diğer ID"

#. module: hr
#: view:hr.employee:hr.view_employee_form
msgid "Other Information ..."
msgstr "Diğer Bilgileri ..."

#. module: hr
#: field:hr.department,parent_id:0
msgid "Parent Department"
msgstr "Üst Bölüm"

#. module: hr
#: field:hr.employee.category,parent_id:0
msgid "Parent Employee Tag"
msgstr "Ana Personel Etiketi"

#. module: hr
#: field:hr.employee,passport_id:0
msgid "Passport No"
msgstr "Pasaport No"

#. module: hr
#: model:ir.actions.act_window,name:hr.open_payroll_modules
msgid "Payroll"
msgstr "Bordro"

#. module: hr
#: view:hr.employee:hr.view_employee_form
msgid "Personal Information"
msgstr "Kişisel Bilgileri"

#. module: hr
#: field:hr.employee,image:0
msgid "Photo"
msgstr "Fotoğraf"

#. module: hr
#: view:hr.employee:hr.view_employee_form
msgid "Position"
msgstr "Pozisyonu"

#. module: hr
#: view:hr.employee:hr.view_employee_form
msgid "Public Information"
msgstr "Genel Bilgiler"

#. module: hr
#: field:hr.config.settings,module_hr_contract:0
msgid "Record contracts per employee"
msgstr "Her personel içi sözleşme kaydet"

#. module: hr
#: selection:hr.job,state:0
msgid "Recruitment Closed"
msgstr "İşe Alın Kapandı"

#. module: hr
#: selection:hr.job,state:0
msgid "Recruitment in Progress"
msgstr "İşe Alım Sürüyor"

#. module: hr
#: view:hr.employee:hr.view_employee_form
msgid "Related User"
msgstr "İlgili Kullanıcı"

#. module: hr
#: field:res.users,employee_ids:0
msgid "Related employees"
msgstr "İlgili personeller"

#. module: hr
#: model:ir.ui.menu,name:hr.menu_hr_reporting_timesheet
msgid "Reports"
msgstr "Raporlar"

#. module: hr
#: field:hr.job,requirements:0
msgid "Requirements"
msgstr "Gereksinimler"

#. module: hr
#: field:hr.employee,resource_id:0
msgid "Resource"
msgstr "Kaynak"

#. module: hr
#: field:hr.employee,sinid:0
msgid "SIN No"
msgstr "SIN No"

#. module: hr
#: field:hr.employee,ssnid:0
msgid "SSN No"
msgstr "SGK No"

#. module: hr
#: selection:hr.employee,marital:0
msgid "Single"
msgstr "Bekar"

#. module: hr
#: field:hr.employee,image_small:0
msgid "Small-sized photo"
msgstr "Küçük boyutlu fotoğraf"

#. module: hr
#: help:hr.employee,image_small:0
msgid ""
"Small-sized photo of the employee. It is automatically resized as a 64x64px "
"image, with aspect ratio preserved. Use this field anywhere a small image is "
"required."
msgstr ""
"Çalışanın ufak boyutta fotoğrafı. Genellikle kendiliğinden 64x64px olarak "
"boyutlandırılan en boy oranı sabit resimdir. Bu alanı küçük resim gerektiren "
"herhangi bir yerde kullanın."

#. module: hr
#: help:hr.employee,sinid:0
msgid "Social Insurance Number"
msgstr "Sosyal Güvenlik Numarası"

#. module: hr
#: help:hr.employee,ssnid:0
msgid "Social Security Number"
msgstr "Sosyal Güvenlik Numarası"

#. module: hr
#: view:hr.employee:hr.view_employee_form
#: view:hr.job:hr.view_job_filter
#: field:hr.job,state:0
msgid "Status"
msgstr "Durumu"

#. module: hr
#: view:hr.job:hr.view_hr_job_form
msgid "Stop Recruitment"
msgstr "İşe Alımı Durdur"

#. module: hr
#: model:ir.actions.act_window,name:hr.action2
msgid "Subordinate Hierarchy"
msgstr "Alt Sıradüzeni"

#. module: hr
#: field:hr.employee,child_ids:0
msgid "Subordinates"
msgstr "Emrindekiler"

#. module: hr
#. openerp-web
#: code:addons/hr/static/src/xml/suggestions.xml:15
#, python-format
msgid "Suggested Employees"
msgstr "Önerilen Personel"

#. module: hr
#: field:hr.employee,message_summary:0
#: field:hr.job,message_summary:0
msgid "Summary"
msgstr "Özet"

#. module: hr
#: field:hr.employee,category_ids:0
msgid "Tags"
msgstr "Etiketler"

#. module: hr
#: view:hr.config.settings:hr.view_human_resources_configuration
msgid "Talent Management"
msgstr "Yetenek Yönetimi"

#. module: hr
#: sql_constraint:hr.job:0
msgid ""
"The name of the job position must be unique per department in company!"
msgstr "Firmanın her bölümü için iş poziyonu adı benzersiz olmalı!"

#. module: hr
#: help:hr.employee,image:0
msgid ""
"This field holds the image used as photo for the employee, limited to "
"1024x1024px."
msgstr ""
"Bu alan çalışanın resmi olarak kullanılan bir fotoğrafı tutar, 1024x1024px "
"olarak sınırlıdır."

#. module: hr
#: help:hr.config.settings,module_account_analytic_analysis:0
msgid ""
"This installs the module account_analytic_analysis, which will install sales "
"management too."
msgstr ""
"Bu, account_analytic_analysis modülünü kurar,aynı anda satış yönetimini de "
"kuracaktır."

#. module: hr
#: help:hr.config.settings,module_hr_attendance:0
msgid "This installs the module hr_attendance."
msgstr "Bu, hr_attendance modülünü kurar."

#. module: hr
#: help:hr.config.settings,module_hr_contract:0
msgid "This installs the module hr_contract."
msgstr "Bu, hr_contract modülünü kurar."

#. module: hr
#: help:hr.config.settings,module_hr_evaluation:0
msgid "This installs the module hr_evaluation."
msgstr "Bu, hr_evaluation modülünü kurar."

#. module: hr
#: help:hr.config.settings,module_hr_expense:0
msgid "This installs the module hr_expense."
msgstr "Bu modül hr_expense yükler."

#. module: hr
#: help:hr.config.settings,module_hr_gamification:0
msgid "This installs the module hr_gamification."
msgstr "hr_gamification Modülünü kurar."

#. module: hr
#: help:hr.config.settings,module_hr_holidays:0
msgid "This installs the module hr_holidays."
msgstr "Bu, hr_holidays modülünü kurar."

#. module: hr
#: help:hr.config.settings,module_hr_payroll:0
msgid "This installs the module hr_payroll."
msgstr "Bu hr_payroll modülünü kurar."

#. module: hr
#: help:hr.config.settings,module_hr_recruitment:0
msgid "This installs the module hr_recruitment."
msgstr "Bu, hr_recruitment modülünü kurar."

#. module: hr
#: help:hr.config.settings,module_hr_timesheet:0
msgid "This installs the module hr_timesheet."
msgstr "Bu hr_timesheet modülünü kurar."

#. module: hr
#: help:hr.config.settings,module_hr_timesheet_sheet:0
msgid "This installs the module hr_timesheet_sheet."
msgstr "Bu hr_timesheet_sheet modülünü kurar"

#. module: hr
#: view:hr.config.settings:hr.view_human_resources_configuration
msgid "Time Tracking"
msgstr "Zaman İzleme"

#. module: hr
#: field:hr.job,expected_employees:0
msgid "Total Forecasted Employees"
msgstr "Toplam Tahmini Personel"

#. module: hr
#: view:hr.employee:hr.hr_kanban_view_employees
msgid "Unfollow"
msgstr "Takibi Bırak"

#. module: hr
#: field:hr.employee,message_unread:0
#: field:hr.job,message_unread:0
msgid "Unread Messages"
msgstr "Okunmamış Mesajlar"

#. module: hr
#: field:hr.job,write_date:0
msgid "Update Date"
msgstr "Güncelleme Tarihi"

#. module: hr
#: model:ir.model,name:hr.model_res_users
msgid "Users"
msgstr "Kullanıcılar"

#. module: hr
#: code:addons/hr/hr.py:273
#, python-format
msgid "Welcome to %s! Please help him/her take the first steps with Odoo!"
msgstr ""
"%s firmasına hoşgeldiniz! Odoo ile ilk adımları atmasında ona yardımcı olun."

#. module: hr
#: selection:hr.employee,marital:0
msgid "Widower"
msgstr "Dul"

#. module: hr
#: field:hr.employee,work_email:0
msgid "Work Email"
msgstr "İş Epostası"

#. module: hr
#: field:hr.employee,mobile_phone:0
msgid "Work Mobile"
msgstr "İş Mobil"

#. module: hr
#: field:hr.employee,work_phone:0
msgid "Work Phone"
msgstr "İş Telefonu"

#. module: hr
#: field:hr.employee,address_id:0
msgid "Working Address"
msgstr "İş Adresi"

#. module: hr
#: view:hr.department:hr.view_department_form
msgid "department"
msgstr "departmen"

#. module: hr
#: view:hr.employee:hr.view_employee_form
msgid "e.g. Part Time"
msgstr "örn. Yarı Zamanlı"

#. module: hr
#: view:hr.job:hr.view_hr_job_form
msgid "new employee(s) expected"
msgstr "beklenen yeni personel"

#. module: hr
#: view:hr.job:hr.view_hr_job_form
msgid "no_of_recruitment"
msgstr "no_of_recruitment"<|MERGE_RESOLUTION|>--- conflicted
+++ resolved
@@ -1,30 +1,23 @@
-# Turkish translation for openobject-addons
-# Copyright (c) 2014 Rosetta Contributors and Canonical Ltd 2014
-# This file is distributed under the same license as the openobject-addons package.
-# FIRST AUTHOR <EMAIL@ADDRESS>, 2014.
-#
+# Translation of Odoo Server.
+# This file contains the translation of the following modules:
+# * hr
+# 
+# Translators:
+# FIRST AUTHOR <EMAIL@ADDRESS>, 2014
+# Murat Kaplan <muratk@projetgrup.com>, 2015
 msgid ""
 msgstr ""
-<<<<<<< HEAD
-"Project-Id-Version: openobject-addons\n"
-"Report-Msgid-Bugs-To: FULL NAME <EMAIL@ADDRESS>\n"
-"POT-Creation-Date: 2014-08-14 13:08+0000\n"
-"PO-Revision-Date: 2014-12-05 19:48+0000\n"
-"Last-Translator: Ayhan KIZILTAN <Unknown>\n"
-"Language-Team: Turkish <tr@li.org>\n"
-=======
 "Project-Id-Version: Odoo 8.0\n"
 "Report-Msgid-Bugs-To: \n"
 "POT-Creation-Date: 2015-01-21 14:07+0000\n"
 "PO-Revision-Date: 2015-12-04 21:24+0000\n"
 "Last-Translator: Murat Kaplan <muratk@projetgrup.com>\n"
 "Language-Team: Turkish (http://www.transifex.com/odoo/odoo-8/language/tr/)\n"
->>>>>>> 83a4a582
 "MIME-Version: 1.0\n"
 "Content-Type: text/plain; charset=UTF-8\n"
-"Content-Transfer-Encoding: 8bit\n"
-"X-Launchpad-Export-Date: 2014-12-06 06:43+0000\n"
-"X-Generator: Launchpad (build 17274)\n"
+"Content-Transfer-Encoding: \n"
+"Language: tr\n"
+"Plural-Forms: nplurals=2; plural=(n > 1);\n"
 
 #. module: hr
 #: code:addons/hr/hr.py:158
@@ -39,20 +32,11 @@
 "                Click to add a new employee.\n"
 "              </p><p>\n"
 "                With just a quick glance on the Odoo employee screen, you\n"
-"                can easily find all the information you need for each "
-"person;\n"
+"                can easily find all the information you need for each person;\n"
 "                contact data, job position, availability, etc.\n"
 "              </p>\n"
 "            "
-msgstr ""
-"<p class=\"oe_view_nocontent_create\">\n"
-"                Yeni bir personel eklemek için tıklayın.\n"
-"              </p><p>\n"
-"                Odoo personel ekranına hızlı bir gözatılırsa, her kişi\n"
-"                için gerek duyduğunuz bilgiyi kolayca bulabilirsiniz;\n"
-"                kiş verileri, iş pozisyonu, uygunluk, vb.\n"
-"              </p>\n"
-"            "
+msgstr "<p class=\"oe_view_nocontent_create\">\n                Yeni bir personel eklemek için tıklayın.\n              </p><p>\n                Odoo personel ekranına hızlı bir gözatılırsa, her kişi\n                için gerek duyduğunuz bilgiyi kolayca bulabilirsiniz;\n                kiş verileri, iş pozisyonu, uygunluk, vb.\n              </p>\n            "
 
 #. module: hr
 #: model:ir.actions.act_window,help:hr.open_module_tree_department
@@ -65,16 +49,7 @@
 "                leaves and holidays, recruitments, etc.\n"
 "              </p>\n"
 "            "
-msgstr ""
-"<p class=\"oe_view_nocontent_create\">\n"
-"                Bir bölüm oluşturmak için tıklayın.\n"
-"              </p><p>\n"
-"                Odoo bölüm yapısı bölümlerine göre personele ait tüm "
-"belgeleri\n"
-"                yönetmek için kullanılır: giderler, zaman çizelgeleri,\n"
-"                izinler ile tatiller, atamalar, vb.\n"
-"              </p>\n"
-"            "
+msgstr "<p class=\"oe_view_nocontent_create\">\n                Bir bölüm oluşturmak için tıklayın.\n              </p><p>\n                Odoo bölüm yapısı bölümlerine göre personele ait tüm belgeleri\n                yönetmek için kullanılır: giderler, zaman çizelgeleri,\n                izinler ile tatiller, atamalar, vb.\n              </p>\n            "
 
 #. module: hr
 #: model:ir.actions.act_window,help:hr.view_department_form_installer
@@ -83,22 +58,11 @@
 "                Click to define a new department.\n"
 "              </p><p>\n"
 "                Your departments structure is used to manage all documents\n"
-"                related to employees by departments: expenses and "
-"timesheets,\n"
+"                related to employees by departments: expenses and timesheets,\n"
 "                leaves and holidays, recruitments, etc.\n"
 "              </p>\n"
 "            "
-msgstr ""
-"<p class=\"oe_view_nocontent_create\">\n"
-"                Yeni bir departman tanımlamak için tıklayın.\n"
-"              </p><p>\n"
-"                Sizin departmanlar yapısı tüm belgeleri yönetmek için "
-"kullanılır\n"
-"                departmanlar tarafından personel ile ilgili: giderleri ve "
-"zamanÇizelgeleri,\n"
-"                izinler ve tatiller, eleman alımları, vb\n"
-"              </p>\n"
-"            "
+msgstr "<p class=\"oe_view_nocontent_create\">\n                Yeni bir departman tanımlamak için tıklayın.\n              </p><p>\n                Sizin departmanlar yapısı tüm belgeleri yönetmek için kullanılır\n                departmanlar tarafından personel ile ilgili: giderleri ve zamanÇizelgeleri,\n                izinler ve tatiller, eleman alımları, vb\n              </p>\n            "
 
 #. module: hr
 #: model:ir.actions.act_window,help:hr.action_hr_job
@@ -106,36 +70,17 @@
 "<p class=\"oe_view_nocontent_create\">\n"
 "                Click to define a new job position.\n"
 "              </p><p>\n"
-"                Job Positions are used to define jobs and their "
-"requirements.\n"
-"                You can keep track of the number of employees you have per "
-"job\n"
-"                position and follow the evolution according to what you "
-"planned\n"
+"                Job Positions are used to define jobs and their requirements.\n"
+"                You can keep track of the number of employees you have per job\n"
+"                position and follow the evolution according to what you planned\n"
 "                for the future.\n"
 "              </p><p>\n"
-"                You can attach a survey to a job position. It will be used "
-"in\n"
-"                the recruitment process to evaluate the applicants for this "
-"job\n"
+"                You can attach a survey to a job position. It will be used in\n"
+"                the recruitment process to evaluate the applicants for this job\n"
 "                position.\n"
 "              </p>\n"
 "            "
-msgstr ""
-"<p class=\"oe_view_nocontent_create\">\n"
-"                Yeni bir iş pozisyonu oluşturmak için tıklayın.\n"
-"              </p><p>\n"
-"                İş Pozisyonları işleri ve gereksinimlerini tanımlamak için "
-"kullanılır.\n"
-"                Her iş pozisyonunda olan çalışanların sayısını tutabilir ve "
-"planlanan\n"
-"                gelişime uygun olarak izleyebilirsiniz.\n"
-"              </p><p>\n"
-"                Bir iş pozisyonu için bir anket ekleyebilirsiniz. Bu işi çin "
-"başvuranların\n"
-"                işe alım sürecinde değerlendirilmesi için kullanılacaktır.\n"
-"              </p>\n"
-"            "
+msgstr "<p class=\"oe_view_nocontent_create\">\n                Yeni bir iş pozisyonu oluşturmak için tıklayın.\n              </p><p>\n                İş Pozisyonları işleri ve gereksinimlerini tanımlamak için kullanılır.\n                Her iş pozisyonunda olan çalışanların sayısını tutabilir ve planlanan\n                gelişime uygun olarak izleyebilirsiniz.\n              </p><p>\n                Bir iş pozisyonu için bir anket ekleyebilirsiniz. Bu işi çin başvuranların\n                işe alım sürecinde değerlendirilmesi için kullanılacaktır.\n              </p>\n            "
 
 #. module: hr
 #: view:hr.employee:hr.view_employee_form
@@ -151,9 +96,7 @@
 #: field:hr.config.settings,module_account_analytic_analysis:0
 msgid ""
 "Allow invoicing based on timesheets (the sale application will be installed)"
-msgstr ""
-"Zaman Çizelgelerine dayalı faturalamaya izin ver (satış uygulaması "
-"yüklenecektir)"
+msgstr "Zaman Çizelgelerine dayalı faturalamaya izin ver (satış uygulaması yüklenecektir)"
 
 #. module: hr
 #: field:hr.config.settings,module_hr_timesheet_sheet:0
@@ -185,9 +128,7 @@
 msgid ""
 "By default 'Closed', set it to 'In Recruitment' if recruitment process is "
 "going on for this job position."
-msgstr ""
-"Varsayılan olarak 'Kapalı', bu iş pozisyonu için işe alım süreci sürmekteyse "
-"'İşe Alım Sürecinde' olarak ayarlayın."
+msgstr "Varsayılan olarak 'Kapalı', bu iş pozisyonu için işe alım süreci sürmekteyse 'İşe Alım Sürecinde' olarak ayarlayın."
 
 #. module: hr
 #: view:hr.config.settings:hr.view_human_resources_configuration
@@ -215,8 +156,7 @@
 msgstr "İl"
 
 #. module: hr
-#: view:hr.employee:hr.view_employee_filter
-#: field:hr.employee,coach_id:0
+#: view:hr.employee:hr.view_employee_filter field:hr.employee,coach_id:0
 msgid "Coach"
 msgstr "Çalıştırıcı"
 
@@ -231,10 +171,8 @@
 msgstr "Şirketler"
 
 #. module: hr
-#: field:hr.department,company_id:0
-#: view:hr.employee:hr.view_employee_filter
-#: view:hr.job:hr.view_job_filter
-#: field:hr.job,company_id:0
+#: field:hr.department,company_id:0 view:hr.employee:hr.view_employee_filter
+#: view:hr.job:hr.view_job_filter field:hr.job,company_id:0
 msgid "Company"
 msgstr "Şirket"
 
@@ -265,19 +203,15 @@
 msgstr "Bölümlerini Oluştur"
 
 #. module: hr
-#: field:hr.config.settings,create_uid:0
-#: field:hr.department,create_uid:0
-#: field:hr.employee,create_uid:0
-#: field:hr.employee.category,create_uid:0
+#: field:hr.config.settings,create_uid:0 field:hr.department,create_uid:0
+#: field:hr.employee,create_uid:0 field:hr.employee.category,create_uid:0
 #: field:hr.job,create_uid:0
 msgid "Created by"
 msgstr "Oluşturan"
 
 #. module: hr
-#: field:hr.config.settings,create_date:0
-#: field:hr.department,create_date:0
-#: field:hr.employee,create_date:0
-#: field:hr.employee.category,create_date:0
+#: field:hr.config.settings,create_date:0 field:hr.department,create_date:0
+#: field:hr.employee,create_date:0 field:hr.employee.category,create_date:0
 #: field:hr.job,create_date:0
 msgid "Created on"
 msgstr "Oluşturma"
@@ -293,31 +227,28 @@
 msgstr "Doğum Tarihi"
 
 #. module: hr
-#: help:hr.employee,message_last_post:0
-#: help:hr.job,message_last_post:0
+#: help:hr.employee,message_last_post:0 help:hr.job,message_last_post:0
 msgid "Date of the last message posted on the record."
 msgstr "Kayıta işlenmiş son mesajın tarihi."
 
 #. module: hr
 #: view:hr.department:hr.view_department_filter
-#: view:hr.employee:hr.view_employee_filter
-#: field:hr.employee,department_id:0
-#: view:hr.job:hr.view_job_filter
-#: field:hr.job,department_id:0
+#: view:hr.employee:hr.view_employee_filter field:hr.employee,department_id:0
+#: view:hr.job:hr.view_job_filter field:hr.job,department_id:0
 msgid "Department"
 msgstr "Bölüm"
 
 #. module: hr
 #: field:hr.department,name:0
 msgid "Department Name"
-msgstr "Bölüm Adı"
+msgstr "Departman Adı"
 
 #. module: hr
 #: view:hr.department:hr.view_department_filter
 #: model:ir.actions.act_window,name:hr.open_module_tree_department
 #: model:ir.ui.menu,name:hr.menu_hr_department_tree
 msgid "Departments"
-msgstr "Departmenler"
+msgstr "Departmanlar"
 
 #. module: hr
 #: field:res.users,display_employees_suggestions:0
@@ -366,8 +297,7 @@
 #: view:hr.employee:hr.view_employee_filter
 #: view:hr.employee:hr.view_employee_tree
 #: view:hr.employee:hr.view_partner_tree2
-#: field:hr.employee.category,employee_ids:0
-#: field:hr.job,employee_ids:0
+#: field:hr.employee.category,employee_ids:0 field:hr.job,employee_ids:0
 #: model:ir.actions.act_window,name:hr.hr_employee_normal_action_tree
 #: model:ir.actions.act_window,name:hr.open_view_employee_list
 #: model:ir.actions.act_window,name:hr.open_view_employee_list_my
@@ -379,17 +309,17 @@
 #: view:hr.employee.category:hr.view_employee_category_list
 #: view:hr.employee.category:hr.view_employee_category_tree
 msgid "Employees Categories"
-msgstr "Çalışan Kategorileri"
+msgstr "Personel Kategorileri"
 
 #. module: hr
 #: model:ir.actions.act_window,name:hr.open_view_employee_tree
 msgid "Employees Structure"
-msgstr "Çalışan Yapısı"
+msgstr "Personel Yapısı"
 
 #. module: hr
 #: constraint:hr.employee.category:0
 msgid "Error! You cannot create recursive Categories."
-msgstr "Hata! Sen özyinelemeli Kategoriler oluşturamazsınız."
+msgstr "Hata! Sen özyinelemeli kategoriler oluşturamazsınız."
 
 #. module: hr
 #: constraint:hr.department:0
@@ -399,7 +329,7 @@
 #. module: hr
 #: constraint:hr.employee:0
 msgid "Error! You cannot create recursive hierarchy of Employee(s)."
-msgstr "Hata! Çalışan(lar)a özyinelemeli sıradüzeni oluşturmazsınız."
+msgstr "Hata! Personel(ler)a özyinelemeli sıradüzeni oluşturmazsınız."
 
 #. module: hr
 #: field:hr.job,no_of_recruitment:0
@@ -442,8 +372,7 @@
 msgstr "Cinsiyeti"
 
 #. module: hr
-#: view:hr.employee:hr.view_employee_filter
-#: view:hr.job:hr.view_job_filter
+#: view:hr.employee:hr.view_employee_filter view:hr.job:hr.view_job_filter
 msgid "Group By"
 msgstr "Gruplandır"
 
@@ -455,17 +384,14 @@
 #. module: hr
 #: field:hr.job,no_of_hired_employee:0
 msgid "Hired Employees"
-msgstr "işe alınan Personel"
-
-#. module: hr
-#: help:hr.employee,message_summary:0
-#: help:hr.job,message_summary:0
+msgstr "İşe Alınan Personel"
+
+#. module: hr
+#: help:hr.employee,message_summary:0 help:hr.job,message_summary:0
 msgid ""
 "Holds the Chatter summary (number of messages, ...). This summary is "
 "directly in html format in order to be inserted in kanban views."
-msgstr ""
-"Sohbetçi özetini (mesaj sayısı, ...) barındırır. Bu özet doğrudan html "
-"formatında sipariş kanban görünümlerinde eklenecek."
+msgstr "Sohbetçi özetini (mesaj sayısı, ...) barındırır. Bu özet doğrudan html formatında sipariş kanban görünümlerinde eklenecek."
 
 #. module: hr
 #: field:hr.employee,address_home_id:0
@@ -486,11 +412,8 @@
 msgstr "İnsan Kaynakları Yönetimi"
 
 #. module: hr
-#: field:hr.config.settings,id:0
-#: field:hr.department,id:0
-#: field:hr.employee,id:0
-#: field:hr.employee.category,id:0
-#: field:hr.job,id:0
+#: field:hr.config.settings,id:0 field:hr.department,id:0
+#: field:hr.employee,id:0 field:hr.employee.category,id:0 field:hr.job,id:0
 msgid "ID"
 msgstr "ID"
 
@@ -500,20 +423,19 @@
 msgstr "Kimlik No"
 
 #. module: hr
-#: help:hr.employee,message_unread:0
-#: help:hr.job,message_unread:0
+#: help:hr.employee,message_unread:0 help:hr.job,message_unread:0
 msgid "If checked new messages require your attention."
 msgstr "Eğer seçilirse yeni mesajlar dikkat gerektirir."
 
 #. module: hr
 #: view:hr.job:hr.view_job_filter
 msgid "In Position"
-msgstr "Poziyonu"
+msgstr "Poziyon"
 
 #. module: hr
 #: view:hr.job:hr.view_job_filter
 msgid "In Recruitment"
-msgstr "Seçme İşleminde"
+msgstr "İşe Alım"
 
 #. module: hr
 #: field:hr.config.settings,module_hr_attendance:0
@@ -526,16 +448,13 @@
 msgstr "Ülkenizin bordrosunu yükleyin"
 
 #. module: hr
-#: field:hr.employee,message_is_follower:0
-#: field:hr.job,message_is_follower:0
+#: field:hr.employee,message_is_follower:0 field:hr.job,message_is_follower:0
 msgid "Is a Follower"
 msgstr "Bir Takipçidir"
 
 #. module: hr
-#: view:hr.employee:hr.view_employee_filter
-#: view:hr.job:hr.view_hr_job_form
-#: view:hr.job:hr.view_hr_job_tree
-#: view:hr.job:hr.view_job_filter
+#: view:hr.employee:hr.view_employee_filter view:hr.job:hr.view_hr_job_form
+#: view:hr.job:hr.view_hr_job_tree view:hr.job:hr.view_job_filter
 msgid "Job"
 msgstr "İş"
 
@@ -566,31 +485,25 @@
 msgstr "İş Unvanı"
 
 #. module: hr
-#: field:hr.department,jobs_ids:0
-#: view:hr.job:hr.view_job_filter
+#: field:hr.department,jobs_ids:0 view:hr.job:hr.view_job_filter
 msgid "Jobs"
 msgstr "İşler"
 
 #. module: hr
-#: field:hr.employee,message_last_post:0
-#: field:hr.job,message_last_post:0
+#: field:hr.employee,message_last_post:0 field:hr.job,message_last_post:0
 msgid "Last Message Date"
 msgstr "Son Mesaj Tarihi"
 
 #. module: hr
-#: field:hr.config.settings,write_uid:0
-#: field:hr.department,write_uid:0
-#: field:hr.employee,write_uid:0
-#: field:hr.employee.category,write_uid:0
+#: field:hr.config.settings,write_uid:0 field:hr.department,write_uid:0
+#: field:hr.employee,write_uid:0 field:hr.employee.category,write_uid:0
 #: field:hr.job,write_uid:0
 msgid "Last Updated by"
 msgstr "Son Güncelleyen"
 
 #. module: hr
-#: field:hr.config.settings,write_date:0
-#: field:hr.department,write_date:0
-#: field:hr.employee,write_date:0
-#: field:hr.employee.category,write_date:0
+#: field:hr.config.settings,write_date:0 field:hr.department,write_date:0
+#: field:hr.employee,write_date:0 field:hr.employee.category,write_date:0
 msgid "Last Updated on"
 msgstr "Son Güncelleme"
 
@@ -602,7 +515,7 @@
 #. module: hr
 #: view:hr.job:hr.view_hr_job_form
 msgid "Launch Recruitment"
-msgstr "İşe Alım Süreci Başlat"
+msgstr "İşe Alım Sürecini Başlat"
 
 #. module: hr
 #: model:ir.ui.menu,name:hr.menu_open_view_attendance_reason_config
@@ -612,7 +525,7 @@
 #. module: hr
 #: field:hr.employee,login:0
 msgid "Login"
-msgstr "Giriş"
+msgstr "Kullanıcı Girişi"
 
 #. module: hr
 #: selection:hr.employee,gender:0
@@ -645,8 +558,7 @@
 msgstr "Zaman Çizelgelerini Yönet"
 
 #. module: hr
-#: field:hr.department,manager_id:0
-#: view:hr.employee:hr.view_employee_filter
+#: field:hr.department,manager_id:0 view:hr.employee:hr.view_employee_filter
 #: field:hr.employee,parent_id:0
 msgid "Manager"
 msgstr "Yönetici"
@@ -664,7 +576,7 @@
 #. module: hr
 #: field:hr.employee,image_medium:0
 msgid "Medium-sized photo"
-msgstr "Orta boyutlu fotoğraf"
+msgstr "Orta boy fotoğraf"
 
 #. module: hr
 #: help:hr.employee,image_medium:0
@@ -672,10 +584,7 @@
 "Medium-sized photo of the employee. It is automatically resized as a "
 "128x128px image, with aspect ratio preserved. Use this field in form views "
 "or some kanban views."
-msgstr ""
-"Çalışanın orta boyutta fotoğrafı. Genellikle otomatik olarak 128x128px "
-"olarak boyutlandırılan en boy oranı sabit resimdir. Bu alanı form "
-"görünümünde ya da bazı kanban görünümlerinde kullanın."
+msgstr "Personelin orta boyutta fotoğrafı. Genellikle otomatik olarak 128x128px olarak boyutlandırılan en boy oranı sabit resimdir. Bu alanı form görünümünde ya da bazı kanban görünümlerinde kullanın."
 
 #. module: hr
 #: field:hr.department,member_ids:0
@@ -683,20 +592,17 @@
 msgstr "Üyeler"
 
 #. module: hr
-#: field:hr.employee,message_ids:0
-#: field:hr.job,message_ids:0
+#: field:hr.employee,message_ids:0 field:hr.job,message_ids:0
 msgid "Messages"
 msgstr "Mesajlar"
 
 #. module: hr
-#: help:hr.employee,message_ids:0
-#: help:hr.job,message_ids:0
+#: help:hr.employee,message_ids:0 help:hr.job,message_ids:0
 msgid "Messages and communication history"
 msgstr "Mesajlar ve iletişim geçmişi"
 
 #. module: hr
-#: field:hr.department,complete_name:0
-#: field:hr.employee,name_related:0
+#: field:hr.department,complete_name:0 field:hr.employee,name_related:0
 #: field:hr.employee.category,complete_name:0
 msgid "Name"
 msgstr "Adı"
@@ -726,9 +632,7 @@
 msgid ""
 "Number of hired employee must be less than expected number of employee in "
 "recruitment."
-msgstr ""
-"İşe alınan personel sayısı işe alım sürecinde beklenen personel sayısından "
-"az olmalıdır."
+msgstr "İşe alınan personel sayısı işe alım sürecinde beklenen personel sayısından az olmalıdır."
 
 #. module: hr
 #: help:hr.job,no_of_hired_employee:0
@@ -769,12 +673,12 @@
 #. module: hr
 #: field:hr.department,parent_id:0
 msgid "Parent Department"
-msgstr "Üst Bölüm"
+msgstr "Üst Departman"
 
 #. module: hr
 #: field:hr.employee.category,parent_id:0
 msgid "Parent Employee Tag"
-msgstr "Ana Personel Etiketi"
+msgstr "Üst Personel Etiketi"
 
 #. module: hr
 #: field:hr.employee,passport_id:0
@@ -814,7 +718,7 @@
 #. module: hr
 #: selection:hr.job,state:0
 msgid "Recruitment Closed"
-msgstr "İşe Alın Kapandı"
+msgstr "İşe Alım Kapandı"
 
 #. module: hr
 #: selection:hr.job,state:0
@@ -849,7 +753,7 @@
 #. module: hr
 #: field:hr.employee,sinid:0
 msgid "SIN No"
-msgstr "SIN No"
+msgstr "SGK No"
 
 #. module: hr
 #: field:hr.employee,ssnid:0
@@ -870,12 +774,9 @@
 #: help:hr.employee,image_small:0
 msgid ""
 "Small-sized photo of the employee. It is automatically resized as a 64x64px "
-"image, with aspect ratio preserved. Use this field anywhere a small image is "
-"required."
-msgstr ""
-"Çalışanın ufak boyutta fotoğrafı. Genellikle kendiliğinden 64x64px olarak "
-"boyutlandırılan en boy oranı sabit resimdir. Bu alanı küçük resim gerektiren "
-"herhangi bir yerde kullanın."
+"image, with aspect ratio preserved. Use this field anywhere a small image is"
+" required."
+msgstr "Personelin ufak boyutta fotoğrafı. Genellikle kendiliğinden 64x64px olarak boyutlandırılan en boy oranı sabit resimdir. Bu alanı küçük resim gerektiren herhangi bir yerde kullanın."
 
 #. module: hr
 #: help:hr.employee,sinid:0
@@ -888,8 +789,7 @@
 msgstr "Sosyal Güvenlik Numarası"
 
 #. module: hr
-#: view:hr.employee:hr.view_employee_form
-#: view:hr.job:hr.view_job_filter
+#: view:hr.employee:hr.view_employee_form view:hr.job:hr.view_job_filter
 #: field:hr.job,state:0
 msgid "Status"
 msgstr "Durumu"
@@ -917,8 +817,7 @@
 msgstr "Önerilen Personel"
 
 #. module: hr
-#: field:hr.employee,message_summary:0
-#: field:hr.job,message_summary:0
+#: field:hr.employee,message_summary:0 field:hr.job,message_summary:0
 msgid "Summary"
 msgstr "Özet"
 
@@ -934,8 +833,7 @@
 
 #. module: hr
 #: sql_constraint:hr.job:0
-msgid ""
-"The name of the job position must be unique per department in company!"
+msgid "The name of the job position must be unique per department in company!"
 msgstr "Firmanın her bölümü için iş poziyonu adı benzersiz olmalı!"
 
 #. module: hr
@@ -943,18 +841,14 @@
 msgid ""
 "This field holds the image used as photo for the employee, limited to "
 "1024x1024px."
-msgstr ""
-"Bu alan çalışanın resmi olarak kullanılan bir fotoğrafı tutar, 1024x1024px "
-"olarak sınırlıdır."
+msgstr "Bu alan çalışanın resmi olarak kullanılan bir fotoğrafı tutar, 1024x1024px olarak sınırlıdır."
 
 #. module: hr
 #: help:hr.config.settings,module_account_analytic_analysis:0
 msgid ""
-"This installs the module account_analytic_analysis, which will install sales "
-"management too."
-msgstr ""
-"Bu, account_analytic_analysis modülünü kurar,aynı anda satış yönetimini de "
-"kuracaktır."
+"This installs the module account_analytic_analysis, which will install sales"
+" management too."
+msgstr "Bu, account_analytic_analysis modülünü kurar,aynı anda satış yönetimini de kuracaktır."
 
 #. module: hr
 #: help:hr.config.settings,module_hr_attendance:0
@@ -1014,7 +908,7 @@
 #. module: hr
 #: field:hr.job,expected_employees:0
 msgid "Total Forecasted Employees"
-msgstr "Toplam Tahmini Personel"
+msgstr "Tahmini Personel Toplamı"
 
 #. module: hr
 #: view:hr.employee:hr.hr_kanban_view_employees
@@ -1022,8 +916,7 @@
 msgstr "Takibi Bırak"
 
 #. module: hr
-#: field:hr.employee,message_unread:0
-#: field:hr.job,message_unread:0
+#: field:hr.employee,message_unread:0 field:hr.job,message_unread:0
 msgid "Unread Messages"
 msgstr "Okunmamış Mesajlar"
 
@@ -1041,8 +934,7 @@
 #: code:addons/hr/hr.py:273
 #, python-format
 msgid "Welcome to %s! Please help him/her take the first steps with Odoo!"
-msgstr ""
-"%s firmasına hoşgeldiniz! Odoo ile ilk adımları atmasında ona yardımcı olun."
+msgstr "%s firmasına hoşgeldiniz! Odoo ile ilk adımları atmasında ona yardımcı olun."
 
 #. module: hr
 #: selection:hr.employee,marital:0
@@ -1052,7 +944,7 @@
 #. module: hr
 #: field:hr.employee,work_email:0
 msgid "Work Email"
-msgstr "İş Epostası"
+msgstr "İş E-postası"
 
 #. module: hr
 #: field:hr.employee,mobile_phone:0
@@ -1085,6 +977,6 @@
 msgstr "beklenen yeni personel"
 
 #. module: hr
-#: view:hr.job:hr.view_hr_job_form
-msgid "no_of_recruitment"
-msgstr "no_of_recruitment"+#: view:hr.config.settings:hr.view_human_resources_configuration
+msgid "or"
+msgstr "veya"