--- conflicted
+++ resolved
@@ -1,36 +1,28 @@
-# Slovak translation for openobject-addons
-# Copyright (c) 2014 Rosetta Contributors and Canonical Ltd 2014
-# This file is distributed under the same license as the openobject-addons package.
-# FIRST AUTHOR <EMAIL@ADDRESS>, 2014.
-#
-msgid ""
-msgstr ""
-<<<<<<< HEAD
-"Project-Id-Version: openobject-addons\n"
-"Report-Msgid-Bugs-To: FULL NAME <EMAIL@ADDRESS>\n"
-"POT-Creation-Date: 2014-08-14 13:08+0000\n"
-"PO-Revision-Date: 2014-08-14 16:10+0000\n"
-"Last-Translator: FULL NAME <EMAIL@ADDRESS>\n"
-"Language-Team: Slovak <sk@li.org>\n"
-=======
+# Translation of Odoo Server.
+# This file contains the translation of the following modules:
+# * hr
+# 
+# Translators:
+# FIRST AUTHOR <EMAIL@ADDRESS>, 2014
+msgid ""
+msgstr ""
 "Project-Id-Version: Odoo 8.0\n"
 "Report-Msgid-Bugs-To: \n"
 "POT-Creation-Date: 2015-01-21 14:07+0000\n"
 "PO-Revision-Date: 2015-12-12 19:47+0000\n"
 "Last-Translator: Martin Trigaux\n"
 "Language-Team: Slovak (http://www.transifex.com/odoo/odoo-8/language/sk/)\n"
->>>>>>> f9f7669e
 "MIME-Version: 1.0\n"
 "Content-Type: text/plain; charset=UTF-8\n"
-"Content-Transfer-Encoding: 8bit\n"
-"X-Launchpad-Export-Date: 2014-08-15 07:10+0000\n"
-"X-Generator: Launchpad (build 17156)\n"
+"Content-Transfer-Encoding: \n"
+"Language: sk\n"
+"Plural-Forms: nplurals=3; plural=(n==1) ? 0 : (n>=2 && n<=4) ? 1 : 2;\n"
 
 #. module: hr
 #: code:addons/hr/hr.py:158
 #, python-format
 msgid "%s (copy)"
-msgstr ""
+msgstr "%s (kópia)"
 
 #. module: hr
 #: model:ir.actions.act_window,help:hr.open_view_employee_list_my
@@ -39,8 +31,7 @@
 "                Click to add a new employee.\n"
 "              </p><p>\n"
 "                With just a quick glance on the Odoo employee screen, you\n"
-"                can easily find all the information you need for each "
-"person;\n"
+"                can easily find all the information you need for each person;\n"
 "                contact data, job position, availability, etc.\n"
 "              </p>\n"
 "            "
@@ -66,8 +57,7 @@
 "                Click to define a new department.\n"
 "              </p><p>\n"
 "                Your departments structure is used to manage all documents\n"
-"                related to employees by departments: expenses and "
-"timesheets,\n"
+"                related to employees by departments: expenses and timesheets,\n"
 "                leaves and holidays, recruitments, etc.\n"
 "              </p>\n"
 "            "
@@ -79,18 +69,13 @@
 "<p class=\"oe_view_nocontent_create\">\n"
 "                Click to define a new job position.\n"
 "              </p><p>\n"
-"                Job Positions are used to define jobs and their "
-"requirements.\n"
-"                You can keep track of the number of employees you have per "
-"job\n"
-"                position and follow the evolution according to what you "
-"planned\n"
+"                Job Positions are used to define jobs and their requirements.\n"
+"                You can keep track of the number of employees you have per job\n"
+"                position and follow the evolution according to what you planned\n"
 "                for the future.\n"
 "              </p><p>\n"
-"                You can attach a survey to a job position. It will be used "
-"in\n"
-"                the recruitment process to evaluate the applicants for this "
-"job\n"
+"                You can attach a survey to a job position. It will be used in\n"
+"                the recruitment process to evaluate the applicants for this job\n"
 "                position.\n"
 "              </p>\n"
 "            "
@@ -120,17 +105,17 @@
 #. module: hr
 #: view:hr.config.settings:hr.view_human_resources_configuration
 msgid "Apply"
-msgstr ""
+msgstr "Použiť"
 
 #. module: hr
 #: model:ir.ui.menu,name:hr.menu_open_view_attendance_reason_new_config
 msgid "Attendance"
-msgstr ""
+msgstr "Dochádzka"
 
 #. module: hr
 #: field:hr.employee,bank_account_id:0
 msgid "Bank Account Number"
-msgstr ""
+msgstr "Číslo bankového účtu"
 
 #. module: hr
 #: view:hr.employee:hr.view_employee_form
@@ -147,7 +132,7 @@
 #. module: hr
 #: view:hr.config.settings:hr.view_human_resources_configuration
 msgid "Cancel"
-msgstr ""
+msgstr "Zrušiť"
 
 #. module: hr
 #: field:hr.employee.category,child_ids:0
@@ -157,7 +142,7 @@
 #. module: hr
 #: field:hr.department,child_ids:0
 msgid "Child Departments"
-msgstr ""
+msgstr "Podradené oddelenia"
 
 #. module: hr
 #: view:hr.employee:hr.view_employee_form
@@ -167,18 +152,17 @@
 #. module: hr
 #: field:hr.employee,city:0
 msgid "City"
-msgstr ""
-
-#. module: hr
-#: view:hr.employee:hr.view_employee_filter
-#: field:hr.employee,coach_id:0
+msgstr "Mesto"
+
+#. module: hr
+#: view:hr.employee:hr.view_employee_filter field:hr.employee,coach_id:0
 msgid "Coach"
-msgstr ""
+msgstr "Kouč"
 
 #. module: hr
 #: field:hr.employee,color:0
 msgid "Color Index"
-msgstr ""
+msgstr "Farebný index"
 
 #. module: hr
 #: view:hr.department:hr.view_department_tree
@@ -186,10 +170,8 @@
 msgstr "Spoločnosti"
 
 #. module: hr
-#: field:hr.department,company_id:0
-#: view:hr.employee:hr.view_employee_filter
-#: view:hr.job:hr.view_job_filter
-#: field:hr.job,company_id:0
+#: field:hr.department,company_id:0 view:hr.employee:hr.view_employee_filter
+#: view:hr.job:hr.view_job_filter field:hr.job,company_id:0
 msgid "Company"
 msgstr "Spoločnosť"
 
@@ -217,25 +199,21 @@
 #. module: hr
 #: model:ir.actions.act_window,name:hr.view_department_form_installer
 msgid "Create Your Departments"
-msgstr ""
-
-#. module: hr
-#: field:hr.config.settings,create_uid:0
-#: field:hr.department,create_uid:0
-#: field:hr.employee,create_uid:0
-#: field:hr.employee.category,create_uid:0
+msgstr "Vytvoriť vlastné oddelenia"
+
+#. module: hr
+#: field:hr.config.settings,create_uid:0 field:hr.department,create_uid:0
+#: field:hr.employee,create_uid:0 field:hr.employee.category,create_uid:0
 #: field:hr.job,create_uid:0
 msgid "Created by"
-msgstr ""
-
-#. module: hr
-#: field:hr.config.settings,create_date:0
-#: field:hr.department,create_date:0
-#: field:hr.employee,create_date:0
-#: field:hr.employee.category,create_date:0
+msgstr "Vytvoril"
+
+#. module: hr
+#: field:hr.config.settings,create_date:0 field:hr.department,create_date:0
+#: field:hr.employee,create_date:0 field:hr.employee.category,create_date:0
 #: field:hr.job,create_date:0
 msgid "Created on"
-msgstr ""
+msgstr "Vytvorené"
 
 #. module: hr
 #: field:hr.job,no_of_employee:0
@@ -248,24 +226,21 @@
 msgstr "Dátum narodenia"
 
 #. module: hr
-#: help:hr.employee,message_last_post:0
-#: help:hr.job,message_last_post:0
+#: help:hr.employee,message_last_post:0 help:hr.job,message_last_post:0
 msgid "Date of the last message posted on the record."
-msgstr ""
+msgstr "Dátum poslednej správy zaslanej záznamu."
 
 #. module: hr
 #: view:hr.department:hr.view_department_filter
-#: view:hr.employee:hr.view_employee_filter
-#: field:hr.employee,department_id:0
-#: view:hr.job:hr.view_job_filter
-#: field:hr.job,department_id:0
+#: view:hr.employee:hr.view_employee_filter field:hr.employee,department_id:0
+#: view:hr.job:hr.view_job_filter field:hr.job,department_id:0
 msgid "Department"
 msgstr "Oddelenie"
 
 #. module: hr
 #: field:hr.department,name:0
 msgid "Department Name"
-msgstr "Meno oddelenia"
+msgstr "Názov oddelenia"
 
 #. module: hr
 #: view:hr.department:hr.view_department_filter
@@ -315,14 +290,13 @@
 #. module: hr
 #: help:hr.employee,bank_account_id:0
 msgid "Employee bank salary account"
-msgstr ""
+msgstr "Bankový účet zamestnanca"
 
 #. module: hr
 #: view:hr.employee:hr.view_employee_filter
 #: view:hr.employee:hr.view_employee_tree
 #: view:hr.employee:hr.view_partner_tree2
-#: field:hr.employee.category,employee_ids:0
-#: field:hr.job,employee_ids:0
+#: field:hr.employee.category,employee_ids:0 field:hr.job,employee_ids:0
 #: model:ir.actions.act_window,name:hr.hr_employee_normal_action_tree
 #: model:ir.actions.act_window,name:hr.open_view_employee_list
 #: model:ir.actions.act_window,name:hr.open_view_employee_list_my
@@ -384,7 +358,7 @@
 #: field:hr.employee,message_follower_ids:0
 #: field:hr.job,message_follower_ids:0
 msgid "Followers"
-msgstr ""
+msgstr "Odberatelia"
 
 #. module: hr
 #: view:hr.employee:hr.hr_kanban_view_employees
@@ -397,10 +371,9 @@
 msgstr "Pohlavie"
 
 #. module: hr
-#: view:hr.employee:hr.view_employee_filter
-#: view:hr.job:hr.view_job_filter
+#: view:hr.employee:hr.view_employee_filter view:hr.job:hr.view_job_filter
 msgid "Group By"
-msgstr ""
+msgstr "Zoskupiť podľa"
 
 #. module: hr
 #: view:hr.employee:hr.view_employee_form
@@ -413,8 +386,7 @@
 msgstr "Najatí zamestnanci"
 
 #. module: hr
-#: help:hr.employee,message_summary:0
-#: help:hr.job,message_summary:0
+#: help:hr.employee,message_summary:0 help:hr.job,message_summary:0
 msgid ""
 "Holds the Chatter summary (number of messages, ...). This summary is "
 "directly in html format in order to be inserted in kanban views."
@@ -439,13 +411,10 @@
 msgstr ""
 
 #. module: hr
-#: field:hr.config.settings,id:0
-#: field:hr.department,id:0
-#: field:hr.employee,id:0
-#: field:hr.employee.category,id:0
-#: field:hr.job,id:0
+#: field:hr.config.settings,id:0 field:hr.department,id:0
+#: field:hr.employee,id:0 field:hr.employee.category,id:0 field:hr.job,id:0
 msgid "ID"
-msgstr ""
+msgstr "ID"
 
 #. module: hr
 #: field:hr.employee,identification_id:0
@@ -453,10 +422,9 @@
 msgstr "Identifikačné číslo"
 
 #. module: hr
-#: help:hr.employee,message_unread:0
-#: help:hr.job,message_unread:0
+#: help:hr.employee,message_unread:0 help:hr.job,message_unread:0
 msgid "If checked new messages require your attention."
-msgstr ""
+msgstr "Ak zaškrtnuté, nové správy vyžadujú vašu pozornosť."
 
 #. module: hr
 #: view:hr.job:hr.view_job_filter
@@ -479,16 +447,13 @@
 msgstr ""
 
 #. module: hr
-#: field:hr.employee,message_is_follower:0
-#: field:hr.job,message_is_follower:0
+#: field:hr.employee,message_is_follower:0 field:hr.job,message_is_follower:0
 msgid "Is a Follower"
-msgstr ""
-
-#. module: hr
-#: view:hr.employee:hr.view_employee_filter
-#: view:hr.job:hr.view_hr_job_form
-#: view:hr.job:hr.view_hr_job_tree
-#: view:hr.job:hr.view_job_filter
+msgstr "Je sledujúci"
+
+#. module: hr
+#: view:hr.employee:hr.view_employee_filter view:hr.job:hr.view_hr_job_form
+#: view:hr.job:hr.view_hr_job_tree view:hr.job:hr.view_job_filter
 msgid "Job"
 msgstr "Práca"
 
@@ -505,7 +470,7 @@
 #. module: hr
 #: model:ir.model,name:hr.model_hr_job
 msgid "Job Position"
-msgstr ""
+msgstr "Pracovná pozícia"
 
 #. module: hr
 #: model:ir.actions.act_window,name:hr.action_hr_job
@@ -519,33 +484,27 @@
 msgstr "Pracovný titul"
 
 #. module: hr
-#: field:hr.department,jobs_ids:0
-#: view:hr.job:hr.view_job_filter
+#: field:hr.department,jobs_ids:0 view:hr.job:hr.view_job_filter
 msgid "Jobs"
 msgstr "Práce"
 
 #. module: hr
-#: field:hr.employee,message_last_post:0
-#: field:hr.job,message_last_post:0
+#: field:hr.employee,message_last_post:0 field:hr.job,message_last_post:0
 msgid "Last Message Date"
-msgstr ""
-
-#. module: hr
-#: field:hr.config.settings,write_uid:0
-#: field:hr.department,write_uid:0
-#: field:hr.employee,write_uid:0
-#: field:hr.employee.category,write_uid:0
+msgstr "Dátum poslednej správy"
+
+#. module: hr
+#: field:hr.config.settings,write_uid:0 field:hr.department,write_uid:0
+#: field:hr.employee,write_uid:0 field:hr.employee.category,write_uid:0
 #: field:hr.job,write_uid:0
 msgid "Last Updated by"
-msgstr ""
-
-#. module: hr
-#: field:hr.config.settings,write_date:0
-#: field:hr.department,write_date:0
-#: field:hr.employee,write_date:0
-#: field:hr.employee.category,write_date:0
+msgstr "Naposledy upravoval"
+
+#. module: hr
+#: field:hr.config.settings,write_date:0 field:hr.department,write_date:0
+#: field:hr.employee,write_date:0 field:hr.employee.category,write_date:0
 msgid "Last Updated on"
-msgstr ""
+msgstr "Naposledy upravované"
 
 #. module: hr
 #: field:hr.employee,last_login:0
@@ -565,7 +524,7 @@
 #. module: hr
 #: field:hr.employee,login:0
 msgid "Login"
-msgstr ""
+msgstr "Prihlasovacie meno"
 
 #. module: hr
 #: selection:hr.employee,gender:0
@@ -598,8 +557,7 @@
 msgstr ""
 
 #. module: hr
-#: field:hr.department,manager_id:0
-#: view:hr.employee:hr.view_employee_filter
+#: field:hr.department,manager_id:0 view:hr.employee:hr.view_employee_filter
 #: field:hr.employee,parent_id:0
 msgid "Manager"
 msgstr "Manažér"
@@ -633,20 +591,17 @@
 msgstr "Členovia"
 
 #. module: hr
-#: field:hr.employee,message_ids:0
-#: field:hr.job,message_ids:0
+#: field:hr.employee,message_ids:0 field:hr.job,message_ids:0
 msgid "Messages"
-msgstr ""
-
-#. module: hr
-#: help:hr.employee,message_ids:0
-#: help:hr.job,message_ids:0
+msgstr "Správy"
+
+#. module: hr
+#: help:hr.employee,message_ids:0 help:hr.job,message_ids:0
 msgid "Messages and communication history"
-msgstr ""
-
-#. module: hr
-#: field:hr.department,complete_name:0
-#: field:hr.employee,name_related:0
+msgstr "Správa a história komunikácie"
+
+#. module: hr
+#: field:hr.department,complete_name:0 field:hr.employee,name_related:0
 #: field:hr.employee.category,complete_name:0
 msgid "Name"
 msgstr "Meno"
@@ -732,7 +687,7 @@
 #. module: hr
 #: model:ir.actions.act_window,name:hr.open_payroll_modules
 msgid "Payroll"
-msgstr ""
+msgstr "Výplatná listina"
 
 #. module: hr
 #: view:hr.employee:hr.view_employee_form
@@ -782,17 +737,17 @@
 #. module: hr
 #: model:ir.ui.menu,name:hr.menu_hr_reporting_timesheet
 msgid "Reports"
-msgstr ""
+msgstr "Výkazy"
 
 #. module: hr
 #: field:hr.job,requirements:0
 msgid "Requirements"
-msgstr ""
+msgstr "Požiadavky"
 
 #. module: hr
 #: field:hr.employee,resource_id:0
 msgid "Resource"
-msgstr ""
+msgstr "Prostriedok"
 
 #. module: hr
 #: field:hr.employee,sinid:0
@@ -818,15 +773,9 @@
 #: help:hr.employee,image_small:0
 msgid ""
 "Small-sized photo of the employee. It is automatically resized as a 64x64px "
-<<<<<<< HEAD
-"image, with aspect ratio preserved. Use this field anywhere a small image is "
-"required."
-msgstr ""
-=======
 "image, with aspect ratio preserved. Use this field anywhere a small image is"
 " required."
 msgstr "Malá fotografia zamestnanca. Veľkosť je automaticky zmenená na 64x64px obrázok, so zachovaním pomeru strán. Použite toto pole vždy keď je potrebný malý obrázok."
->>>>>>> f9f7669e
 
 #. module: hr
 #: help:hr.employee,sinid:0
@@ -839,8 +788,7 @@
 msgstr "Číslo sociálneho zabezpečenia"
 
 #. module: hr
-#: view:hr.employee:hr.view_employee_form
-#: view:hr.job:hr.view_job_filter
+#: view:hr.employee:hr.view_employee_form view:hr.job:hr.view_job_filter
 #: field:hr.job,state:0
 msgid "Status"
 msgstr "Stav"
@@ -868,15 +816,14 @@
 msgstr ""
 
 #. module: hr
-#: field:hr.employee,message_summary:0
-#: field:hr.job,message_summary:0
+#: field:hr.employee,message_summary:0 field:hr.job,message_summary:0
 msgid "Summary"
-msgstr ""
+msgstr "Zhrnutie"
 
 #. module: hr
 #: field:hr.employee,category_ids:0
 msgid "Tags"
-msgstr ""
+msgstr "Popisky"
 
 #. module: hr
 #: view:hr.config.settings:hr.view_human_resources_configuration
@@ -885,14 +832,8 @@
 
 #. module: hr
 #: sql_constraint:hr.job:0
-<<<<<<< HEAD
-msgid ""
-"The name of the job position must be unique per department in company!"
-msgstr ""
-=======
 msgid "The name of the job position must be unique per department in company!"
 msgstr "Názov pracovnej pozície musí byť unikátne v každom oddelní spoločnosti!"
->>>>>>> f9f7669e
 
 #. module: hr
 #: help:hr.employee,image:0
@@ -904,8 +845,8 @@
 #. module: hr
 #: help:hr.config.settings,module_account_analytic_analysis:0
 msgid ""
-"This installs the module account_analytic_analysis, which will install sales "
-"management too."
+"This installs the module account_analytic_analysis, which will install sales"
+" management too."
 msgstr ""
 
 #. module: hr
@@ -974,20 +915,19 @@
 msgstr ""
 
 #. module: hr
-#: field:hr.employee,message_unread:0
-#: field:hr.job,message_unread:0
+#: field:hr.employee,message_unread:0 field:hr.job,message_unread:0
 msgid "Unread Messages"
-msgstr ""
+msgstr "Neprečítané správy"
 
 #. module: hr
 #: field:hr.job,write_date:0
 msgid "Update Date"
-msgstr ""
+msgstr "Dátum aktualizácie"
 
 #. module: hr
 #: model:ir.model,name:hr.model_res_users
 msgid "Users"
-msgstr ""
+msgstr "Používatelia"
 
 #. module: hr
 #: code:addons/hr/hr.py:273
@@ -1036,6 +976,6 @@
 msgstr ""
 
 #. module: hr
-#: view:hr.job:hr.view_hr_job_form
-msgid "no_of_recruitment"
-msgstr ""+#: view:hr.config.settings:hr.view_human_resources_configuration
+msgid "or"
+msgstr "alebo"