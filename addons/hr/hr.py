# -*- coding: utf-8 -*-
##############################################################################
#
#    OpenERP, Open Source Management Solution
#    Copyright (C) 2004-2010 Tiny SPRL (<http://tiny.be>).
#
#    This program is free software: you can redistribute it and/or modify
#    it under the terms of the GNU Affero General Public License as
#    published by the Free Software Foundation, either version 3 of the
#    License, or (at your option) any later version.
#
#    This program is distributed in the hope that it will be useful,
#    but WITHOUT ANY WARRANTY; without even the implied warranty of
#    MERCHANTABILITY or FITNESS FOR A PARTICULAR PURPOSE.  See the
#    GNU Affero General Public License for more details.
#
#    You should have received a copy of the GNU Affero General Public License
#    along with this program.  If not, see <http://www.gnu.org/licenses/>.
#
##############################################################################

from osv import fields, osv
import logging
import addons

class hr_employee_category(osv.osv):

    def name_get(self, cr, uid, ids, context=None):
        if not ids:
            return []
        reads = self.read(cr, uid, ids, ['name','parent_id'], context=context)
        res = []
        for record in reads:
            name = record['name']
            if record['parent_id']:
                name = record['parent_id'][1]+' / '+name
            res.append((record['id'], name))
        return res

    def _name_get_fnc(self, cr, uid, ids, prop, unknow_none, context=None):
        res = self.name_get(cr, uid, ids, context=context)
        return dict(res)

    _name = "hr.employee.category"
    _description = "Employee Category"
    _columns = {
        'name': fields.char("Category", size=64, required=True),
        'complete_name': fields.function(_name_get_fnc, type="char", string='Name'),
        'parent_id': fields.many2one('hr.employee.category', 'Parent Category', select=True),
        'child_ids': fields.one2many('hr.employee.category', 'parent_id', 'Child Categories')
    }

    def _check_recursion(self, cr, uid, ids, context=None):
        level = 100
        while len(ids):
            cr.execute('select distinct parent_id from hr_employee_category where id IN %s', (tuple(ids), ))
            ids = filter(None, map(lambda x:x[0], cr.fetchall()))
            if not level:
                return False
            level -= 1
        return True

    _constraints = [
        (_check_recursion, 'Error ! You cannot create recursive Categories.', ['parent_id'])
    ]

hr_employee_category()

class hr_job(osv.osv):

    def _no_of_employee(self, cr, uid, ids, name, args, context=None):
        res = {}
        for job in self.browse(cr, uid, ids, context=context):
            nb_employees = len(job.employee_ids or [])
            res[job.id] = {
                'no_of_employee': nb_employees,
                'expected_employees': nb_employees + job.no_of_recruitment,
            }
        return res

    _name = "hr.job"
    _description = "Job Description"
    _columns = {
        'name': fields.char('Job Name', size=128, required=True, select=True),
        'expected_employees': fields.function(_no_of_employee, string='Expected Employees', help='Required number of Employees in total for that job.', multi="no_of_employee", store=True),
        'no_of_employee': fields.function(_no_of_employee, string="No of Employee", help='Number of employee with that job.', multi="no_of_employee", store=True),
        'no_of_recruitment': fields.float('Expected in Recruitment'),
        'employee_ids': fields.one2many('hr.employee', 'job_id', 'Employees'),
        'description': fields.text('Job Description'),
        'requirements': fields.text('Requirements'),
        'department_id': fields.many2one('hr.department', 'Department'),
        'company_id': fields.many2one('res.company', 'Company'),
        'state': fields.selection([('open', 'In Position'),('old', 'Old'),('recruit', 'In Recruitement')], 'State', readonly=True, required=True),
    }
    _defaults = {
        'expected_employees': 1,
        'company_id': lambda self,cr,uid,c: self.pool.get('res.company')._company_default_get(cr, uid, 'hr.job', context=c),
        'state': 'open',
    }

    def on_change_expected_employee(self, cr, uid, ids, no_of_recruitment, no_of_employee, context=None):
        if context is None:
            context = {}
        return {'value': {'expected_employees': no_of_recruitment + no_of_employee}}

    def job_old(self, cr, uid, ids, *args):
        self.write(cr, uid, ids, {'state': 'old', 'no_of_recruitment': 0})
        return True

    def job_recruitement(self, cr, uid, ids, *args):
        for job in self.browse(cr, uid, ids):
            no_of_recruitment = job.no_of_recruitment == 0 and 1 or job.no_of_recruitment
            self.write(cr, uid, [job.id], {'state': 'recruit', 'no_of_recruitment': no_of_recruitment})
        return True

    def job_open(self, cr, uid, ids, *args):
        self.write(cr, uid, ids, {'state': 'open', 'no_of_recruitment': 0})
        return True

hr_job()

class hr_employee(osv.osv):
    _name = "hr.employee"
    _description = "Employee"
    _inherits = {'resource.resource': "resource_id"}
    _columns = {
        'country_id': fields.many2one('res.country', 'Nationality'),
        'birthday': fields.date("Date of Birth"),
        'ssnid': fields.char('SSN No', size=32, help='Social Security Number'),
        'sinid': fields.char('SIN No', size=32, help="Social Insurance Number"),
        'identification_id': fields.char('Identification No', size=32),
        'otherid': fields.char('Other Id', size=64),
        'gender': fields.selection([('male', 'Male'),('female', 'Female')], 'Gender'),
        'marital': fields.selection([('single', 'Single'), ('married', 'Married'), ('widower', 'Widower'), ('divorced', 'Divorced')], 'Marital Status'),
        'department_id':fields.many2one('hr.department', 'Department'),
        'address_id': fields.many2one('res.partner.address', 'Working Address'),
        'address_home_id': fields.many2one('res.partner.address', 'Home Address'),
        'partner_id': fields.related('address_home_id', 'partner_id', type='many2one', relation='res.partner', readonly=True, help="Partner that is related to the current employee. Accounting transaction will be written on this partner belongs to employee."),
        'bank_account_id':fields.many2one('res.partner.bank', 'Bank Account Number', domain="[('partner_id','=',partner_id)]", help="Employee bank salary account"),
        'work_phone': fields.char('Work Phone', size=32, readonly=False),
        'mobile_phone': fields.char('Work Mobile', size=32, readonly=False),
        'work_email': fields.char('Work E-mail', size=240),
        'work_location': fields.char('Office Location', size=32),
        'notes': fields.text('Notes'),
        'parent_id': fields.many2one('hr.employee', 'Manager'),
        'category_ids': fields.many2many('hr.employee.category', 'employee_category_rel', 'emp_id', 'category_id', 'Categories'),
        'child_ids': fields.one2many('hr.employee', 'parent_id', 'Subordinates'),
        'resource_id': fields.many2one('resource.resource', 'Resource', ondelete='cascade', required=True),
        'coach_id': fields.many2one('hr.employee', 'Coach'),
        'job_id': fields.many2one('hr.job', 'Job'),
        'photo': fields.binary('Photo'),
        'passport_id':fields.char('Passport No', size=64)
    }

    def unlink(self, cr, uid, ids, context=None):
        resource_obj = self.pool.get('resource.resource')
        resource_ids = []
        for employee in self.browse(cr, uid, ids, context=context):
            resource = employee.resource_id
            if resource:
                resource_ids.append(resource.id)
        if resource_ids:
            resource_obj.unlink(cr, uid, resource_ids, context=context)
        return super(hr_employee, self).unlink(cr, uid, ids, context=context)

    def onchange_address_id(self, cr, uid, ids, address, context=None):
        if address:
            address = self.pool.get('res.partner.address').browse(cr, uid, address, context=context)
            return {'value': {'work_email': address.email, 'work_phone': address.phone, 'mobile_phone': address.mobile}}
        return {'value': {}}

    def onchange_company(self, cr, uid, ids, company, context=None):
        address_id = False
        if company:
            company_id = self.pool.get('res.company').browse(cr, uid, company, context=context)
            address = self.pool.get('res.partner').address_get(cr, uid, [company_id.partner_id.id], ['default'])
            address_id = address and address['default'] or False
        return {'value': {'address_id' : address_id}}

    def onchange_department_id(self, cr, uid, ids, department_id, context=None):
        value = {'parent_id': False}
        if department_id:
            department = self.pool.get('hr.department').browse(cr, uid, department_id)
            value['parent_id'] = department.manager_id.id
        return {'value': value}

    def onchange_user(self, cr, uid, ids, user_id, context=None):
        work_email = False
        if user_id:
            work_email = self.pool.get('res.users').browse(cr, uid, user_id, context=context).user_email
        return {'value': {'work_email' : work_email}}

    def _get_photo(self, cr, uid, context=None):
        photo_path = addons.get_module_resource('hr','images','photo.png')
        return open(photo_path, 'rb').read().encode('base64')

    _defaults = {
        'active': 1,
        'photo': _get_photo,
<<<<<<< HEAD
        'address_id': lambda self, cr, uid, c: self.pool.get('res.users').browse(cr, uid, uid, c).address_id.id,
        'marital': 'single',
=======
>>>>>>> c7862447
    }

    def _check_recursion(self, cr, uid, ids, context=None):
        level = 100
        while len(ids):
            cr.execute('SELECT DISTINCT parent_id FROM hr_employee WHERE id IN %s AND parent_id!=id',(tuple(ids),))
            ids = filter(None, map(lambda x:x[0], cr.fetchall()))
            if not level:
                return False
            level -= 1
        return True

    _constraints = [
        (_check_recursion, 'Error ! You cannot create recursive Hierarchy of Employees.', ['parent_id']),
    ]

hr_employee()

class hr_department(osv.osv):
    _description = "Department"
    _inherit = 'hr.department'
    _columns = {
        'manager_id': fields.many2one('hr.employee', 'Manager'),
        'member_ids': fields.one2many('hr.employee', 'department_id', 'Members', readonly=True),
    }

hr_department()


class res_users(osv.osv):
    _name = 'res.users'
    _inherit = 'res.users'

    def create(self, cr, uid, data, context=None):
        user_id = super(res_users, self).create(cr, uid, data, context=context)
        
        # add shortcut unless 'noshortcut' is True in context
        if not(context and context.get('noshortcut', False)):
            data_obj = self.pool.get('ir.model.data')
            try:
                data_id = data_obj._get_id(cr, uid, 'hr', 'ir_ui_view_sc_employee')
                view_id  = data_obj.browse(cr, uid, data_id, context=context).res_id
                self.pool.get('ir.ui.view_sc').copy(cr, uid, view_id, default = {
                                            'user_id': user_id}, context=context)
            except:
                # Tolerate a missing shortcut. See product/product.py for similar code.
                logging.getLogger('orm').debug('Skipped meetings shortcut for user "%s"', data.get('name','<new'))
        
        return user_id

res_users()


# vim:expandtab:smartindent:tabstop=4:softtabstop=4:shiftwidth=4:<|MERGE_RESOLUTION|>--- conflicted
+++ resolved
@@ -197,11 +197,7 @@
     _defaults = {
         'active': 1,
         'photo': _get_photo,
-<<<<<<< HEAD
-        'address_id': lambda self, cr, uid, c: self.pool.get('res.users').browse(cr, uid, uid, c).address_id.id,
         'marital': 'single',
-=======
->>>>>>> c7862447
     }
 
     def _check_recursion(self, cr, uid, ids, context=None):
