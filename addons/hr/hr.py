# -*- coding: utf-8 -*-
##############################################################################
#
#    OpenERP, Open Source Management Solution
#    Copyright (C) 2004-2010 Tiny SPRL (<http://tiny.be>).
#
#    This program is free software: you can redistribute it and/or modify
#    it under the terms of the GNU Affero General Public License as
#    published by the Free Software Foundation, either version 3 of the
#    License, or (at your option) any later version.
#
#    This program is distributed in the hope that it will be useful,
#    but WITHOUT ANY WARRANTY; without even the implied warranty of
#    MERCHANTABILITY or FITNESS FOR A PARTICULAR PURPOSE.  See the
#    GNU Affero General Public License for more details.
#
#    You should have received a copy of the GNU Affero General Public License
#    along with this program.  If not, see <http://www.gnu.org/licenses/>.
#
##############################################################################

import logging

from openerp import SUPERUSER_ID
from openerp import tools
from openerp.modules.module import get_module_resource
from openerp.osv import fields, osv
from openerp.tools.translate import _

_logger = logging.getLogger(__name__)


class hr_employee_category(osv.Model):

    def name_get(self, cr, uid, ids, context=None):
        if not ids:
            return []
        reads = self.read(cr, uid, ids, ['name','parent_id'], context=context)
        res = []
        for record in reads:
            name = record['name']
            if record['parent_id']:
                name = record['parent_id'][1]+' / '+name
            res.append((record['id'], name))
        return res

    def _name_get_fnc(self, cr, uid, ids, prop, unknow_none, context=None):
        res = self.name_get(cr, uid, ids, context=context)
        return dict(res)

    _name = "hr.employee.category"
    _description = "Employee Category"
    _columns = {
        'name': fields.char("Employee Tag", size=64, required=True),
        'complete_name': fields.function(_name_get_fnc, type="char", string='Name'),
        'parent_id': fields.many2one('hr.employee.category', 'Parent Employee Tag', select=True),
        'child_ids': fields.one2many('hr.employee.category', 'parent_id', 'Child Categories'),
        'employee_ids': fields.many2many('hr.employee', 'employee_category_rel', 'category_id', 'emp_id', 'Employees'),
    }

    def _check_recursion(self, cr, uid, ids, context=None):
        level = 100
        while len(ids):
            cr.execute('select distinct parent_id from hr_employee_category where id IN %s', (tuple(ids), ))
            ids = filter(None, map(lambda x:x[0], cr.fetchall()))
            if not level:
                return False
            level -= 1
        return True

    _constraints = [
        (_check_recursion, 'Error! You cannot create recursive Categories.', ['parent_id'])
    ]


class hr_job(osv.Model):

    def _get_nbr_employees(self, cr, uid, ids, name, args, context=None):
        res = {}
        for job in self.browse(cr, uid, ids, context=context):
            nb_employees = len(job.employee_ids or [])
            res[job.id] = {
                'no_of_employee': nb_employees,
                'expected_employees': nb_employees + job.no_of_recruitment,
            }
        return res

    def _get_job_position(self, cr, uid, ids, context=None):
        res = []
        for employee in self.pool.get('hr.employee').browse(cr, uid, ids, context=context):
            if employee.job_id:
                res.append(employee.job_id.id)
        return res

    _name = "hr.job"
    _description = "Job Position"
    _inherit = ['mail.thread', 'ir.needaction_mixin']
    _columns = {
        'name': fields.char('Job Name', size=128, required=True, select=True),
        'expected_employees': fields.function(_get_nbr_employees, string='Total Forecasted Employees',
            help='Expected number of employees for this job position after new recruitment.',
            store = {
                'hr.job': (lambda self,cr,uid,ids,c=None: ids, ['no_of_recruitment'], 10),
                'hr.employee': (_get_job_position, ['job_id'], 10),
            }, type='integer',
            multi='_get_nbr_employees'),
        'no_of_employee': fields.function(_get_nbr_employees, string="Current Number of Employees",
            help='Number of employees currently occupying this job position.',
            store = {
                'hr.employee': (_get_job_position, ['job_id'], 10),
            }, type='integer',
            multi='_get_nbr_employees'),
        'no_of_recruitment': fields.integer('Expected New Employees', help='Number of new employees you expect to recruit.'),
        'no_of_hired_employee': fields.integer('Hired Employees', help='Number of hired employees for this job position during recruitment phase.'),
        'employee_ids': fields.one2many('hr.employee', 'job_id', 'Employees', groups='base.group_user'),
        'description': fields.text('Job Description'),
        'requirements': fields.text('Requirements'),
        'department_id': fields.many2one('hr.department', 'Department'),
        'company_id': fields.many2one('res.company', 'Company'),
        'state': fields.selection([('open', 'Recruitment Closed'), ('recruit', 'Recruitment in Progress')],
                                  string='Status', readonly=True, required=True,
                                  track_visibility='always',
                                  help="By default 'Closed', set it to 'In Recruitment' if recruitment process is going on for this job position."),
        'write_date': fields.datetime('Update Date', readonly=True),
    }

    _defaults = {
        'company_id': lambda self, cr, uid, ctx=None: self.pool.get('res.company')._company_default_get(cr, uid, 'hr.job', context=ctx),
        'state': 'open',
    }

    _sql_constraints = [
        ('name_company_uniq', 'unique(name, company_id, department_id)', 'The name of the job position must be unique per department in company!'),
        ('hired_employee_check', "CHECK ( no_of_hired_employee <= no_of_recruitment )", "Number of hired employee must be less than expected number of employee in recruitment."),
    ]

    def set_recruit(self, cr, uid, ids, context=None):
        for job in self.browse(cr, uid, ids, context=context):
            no_of_recruitment = job.no_of_recruitment == 0 and 1 or job.no_of_recruitment
            self.write(cr, uid, [job.id], {'state': 'recruit', 'no_of_recruitment': no_of_recruitment}, context=context)
        return True

    def set_open(self, cr, uid, ids, context=None):
        self.write(cr, uid, ids, {
            'state': 'open',
            'no_of_recruitment': 0,
            'no_of_hired_employee': 0
        }, context=context)
        return True

    def copy(self, cr, uid, id, default=None, context=None):
        if default is None:
            default = {}
        default.update({
            'employee_ids': [],
            'no_of_recruitment': 0,
            'no_of_hired_employee': 0,
        })
        if 'name' in default:
            job = self.browse(cr, uid, id, context=context)
            default['name'] = _("%s (copy)") % (job.name)
        return super(hr_job, self).copy(cr, uid, id, default=default, context=context)

    # ----------------------------------------
    # Compatibility methods
    # ----------------------------------------
    _no_of_employee = _get_nbr_employees  # v7 compatibility
    job_open = set_open  # v7 compatibility
    job_recruitment = set_recruit  # v7 compatibility


class hr_employee(osv.osv):
    _name = "hr.employee"
    _description = "Employee"
    _order = 'name_related'
    _inherits = {'resource.resource': "resource_id"}
    _inherit = ['mail.thread']

    _mail_post_access = 'read'

    def _get_image(self, cr, uid, ids, name, args, context=None):
        result = dict.fromkeys(ids, False)
        for obj in self.browse(cr, uid, ids, context=context):
            result[obj.id] = tools.image_get_resized_images(obj.image)
        return result

    def _set_image(self, cr, uid, id, name, value, args, context=None):
        return self.write(cr, uid, [id], {'image': tools.image_resize_image_big(value)}, context=context)

    _columns = {
        #we need a related field in order to be able to sort the employee by name
        'name_related': fields.related('resource_id', 'name', type='char', string='Name', readonly=True, store=True),
        'country_id': fields.many2one('res.country', 'Nationality'),
        'birthday': fields.date("Date of Birth"),
        'ssnid': fields.char('SSN No', size=32, help='Social Security Number'),
        'sinid': fields.char('SIN No', size=32, help="Social Insurance Number"),
        'identification_id': fields.char('Identification No', size=32),
        'otherid': fields.char('Other Id', size=64),
        'gender': fields.selection([('male', 'Male'), ('female', 'Female')], 'Gender'),
        'marital': fields.selection([('single', 'Single'), ('married', 'Married'), ('widower', 'Widower'), ('divorced', 'Divorced')], 'Marital Status'),
        'department_id': fields.many2one('hr.department', 'Department'),
        'address_id': fields.many2one('res.partner', 'Working Address'),
        'address_home_id': fields.many2one('res.partner', 'Home Address'),
        'bank_account_id': fields.many2one('res.partner.bank', 'Bank Account Number', domain="[('partner_id','=',address_home_id)]", help="Employee bank salary account"),
        'work_phone': fields.char('Work Phone', size=32, readonly=False),
        'mobile_phone': fields.char('Work Mobile', size=32, readonly=False),
        'work_email': fields.char('Work Email', size=240),
        'work_location': fields.char('Office Location', size=32),
        'notes': fields.text('Notes'),
        'parent_id': fields.many2one('hr.employee', 'Manager'),
        'category_ids': fields.many2many('hr.employee.category', 'employee_category_rel', 'emp_id', 'category_id', 'Tags'),
        'child_ids': fields.one2many('hr.employee', 'parent_id', 'Subordinates'),
        'resource_id': fields.many2one('resource.resource', 'Resource', ondelete='cascade', required=True),
        'coach_id': fields.many2one('hr.employee', 'Coach'),
        'job_id': fields.many2one('hr.job', 'Job Title'),
        # image: all image fields are base64 encoded and PIL-supported
        'image': fields.binary("Photo",
            help="This field holds the image used as photo for the employee, limited to 1024x1024px."),
        'image_medium': fields.function(_get_image, fnct_inv=_set_image,
            string="Medium-sized photo", type="binary", multi="_get_image",
            store = {
                'hr.employee': (lambda self, cr, uid, ids, c={}: ids, ['image'], 10),
            },
            help="Medium-sized photo of the employee. It is automatically "\
                 "resized as a 128x128px image, with aspect ratio preserved. "\
                 "Use this field in form views or some kanban views."),
        'image_small': fields.function(_get_image, fnct_inv=_set_image,
            string="Smal-sized photo", type="binary", multi="_get_image",
            store = {
                'hr.employee': (lambda self, cr, uid, ids, c={}: ids, ['image'], 10),
            },
            help="Small-sized photo of the employee. It is automatically "\
                 "resized as a 64x64px image, with aspect ratio preserved. "\
                 "Use this field anywhere a small image is required."),
        'passport_id': fields.char('Passport No', size=64),
        'color': fields.integer('Color Index'),
        'city': fields.related('address_id', 'city', type='char', string='City'),
        'login': fields.related('user_id', 'login', type='char', string='Login', readonly=1),
        'last_login': fields.related('user_id', 'date', type='datetime', string='Latest Connection', readonly=1),
    }

    def _get_default_image(self, cr, uid, context=None):
        image_path = get_module_resource('hr', 'static/src/img', 'default_image.png')
        return tools.image_resize_image_big(open(image_path, 'rb').read().encode('base64'))

    defaults = {
        'active': 1,
        'image': _get_default_image,
        'color': 0,
    }
<<<<<<< HEAD

    def _broadcast_welcome(self, cr, uid, employee_id, context=None):
        """ Broadcast the welcome message to all users in the employee company. """
=======
    
    def copy_data(self, cr, uid, ids, default=None, context=None):
        if default is None:
            default = {}
        default.update({'child_ids': False})
        return super(hr_employee, self).copy_data(cr, uid, ids, default, context=context)
        
    def create(self, cr, uid, data, context=None):
        if context is None:
            context = {}
        create_ctx = dict(context, mail_create_nolog=True)
        employee_id = super(hr_employee, self).create(cr, uid, data, context=create_ctx)
>>>>>>> 1953aa44
        employee = self.browse(cr, uid, employee_id, context=context)
        partner_ids = []
        _model, group_id = self.pool['ir.model.data'].get_object_reference(cr, uid, 'base', 'group_user')
        if employee.user_id:
            company_id = employee.user_id.company_id.id
        elif employee.company_id:
            company_id = employee.company_id.id
        elif employee.job_id:
            company_id = employee.job_id.company_id.id
        elif employee.department_id:
            company_id = employee.department_id.company_id.id
        else:
            company_id = self.pool['res.company']._company_default_get(cr, uid, 'hr.employee', context=context)
        res_users = self.pool['res.users']
        user_ids = res_users.search(
            cr, SUPERUSER_ID, [
                ('company_id', '=', company_id),
                ('groups_id', 'in', group_id)
            ], context=context)
        partner_ids = list(set(u.partner_id.id for u in res_users.browse(cr, SUPERUSER_ID, user_ids, context=context)))
        self.message_post(
            cr, uid, [employee_id],
            body=_('Welcome to %s! Please help him/her take the first steps with OpenERP!') % (employee.name),
            partner_ids=partner_ids,
            subtype='mail.mt_comment', context=context
        )
        return True

    def create(self, cr, uid, data, context=None):
        if context is None:
            context = {}
        if context.get("mail_broadcast"):
            context['mail_create_nolog'] = True

        employee_id = super(hr_employee, self).create(cr, uid, data, context=context)

        if context.get("mail_broadcast"):
            self._broadcast_welcome(cr, uid, employee_id, context=context)
        return employee_id

    def unlink(self, cr, uid, ids, context=None):
        resource_ids = []
        for employee in self.browse(cr, uid, ids, context=context):
            resource_ids.append(employee.resource_id.id)
        return self.pool.get('resource.resource').unlink(cr, uid, resource_ids, context=context)

    def onchange_address_id(self, cr, uid, ids, address, context=None):
        if address:
            address = self.pool.get('res.partner').browse(cr, uid, address, context=context)
            return {'value': {'work_phone': address.phone, 'mobile_phone': address.mobile}}
        return {'value': {}}

    def onchange_company(self, cr, uid, ids, company, context=None):
        address_id = False
        if company:
            company_id = self.pool.get('res.company').browse(cr, uid, company, context=context)
            address = self.pool.get('res.partner').address_get(cr, uid, [company_id.partner_id.id], ['default'])
            address_id = address and address['default'] or False
        return {'value': {'address_id': address_id}}

    def onchange_department_id(self, cr, uid, ids, department_id, context=None):
        value = {'parent_id': False}
        if department_id:
            department = self.pool.get('hr.department').browse(cr, uid, department_id)
            value['parent_id'] = department.manager_id.id
        return {'value': value}

    def onchange_user(self, cr, uid, ids, user_id, context=None):
        work_email = False
        if user_id:
            work_email = self.pool.get('res.users').browse(cr, uid, user_id, context=context).email
        return {'value': {'work_email': work_email}}

    def action_follow(self, cr, uid, ids, context=None):
        """ Wrapper because message_subscribe_users take a user_ids=None
            that receive the context without the wrapper. """
        return self.message_subscribe_users(cr, uid, ids, context=context)

    def action_unfollow(self, cr, uid, ids, context=None):
        """ Wrapper because message_unsubscribe_users take a user_ids=None
            that receive the context without the wrapper. """
        return self.message_unsubscribe_users(cr, uid, ids, context=context)

    def get_suggested_thread(self, cr, uid, removed_suggested_threads=None, context=None):
        """Show the suggestion of employees if display_employees_suggestions if the
        user perference allows it. """
        user = self.pool.get('res.users').browse(cr, uid, uid, context)
        if not user.display_employees_suggestions:
            return []
        else:
            return super(hr_employee, self).get_suggested_thread(cr, uid, removed_suggested_threads, context)

    def _message_get_auto_subscribe_fields(self, cr, uid, updated_fields, auto_follow_fields=['user_id'], context=None):
        """ Overwrite of the original method to always follow user_id field,
        even when not track_visibility so that a user will follow it's employee
        """
        user_field_lst = []
        for name, column_info in self._all_columns.items():
            if name in auto_follow_fields and name in updated_fields and column_info.column._obj == 'res.users':
                user_field_lst.append(name)
        return user_field_lst

    def _check_recursion(self, cr, uid, ids, context=None):
        level = 100
        while len(ids):
            cr.execute('SELECT DISTINCT parent_id FROM hr_employee WHERE id IN %s AND parent_id!=id',(tuple(ids),))
            ids = filter(None, map(lambda x:x[0], cr.fetchall()))
            if not level:
                return False
            level -= 1
        return True

    _constraints = [
        (_check_recursion, 'Error! You cannot create recursive hierarchy of Employee(s).', ['parent_id']),
    ]


class hr_department(osv.osv):

    def _dept_name_get_fnc(self, cr, uid, ids, prop, unknow_none, context=None):
        res = self.name_get(cr, uid, ids, context=context)
        return dict(res)

    _name = "hr.department"
    _columns = {
        'name': fields.char('Department Name', size=64, required=True),
        'complete_name': fields.function(_dept_name_get_fnc, type="char", string='Name'),
        'company_id': fields.many2one('res.company', 'Company', select=True, required=False),
        'parent_id': fields.many2one('hr.department', 'Parent Department', select=True),
        'child_ids': fields.one2many('hr.department', 'parent_id', 'Child Departments'),
        'manager_id': fields.many2one('hr.employee', 'Manager'),
        'member_ids': fields.one2many('hr.employee', 'department_id', 'Members', readonly=True),
        'jobs_ids': fields.one2many('hr.job', 'department_id', 'Jobs'),
        'note': fields.text('Note'),
    }

    _defaults = {
        'company_id': lambda self, cr, uid, c: self.pool.get('res.company')._company_default_get(cr, uid, 'hr.department', context=c),
    }

    def _check_recursion(self, cr, uid, ids, context=None):
        if context is None:
            context = {}
        level = 100
        while len(ids):
            cr.execute('select distinct parent_id from hr_department where id IN %s',(tuple(ids),))
            ids = filter(None, map(lambda x:x[0], cr.fetchall()))
            if not level:
                return False
            level -= 1
        return True

    _constraints = [
        (_check_recursion, 'Error! You cannot create recursive departments.', ['parent_id'])
    ]

    def name_get(self, cr, uid, ids, context=None):
        if context is None:
            context = {}
        if not ids:
            return []
        reads = self.read(cr, uid, ids, ['name','parent_id'], context=context)
        res = []
        for record in reads:
            name = record['name']
            if record['parent_id']:
                name = record['parent_id'][1]+' / '+name
            res.append((record['id'], name))
        return res

    def copy_data(self, cr, uid, ids, default=None, context=None):
        if default is None:
            default = {}
        default['member_ids'] = []
        return super(hr_department, self).copy_data(cr, uid, ids, default, context=context)


class res_users(osv.osv):
    _name = 'res.users'
    _inherit = 'res.users'

    def copy_data(self, cr, uid, ids, default=None, context=None):
        if default is None:
            default = {}
        default.update({'employee_ids': False})
        return super(res_users, self).copy_data(cr, uid, ids, default, context=context)
    
    _columns = {
        'employee_ids': fields.one2many('hr.employee', 'user_id', 'Related employees'),
    }


# vim:expandtab:smartindent:tabstop=4:softtabstop=4:shiftwidth=4:<|MERGE_RESOLUTION|>--- conflicted
+++ resolved
@@ -248,11 +248,6 @@
         'image': _get_default_image,
         'color': 0,
     }
-<<<<<<< HEAD
-
-    def _broadcast_welcome(self, cr, uid, employee_id, context=None):
-        """ Broadcast the welcome message to all users in the employee company. """
-=======
     
     def copy_data(self, cr, uid, ids, default=None, context=None):
         if default is None:
@@ -260,12 +255,8 @@
         default.update({'child_ids': False})
         return super(hr_employee, self).copy_data(cr, uid, ids, default, context=context)
         
-    def create(self, cr, uid, data, context=None):
-        if context is None:
-            context = {}
-        create_ctx = dict(context, mail_create_nolog=True)
-        employee_id = super(hr_employee, self).create(cr, uid, data, context=create_ctx)
->>>>>>> 1953aa44
+    def _broadcast_welcome(self, cr, uid, employee_id, context=None):
+        """ Broadcast the welcome message to all users in the employee company. """
         employee = self.browse(cr, uid, employee_id, context=context)
         partner_ids = []
         _model, group_id = self.pool['ir.model.data'].get_object_reference(cr, uid, 'base', 'group_user')
