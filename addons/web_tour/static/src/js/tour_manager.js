--- conflicted
+++ resolved
@@ -213,13 +213,9 @@
      * @returns {boolean} true if a tip was found and activated/updated
      */
     _check_for_tooltip: function (tip, tour_name) {
-<<<<<<< HEAD
-=======
         if (tip === undefined) {
             return true;
         }
-
->>>>>>> 40967986
         if ($('body').hasClass('o_ui_blocked')) {
             this._deactivate_tip(tip);
             this._log.push("blockUI is preventing the tip to be consumed");
