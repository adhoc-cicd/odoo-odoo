--- conflicted
+++ resolved
@@ -1,435 +1,332 @@
-# Translation of OpenERP Server.
+# Translation of Odoo Server.
 # This file contains the translation of the following modules:
-#	* project_timesheet
-#
-msgid ""
-msgstr ""
-<<<<<<< HEAD
-"Project-Id-Version: OpenERP Server 6.0dev\n"
-"Report-Msgid-Bugs-To: support@openerp.com\n"
-"POT-Creation-Date: 2011-01-03 16:58+0000\n"
-"PO-Revision-Date: 2011-01-18 09:18+0000\n"
-"Last-Translator: Borja López Soilán (NeoPolus) <borjalopezsoilan@gmail.com>\n"
-"Language-Team: \n"
-=======
+# * project_timesheet
+# 
+# Translators:
+msgid ""
+msgstr ""
 "Project-Id-Version: Odoo 8.0\n"
 "Report-Msgid-Bugs-To: \n"
 "POT-Creation-Date: 2015-10-19 06:31+0000\n"
 "PO-Revision-Date: 2016-01-14 16:53+0000\n"
 "Last-Translator: Martin Trigaux\n"
 "Language-Team: Spanish (Mexico) (http://www.transifex.com/odoo/odoo-8/language/es_MX/)\n"
->>>>>>> 1812b8f3
 "MIME-Version: 1.0\n"
 "Content-Type: text/plain; charset=UTF-8\n"
-"Content-Transfer-Encoding: 8bit\n"
-"X-Launchpad-Export-Date: 2011-09-05 05:33+0000\n"
-"X-Generator: Launchpad (build 13830)\n"
-
-#. module: project_timesheet
-#: code:addons/project_timesheet/project_timesheet.py:44
-#, python-format
-msgid "No employee defined for user \"%s\". You must create one."
-msgstr ""
-"No se ha definido un empleado para el usuario \"%s\". Debe crear uno."
-
-#. module: project_timesheet
-#: code:addons/project_timesheet/project_timesheet.py:52
-#, python-format
-msgid ""
-"No journal defined on the related employee.\n"
-"Fill in the timesheet tab of the employee form."
-msgstr ""
-"No se ha definido ningún diario para el empleado relacionado.\n"
-"Rellene la pestaña parte de horas del formulario del empleado."
-
-#. module: project_timesheet
-#: model:process.node,name:project_timesheet.process_node_timesheettask0
-msgid "Timesheet task"
-msgstr "Tarea de la hoja de servicios"
-
-#. module: project_timesheet
-#: model:ir.ui.menu,name:project_timesheet.menu_hr_timesheet_sign_in
-msgid "Sign in / Sign out by project"
-msgstr "Entrada/salida por proyecto"
-
-#. module: project_timesheet
-<<<<<<< HEAD
+"Content-Transfer-Encoding: \n"
+"Language: es_MX\n"
+"Plural-Forms: nplurals=2; plural=(n != 1);\n"
+
+#. module: project_timesheet
+#: model:ir.actions.act_window,help:project_timesheet.action_account_analytic_overdue
+msgid ""
+"<p class=\"oe_view_nocontent_create\">\n"
+"                Click to add a customer contract.\n"
+"              </p><p>\n"
+"                You will find here the contracts related to your customer\n"
+"                projects in order to track the invoicing progress.\n"
+"              </p>\n"
+"            "
+msgstr ""
+
+#. module: project_timesheet
+#: code:addons/project_timesheet/project_timesheet.py:56
+#, python-format
+msgid ""
+"<p class=\"oe_view_nocontent_create\">Record your timesheets for the project"
+" '%s'.</p>"
+msgstr ""
+
+#. module: project_timesheet
+#: model:ir.actions.act_window,help:project_timesheet.action_project_timesheet_bill_task
+msgid ""
+"<p>\n"
+"                You will find here timesheets and purchases you did for contracts that can be reinvoiced to the customer.\n"
+"                If you want to record new jobs to invoice, you should use the timesheet menu instead.\n"
+"              </p>\n"
+"            "
+msgstr ""
+
+#. module: project_timesheet
+#: code:addons/project_timesheet/project_timesheet.py:59
+#, python-format
+msgid ""
+"<p>Timesheets on this project may be invoiced to %s, according to the terms "
+"defined in the contract.</p>"
+msgstr ""
+
+#. module: project_timesheet
+#: view:account.analytic.line:project_timesheet.view_account_analytic_line_form_inherit_account_id
+msgid "Analytic Account/Project"
+msgstr "Cuenta Análitica/Proyecto"
+
+#. module: project_timesheet
+#: model:ir.model,name:project_timesheet.model_account_analytic_line
+msgid "Analytic Line"
+msgstr "Línea analítica"
+
+#. module: project_timesheet
+#: view:account.analytic.line:project_timesheet.view_account_analytic_line_search_account_inherit
+#: view:account.analytic.line:project_timesheet.view_account_analytic_line_tree_inherit_account_id
+msgid "Analytic account/project"
+msgstr "Proyecto/Cuenta analítica"
+
+#. module: project_timesheet
+#: selection:report.timesheet.task.user,month:0
+msgid "April"
+msgstr "Abril"
+
+#. module: project_timesheet
+#: selection:report.timesheet.task.user,month:0
+msgid "August"
+msgstr "Agosto"
+
+#. module: project_timesheet
+#: code:addons/project_timesheet/project_timesheet.py:82
+#: code:addons/project_timesheet/project_timesheet.py:86
+#: code:addons/project_timesheet/project_timesheet.py:90
+#: code:addons/project_timesheet/project_timesheet.py:97
+#, python-format
+msgid "Bad Configuration!"
+msgstr ""
+
+#. module: project_timesheet
+#: view:project.project:project_timesheet.project_invoice_search
+msgid "Billable"
+msgstr ""
+
+#. module: project_timesheet
+#: model:ir.ui.menu,name:project_timesheet.menu_invoicing_contracts
+msgid "Contracts to Renew"
+msgstr "Contratos a renovar"
+
+#. module: project_timesheet
+#: model:ir.actions.act_window,name:project_timesheet.action_account_analytic_overdue
+msgid "Customer Projects"
+msgstr ""
+
+#. module: project_timesheet
+#: view:report.timesheet.task.user:project_timesheet.view_report_timesheet_task_user_search
+#: field:report.timesheet.task.user,name:0
+msgid "Date"
+msgstr "Fecha"
+
+#. module: project_timesheet
+#: selection:report.timesheet.task.user,month:0
+msgid "December"
+msgstr "Diciembre"
+
+#. module: project_timesheet
+#: selection:report.timesheet.task.user,month:0
+msgid "February"
+msgstr "Febrero"
+
+#. module: project_timesheet
+#: view:report.timesheet.task.user:project_timesheet.view_report_timesheet_task_user_search
+msgid "Group By"
+msgstr "Agrupar por"
+
+#. module: project_timesheet
+#: view:report.timesheet.task.user:project_timesheet.view_report_timesheet_task_user_search
+msgid "Group by month of date"
+msgstr "Grupo por mes de fecha"
+
+#. module: project_timesheet
+#: view:report.timesheet.task.user:project_timesheet.view_report_timesheet_task_user_search
+msgid "Group by year of date"
+msgstr ""
+
+#. module: project_timesheet
+#: view:project.project:project_timesheet.view_project_kanban_inherited
+msgid "Hours"
+msgstr "Horas"
+
+#. module: project_timesheet
+#: field:report.timesheet.task.user,id:0
+msgid "ID"
+msgstr "ID"
+
+#. module: project_timesheet
+#: code:addons/project_timesheet/project_timesheet.py:294
+#, python-format
+msgid "Invalid Action!"
+msgstr "¡Acción inválida!"
+
+#. module: project_timesheet
+#: code:addons/project_timesheet/project_timesheet.py:321
+#, python-format
+msgid "Invalid Analytic Account!"
+msgstr ""
+
+#. module: project_timesheet
+#: model:ir.actions.act_window,name:project_timesheet.action_project_timesheet_bill_task
+#: model:ir.ui.menu,name:project_timesheet.menu_project_billing_line
+msgid "Invoice Tasks"
+msgstr ""
+
+#. module: project_timesheet
+#: model:ir.ui.menu,name:project_timesheet.menu_project_billing
+msgid "Invoicing"
+msgstr "Facturación"
+
+#. module: project_timesheet
+#: selection:report.timesheet.task.user,month:0
+msgid "January"
+msgstr "Enero"
+
+#. module: project_timesheet
+#: selection:report.timesheet.task.user,month:0
+msgid "July"
+msgstr "Julio"
+
+#. module: project_timesheet
+#: selection:report.timesheet.task.user,month:0
+msgid "June"
+msgstr "Junio"
+
+#. module: project_timesheet
+#: selection:report.timesheet.task.user,month:0
+msgid "March"
+msgstr "Marzo"
+
+#. module: project_timesheet
+#: selection:report.timesheet.task.user,month:0
+msgid "May"
+msgstr "Mayo"
+
+#. module: project_timesheet
+#: view:report.timesheet.task.user:project_timesheet.view_report_timesheet_task_user_search
+#: field:report.timesheet.task.user,month:0
+msgid "Month"
+msgstr "Mes"
+
+#. module: project_timesheet
+#: selection:report.timesheet.task.user,month:0
+msgid "November"
+msgstr "Noviembre"
+
+#. module: project_timesheet
+#: selection:report.timesheet.task.user,month:0
+msgid "October"
+msgstr "Octubre"
+
+#. module: project_timesheet
+#: model:ir.model,name:project_timesheet.model_res_partner
+msgid "Partner"
+msgstr "Empresa"
+
+#. module: project_timesheet
+#: code:addons/project_timesheet/project_timesheet.py:83
+#, python-format
+msgid "Please define employee for user \"%s\". You must create one."
+msgstr ""
+
+#. module: project_timesheet
+#: code:addons/project_timesheet/project_timesheet.py:91
+#, python-format
+msgid ""
+"Please define journal on the related employee.\n"
+"Fill in the HR Settings tab of the employee form."
+msgstr ""
+
+#. module: project_timesheet
+#: code:addons/project_timesheet/project_timesheet.py:98
+#, python-format
+msgid ""
+"Please define product and product category property account on the related employee.\n"
+"Fill in the HR Settings of the employee form."
+msgstr ""
+
+#. module: project_timesheet
+#: code:addons/project_timesheet/project_timesheet.py:87
+#, python-format
+msgid ""
+"Please define product and product category property account on the related employee.\n"
+"Fill in the HR Settings tab of the employee form."
+msgstr ""
+
+#. module: project_timesheet
+#: model:ir.model,name:project_timesheet.model_project_project
+msgid "Project"
+msgstr "Proyecto"
+
+#. module: project_timesheet
+#: model:ir.model,name:project_timesheet.model_project_task_work
+msgid "Project Task Work"
+msgstr "Trabajo tarea proyecto"
+
+#. module: project_timesheet
 #: field:project.task.work,hr_analytic_timesheet_id:0
 msgid "Related Timeline Id"
 msgstr "Id de la línea de tiempos asociada"
-=======
-#: view:account.analytic.line:project_timesheet.view_account_analytic_line_form_inherit_account_id
-msgid "Analytic Account/Project"
-msgstr "Cuenta Análitica/Proyecto"
->>>>>>> 1812b8f3
-
-#. module: project_timesheet
-#: model:ir.model,name:project_timesheet.model_project_task_work
-msgid "Project Task Work"
-msgstr "Trabajo tarea proyecto"
-
-#. module: project_timesheet
-#: model:ir.model,name:project_timesheet.model_report_timesheet_task_user
-msgid "report.timesheet.task.user"
-msgstr "reporte.partehoras.tarea.usuario"
-
-#. module: project_timesheet
-#: view:report.timesheet.task.user:0
-msgid "Group By..."
-msgstr "Agrupar por..."
-
-#. module: project_timesheet
-#: constraint:res.partner:0
-msgid "Error ! You can not create recursive associated members."
-msgstr "¡Error! No puede crear miembros asociados recursivos."
-
-#. module: project_timesheet
-#: selection:report.timesheet.task.user,month:0
-msgid "October"
-msgstr "Octubre"
-
-#. module: project_timesheet
-#: view:report.timesheet.task.user:0
+
+#. module: project_timesheet
+#: selection:report.timesheet.task.user,month:0
+msgid "September"
+msgstr "Septiembre"
+
+#. module: project_timesheet
+#: model:ir.ui.menu,name:project_timesheet.menu_hr_timesheet_sign_in
+msgid "Sign in / Sign out by Project"
+msgstr ""
+
+#. module: project_timesheet
+#: model:ir.model,name:project_timesheet.model_project_task
+msgid "Task"
+msgstr "Tarea"
+
+#. module: project_timesheet
+#: field:report.timesheet.task.user,task_hrs:0
+msgid "Task Hours"
+msgstr "Horas tarea"
+
+#. module: project_timesheet
+#: model:ir.actions.act_window,name:project_timesheet.action_report_timesheet_task_user
+#: model:ir.ui.menu,name:project_timesheet.menu_timesheet_task_user
+#: view:report.timesheet.task.user:project_timesheet.view_task_hour_per_month_graph
+msgid "Task Hours Per Month"
+msgstr "Horas de tarea por mes"
+
+#. module: project_timesheet
+#: view:report.timesheet.task.user:project_timesheet.view_report_timesheet_task_user_search
+msgid "Tasks by User"
+msgstr "Tareas por usuario"
+
+#. module: project_timesheet
+#: field:report.timesheet.task.user,timesheet_hrs:0
+msgid "Timesheet Hours"
+msgstr "Horas de la hoja de servicios"
+
+#. module: project_timesheet
+#: code:addons/project_timesheet/project_timesheet.py:67
+#: view:project.project:project_timesheet.project_invoice_form
+#, python-format
+msgid "Timesheets"
+msgstr "Hojas de trabajo"
+
+#. module: project_timesheet
+#: view:report.timesheet.task.user:project_timesheet.view_report_timesheet_task_user_search
+#: field:report.timesheet.task.user,user_id:0
+msgid "User"
+msgstr "Usuario"
+
+#. module: project_timesheet
+#: view:report.timesheet.task.user:project_timesheet.view_report_timesheet_task_user_search
 #: field:report.timesheet.task.user,year:0
 msgid "Year"
 msgstr "Año"
 
 #. module: project_timesheet
-#: view:account.analytic.line:0
-msgid "Analytic account/project"
-msgstr "Proyecto/Cuenta analítica"
-
-#. module: project_timesheet
-#: field:report.timesheet.task.user,task_hrs:0
-msgid "Task Hours"
-msgstr "Horas tarea"
-
-#. module: project_timesheet
-#: constraint:project.project:0
-msgid "Error! project start-date must be lower then project end-date."
-msgstr ""
-"¡Error! La fecha de inicio del proyecto debe ser anterior a la fecha final "
-"del proyecto."
-
-#. module: project_timesheet
-#: view:report.timesheet.task.user:0
-msgid " Year "
-msgstr " Año "
-
-#. module: project_timesheet
-#: model:ir.model,name:project_timesheet.model_res_partner
-msgid "Partner"
-msgstr "Empresa"
-
-#. module: project_timesheet
-#: code:addons/project_timesheet/project_timesheet.py:220
-#, python-format
-msgid "Cannot delete Partner which is Assigned to project  !"
-msgstr "¡No se puede eliminar una empresa ya asignada a un proyecto!"
-
-#. module: project_timesheet
-#: selection:report.timesheet.task.user,month:0
-msgid "March"
-msgstr "Marzo"
-
-#. module: project_timesheet
-#: selection:report.timesheet.task.user,month:0
-msgid "August"
-msgstr "Agosto"
-
-#. module: project_timesheet
-<<<<<<< HEAD
-#: model:process.transition,name:project_timesheet.process_transition_taskinvoice0
-msgid "Task invoice"
-msgstr "Factura tarea"
-=======
-#: view:report.timesheet.task.user:project_timesheet.view_report_timesheet_task_user_search
-msgid "Group by month of date"
-msgstr "Grupo por mes de fecha"
->>>>>>> 1812b8f3
-
-#. module: project_timesheet
-#: model:process.node,name:project_timesheet.process_node_taskwork0
-msgid "Task Work"
-msgstr "Trabajo de tarea"
-
-#. module: project_timesheet
-#: selection:report.timesheet.task.user,month:0
-msgid "May"
-msgstr "Mayo"
-
-#. module: project_timesheet
-#: constraint:project.task:0
-msgid "Error ! You cannot create recursive tasks."
-msgstr "¡Error! No se pueden crear tareas recursivas."
-
-#. module: project_timesheet
-#: code:addons/project_timesheet/project_timesheet.py:220
-#, python-format
-msgid "Invalid action !"
-msgstr "¡Acción no válida!"
-
-#. module: project_timesheet
-#: selection:report.timesheet.task.user,month:0
-msgid "June"
-msgstr "Junio"
-
-#. module: project_timesheet
-#: model:ir.model,name:project_timesheet.model_project_task
-msgid "Task"
-msgstr "Tarea"
-
-#. module: project_timesheet
-#: model:ir.ui.menu,name:project_timesheet.menu_project_billing_line
-msgid "Invoice Tasks Work"
-msgstr "Facturar trabajo de las tareas"
-
-#. module: project_timesheet
-#: view:report.timesheet.task.user:0
-#: field:report.timesheet.task.user,user_id:0
-msgid "User"
-msgstr "Usuario"
-
-#. module: project_timesheet
-#: constraint:project.project:0
-msgid "Error! You cannot assign escalation to the same project!"
-msgstr "¡Error! No puede asignar un escalado al mismo proyecto."
-
-#. module: project_timesheet
-#: field:report.timesheet.task.user,name:0
-msgid "Date"
-msgstr "Fecha"
-
-#. module: project_timesheet
-#: selection:report.timesheet.task.user,month:0
-msgid "July"
-msgstr "Julio"
-
-#. module: project_timesheet
-#: model:process.node,note:project_timesheet.process_node_timesheettask0
-msgid "Complete Your Timesheet."
-msgstr "Cumplimente su hoja de servicios."
-
-#. module: project_timesheet
-#: view:project.project:0
-msgid "Invoiceable"
-msgstr "Facturable"
-
-#. module: project_timesheet
-#: view:project.project:0
-msgid "Customer"
-msgstr "Cliente"
-
-#. module: project_timesheet
-#: model:ir.module.module,description:project_timesheet.module_meta_information
-msgid ""
-"\n"
-"        This module lets you transfer the entries under tasks defined for "
-"Project Management to\n"
-"        the Timesheet line entries for particular date and particular user  "
-"with the effect of creating, editing and deleting either ways.\n"
-"\n"
-"    "
-msgstr ""
-"\n"
-"        Este módulo le permite transferir las entradas de las tareas "
-"definidas en la gestión del proyecto hacia\n"
-"        las líneas en la hoja de servicios para una fecha y usuario en "
-"particular con la finalidad de crear, editar y eliminar en los dos "
-"sentidos.\n"
-"\n"
-"    "
-
-#. module: project_timesheet
-#: selection:report.timesheet.task.user,month:0
-msgid "February"
-msgstr "Febrero"
-
-#. module: project_timesheet
-#: model:ir.actions.act_window,name:project_timesheet.action_project_timesheet_bill_task
-msgid "Bill Tasks Works"
-msgstr "Facturar los trabajos de las tareas"
-
-#. module: project_timesheet
-#: field:report.timesheet.task.user,timesheet_hrs:0
-msgid "Timesheet Hours"
-msgstr "Horas de la hoja de servicios"
-
-#. module: project_timesheet
-#: model:process.transition,name:project_timesheet.process_transition_taskencoding0
-msgid "Task encoding"
-msgstr "Codificación de tarea"
-
-#. module: project_timesheet
-#: model:process.transition,note:project_timesheet.process_transition_filltimesheet0
-msgid "Task summary is comes into the timesheet line"
-msgstr "El resumen de la tarea proviene de la línea de la hoja de servicios"
-
-#. module: project_timesheet
-#: selection:report.timesheet.task.user,month:0
-msgid "January"
-msgstr "Enero"
-
-#. module: project_timesheet
-#: model:process.node,name:project_timesheet.process_node_triggerinvoice0
-msgid "Trigger Invoice"
-msgstr "Disparar factura"
-
-#. module: project_timesheet
-#: selection:report.timesheet.task.user,month:0
-msgid "November"
-msgstr "Noviembre"
-
-#. module: project_timesheet
-#: view:report.timesheet.task.user:0
-msgid "Tasks by User"
-msgstr "Tareas por usuario"
-
-#. module: project_timesheet
-#: code:addons/project_timesheet/project_timesheet.py:48
-#, python-format
-msgid ""
-"No product defined on the related employee.\n"
-"Fill in the timesheet tab of the employee form."
-msgstr ""
-"No se ha definido ningún producto para el empleado relacionado.\n"
-"Rellene la pestaña parte de horas del formulario del empleado."
-
-#. module: project_timesheet
-#: model:ir.model,name:project_timesheet.model_project_project
-msgid "Project"
-msgstr "Proyecto"
-
-#. module: project_timesheet
-#: selection:report.timesheet.task.user,month:0
-msgid "April"
-msgstr "Abril"
-
-#. module: project_timesheet
-#: view:project.project:0
-msgid "Invoicing Data"
-msgstr "Datos facturación"
-
-#. module: project_timesheet
-#: model:process.transition,note:project_timesheet.process_transition_taskencoding0
-msgid "Encode how much time u spent on your task"
-msgstr "Codificar el tiempo empleado en su tarea"
-
-#. module: project_timesheet
-#: view:report.timesheet.task.user:0
-msgid " Month "
-msgstr " Mes "
-
-#. module: project_timesheet
-#: view:report.timesheet.task.user:0
-msgid "Timesheet/Task hours Report Per Month"
-msgstr "Reporte por mes de horas de tareas/hojas de asistencia"
-
-#. module: project_timesheet
-#: code:addons/project_timesheet/project_timesheet.py:43
-#: code:addons/project_timesheet/project_timesheet.py:47
-#: code:addons/project_timesheet/project_timesheet.py:51
-#: code:addons/project_timesheet/project_timesheet.py:58
-#, python-format
-msgid "Bad Configuration !"
-msgstr "¡ Configuración errónea !"
-
-#. module: project_timesheet
-#: model:ir.ui.menu,name:project_timesheet.menu_project_billing
-msgid "Invoicing"
-msgstr "Facturación"
-
-#. module: project_timesheet
-#: model:process.node,note:project_timesheet.process_node_taskwork0
-msgid "Work on task"
-msgstr "Trabajar en tarea"
-
-#. module: project_timesheet
-#: view:report.timesheet.task.user:0
-msgid " Month-1 "
-msgstr " Mes-1 "
-
-#. module: project_timesheet
-#: selection:report.timesheet.task.user,month:0
-msgid "September"
-msgstr "Septiembre"
-
-#. module: project_timesheet
-#: selection:report.timesheet.task.user,month:0
-msgid "December"
-msgstr "Diciembre"
-
-#. module: project_timesheet
-#: model:process.transition,note:project_timesheet.process_transition_taskinvoice0
-msgid "After task is completed, Create its invoice."
-msgstr "Después que la tarea esté completada, crear su factura."
-
-#. module: project_timesheet
-#: model:process.node,note:project_timesheet.process_node_triggerinvoice0
-msgid "Trigger invoices from sale order lines"
-msgstr "Disparar facturas desde líneas de pedidos de venta"
-
-#. module: project_timesheet
-#: view:report.timesheet.task.user:0
-#: field:report.timesheet.task.user,month:0
-msgid "Month"
-msgstr "Mes"
-
-#. module: project_timesheet
-#: model:ir.module.module,shortdesc:project_timesheet.module_meta_information
-msgid "Project Timesheet"
-msgstr "Parte de horas de proyectos"
-
-#. module: project_timesheet
-#: view:project.project:0
-msgid "Invoice Task Work"
-msgstr "Facturar trabajo de la tarea"
-
-#. module: project_timesheet
-#: code:addons/project_timesheet/project_timesheet.py:59
-#, python-format
-msgid ""
-"No product and product category property account defined on the related "
-"employee.\n"
-"Fill in the timesheet tab of the employee form."
-msgstr ""
-"No se ha definido un producto y una propiedad de cuenta en la categoría de "
-"producto para el empleado relacionado.\n"
-"Rellene la pestaña parte de horas del formulario del empleado."
-
-#. module: project_timesheet
-#: model:ir.actions.act_window,name:project_timesheet.action_report_timesheet_task_user
-#: model:ir.ui.menu,name:project_timesheet.menu_timesheet_task_user
-#: view:report.timesheet.task.user:0
-msgid "Task Hours Per Month"
-msgstr "Horas de tarea por mes"
-
-#. module: project_timesheet
-#: model:process.transition,name:project_timesheet.process_transition_filltimesheet0
-msgid "Fill Timesheet"
-msgstr "Rellenar hoja de servicios"
-
-#. module: project_timesheet
-#: model:ir.actions.act_window,help:project_timesheet.action_project_timesheet_bill_task
-msgid ""
-<<<<<<< HEAD
-"This lists show you every task work you can invoice to the customer. Select "
-"the lines in order to generate the invoices automatically."
-msgstr ""
-"Esta lista le muestra todos los trabajos que puede facturar al cliente. "
-"Seleccionar las líneas a fin de generar facturas automáticamente."
-=======
+#: code:addons/project_timesheet/project_timesheet.py:294
+#, python-format
+msgid ""
 "You cannot delete a partner which is assigned to project, but you can "
 "uncheck the active box."
 msgstr "No se puede eliminar un socio que se asigna al proyecto, pero no se puede desmarcar la casilla activa."
->>>>>>> 1812b8f3
-
-#, python-format
-#~ msgid "No employee defined for this user. You must create one."
-#~ msgstr "No se ha definido ningún empleado para este usuario. Debe crear uno."
-
-#~ msgid "My Timesheet"
-#~ msgstr "Mi parte de horas"
-
-#~ msgid "Working Hours"
-#~ msgstr "Horas de trabajo"+
+#. module: project_timesheet
+#: code:addons/project_timesheet/project_timesheet.py:321
+#, python-format
+msgid ""
+"You cannot select a Analytic Account which is in Close or Cancelled state."
+msgstr ""