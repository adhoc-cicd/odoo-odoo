<?xml version="1.0" encoding="utf-8"?>
<openerp>
    <data>
        <record id="project_invoice_form" model="ir.ui.view">
            <field name="name">Inherit project form : Invoicing Data</field>
            <field name="model">project.project</field>
            <field name="type">form</field>
            <field name="inherit_id" ref="project.edit_project"/>
            <field name="arch" type="xml">
            	<xpath expr="//field[@name='task']" position='after'>
		    <field name="timesheets"/>
                </xpath>
            
                <field name="warn_customer" position="after">
                    <group colspan="4" col="4">
                        <separator colspan="4" string="Invoicing Data"/>
                        <field name="pricelist_id" domain="[('type','=','sale')]" widget="selection"/>
                        <field name="to_invoice" widget="selection" string="Invoice Task Work"/>
                        <field name="amount_max" groups="base.group_extended"/>
                        <field name="amount_invoiced" groups="base.group_extended"/>
                    </group>
                </field>
            </field>
        </record>

        <record id="view_project_kanban_inherited" model="ir.ui.view">
            <field name="name">project.project.kanban.inherited</field>
            <field name="model">project.project</field>
            <field name="type">kanban</field>
            <field name="inherit_id" ref="project.view_project_kanban"/>
            <field name="arch" type="xml">
                <field name="task" position="after">
                    <field name="timesheets"/>
                    <field name="total_hours"/>
                    <field name="effective_hours"/>
                </field>
		<xpath expr="//t[@t-name='tasks']" position="after">
                    <t t-name="timesheets">
                        <ul class="oe_kanban_tooltip">
                            <li><b>Timesheets</b></li>
                        </ul>
                   </t>
                </xpath>
                <xpath expr="//td[@class='buttons']" position="inside">
                    <t t-if="record.timesheets.raw_value">
                        <button name="open_timesheets" class="oe_project_buttons" type="object" tooltip="timesheets"><img src="/project_timesheet/static/src/img/timesheet_icon.png" class="project_icon"/></button>
                    </t>
                </xpath>
<<<<<<< HEAD
                <xpath expr="//div[@class='sequence']" position="after">
                	<div class="sequence">
                   <kbd class="user">To invoice</kbd>
                   <div class="manager"><field name="amount_invoiced"/> <field name="currency_id"/></div>
                   </div>
                   <div class="sequence">
	                   <kbd class="user">Hours</kbd>
	                   <div class="manager"><t t-esc="Math.round(record.total_hours.raw_value-record.effective_hours.raw_value)"/> h</div>
                   </div>
=======
                <xpath expr="//div[@id='sequence']" position="inside">
		    
                    <div class="sequence">
			<button name="open_timesheets" class="oe_to_invoice_buttons" type="object">
			    <small>To invoice</small>
			    <div class="manager">
				<field name="amount_invoiced"/>
			    </div>
			</button>
		    </div>
			
>>>>>>> 9aa3b59b
                </xpath>
            </field>
        </record>

        <record id="project_invoice_form_cutomer" model="ir.ui.view">
            <field name="name">Inherit project form : Customer</field>
            <field name="model">project.project</field>
            <field name="type">form</field>
            <field name="inherit_id" ref="project_invoice_form"/>
            <field name="arch" type="xml">
                <field name="partner_id" position="replace">
                    <field colspan="4" name="partner_id" on_change="onchange_partner_id(partner_id)" select="1" string="Customer"  attrs="{'required':[('to_invoice','!=',False)]}"/>
                </field>
            </field>
        </record>

        <record id="project_invoice_search" model="ir.ui.view">
            <field name="name">Inherit project search view : Invoicing Data</field>
            <field name="model">project.project</field>
            <field name="type">search</field>
            <field name="inherit_id" ref="project.view_project_project_filter"/>
            <field name="arch" type="xml">
                <xpath expr='//filter[@string="Member"]' position='after'>
                    <separator orientation="vertical"/>
                    <filter icon="terp-camera_test" string="Billable" domain="[('to_invoice','!=', False)]" help="Billable Project"/>
                </xpath>
            </field>
        </record>
        <record id="view_account_analytic_line_search_account_inherit" model="ir.ui.view">
            <field name="name">account.analytic.line.search.account_id</field>
            <field name="model">account.analytic.line</field>
            <field name="type">search</field>
            <field name="inherit_id" ref="account.view_account_analytic_line_filter"/>
            <field name="arch" type="xml">
                     <field name="account_id" position="replace">
                    <field name="account_id" string="Analytic account/project" />
                </field>
            </field>
         </record>
        <record id="view_account_analytic_line_form_inherit_account_id" model="ir.ui.view">
            <field name="name">account.analytic.line.form.account_id</field>
            <field name="model">account.analytic.line</field>
            <field name="type">form</field>
            <field name="inherit_id" ref="account.view_account_analytic_line_form"/>
            <field name="arch" type="xml">
                <field name="account_id"  position="replace">
                   <field name="account_id" string="Analytic account/project" on_change="on_change_account_id(account_id)"/>
                </field>
            </field>
        </record>
       <record id="view_account_analytic_line_tree_inherit_account_id" model="ir.ui.view">
            <field name="name">account.analytic.line.tree.account_id</field>
            <field name="model">account.analytic.line</field>
            <field name="type">tree</field>
            <field name="inherit_id" ref="account.view_account_analytic_line_tree"/>
            <field name="arch" type="xml">
                <field name="account_id"  position="replace">
                    <field name="account_id" string="Analytic account/project"/>
                </field>
            </field>
        </record>

        <!-- Menus -->
        <record id="action_project_timesheet_bill_task" model="ir.actions.act_window">
            <field name="name">Bill Tasks Works</field>
            <field name="res_model">account.analytic.line</field>
            <field name="view_type">form</field>
            <field name="view_mode">tree,form</field>
            <field name="domain">[]</field>
            <field name="context">{}</field>
            <field name="view_id" ref="view_account_analytic_line_tree_inherit_account_id"/>
            <field name="help">You will find here all works made on tasks that you can invoice.
In order to invoice the time spent on a project, you must define the
pricelist and the field 'Invoice Task Work' on the tab 'Billing' of
the project form.</field>
        </record>
        <menuitem action="hr_timesheet.action_hr_timesheet_sign_in"
            id="menu_hr_timesheet_sign_in"
            groups="base.group_extended"
            parent="hr_attendance.menu_hr_attendance"
            sequence="5" />

        <menuitem id="menu_project_billing" name="Invoicing"
                  parent="base.menu_main_pm" sequence="5"/>
        <menuitem id="menu_project_billing_line" name="Invoice Tasks Work"
            parent="menu_project_billing" action="action_project_timesheet_bill_task"/>

        <!--
            Time Tracking menu in project Management
        -->
<!--        <menuitem id="menu_project_working_hours" parent="base.menu_project_management_time_tracking" action="hr_timesheet.act_hr_timesheet_line_evry1_all_form"/> -->

        <record id="action_account_analytic_overdue" model="ir.actions.act_window">
            <field name="name">Customer Projects</field>
            <field name="res_model">account.analytic.account</field>
            <field name="view_type">form</field>
            <field name="view_mode">tree,form,graph</field>
            <field name="context">{}</field>
            <field name="domain">[('type','=','normal')]</field>
            <field name="search_view_id" ref="account_analytic_analysis.view_account_analytic_account_overdue_search"/>
            <field name="help">You will find here the contracts related to your customer projects in order to track the invoicing progress.</field>
        </record>
        <menuitem id="menu_invoicing_contracts" parent="menu_project_billing" sequence="4"
            action="account_analytic_analysis.action_account_analytic_overdue"/>

    </data>
</openerp><|MERGE_RESOLUTION|>--- conflicted
+++ resolved
@@ -46,17 +46,6 @@
                         <button name="open_timesheets" class="oe_project_buttons" type="object" tooltip="timesheets"><img src="/project_timesheet/static/src/img/timesheet_icon.png" class="project_icon"/></button>
                     </t>
                 </xpath>
-<<<<<<< HEAD
-                <xpath expr="//div[@class='sequence']" position="after">
-                	<div class="sequence">
-                   <kbd class="user">To invoice</kbd>
-                   <div class="manager"><field name="amount_invoiced"/> <field name="currency_id"/></div>
-                   </div>
-                   <div class="sequence">
-	                   <kbd class="user">Hours</kbd>
-	                   <div class="manager"><t t-esc="Math.round(record.total_hours.raw_value-record.effective_hours.raw_value)"/> h</div>
-                   </div>
-=======
                 <xpath expr="//div[@id='sequence']" position="inside">
 		    
                     <div class="sequence">
@@ -68,7 +57,6 @@
 			</button>
 		    </div>
 			
->>>>>>> 9aa3b59b
                 </xpath>
             </field>
         </record>
