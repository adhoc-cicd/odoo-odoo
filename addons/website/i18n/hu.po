# Translation of Odoo Server.
# This file contains the translation of the following modules:
# * website
# 
# Translators:
msgid ""
msgstr ""
"Project-Id-Version: Odoo 9.0\n"
"Report-Msgid-Bugs-To: \n"
"POT-Creation-Date: 2015-10-09 09:18+0000\n"
<<<<<<< HEAD
"PO-Revision-Date: 2015-10-21 23:52+0000\n"
=======
"PO-Revision-Date: 2015-11-19 10:48+0000\n"
>>>>>>> b2939537
"Last-Translator: Martin Trigaux\n"
"Language-Team: Hungarian (http://www.transifex.com/odoo/odoo-9/language/hu/)\n"
"MIME-Version: 1.0\n"
"Content-Type: text/plain; charset=UTF-8\n"
"Content-Transfer-Encoding: \n"
"Language: hu\n"
"Plural-Forms: nplurals=2; plural=(n != 1);\n"

#. module: website
#: model:ir.ui.view,arch_db:website.show_website_info
msgid "&amp;times;"
msgstr "&amp;times;"

#. module: website
#: model:ir.ui.view,arch_db:website.layout
msgid "&lt;!DOCTYPE html&gt;"
msgstr "&lt;!DOCTYPE html&gt;"

#. module: website
#: model:ir.ui.view,arch_db:website.sitemap_index_xml
#: model:ir.ui.view,arch_db:website.sitemap_xml
msgid "&lt;?xml version=\"1.0\" encoding=\"UTF-8\"?&gt;"
msgstr ""

#. module: website
#. openerp-web
#: code:addons/website/static/src/xml/website.gallery.xml:17
#: code:addons/website/static/src/xml/website.gallery.xml:97
#, python-format
msgid "&times;"
msgstr "&times;"

#. module: website
#: model:ir.ui.view,arch_db:website.show_website_info
msgid ""
",\n"
"                                updated:"
msgstr ""

#. module: website
#: model:ir.ui.view,arch_db:website.layout_footer_copyright
msgid ""
",\n"
"                the #1"
msgstr ",\n                az #1"

#. module: website
#: model:ir.ui.view,arch_db:website.show_website_info
msgid ", author:"
msgstr ", szerző:"

#. module: website
#: model:ir.ui.view,arch_db:website.show_website_info
msgid ", updated:"
msgstr ", frissítve:"

#. module: website
#: model:ir.ui.view,arch_db:website.website_planner
msgid "- The Odoo Team"
msgstr "- Az Odoo csapata"

#. module: website
#: model:ir.ui.view,arch_db:website.sitemap_index_xml
msgid ".xml"
msgstr ".xml"

#. module: website
#: model:ir.ui.view,arch_db:website.website_planner
msgid ""
"1. Add your <strong>desired languages</strong><br/>\n"
"                                Use the link in the footer of your website (when logged in) to add\n"
"                                languages from the available list. Also, you can change the\n"
"                                default language in"
msgstr ""

#. module: website
#. openerp-web
#: code:addons/website/static/src/xml/website.seo.xml:28
#, python-format
msgid "1. Define Keywords"
msgstr "1. Kulcsszavak meghatározása"

#. module: website
#: model:ir.ui.view,arch_db:website.snippet_options
msgid "10s"
msgstr ""

#. module: website
#: model:ir.ui.view,arch_db:website.snippet_options
msgid "12"
msgstr ""

#. module: website
#: model:ir.ui.view,arch_db:website.snippet_options
msgid "1s"
msgstr ""

#. module: website
#: model:ir.ui.view,arch_db:website.website_planner
msgid "2. <strong>Setup Gengo</strong><br/>"
msgstr ""

#. module: website
#. openerp-web
#: code:addons/website/static/src/xml/website.seo.xml:56
#, python-format
msgid "2. Reference Your Page"
msgstr "2. Hivatkozás az oldalára"

#. module: website
#: model:ir.ui.view,arch_db:website.s_comparisons
msgid "24x7 toll-free support"
msgstr ""

#. module: website
#: model:ir.ui.view,arch_db:website.snippet_options
msgid "2s"
msgstr ""

#. module: website
#. openerp-web
#: code:addons/website/static/src/xml/website.seo.xml:73
#, python-format
msgid "3. Preview"
msgstr "3. Előnézet"

#. module: website
#: model:ir.ui.view,arch_db:website.snippet_options
msgid "3s"
msgstr ""

#. module: website
#: model:ir.ui.view,arch_db:website.403
msgid "403: Forbidden"
msgstr "403: Tilos"

#. module: website
#: model:ir.ui.view,arch_db:website.404
msgid "404: Page not found!"
msgstr "404: Oldal nem található!"

#. module: website
#: model:ir.ui.view,arch_db:website.snippet_options
msgid "5s"
msgstr ""

#. module: website
#: model:ir.ui.view,arch_db:website.s_big_picture
msgid "<b>A Small Subtitle</b>"
msgstr ""

#. module: website
#: model:ir.ui.view,arch_db:website.snippet_options
msgid "<b>Choose an image...</b>"
msgstr ""

#. module: website
#: model:ir.ui.view,arch_db:website.s_text_block
msgid ""
"<b>Great stories are for everyone even when only written for\n"
"                        just one person.</b> If you try to write with a wide general\n"
"                        audience in mind, your story will ring false and be bland.\n"
"                        No one will be interested. Write for one person. If it’s genuine for the one, it’s genuine for the rest."
msgstr ""

#. module: website
#: model:ir.ui.view,arch_db:website.s_text_block
msgid ""
"<b>Great stories have personality.</b> Consider telling\n"
"                        a great story that provides personality. Writing a story\n"
"                        with personality for potential clients will asist with\n"
"                        making a relationship connection. This shows up in small\n"
"                        quirks like word choices or phrases. Write from your point\n"
"                        of view, not from someone else's experience."
msgstr ""

#. module: website
#: model:ir.actions.act_window,help:website.action_module_theme
msgid "<b>No theme module found!</b>"
msgstr ""

#. module: website
#: model:ir.actions.act_window,help:website.action_module_website
msgid "<b>No website module found!</b>"
msgstr ""

#. module: website
#: model:ir.ui.view,arch_db:website.show_sign_in
msgid "<b>Sign in</b>"
msgstr ""

#. module: website
#: model:ir.ui.view,arch_db:website.s_button
msgid ""
"<i class=\"fa fa-arrow-right\"/>\n"
"                        Contact Us Now"
msgstr ""

#. module: website
#: model:ir.ui.view,arch_db:website.language_selector
msgid ""
"<i class=\"fa fa-plus-circle\"/>\n"
"                Add a language..."
msgstr ""

#. module: website
#: model:ir.ui.view,arch_db:website.user_navbar
msgid "<i class=\"fa fa-th-large\"/> Website<b class=\"caret\"/>"
msgstr ""

#. module: website
#: model:ir.ui.view,arch_db:website.website_planner
msgid ""
"<i>\n"
"                        The whole process may take a few hours, some discussions with your colleagues and\n"
"                    several cups of coffee to go through. But don't worry, you can return to this tool at any time.</i>"
msgstr ""

#. module: website
#: model:ir.ui.view,arch_db:website.website_planner
msgid ""
"<i>\n"
"                        Whether you're a beginner or a pro, we have everything you need to plan, create,\n"
"                    publish and grow your site, blog or online store.</i>"
msgstr ""

#. module: website
#: model:ir.ui.view,arch_db:website.website_planner
msgid ""
"<i>\n"
"                    This Planner will help you to think about your website and provide tips and ideas to inspire you. There are examples and explanations to guide you through the process of creating a top-notch, high quality site that meets all your needs.</i>"
msgstr ""

#. module: website
#: model:ir.ui.view,arch_db:website.website_planner
msgid ""
"<i>Congratulations on taking the leap and deciding to build your own "
"website!</i>"
msgstr ""

#. module: website
#: model:ir.ui.view,arch_db:website.s_comparisons
msgid "<i>Instant setup, satisfied or reimbursed.</i>"
msgstr ""

#. module: website
#: model:ir.ui.view,arch_db:website.website_planner
msgid "<i>We wish you a fun time!</i>"
msgstr ""

#. module: website
#: model:ir.ui.view,arch_db:website.s_image_floating
#: model:ir.ui.view,arch_db:website.s_text_image_floating
msgid ""
"<small class=\"text-muted\">A great way to catch your reader's attention is "
"to tell a story. Everything you consider writing can be told as a "
"story.</small>"
msgstr ""

#. module: website
#: model:ir.ui.view,arch_db:website.s_parallax_slider
#: model:ir.ui.view,arch_db:website.s_quote
#: model:ir.ui.view,arch_db:website.s_quotes_slider
#: model:ir.ui.view,arch_db:website.s_references
msgid "<small>Author of this quote</small>"
msgstr ""

#. module: website
#: model:ir.ui.view,arch_db:website.s_parallax_slider
#: model:ir.ui.view,arch_db:website.s_quotes_slider
#: model:ir.ui.view,arch_db:website.s_references
msgid "<small>John Doe, CEO</small>"
msgstr "<small>John Doe, CEO</small>"

#. module: website
#: model:ir.ui.view,arch_db:website.website_planner
msgid "<span class=\"fa fa-arrow-circle-o-down\"/> Install now"
msgstr ""

#. module: website
#: model:ir.ui.view,arch_db:website.website_planner
msgid "<span class=\"fa fa-comment-o\"/> Website Live Chat on"
msgstr ""

#. module: website
#: model:ir.ui.view,arch_db:website.website_planner
msgid "<span class=\"fa fa-envelope-o\"/> Email Our Website Expert"
msgstr ""

#. module: website
#: model:ir.ui.view,arch_db:website.website_planner
msgid ""
"<span class=\"fa fa-lightbulb-o fa-2x\"/>\n"
"                                <strong>Tips for a good domain:</strong>"
msgstr ""

#. module: website
#: model:ir.ui.view,arch_db:website.website_planner
msgid ""
"<span class=\"fa fa-lightbulb-o fa-2x\"/>\n"
"                        <span>Try to limit yourself to 1 testing variable, otherwise you won't be able to clearly interpret the results of your modifications.</span>"
msgstr ""

#. module: website
#: model:ir.ui.view,arch_db:website.website_planner
msgid "<span class=\"fa fa-thumbs-o-down\"/> <strong> Bad practices</strong>"
msgstr ""

#. module: website
#: model:ir.ui.view,arch_db:website.website_planner
msgid "<span class=\"fa fa-thumbs-o-up\"/> <strong> Good practices</strong>"
msgstr ""

#. module: website
#: model:ir.ui.view,arch_db:website.snippets
msgid ""
"<span class=\"fa-stack\">\n"
"            <i class=\"fa fa-align-justify fa-stack-1x\"/>\n"
"        </span> Content"
msgstr ""

#. module: website
#: model:ir.ui.view,arch_db:website.snippets
msgid ""
"<span class=\"fa-stack\">\n"
"            <i class=\"fa fa-paper-plane fa-stack-1x\"/>\n"
"        </span> Effect"
msgstr ""

#. module: website
#: model:ir.ui.view,arch_db:website.snippets
msgid ""
"<span class=\"fa-stack\">\n"
"            <i class=\"fa fa-pie-chart fa-stack-1x\"/>\n"
"        </span> Feature"
msgstr ""

#. module: website
#: model:ir.ui.view,arch_db:website.snippets
msgid ""
"<span class=\"fa-stack\">\n"
"            <i class=\"fa fa-th-large fa-stack-1x\"/>\n"
"        </span> Structure"
msgstr ""

#. module: website
#: model:ir.ui.view,arch_db:website.website_planner
msgid ""
"<span class=\"panel-title\">\n"
"                                        <span class=\"fa fa-cogs\"/>\n"
"                                        <strong>Machine translation</strong><br/>Free, but quality may vary\n"
"                                    </span>"
msgstr ""

#. module: website
#: model:ir.ui.view,arch_db:website.website_planner
msgid ""
"<span class=\"panel-title\">\n"
"                                        <span class=\"fa fa-user\"/>\n"
"                                        <strong>Human translation</strong><br/>Pay for professionnal quality\n"
"                                    </span>"
msgstr ""

#. module: website
#: model:ir.ui.view,arch_db:website.website_planner
msgid ""
"<span class=\"panel-title\"><span class=\"fa fa-code\"/><strong> 2. "
"Customize its appearance</strong></span>"
msgstr ""

#. module: website
#: model:ir.ui.view,arch_db:website.website_planner
msgid ""
"<span class=\"panel-title\"><span class=\"fa fa-magic\"/><strong> 1. Choose "
"your theme</strong></span>"
msgstr ""

#. module: website
#: model:ir.ui.view,arch_db:website.layout
msgid ""
"<span class=\"sr-only\">Toggle navigation</span>\n"
"                                    <span class=\"icon-bar\"/>\n"
"                                    <span class=\"icon-bar\"/>\n"
"                                    <span class=\"icon-bar\"/>"
msgstr ""

#. module: website
#: model:ir.ui.view,arch_db:website.user_navbar
msgid "<span title=\"Edit Top Menu\">Edit Menu</span>"
msgstr ""

#. module: website
#: model:ir.ui.view,arch_db:website.user_navbar
msgid ""
"<span title=\"Optimize your AdWords account\">Optimize AdWords "
"Campaign</span>"
msgstr ""

#. module: website
#: model:ir.ui.view,arch_db:website.user_navbar
msgid "<span title=\"Promote page on the web\">Optimize SEO</span>"
msgstr ""

#. module: website
#: model:ir.ui.view,arch_db:website.s_comparisons
msgid "<span>$</span><b style=\"font-size: 60px\">125</b><small>.00</small>"
msgstr ""

#. module: website
#: model:ir.ui.view,arch_db:website.s_comparisons
msgid "<span>$</span><b style=\"font-size: 60px\">35</b><small>.00</small>"
msgstr ""

#. module: website
#: model:ir.ui.view,arch_db:website.s_comparisons
msgid "<span>$</span><b style=\"font-size: 60px\">65</b><small>.00</small>"
msgstr ""

#. module: website
#: model:ir.ui.view,arch_db:website.website_planner
msgid "<span>3. Select a <strong>translation method</strong></span>"
msgstr ""

#. module: website
#: model:ir.ui.view,arch_db:website.website_planner
msgid ""
"<strong>... and your location too!</strong><br/>\n"
"                                Millions of people use Google Maps everyday. Whether you are a restaurant\n"
"                                or a huge business, you have no excuse not to register your location in"
msgstr ""

#. module: website
#: model:ir.ui.view,arch_db:website.website_planner
msgid ""
"<strong>1. Define what to test</strong><br/>\n"
"                                Your choice of what to test will obviously depend on your goals, but should\n"
"                                always be linked to one of your business objectives (don't spend energy\n"
"                                improving something that brings you no ROI). Then, find the best page to\n"
"                                test and the variation you think will bring the best results.Here are a\n"
"                                few examples of good testing variables:"
msgstr ""

#. module: website
#: model:ir.ui.view,arch_db:website.website_planner
msgid ""
"<strong>1. Your main menu items</strong> and 2. Your secondary menu items "
"(optional):"
msgstr ""

#. module: website
#: model:ir.ui.view,arch_db:website.website_planner
msgid ""
"<strong>2. Create the page variation</strong><br/>\n"
"                                Once you're clear on the measurable objective, the page and the variable\n"
"                                you want to test, duplicate the page in Odoo using the <strong>'Versions'</strong>\n"
"                                menu and apply the modification you decided."
msgstr ""

#. module: website
#: model:ir.ui.view,arch_db:website.website_planner
msgid ""
"<strong>3. Configure a Google Analytics account</strong><br/>\n"
"                                This is necessary in order to record the statistics of your test."
msgstr ""

#. module: website
#: model:ir.ui.view,arch_db:website.website_planner
msgid "<strong>3. Your footer titles</strong> and 4. Your footer links:"
msgstr ""

#. module: website
#: model:ir.ui.view,arch_db:website.website_planner
msgid ""
"<strong>4. Create your campaign in Google Analytics</strong><br/>\n"
"                                Simply follow the wizard by creating a new experiment in the <strong>Behavior &gt;\n"
"                                Experiments</strong> menu of"
msgstr ""

#. module: website
#: model:ir.ui.view,arch_db:website.s_button
msgid "<strong>50,000+ companies run Odoo to grow their businesses.</strong>"
msgstr ""

#. module: website
#: model:ir.ui.view,arch_db:website.website_planner
msgid "<strong>Activate now</strong> the optional modules you'll need:"
msgstr ""

#. module: website
#: model:ir.ui.view,arch_db:website.website_planner
msgid ""
"<strong>Add features and content</strong><br/>\n"
"                                You can put more content in the intermediate section of your homepage (one\n"
"                                or two scrolls down from the visible section), but try to keep your\n"
"                                paragraphs easy to read and avoid 'walls of text'."
msgstr ""

#. module: website
#: model:ir.ui.view,arch_db:website.website_planner
msgid ""
"<strong>Add relevant keywords</strong><br/>\n"
"                                Adding relevant keywords to a web page's meta data, including the title tag\n"
"                                and meta description, will tend to improve the relevancy of a site's search\n"
"                                listings, also increasing your traffic."
msgstr ""

#. module: website
#: model:ir.ui.view,arch_db:website.website_planner
msgid ""
"<strong>Advertise to get the first visitors</strong><br/>\n"
"                                If you have a small budget to allocate to advertising (around $100), you\n"
"                                should start a Google Adwords campaign."
msgstr ""

#. module: website
#: model:ir.ui.view,arch_db:website.website_planner
msgid ""
"<strong>Be announced on the Odoo Twitter account</strong><br/>\n"
"                                We like to hear from people using Odoo to build their website. Tweet us"
msgstr ""

#. module: website
#: model:ir.ui.view,arch_db:website.website_planner
msgid ""
"<strong>Be linked by trusted websites</strong><br/>\n"
"                                The more sites that link to your own site, the more Google trusts your site\n"
"                                to be worthwhile:"
msgstr ""

#. module: website
#: model:ir.ui.view,arch_db:website.website_planner
msgid "<strong>Blogs</strong>"
msgstr ""

#. module: website
#: model:ir.ui.view,arch_db:website.s_image_floating
#: model:ir.ui.view,arch_db:website.s_text_image_floating
msgid "<strong>Click Here</strong>"
msgstr ""

#. module: website
#: model:ir.ui.view,arch_db:website.website_planner
msgid "<strong>Community builder</strong>"
msgstr ""

#. module: website
#: model:ir.ui.view,arch_db:website.website_planner
msgid "<strong>Contact form</strong>"
msgstr ""

#. module: website
#: model:ir.ui.view,arch_db:website.website_planner
msgid "<strong>Contact us for a custom-made theme:</strong>"
msgstr ""

#. module: website
#: model:ir.ui.view,arch_db:website.website_planner
msgid "<strong>Contact us now:</strong><br/>"
msgstr ""

#. module: website
#: model:ir.ui.view,arch_db:website.website_planner
msgid "<strong>Create an online Q&amp;A</strong>"
msgstr ""

#. module: website
#: model:ir.ui.view,arch_db:website.website_planner
msgid "<strong>Discuss live</strong>"
msgstr ""

#. module: website
#: model:ir.ui.view,arch_db:website.website_planner
msgid ""
"<strong>Display social proof</strong><br/>\n"
"                                Below your main banner or call-to-action, it's a good practice to put\n"
"                                social proofs about your products or services; customer quotes, videos,\n"
"                                photos of your products in actions, twitter quotes, etc."
msgstr ""

#. module: website
#: model:ir.ui.view,arch_db:website.website_planner
msgid ""
"<strong>Do many A/B tests.</strong><br/>\n"
"                                Chances are, your first A/B test will turn out a lemon. But don’t despair. An A/B test can have only three outcomes: no result, a negative result or a\n"
"                                positive result. The key to optimizing conversion rates is to do a ton of A/B\n"
"                                tests, so that all positive results add up to a huge boost to your sales and\n"
"                                achieved goals."
msgstr ""

#. module: website
#: model:ir.ui.view,arch_db:website.website_planner
msgid ""
"<strong>Don't test versions at different time periods.</strong><br/>If you\n"
"                                test one version one week and the second the next, your results won't be\n"
"                                accurate, or worse, wrong!"
msgstr ""

#. module: website
#: model:ir.ui.view,arch_db:website.website_planner
msgid ""
"<strong>Don’t conclude too early.</strong><br/>\n"
"                                Wait for your test results to be significant. Take a look at the statistical\n"
"                                confidence in Google Analytics, it should be at least 95%."
msgstr ""

#. module: website
#: model:ir.ui.view,arch_db:website.website_planner
msgid ""
"<strong>Don’t surprise regular visitors.</strong><br/>\n"
"                                If you are testing a core part of your website, include only new visitors in\n"
"                                the test. You want to avoid shocking regular visitors, especially because the\n"
"                                variations may not ultimately be implemented."
msgstr ""

#. module: website
#: model:ir.ui.view,arch_db:website.website_planner
msgid ""
"<strong>Encourage to action</strong><br/>\n"
"                                Add  one, and only one, call-to-action on your homepage. Your homepage is\n"
"                                the page that gets the most visitors.<br/>\n"
"                                It's good practice to try to engage with your visitors on the homepage:\n"
"                                Contact Us, Subscribe to Get More Information, Check the Catalog, etc."
msgstr ""

#. module: website
#: model:ir.ui.view,arch_db:website.http_error_debug
msgid "<strong>Error message:</strong>"
msgstr ""

#. module: website
#: model:ir.ui.view,arch_db:website.website_planner
msgid ""
"<strong>Find 3 websites that you like</strong> and write down what you like "
"about them."
msgstr ""

#. module: website
#: model:ir.ui.view,arch_db:website.website_planner
msgid ""
"<strong>Find a catchy headline</strong><br/>\n"
"                                Make sure anyone who visits your site understands what it’s about without having to do a lot of reading.<br/>\n"
"                                To do that, the visible section of your homepage (above the fold) needs to be simple and straightforward. For example, use pictures of your work, screenshots of your app, a short and catchy hook."
msgstr ""

#. module: website
#: model:ir.ui.view,arch_db:website.website_planner
msgid "<strong>How to get a custom domain name ?</strong><br/>"
msgstr ""

#. module: website
#: model:ir.ui.view,arch_db:website.website_planner
msgid ""
"<strong>Initial Teaser</strong><br/>\n"
"                                Before launching to the masses, it's good practice to tease around 100 of\n"
"                                your contacts. Start with your friends, colleagues and family. Whether or\n"
"                                not they're interested in your area of business, they will be ready to help\n"
"                                you with feedback if you engage in a personal discussion with them."
msgstr ""

#. module: website
#: model:ir.ui.view,arch_db:website.website_planner
msgid "<strong>Jobs</strong>"
msgstr ""

#. module: website
#: model:ir.ui.view,arch_db:website.website_planner
msgid ""
"<strong>Know how long to run a test before giving up.</strong><br/>\n"
"                                Giving up too early can cost you because you may have gotten meaningful\n"
"                                results had you waited a little longer. Giving up too late isn’t good either,\n"
"                                because poorly performing variations could cost you conversions and sales."
msgstr ""

#. module: website
#: model:ir.ui.view,arch_db:website.website_planner
msgid "<strong>Now try to write down you footer structure:</strong>"
msgstr ""

#. module: website
#: model:ir.ui.view,arch_db:website.website_planner
msgid ""
"<strong>Optimize your content</strong><br/>\n"
"                                Writing content that includes frequently searched-for keywords and phrases\n"
"                                tends to increase  traffic to your website."
msgstr ""

#. module: website
#: model:ir.ui.view,arch_db:website.website_planner
msgid "<strong>Organize physical events</strong>"
msgstr ""

#. module: website
#: model:ir.ui.view,arch_db:website.website_planner
msgid ""
"<strong>Reference your images...</strong><br/>\n"
"                                If you are an artist or a photographer, you can potentially bring in a lot\n"
"                                of  visitors by referencing your images so they are displayed in image\n"
"                                search engines, like Google Images. To do that, simply add an 'Alt text'\n"
"                                containing descriptions and keywords for relevant pictures."
msgstr ""

#. module: website
#: model:ir.ui.view,arch_db:website.website_planner
msgid ""
"<strong>Start a blog</strong><br/>\n"
"                                Google loves websites which are updated often or ones where new content is\n"
"                                added regularly. This is why starting a blog is an excellent way of\n"
"                                improving your search ranking. If you have the time and dedication to write\n"
"                                good articles,"
msgstr ""

#. module: website
#: model:ir.ui.view,arch_db:website.website_planner
msgid "<strong>The big launch</strong><br/>"
msgstr ""

#. module: website
#: model:ir.ui.view,arch_db:website.website_planner
msgid ""
"<strong>Use Google Webmaster</strong><br/>\n"
"                                This tool will help you understand your search traffic and learn how users\n"
"                                are finding your site and make optimizations to help Google better\n"
"                                understand and represent your site."
msgstr ""

#. module: website
#: model:ir.ui.view,arch_db:website.website_planner
msgid "<strong>Use contact forms:</strong>"
msgstr ""

#. module: website
#: model:ir.ui.view,arch_db:website.website_planner
msgid ""
"<strong>With that in mind, try to define the structure of your main "
"menu:</strong>"
msgstr ""

#. module: website
#: model:ir.ui.view,arch_db:website.website_planner
msgid "<strong>You have your domain name ?</strong><br/>"
msgstr ""

#. module: website
#: model:ir.ui.view,arch_db:website.website_planner
msgid "<strong>Your website objectives</strong> by priority:"
msgstr ""

#. module: website
#: model:ir.ui.view,arch_db:website.website_planner
msgid "<strong>e-Commerce</strong>"
msgstr ""

#. module: website
#: model:ir.ui.view,arch_db:website.website_planner
msgid "@odoo"
msgstr ""

#. module: website
#: model:ir.ui.view,arch_db:website.s_text_block
msgid "A Great Headline"
msgstr "Egy kiváló címsor"

#. module: website
#: model:ir.ui.view,arch_db:website.s_big_picture
msgid "A Punchy Headline"
msgstr "Egy hatásos címsor"

#. module: website
#: model:ir.ui.view,arch_db:website.s_image_text
#: model:ir.ui.view,arch_db:website.s_text_image
msgid "A Section Subtitle"
msgstr "Egy szakasz alcím"

#. module: website
#: model:ir.model.fields,help:website.field_ir_act_server_website_published
msgid ""
"A code server action can be executed from the website, using a "
"dedicatedcontroller. The address is <base>/website/action/<website_path>.Set"
" this field as True to allow users to run this action. If itset to is False "
"the action cannot be run through the website."
msgstr "Egy kód szerver műveletet végrehajthat a weboldalról, a dedikált irányító használatával. A cím az <base>/website/action/<website_path>. Állítsa be ezt a mezőt igazra, hogy a felhasználók futtathassák ezt a műveletet. Ha hamis-ra állított a művelet, akkor nem futtatható a honlapon keresztül."

#. module: website
#: model:ir.ui.view,arch_db:website.website_planner
msgid ""
"A footer, as its name implies, is located at the very bottom of your website.\n"
"                        Because of that, your visitors won't see it immediately so it's very useful for linking\n"
"                        pages you don't want in your main menu e.g. social media, terms and conditions, privacy\n"
"                        terms, etc."
msgstr ""

#. module: website
#: model:ir.ui.view,arch_db:website.s_text_block
msgid "A good subtitle"
msgstr "Egy jó alcím"

#. module: website
#: model:ir.ui.view,arch_db:website.website_planner
msgid ""
"A good way to start is to use machine translation then apply corrections "
"yourself."
msgstr ""

#. module: website
#: model:ir.ui.view,arch_db:website.s_text_block
msgid ""
"A great way to catch your reader's attention is to tell a story.\n"
"                        Everything you consider writing can be told as a story."
msgstr ""

#. module: website
#: model:ir.ui.view,arch_db:website.s_features
msgid "A small explanation of this great<br/>feature, in clear words."
msgstr ""

#. module: website
#: model:ir.ui.view,arch_db:website.website_planner
msgid "A/B Testing"
msgstr ""

#. module: website
#: model:ir.model.fields,field_description:website.field_website_config_settings_module_website_version
msgid "A/B testing and versioning"
msgstr ""

#. module: website
#: model:ir.ui.view,arch_db:website.website_planner
msgid ""
"A/B testing is the process of testing two versions of a page to see which one performs\n"
"                        better in reaching your business objectives. For example, imagine you have an existing\n"
"                        page (A) where you ask your customers to subscribe to your mailing list.\n"
"                        You create a variation (B) of this page with a slightly different subscription message.\n"
"                        Then your randomly display this page to half the visitors of your website, and after a\n"
"                        while, you analyze the subscription statistics and see that page B performs 10% better\n"
"                        than page A. Of course, you now decide to make B your new current page!"
msgstr ""

#. module: website
#: model:ir.ui.view,arch_db:website.aboutus
#: model:ir.ui.view,arch_db:website.footer_default
msgid "About us"
msgstr "Rólunk"

#. module: website
#: model:ir.ui.view,arch_db:website.s_comparisons
msgid "Account &amp; Sales management"
msgstr ""

#. module: website
#: model:ir.model.fields,field_description:website.field_website_cdn_activated
msgid "Activate CDN for assets"
msgstr ""

#. module: website
#: model:ir.ui.view,arch_db:website.s_three_columns
msgid ""
"Adapt these three columns to fit you design need.\n"
"                        To duplicate, delete or move columns, select the\n"
"                        column and use the top icons to perform your action."
msgstr ""

#. module: website
#. openerp-web
#: code:addons/website/static/src/xml/website.seo.xml:48
#, python-format
msgid "Add"
msgstr "Hozzáadás"

#. module: website
#. openerp-web
#: code:addons/website/static/src/js/website.snippets.gallery.js:248
#: model:ir.ui.view,arch_db:website.s_image_gallery
#, python-format
msgid "Add Images from the 'Customize' menu"
msgstr ""

#. module: website
#. openerp-web
#: code:addons/website/static/src/xml/website.contentMenu.xml:55
#: code:addons/website/static/src/xml/website.contentMenu.xml:63
#, python-format
msgid "Add Menu Entry"
msgstr "Menüelem hozzáadása"

#. module: website
#: model:ir.ui.view,arch_db:website.snippet_options
msgid "Add Slide"
msgstr "Dia hozzáadása"

#. module: website
#: model:ir.ui.view,arch_db:website.s_feature_grid
msgid "Add a great slogan"
msgstr "Egy jó szlogen hozzáadása"

#. module: website
#. openerp-web
#: code:addons/website/static/src/xml/website.gallery.xml:18
#: model:ir.ui.view,arch_db:website.snippet_options
#, python-format
msgid "Add images"
msgstr ""

#. module: website
#. openerp-web
#: code:addons/website/static/src/xml/website.seo.xml:31
#, python-format
msgid "Add keyword:"
msgstr "Kulcsszó hozzáadás:"

#. module: website
#. openerp-web
#: code:addons/website/static/src/js/website.tour.banner.js:103
#, python-format
msgid "Add new pages and menus"
msgstr "Új oldalak és menük hozzáadása"

#. module: website
#. openerp-web
#: code:addons/website/static/src/js/website.contentMenu.js:70
#, python-format
msgid "Add page in menu"
msgstr "Oldal hozzáadása a menühöz"

#. module: website
#: model:ir.ui.view,arch_db:website.view_website_config_settings
msgid "Advanced"
msgstr "Speciális"

#. module: website
#: model:ir.ui.view,arch_db:website.website_planner
msgid ""
"After working on this step, you may want to go back and refine your "
"objectives or modify your visitors interests. Those 3 first steps are "
"essentially linked, and the more time your spend on polishing them, the "
"better your website will be!"
msgstr ""

#. module: website
#: model:ir.ui.view,arch_db:website.website_planner
msgid "Aim for a .com and/or your country extension"
msgstr ""

#. module: website
#: model:ir.ui.view,arch_db:website.s_feature_grid
msgid ""
"All these icons are licensed under creative commons so that you can use "
"them."
msgstr "Mindezen ikonok a Creative Commons licenc alatt úgy, hogy tudod használni őket."

#. module: website
#: model:ir.ui.view,arch_db:website.website_planner
msgid ""
"Allows your customers and the whole community to ask and answer questions "
"about their interests."
msgstr ""

#. module: website
#: model:ir.ui.view,arch_db:website.website_planner
msgid ""
"Also, don't hesitate to post on other people blogs, forums, websites, but "
"don't go overboard and post everywhere without considering whether it's a "
"good place for you to be."
msgstr ""

#. module: website
#: model:ir.ui.view,arch_db:website.website_planner
msgid ""
"Alternatively, you can write a good article about your business and publish "
"it on an article database websites (ex: squidoo.com) or send it to a press "
"website and your local newspapers."
msgstr ""

#. module: website
#: model:ir.ui.view,arch_db:website.website_planner
msgid "Amount of text on the page (short vs. long)."
msgstr ""

#. module: website
#: model:ir.ui.view,arch_db:website.500
msgid "An error occured while rendering the template"
msgstr "Hiba történt a sablon renderelése során"

#. module: website
#: model:ir.ui.view,arch_db:website.s_title
msgid "And a great subtitle too"
msgstr "És egy kiváló alcím is"

#. module: website
#: model:ir.ui.view,arch_db:website.website_planner
msgid ""
"Announce it on social media (and update your profiles): Twitter,Facebook, "
"LinkedIn, Youtube, etc."
msgstr ""

#. module: website
#: model:ir.ui.view,arch_db:website.view_website_config_settings
#: model:ir.ui.view,arch_db:website.view_website_form
msgid "Apply"
msgstr "Alkalmaz"

#. module: website
#: model:ir.ui.view,arch_db:website.snippet_options
msgid "Aqua"
msgstr "Tengerkék"

#. module: website
#: model:ir.ui.view,arch_db:website.website_planner
msgid ""
"As you add more pages to your website, you main menu will begin to feel overcrowded.\n"
"                            You can regroup similar pages into a sub-menu, so they will appear under a unique drop-down menu."
msgstr ""

#. module: website
#: model:ir.model.fields,field_description:website.field_ir_attachment_website_url
msgid "Attachment URL"
msgstr "Melléklet URL elérési útja"

#. module: website
#: model:ir.ui.view,arch_db:website.website_planner
msgid "Attract more leads with a winning content marketing strategy."
msgstr ""

#. module: website
#: model:ir.ui.view,arch_db:website.website_planner
msgid "Attract new leads"
msgstr ""

#. module: website
#: model:ir.model.fields,field_description:website.field_ir_act_server_website_published
msgid "Available on the Website"
msgstr "Elérhető a honlapon"

#. module: website
#: model:ir.ui.view,arch_db:website.website_planner
msgid "Avoid special characters"
msgstr ""

#. module: website
#: model:ir.ui.view,arch_db:website.snippet_options
msgid "Baby Blue"
msgstr "Bébi kék"

#. module: website
#: model:ir.ui.view,arch_db:website.500
msgid "Back"
msgstr "Vissza"

#. module: website
#: model:ir.ui.view,arch_db:website.snippet_options
msgid "Background"
msgstr "Háttér"

#. module: website
#: model:ir.ui.view,arch_db:website.website_planner
msgid "Background image"
msgstr ""

#. module: website
#: model:ir.ui.view,arch_db:website.s_banner
msgid "Banner Odoo Image"
msgstr "Odoo hírdetés képe"

#. module: website
#: model:ir.ui.view,arch_db:website.s_comparisons
msgid "Basic sales &amp; marketing for up to 2 users"
msgstr ""

#. module: website
#. openerp-web
#: code:addons/website/static/src/xml/website.xml:95
#, python-format
msgid "Be careful !"
msgstr ""

#. module: website
#: model:ir.ui.view,arch_db:website.website_planner
msgid "Be mobile"
msgstr ""

#. module: website
#: model:ir.ui.view,arch_db:website.website_planner
msgid ""
"Before starting to work on your website, make sure you have all the right applications installed.\n"
"                        It will be much easier for you to organize and create your content if you have all the options activated from the start."
msgstr ""

#. module: website
#: model:ir.ui.view,arch_db:website.website_planner
msgid "Before starting,"
msgstr ""

#. module: website
#: model:ir.ui.view,arch_db:website.s_comparisons
msgid "Beginner"
msgstr "Kezdő"

#. module: website
#: model:ir.ui.view,arch_db:website.website_planner
msgid ""
"Being clear on why you're creating your site and your goals is an essential "
"first step to ensure your content and structure meet business objectives."
msgstr ""

#. module: website
#: model:ir.ui.view,arch_db:website.snippet_options
msgid "Big"
msgstr ""

#. module: website
#: model:ir.ui.view,arch_db:website.snippet_options
msgid "Bigger Text"
msgstr "Még nagyobb szöveg"

#. module: website
#: model:ir.ui.view,arch_db:website.snippet_options
msgid "Black"
msgstr "Fekete"

#. module: website
#: model:ir.ui.view,arch_db:website.website_planner
msgid "Boost your online sales with sleek product pages."
msgstr ""

#. module: website
#. openerp-web
#: code:addons/website/static/src/js/website.tour.banner.js:14
#, python-format
msgid "Build a page"
msgstr "Építsen egy lapot"

#. module: website
#: model:ir.ui.view,arch_db:website.website_planner
msgid "Build and engage with communities with forums, Q&amp;A, mailing lists."
msgstr ""

#. module: website
#: model:ir.ui.view,arch_db:website.website_planner
msgid "Build awareness and credibility"
msgstr ""

#. module: website
#: model:ir.ui.view,arch_db:website.snippet_options
msgid "Business Guy"
msgstr "Üzletember"

#. module: website
#: model:ir.model.fields,field_description:website.field_website_cdn_url
#: model:ir.model.fields,field_description:website.field_website_config_settings_cdn_url
msgid "CDN Base URL"
msgstr ""

#. module: website
#: model:ir.model.fields,field_description:website.field_website_cdn_filters
#: model:ir.model.fields,field_description:website.field_website_config_settings_cdn_filters
msgid "CDN Filters"
msgstr ""

#. module: website
#: model:ir.ui.view,arch_db:website.website_planner
msgid "Can I afford to advertise on the keyword?"
msgstr ""

#. module: website
#: model:ir.ui.view,arch_db:website.s_faq
#: model:ir.ui.view,arch_db:website.s_faq_collapse
msgid "Can I use it to manage projects based on agile methodologies?"
msgstr "Használhatom a projektek irányítását  agilis módszertanok alapján?"

#. module: website
#. openerp-web
#: code:addons/website/static/src/xml/website.xml:88
#: model:ir.ui.view,arch_db:website.500
#: model:ir.ui.view,arch_db:website.view_website_config_settings
#: model:ir.ui.view,arch_db:website.view_website_form
#, python-format
msgid "Cancel"
msgstr "Megszakítás"

#. module: website
#: model:ir.ui.view,arch_db:website.s_feature_grid
msgid "Change Background"
msgstr "Háttér megváltoztatása"

#. module: website
#: model:ir.ui.view,arch_db:website.s_feature_grid
msgid "Change Icons"
msgstr "Ikonok megváltoztatása"

#. module: website
#. openerp-web
#: code:addons/website/static/src/js/website.tour.banner.js:95
#, python-format
msgid "Check Mobile Preview"
msgstr "Mobil előnézet ellenőrzése"

#. module: website
#: model:ir.ui.view,arch_db:website.website_planner
msgid "Check its availability"
msgstr ""

#. module: website
#: model:ir.ui.view,arch_db:website.s_text_image_floating
msgid "Check now and discover more today!"
msgstr "Ellenőrizze most és fedezze fel a többit még ma!"

#. module: website
#: model:ir.ui.view,arch_db:website.website_planner
msgid "Check your references before deciding to work with you"
msgstr ""

#. module: website
#: model:ir.model.fields,field_description:website.field_website_menu_child_id
msgid "Child Menus"
msgstr "Almenük"

#. module: website
#: model:ir.ui.view,arch_db:website.s_big_picture
msgid ""
"Choose a vibrant image and write an inspiring paragraph\n"
"                        about it. It does not have to be long, but it should\n"
"                        reinforce your image."
msgstr ""

#. module: website
#: model:ir.ui.view,arch_db:website.snippet_options
msgid "Circle"
msgstr "Kör"

#. module: website
#. openerp-web
#: code:addons/website/static/src/js/website.tour.banner.js:42
#, python-format
msgid "Click in the text and start editing it."
msgstr "Kattintson a szövegre és kezdje meg annak szerkesztését."

#. module: website
#: model:ir.ui.view,arch_db:website.website_planner
msgid "Click on 'Translate' on the menu bar"
msgstr ""

#. module: website
#: model:ir.ui.view,arch_db:website.s_feature_grid
msgid "Click on the icon to adapt it to your feature"
msgstr "Kattintson az ikonra, hogy annak tulajdonságait magára szabja"

#. module: website
#. openerp-web
#: code:addons/website/static/src/js/website.tour.banner.js:48
#: model:ir.ui.view,arch_db:website.s_banner
#: model:ir.ui.view,arch_db:website.website2_homepage
#, python-format
msgid "Click to customize this text"
msgstr "Kattintson ennek a szövegnek az egyedivé tételéhez"

#. module: website
#. openerp-web
#: code:addons/website/static/src/xml/website.ace.xml:14
#: code:addons/website/static/src/xml/website.gallery.xml:97
#: code:addons/website/static/src/xml/website.seo.xml:19
#: code:addons/website/static/src/xml/website.translator.xml:13
#: code:addons/website/static/src/xml/website.xml:8
#: code:addons/website/static/src/xml/website.xml:24
#: code:addons/website/static/src/xml/website.xml:41
#, python-format
msgid "Close"
msgstr "Bezár"

#. module: website
#. openerp-web
#: code:addons/website/static/src/js/website.tour.banner.js:105
#, python-format
msgid "Close Tutorial"
msgstr "Oktató bezárása"

#. module: website
#: model:ir.ui.view,arch_db:website.snippet_options
msgid "Color"
msgstr "Szín"

#. module: website
#: model:ir.ui.view,arch_db:website.snippet_options
msgid "Color Splash"
msgstr "Szín spriccelő"

#. module: website
#: model:ir.ui.view,arch_db:website.website_planner
msgid "Colors palette"
msgstr ""

#. module: website
#: model:ir.ui.view,arch_db:website.snippet_options
msgid "Columns"
msgstr ""

#. module: website
#: model:ir.ui.view,arch_db:website.website_planner
msgid "Communicate"
msgstr ""

#. module: website
#: model:ir.model,name:website.model_res_company
msgid "Companies"
msgstr "Vállalatok"

#. module: website
#: model:ir.model.fields,field_description:website.field_website_company_id
msgid "Company"
msgstr "Vállalat"

#. module: website
#: model:ir.ui.view,arch_db:website.layout_footer_copyright
msgid "Company name"
msgstr "Cégnév"

#. module: website
#: model:ir.ui.view,arch_db:website.s_comparisons
msgid "Complete CRM for any size team"
msgstr ""

#. module: website
#: model:ir.model.fields,field_description:website.field_website_compress_html
msgid "Compress HTML"
msgstr ""

#. module: website
#: model:ir.model.fields,field_description:website.field_website_config_settings_compress_html
msgid "Compress rendered HTML for a better Google PageSpeed result"
msgstr ""

#. module: website
#: model:ir.ui.menu,name:website.menu_website_global_configuration
msgid "Configuration"
msgstr "Beállítások"

#. module: website
#: model:ir.ui.view,arch_db:website.view_website_config_settings
msgid "Configure Website"
msgstr "Honlap beállítása"

#. module: website
#: model:ir.ui.view,arch_db:website.website_planner
msgid ""
"Configure all your social media (Twitter, Facebook, LinkedIn) so that the "
"address of your website appears on them."
msgstr ""

#. module: website
#: model:ir.ui.view,arch_db:website.view_website_config_settings
msgid "Configure website menus"
msgstr "Honlap menü beállítása"

#. module: website
#: model:ir.ui.view,arch_db:website.website_planner
msgid "Configure your Gengo API key in"
msgstr ""

#. module: website
#: model:ir.ui.view,arch_db:website.website_planner
msgid "Congratulations, you're done !"
msgstr ""

#. module: website
#: model:ir.ui.view,arch_db:website.footer_default
msgid "Connect with us"
msgstr "Kapcsolatfelvétel"

#. module: website
#: model:ir.ui.view,arch_db:website.403 model:ir.ui.view,arch_db:website.404
msgid "Contact Us"
msgstr "Vegye fel a kapcsolatot velünk"

#. module: website
#: model:ir.ui.view,arch_db:website.website_planner
msgid "Contact a Domain Manager in your country to buy it"
msgstr ""

#. module: website
#: model:ir.ui.view,arch_db:website.contactus
#: model:ir.ui.view,arch_db:website.footer_default
#: model:ir.ui.view,arch_db:website.s_banner
#: model:ir.ui.view,arch_db:website.s_big_message
#: model:ir.ui.view,arch_db:website.s_comparisons
#: model:ir.ui.view,arch_db:website.website2_homepage
#: model:ir.ui.view,arch_db:website.website_planner
#: model:website.menu,name:website.menu_contactus
#: model:website.menu,name:website.website2_menu_contactus
msgid "Contact us"
msgstr "Lépjen velünk kapcsolatba"

#. module: website
#: model:ir.ui.view,arch_db:website.contactus
msgid "Contact us about anything related to our company or services."
msgstr "Lépjen kapcsolatba velünk, ha bármilyen kérdése van a cégünkről vagy szolgáltatásainkról."

#. module: website
#: model:ir.ui.view,arch_db:website.s_big_picture
msgid "Contact us »"
msgstr "Kapcsolatfelvétel »"

#. module: website
#: model:ir.ui.view,arch_db:website.user_navbar
msgid "Content <span class=\"caret\"/>"
msgstr ""

#. module: website
#. openerp-web
#: code:addons/website/static/src/xml/website.translator.xml:24
#, python-format
msgid "Content to translate"
msgstr "Tartalom fordításhoz"

#. module: website
#. openerp-web
#: code:addons/website/static/src/js/website.tour.banner.js:60
#: code:addons/website/static/src/js/website.tour.banner.js:82
#: code:addons/website/static/src/js/website.tour.banner.js:97
#: code:addons/website/static/src/xml/website.contentMenu.xml:28
#: code:addons/website/static/src/xml/website.xml:87
#, python-format
msgid "Continue"
msgstr "Folytatás"

#. module: website
#: model:ir.ui.view,arch_db:website.layout_footer_copyright
msgid "Copyright &amp;copy;"
msgstr ""

#. module: website
#: model:ir.ui.view,arch_db:website.page_404
msgid "Create Page"
msgstr "Oldal készítése"

#. module: website
#: model:ir.ui.view,arch_db:website.website_planner
msgid "Create a community"
msgstr ""

#. module: website
#: model:ir.ui.view,arch_db:website.website_planner
msgid "Create a new project (this may take some time)"
msgstr ""

#. module: website
#. openerp-web
#: code:addons/website/static/src/js/website.editor.js:138
#, python-format
msgid "Create page '%s'"
msgstr "'%s' oldal készítése"

#. module: website
#: model:ir.model.fields,field_description:website.field_website_config_settings_create_uid
#: model:ir.model.fields,field_description:website.field_website_create_uid
#: model:ir.model.fields,field_description:website.field_website_menu_create_uid
#: model:ir.model.fields,field_description:website.field_website_seo_metadata_create_uid
msgid "Created by"
msgstr "Készítette"

#. module: website
#: model:ir.model.fields,field_description:website.field_website_config_settings_create_date
#: model:ir.model.fields,field_description:website.field_website_create_date
#: model:ir.model.fields,field_description:website.field_website_menu_create_date
#: model:ir.model.fields,field_description:website.field_website_seo_metadata_create_date
msgid "Created on"
msgstr "Létrehozás dátuma"

#. module: website
#: model:ir.ui.view,arch_db:website.website_planner
msgid ""
"Creating your main menu is an important and difficult stage in building your website.<br/>\n"
"                        It needs to be organized, so that your visitors can see all the main content you offer at a glance.<br/>\n"
"                        It needs to be clear, so that when they click on an item, they get the content they expected.<br/>\n"
"                        In fact, you need to build your navigation menu for your visitors and not for your own purposes or objectives."
msgstr ""

#. module: website
#: model:ir.ui.view,arch_db:website.user_navbar
msgid "Customize <span class=\"caret\"/>"
msgstr ""

#. module: website
#: model:ir.ui.view,arch_db:website.user_navbar
msgid "Customize Theme"
msgstr ""

#. module: website
#. openerp-web
#: code:addons/website/static/src/js/website.tour.banner.js:59
#, python-format
msgid ""
"Customize any block through this menu. Try to change the background of the "
"banner."
msgstr "Ezzel a menüvel testreszabhat bármilyen blokkot. Próbálja megváltoztatni a hírdetés hátterét."

#. module: website
#. openerp-web
#: code:addons/website/static/src/js/website.tour.banner.js:41
#, python-format
msgid "Customize banner's text"
msgstr "Hírdetés szövegének testreszabása"

#. module: website
#. openerp-web
#: code:addons/website/static/src/js/website.tour.banner.js:58
#, python-format
msgid "Customize the banner"
msgstr "Hírdetés testreszabása"

#. module: website
#: model:ir.model.fields,field_description:website.field_website_config_settings_default_lang_id
#: model:ir.model.fields,field_description:website.field_website_default_lang_id
msgid "Default language"
msgstr "Alapértelmezett nyelv"

#. module: website
#: model:ir.model.fields,field_description:website.field_website_config_settings_default_lang_code
#: model:ir.model.fields,field_description:website.field_website_default_lang_code
msgid "Default language code"
msgstr "Alapértelmezett nyelv kódja"

#. module: website
#: model:ir.ui.view,arch_db:website.s_feature_grid
msgid "Delete Blocks"
msgstr "Blokk törlése"

#. module: website
#. openerp-web
#: code:addons/website/static/src/js/website.contentMenu.js:130
#: model:ir.ui.view,arch_db:website.user_navbar
#, python-format
msgid "Delete Page"
msgstr ""

#. module: website
#: model:ir.ui.view,arch_db:website.s_three_columns
msgid ""
"Delete the above image or replace it with a picture\n"
"                        that illustrates your message. Click on the picture to\n"
"                        change it's <em>rounded corner</em> style."
msgstr ""

#. module: website
#: model:ir.ui.view,arch_db:website.s_faq_collapse
msgid ""
"Deploy new stores with just an internet connection: no\n"
"                                installation, no specific hardware required. It works with any\n"
"                                iPad, Tablet PC, laptop or industrial POS machine."
msgstr ""

#. module: website
#: model:ir.ui.view,arch_db:website.s_faq
msgid ""
"Deploy new stores with just an internet connection: no\n"
"                installation, no specific hardware required. It works with any\n"
"                iPad, Tablet PC, laptop or industrial POS machine."
msgstr ""

#. module: website
#. openerp-web
#: code:addons/website/static/src/xml/website.seo.xml:65
#, python-format
msgid "Description"
msgstr "Leírás"

#. module: website
#. openerp-web
#: code:addons/website/static/src/xml/website.seo.xml:136
#, python-format
msgid "Description..."
msgstr "Leírás..."

#. module: website
#: model:ir.ui.view,arch_db:website.website_planner
msgid "Design"
msgstr ""

#. module: website
#: model:ir.ui.view,arch_db:website.snippet_options
msgid "Disable autoplay"
msgstr ""

#. module: website
#. openerp-web
#: code:addons/website/static/src/xml/website.seo.xml:87
#, python-format
msgid "Discard"
msgstr "Elvetés"

#. module: website
#: model:ir.ui.view,arch_db:website.s_text_image_floating
msgid "Discover more about Odoo"
msgstr "Ha többet szeretne megtudni az Odoo-ról"

#. module: website
#: model:ir.ui.view,arch_db:website.template_partner_comment
msgid "Discuss and Comments"
msgstr "Beszélgetések és hozzászólások"

#. module: website
#: model:ir.ui.view,arch_db:website.website_planner
msgid "Discuss with propects for a face-to-face sales pitch."
msgstr ""

#. module: website
#: model:ir.model.fields,field_description:website.field_website_config_settings_display_name
#: model:ir.model.fields,field_description:website.field_website_display_name
#: model:ir.model.fields,field_description:website.field_website_menu_display_name
#: model:ir.model.fields,field_description:website.field_website_published_mixin_display_name
#: model:ir.model.fields,field_description:website.field_website_seo_metadata_display_name
msgid "Display Name"
msgstr "Név megjelenítése"

#. module: website
#. openerp-web
#: code:addons/website/static/src/xml/website.translator.xml:43
#, python-format
msgid "Do not show this dialog later."
msgstr "Ne mutassa ezt a párbeszédpanelt később."

#. module: website
#: model:ir.ui.view,arch_db:website.s_faq
#: model:ir.ui.view,arch_db:website.s_faq_collapse
msgid "Does it works offline?"
msgstr "Vajon működik offline módban?"

#. module: website
#: model:ir.ui.view,arch_db:website.view_website_config_settings
#: model:ir.ui.view,arch_db:website.view_website_form
msgid "Domain"
msgstr "Tartomány"

#. module: website
#: model:ir.ui.view,arch_db:website.website_planner
msgid "Don't hesitate to"
msgstr "Ne habozzon"

#. module: website
#: model:ir.ui.view,arch_db:website.website_planner
msgid "Download the technical documentation of a product"
msgstr ""

#. module: website
#. openerp-web
#: code:addons/website/static/src/js/website.tour.banner.js:66
#, python-format
msgid "Drag & Drop This Block"
msgstr "Fogd és vidd ezt a blokkot"

#. module: website
#. openerp-web
#: code:addons/website/static/src/js/website.tour.banner.js:33
#, python-format
msgid "Drag & Drop a Banner"
msgstr "Fogd és vidd egy hírdetést"

#. module: website
#. openerp-web
#: code:addons/website/static/src/xml/website.contentMenu.xml:50
#, python-format
msgid "Drag a menu to the right to create a sub-menu"
msgstr "Húzzon egy menüt jobbra, hogy egy almenüt hozzon létre"

#. module: website
#. openerp-web
#: code:addons/website/static/src/js/website.tour.banner.js:67
#, python-format
msgid "Drag the <em>'Features'</em> block and drop it below the banner."
msgstr "Húzza a <em>'Jellemzők'</em> blokkot és dobja el a hírdetés alatt."

#. module: website
#. openerp-web
#: code:addons/website/static/src/js/website.tour.banner.js:34
#, python-format
msgid "Drag the Banner block and drop it in your page."
msgstr "Húzza a hírdetés blokkot, és dobja el az oldalában."

#. module: website
#: model:ir.ui.view,arch_db:website.s_feature_grid
msgid "Duplicate"
msgstr "Duplikálás"

#. module: website
#: model:ir.ui.view,arch_db:website.s_feature_grid
msgid "Duplicate blocks to add more features."
msgstr "Blokkok duplikálása, több jellemző hozzáadásához."

#. module: website
#: model:ir.ui.view,arch_db:website.website_planner
msgid "Easy to remember and spell"
msgstr ""

#. module: website
#: model:ir.ui.view,arch_db:website.publish_management
#: model:ir.ui.view,arch_db:website.user_navbar
msgid "Edit"
msgstr "Szerkeszt"

#. module: website
#. openerp-web
#: code:addons/website/static/src/xml/website.contentMenu.xml:38
#, python-format
msgid "Edit Menu"
msgstr "Menü szerkesztése"

#. module: website
#. openerp-web
#: code:addons/website/static/src/xml/website.contentMenu.xml:64
#, python-format
msgid "Edit Menu Entry"
msgstr "Menüpont szerkesztése"

#. module: website
#: model:ir.ui.view,arch_db:website.publish_management
msgid "Edit in backend"
msgstr "Szerkesztés ablakban"

#. module: website
#: model:ir.ui.view,arch_db:website.page_404
msgid ""
"Edit the content below this line to adapt the default \"page not found\" "
"page."
msgstr "Módosítsa a tartalmat e vonal alatt, hogy egyediesítse az alapértelmezett \"az oldal nem található\" oldalt."

#. module: website
#. openerp-web
#: code:addons/website/static/src/js/website.tour.banner.js:26
#, python-format
msgid "Edit this page"
msgstr "Oldal szerkesztése"

#. module: website
#: model:ir.ui.view,arch_db:website.s_comparisons
msgid "Email support"
msgstr ""

#. module: website
#: model:ir.ui.view,arch_db:website.website_planner
msgid "End"
msgstr ""

#. module: website
#: model:ir.ui.view,arch_db:website.s_comparisons
msgid "Enterprise package"
msgstr "Vállalatai csomag"

#. module: website
#: model:ir.ui.view,arch_db:website.http_error_debug
msgid "Error"
msgstr "Hiba"

#. module: website
#. openerp-web
#: code:addons/website/static/src/js/website.tour.banner.js:27
#, python-format
msgid ""
"Every page of your website can be modified through the <i>Edit</i> button."
msgstr "Minden oldal módosítható az Ön weboldalán a <i>Szerkesztés</i> gombbal."

#. module: website
#: model:ir.ui.view,arch_db:website.website_planner
msgid "Example of Good Footer"
msgstr ""

#. module: website
#: model:ir.ui.view,arch_db:website.website_planner
msgid "Example of Good Homepage"
msgstr ""

#. module: website
#: model:ir.ui.view,arch_db:website.website_planner
msgid "Example of Good Menu"
msgstr ""

#. module: website
#: model:ir.ui.view,arch_db:website.website_planner
msgid "Examples"
msgstr "Példák"

#. module: website
#: model:ir.ui.view,arch_db:website.s_comparisons
msgid "Expert"
msgstr "Szakértő"

#. module: website
#: model:ir.ui.view,arch_db:website.s_well
msgid ""
"Explain the benefits you offer. Don't write about products or\n"
"            services here, write about solutions."
msgstr "A kínált előnyök magyarázata. Ne írjon a termékekről vagy \n             a szolgáltatásokról itt, írjon a megoldásokról."

#. module: website
#: model:ir.ui.view,arch_db:website.website_planner
msgid ""
"Explain to them why you launched your new website and ask them for their\n"
"                                    views on it. Avoid using a mass survey, it's a lot more efficient to have\n"
"                                    personal discussions with everyone. If you efficiently engage them in the\n"
"                                    reviewing process, they will even help you promote your website when it's\n"
"                                    ready for the big launch."
msgstr ""

#. module: website
#: model:ir.ui.view,arch_db:website.view_website_config_settings
msgid "Extra Features"
msgstr "Extra jellemzők..."

#. module: website
#: model:ir.ui.view,arch_db:website.snippet_options
msgid "Extra-Large"
msgstr "Extra nagy"

#. module: website
#: model:ir.model.fields,field_description:website.field_website_config_settings_social_facebook
#: model:ir.model.fields,field_description:website.field_website_social_facebook
msgid "Facebook Account"
msgstr "Facebook fiók"

#. module: website
#: model:ir.ui.view,arch_db:website.snippet_options
msgid "Fast"
msgstr "Gyors"

#. module: website
#: model:ir.ui.view,arch_db:website.s_three_columns
msgid "Feature One"
msgstr "Jellemző egy"

#. module: website
#: model:ir.ui.view,arch_db:website.s_three_columns
msgid "Feature Three"
msgstr "Jellemző három"

#. module: website
#: model:ir.ui.view,arch_db:website.s_panel
msgid "Feature Title"
msgstr "Jellemző címe"

#. module: website
#: model:ir.ui.view,arch_db:website.s_three_columns
msgid "Feature Two"
msgstr "Jellemző kettő"

#. module: website
#: model:ir.ui.view,arch_db:website.website_planner
msgid ""
"Finally don't try to make all your content accessible from the main menu or the footer.\n"
"                            Indeed, a page can also be accessible through a direct link or button, from any other page of your website."
msgstr ""

#. module: website
#: model:ir.ui.view,arch_db:website.website_planner
msgid "Find Inspiration"
msgstr ""

#. module: website
#: model:ir.ui.view,arch_db:website.website_planner
msgid "Find a good domain name (see tips on the right)"
msgstr ""

#. module: website
#: model:ir.ui.view,arch_db:website.s_features
msgid "First Feature"
msgstr "Első jellemző"

#. module: website
#: model:ir.ui.view,arch_db:website.snippet_options
msgid "Fixed"
msgstr "Állandó"

#. module: website
#: model:ir.ui.view,arch_db:website.snippet_options
msgid "Float"
msgstr "Lebegőpontos"

#. module: website
#: model:ir.ui.view,arch_db:website.snippet_options
msgid "Flowers Field"
msgstr "Virágos mező"

#. module: website
#: model:ir.ui.view,arch_db:website.snippet_options
msgid "Folded list"
msgstr ""

#. module: website
#: model:ir.ui.view,arch_db:website.website_planner
msgid "Fonts"
msgstr ""

#. module: website
#: model:ir.ui.view,arch_db:website.website_planner
msgid ""
"For example, use photos to help break up large areas of text by altering\n"
"                                    Text-Image and Image-Text blocks. Or if you prefer to use icons, use the Features or Feature Grid blocks."
msgstr ""

#. module: website
#: model:ir.ui.view,arch_db:website.website_planner
msgid ""
"For example, you'll want your company name, your country/city and a few\n"
"                                    words describing your business in your homepage title so that potential\n"
"                                    customers near your location will find your website easily.\n"
"                                    WIth Odoo, this can be done easily by using the Promote menu."
msgstr ""

#. module: website
#: model:ir.ui.view,arch_db:website.website_planner
msgid ""
"For the Odoo Team,<br/>\n"
"                            Fabien Pinckaers, Founder"
msgstr ""

#. module: website
#: model:ir.model.fields,field_description:website.field_website_config_settings_module_website_form_editor
msgid "Form builder: create and customize forms"
msgstr ""

#. module: website
#. openerp-web
#: code:addons/website/static/src/xml/website.ace.xml:13
#, python-format
msgid "Format"
msgstr "Formátum"

#. module: website
#: model:ir.ui.view,arch_db:website.website_planner
msgid "Form’s length and types of fields,"
msgstr ""

#. module: website
#: model:ir.ui.view,arch_db:website.s_feature_grid
msgid ""
"From the main container, you can change the background to highlight "
"features."
msgstr "A fő konténernek meg tudja változtatni a hátterét, hogy kiemelje jellemzőket."

#. module: website
#: model:ir.ui.view,arch_db:website.website_planner
msgid "Gengo module"
msgstr ""

#. module: website
#: model:ir.ui.view,arch_db:website.s_comparisons
msgid "Get access to all modules"
msgstr ""

#. module: website
#: model:ir.ui.view,arch_db:website.s_comparisons
msgid "Get access to all modules and features"
msgstr ""

#. module: website
#: model:ir.ui.view,arch_db:website.website_planner
msgid "Get an understanding of your methodology"
msgstr ""

#. module: website
#. openerp-web
#: code:addons/website/static/src/js/website.tour.banner.js:51
#, python-format
msgid "Get banner properties"
msgstr "Hírdetés tulajdonságok megadása"

#. module: website
#. openerp-web
#: code:addons/website/static/src/xml/website.seo.xml:21
#, python-format
msgid ""
"Get this page efficiently referenced in Google to attract more visitors."
msgstr "Hatékonyan hivatkozzuk ezt az oldalt a Google-ba, hogy minél több látogatót vonzzunk."

#. module: website
#: model:ir.model.fields,field_description:website.field_website_config_settings_social_github
#: model:ir.model.fields,field_description:website.field_website_social_github
msgid "GitHub Account"
msgstr "GitHub fiók"

#. module: website
#: model:ir.ui.view,arch_db:website.website_planner
msgid "Go to the page you want to translate"
msgstr ""

#. module: website
#. openerp-web
#: code:addons/website/static/src/js/website.tour.banner.js:80
#, python-format
msgid "Good Job!"
msgstr "Szép munka!"

#. module: website
#: model:ir.model.fields,field_description:website.field_website_config_settings_google_analytics_key
#: model:ir.model.fields,field_description:website.field_website_google_analytics_key
msgid "Google Analytics Key"
msgstr "Google Analytics kulcs"

#. module: website
#: model:ir.ui.view,arch_db:website.website_planner
msgid "Google Analytics."
msgstr ""

#. module: website
#: model:ir.ui.view,arch_db:website.website_planner
msgid "Google Business"
msgstr ""

#. module: website
#: model:ir.ui.view,arch_db:website.website_planner
msgid "Google's developer console"
msgstr ""

#. module: website
#: model:ir.model.fields,field_description:website.field_website_config_settings_social_googleplus
#: model:ir.model.fields,field_description:website.field_website_social_googleplus
msgid "Google+ Account"
msgstr "Google+ fiók"

#. module: website
#: model:ir.ui.view,arch_db:website.s_feature_grid
msgid "Great Value"
msgstr "Alapértelmezés szerinti érték"

#. module: website
#: model:ir.ui.view,arch_db:website.aboutus
msgid "Great products for great people"
msgstr "Nagyszerű termékek nagyszerű embereknek"

#. module: website
#: model:ir.ui.view,arch_db:website.snippet_options
msgid "Greenfields"
msgstr "Zöld mezők"

#. module: website
#: model:ir.ui.view,arch_db:website.snippet_options
msgid "Grid"
msgstr "Tarifatáblázat"

#. module: website
#: model:ir.ui.view,arch_db:website.menu_search
msgid "Group By"
msgstr "Csoportosítás..."

#. module: website
#: model:ir.ui.view,arch_db:website.website_planner
msgid "Grow"
msgstr ""

#. module: website
#: model:ir.ui.view,arch_db:website.user_navbar
msgid "HELP &amp; TUTORIALS"
msgstr ""

#. module: website
#: model:ir.ui.view,arch_db:website.user_navbar
msgid "HTML Editor"
msgstr "HTML szerkesztő"

#. module: website
#: model:ir.model,name:website.model_ir_http
msgid "HTTP routing"
msgstr "HTTP útválasztás"

#. module: website
#: model:ir.ui.view,arch_db:website.website_planner
msgid "Headline or product description,"
msgstr ""

#. module: website
#: model:ir.ui.view,arch_db:website.user_navbar
msgid "Help <span class=\"caret\"/>"
msgstr ""

#. module: website
#. openerp-web
#: code:addons/website/static/src/xml/website.translator.xml:21
#, python-format
msgid "Here are the visuals used to help you translate efficiently:"
msgstr "Itt láthatóak, hogy tud segíteni, hatékonyan lefordítani:"

#. module: website
#: model:ir.ui.view,arch_db:website.website_planner
msgid "Here is a basic guide for your first A/B testing:"
msgstr ""

#. module: website
#: model:ir.ui.view,arch_db:website.snippet_options
msgid "Hide link"
msgstr "Hivatkozás elrejtése"

#. module: website
#: model:ir.ui.view,arch_db:website.500
#: model:ir.ui.view,arch_db:website.footer_default
#: model:website.menu,name:website.menu_homepage
#: model:website.menu,name:website.website2_menu_homepage
msgid "Home"
msgstr "Kezdőlap"

#. module: website
#: model:ir.ui.view,arch_db:website.403 model:ir.ui.view,arch_db:website.404
#: model:ir.ui.view,arch_db:website.footer_custom
msgid "Homepage"
msgstr "Honlap"

#. module: website
#: model:ir.ui.view,arch_db:website.website2_homepage
msgid "Homepage 0.0.0.0"
msgstr ""

#. module: website
#. openerp-web
#: code:addons/website/static/src/xml/website.xml:135
#, python-format
msgid "I'm sure, I want to delete this page definitively"
msgstr ""

#. module: website
#: model:ir.model.fields,field_description:website.field_website_config_settings_id
#: model:ir.model.fields,field_description:website.field_website_id
#: model:ir.model.fields,field_description:website.field_website_menu_id_1976
#: model:ir.model.fields,field_description:website.field_website_published_mixin_id
#: model:ir.model.fields,field_description:website.field_website_seo_metadata_id
msgid "ID"
msgstr "ID"

#. module: website
#: model:ir.ui.view,arch_db:website.500
msgid ""
"If this error is caused by a change of yours in the templates, you have the "
"possibility to reset one or more templates to their <strong>factory "
"settings</strong>."
msgstr ""

#. module: website
#: model:ir.ui.view,arch_db:website.website_planner
msgid ""
"If you answer yes to these 3 questions, then go ahead and position your "
"website on these keywords."
msgstr ""

#. module: website
#: model:ir.ui.view,arch_db:website.website_planner
msgid ""
"If you have a lot of pages in your website, you can create a small top-menu to focus\n"
"                            on the main six pages and make all secondary pages accessible from a footer. You can\n"
"                            have a look at the Odoo.com website, it's a great example of this type of structure."
msgstr ""

#. module: website
#: model:ir.ui.view,arch_db:website.website_planner
msgid "Images on landing and product pages,"
msgstr ""

#. module: website
#: model:ir.ui.view,arch_db:website.snippet_options
msgid "Images spacing"
msgstr ""

#. module: website
#: model:ir.ui.view,arch_db:website.website_planner
msgid "Improve your conversion from visitor to customer."
msgstr ""

#. module: website
#: model:ir.ui.view,arch_db:website.s_text_image_floating
msgid ""
"In case you still feel a bit puzzled about all\n"
"                        of our yesterday's announcements, here is a little\n"
"                        summary for you. <br/>\n"
"                        We have decided to change the\n"
"                        name because <b>\"OpenERP\"</b> didn't reflect the offering\n"
"                        of the company anymore. With our newest apps, such\n"
"                        as Website Builder, PoS or eCommerce, we have\n"
"                        moved beyond the ERP territory. <br/>\n"
"                        But <u>don't worry</u>, <b>Odoo</b> is and always will be\n"
"                        fully open source. You can read more about the new name here.\n"
"                        We have also prepared a short FAQ to explain all these changes\n"
"                        to all of you. <br/>"
msgstr ""

#. module: website
#: model:ir.ui.view,arch_db:website.website_planner
msgid ""
"In the left-side menu of the project, go to <strong>APIs and auth &gt; "
"APIs</strong> and activate <strong>Analytics API</strong> by clicking on the"
msgstr ""

#. module: website
#: model:ir.ui.view,arch_db:website.website_planner
msgid ""
"In the pop-up window, simply enter your domain name in the first textbox "
"(the second will complete automatically)"
msgstr ""

#. module: website
#. openerp-web
#: code:addons/website/static/src/xml/website.translator.xml:32
#, python-format
msgid ""
"In this mode, you can only translate texts.  To\n"
"                            change the structure of the page, you must edit the\n"
"                            master page. Each modification on the master page\n"
"                            is automatically applied to all translated\n"
"                            versions."
msgstr "Ebben a módban, kizárólag szövegeket tud fordítani. Az oldal\n                             szerkezetének megváltoztatásához,  a Mester oldalt kell\n                             módosítania. A Mester oldalon végzett minden módosítást\n                             automatikusan alkalmazza annak összes lefordított\n                             változata."

#. module: website
#. openerp-web
#: code:addons/website/static/src/xml/website.ace.xml:10
#, python-format
msgid "Include Asset Bundles"
msgstr ""

#. module: website
#: model:ir.ui.view,arch_db:website.show_website_info
msgid "Information about the"
msgstr "Információ a"

#. module: website
#: model:ir.ui.view,arch_db:website.user_navbar
#: model:ir.ui.view,arch_db:website.website_planner
msgid "Install Apps"
msgstr "Alkalmazások telepítése"

#. module: website
#: model:ir.model,name:website.model_base_language_install
msgid "Install Language"
msgstr "Nyelv telepítése"

#. module: website
#: model:ir.ui.view,arch_db:website.website_planner
msgid "Install the"
msgstr ""

#. module: website
#: model:ir.ui.view,arch_db:website.show_website_info
msgid "Installed Applications"
msgstr "Telepített alkalmazások"

#. module: website
#: model:ir.ui.view,arch_db:website.show_website_info
msgid "Installed Modules"
msgstr "Telepített Modulok"

#. module: website
#: model:ir.ui.view,arch_db:website.website_planner
msgid "Integrate a contact form that automatically creates leads."
msgstr ""

#. module: website
#: model:ir.ui.view,arch_db:website.500
msgid "Internal Server Error"
msgstr "Belső szerverhiba"

#. module: website
#: model:ir.ui.view,arch_db:website.website_planner
msgid ""
"Is the keyword searched for in Google? If there is no search volume,\n"
"                                    then that tells you no one is typing that phrase into Google. There is no\n"
"                                    point in advertising on keywords no one is searching for."
msgstr ""

#. module: website
#: model:ir.ui.view,arch_db:website.website_planner
msgid ""
"Is the person searching with this keyword likely to buy my product or\n"
"                                    service? Or is the person more likely to be just carrying out research\n"
"                                    with no intention of making a purchase? In other words, what is the\n"
"                                    intent of the keyword? When starting out, you’ll want to advertise on\n"
"                                    what we call “buying intent” keywords - that is, ones where the person\n"
"                                    is clearly looking to buy."
msgstr ""

#. module: website
#. openerp-web
#: code:addons/website/static/src/xml/website.xml:33
#, python-format
msgid ""
"It might be possible to edit the relevant items\n"
"                                or fix the issue in"
msgstr "Lehetséges, hogy a releváns elemek módosítása\n                                 javítja a hibákat benne"

#. module: website
#: model:ir.ui.view,arch_db:website.website_planner
msgid ""
"It's difficult to change your theme after creating your website, so take the"
" time to look at all the themes, and be sure that you're happy with your "
"choice!"
msgstr ""

#. module: website
#: model:ir.ui.view,arch_db:website.website_planner
msgid ""
"It's often much easier not to start with a blank page. Take a look at your competitors\n"
"                        and similar companies around the world. They probably have the same objectives and\n"
"                        visitors that you do. How did they transform that into a website?<br/>\n"
"                        Try to find 3 websites that have remarkable characteristics:"
msgstr ""

#. module: website
#: model:ir.ui.view,arch_db:website.s_button
msgid "Join us and make your company a better place."
msgstr "Csatlakozzon hozzánk, és tegye a cégét egy jobb hellyé."

#. module: website
#: model:ir.ui.view,arch_db:website.snippet_options
msgid "Landscape"
msgstr "Fekvő"

#. module: website
#: model:ir.ui.view,arch_db:website.view_website_config_settings
msgid "Language"
msgstr "Nyelv"

#. module: website
#. openerp-web
#: code:addons/website/static/src/xml/website.seo.xml:39
#, python-format
msgid "Language:"
msgstr ""

#. module: website
#: model:ir.model.fields,field_description:website.field_website_config_settings_language_ids
#: model:ir.model.fields,field_description:website.field_website_language_ids
msgid "Languages"
msgstr "Nyelvek"

#. module: website
#: model:ir.ui.view,arch_db:website.snippet_options
msgid "Large"
msgstr "Széles"

#. module: website
#: model:ir.model.fields,field_description:website.field_website___last_update
#: model:ir.model.fields,field_description:website.field_website_config_settings___last_update
#: model:ir.model.fields,field_description:website.field_website_menu___last_update
#: model:ir.model.fields,field_description:website.field_website_published_mixin___last_update
#: model:ir.model.fields,field_description:website.field_website_seo_metadata___last_update
msgid "Last Modified on"
msgstr "Utoljára frissítve ekkor"

#. module: website
#: model:ir.model.fields,field_description:website.field_website_config_settings_write_uid
#: model:ir.model.fields,field_description:website.field_website_menu_write_uid
#: model:ir.model.fields,field_description:website.field_website_seo_metadata_write_uid
#: model:ir.model.fields,field_description:website.field_website_write_uid
msgid "Last Updated by"
msgstr "Utoljára frissítve, által"

#. module: website
#: model:ir.model.fields,field_description:website.field_website_config_settings_write_date
#: model:ir.model.fields,field_description:website.field_website_menu_write_date
#: model:ir.model.fields,field_description:website.field_website_seo_metadata_write_date
#: model:ir.model.fields,field_description:website.field_website_write_date
msgid "Last Updated on"
msgstr "Utoljára frissítve ekkor"

#. module: website
#: model:ir.ui.view,arch_db:website.website_planner
msgid "Launch"
msgstr "Indítás"

#. module: website
#: model:ir.ui.view,arch_db:website.website_planner
msgid ""
"Launching your website is an important step.<br/>\n"
"                        Here is a checklist of actions to help you launch a new website efficiently:"
msgstr ""

#. module: website
#: model:ir.ui.view,arch_db:website.website_planner
msgid ""
"Learn what your visitors are thinking, what question they have, what "
"problems they encounter."
msgstr ""

#. module: website
#: model:ir.ui.view,arch_db:website.snippet_options
msgid "Left"
msgstr "Bal"

#. module: website
#. openerp-web
#: code:addons/website/static/src/js/website.tour.banner.js:89
#, python-format
msgid "Let's check how your homepage looks like on mobile devices."
msgstr "Nézzük, hogyan néz ki a honlapja mobil eszközökön."

#. module: website
#: model:ir.ui.view,arch_db:website.s_comparisons
msgid "Limited customization"
msgstr ""

#. module: website
#: model:ir.model.fields,field_description:website.field_website_config_settings_social_linkedin
#: model:ir.model.fields,field_description:website.field_website_social_linkedin
msgid "LinkedIn Account"
msgstr "LinkedIn fiók"

#. module: website
#: model:ir.ui.view,arch_db:website.s_feature_grid
msgid "List of Features"
msgstr "Jellemzők listája"

#. module: website
#. openerp-web
#: code:addons/website/static/src/js/website.seo.js:82
#, python-format
msgid "Loading..."
msgstr "Betöltés…"

#. module: website
#: model:ir.ui.view,arch_db:website.s_references
msgid "Logo"
msgstr "Logó"

#. module: website
#: model:ir.ui.view,arch_db:website.layout
msgid "Logout"
msgstr "Kilépés"

#. module: website
#: model:ir.model.fields,field_description:website.field_website_menu_id
msgid "Main Menu"
msgstr "Főmenü"

#. module: website
#: model:ir.ui.view,arch_db:website.snippet_options
msgid "Mango"
msgstr "Mangó"

#. module: website
#: model:ir.ui.view,arch_db:website.snippet_options
msgid "Margin"
msgstr "Árrés"

#. module: website
#: model:ir.ui.view,arch_db:website.snippet_options
msgid "Masonry"
msgstr ""

#. module: website
#: model:ir.ui.view,arch_db:website.403 model:ir.ui.view,arch_db:website.404
msgid "Maybe you were looking for one of these popular pages ?"
msgstr "Talán ezekből a népszerű oldalakból keresett egyet?"

#. module: website
#: model:ir.ui.view,arch_db:website.snippet_options
msgid "Medium"
msgstr "Közepes"

#. module: website
#: model:ir.ui.view,arch_db:website.website_planner
msgid "Meet your existing customers and encourage them to 'repeat buy'."
msgstr ""

#. module: website
#: code:addons/website/models/website.py:308
#: model:ir.model.fields,field_description:website.field_website_menu_name
#: model:ir.ui.view,arch_db:website.view_website_config_settings
#, python-format
msgid "Menu"
msgstr "Menü"

#. module: website
#: code:addons/website/models/website.py:312
#, python-format
msgid "Menu <b>%s</b> seems to have a link to this page !"
msgstr ""

#. module: website
#. openerp-web
#: code:addons/website/static/src/xml/website.contentMenu.xml:68
#, python-format
msgid "Menu Label"
msgstr "Menüelem címkéje"

#. module: website
#: model:ir.ui.view,arch_db:website.template_partner_comment
msgid "Message"
msgstr "Üzenet"

#. module: website
#. openerp-web
#: code:addons/website/static/src/xml/website.xml:9
#, python-format
msgid "Mobile preview"
msgstr "Mobil előnézet"

#. module: website
#: model:ir.ui.view,arch_db:website.snippet_options
msgid "Mode"
msgstr "Mód"

#. module: website
#: model:ir.ui.view,arch_db:website.website_planner
msgid "More info on pricing:"
msgstr ""

#. module: website
#: model:ir.ui.view,arch_db:website.s_references
msgid "More than 500 happy customers."
msgstr "Több mint 500 elégedett ügyfél."

#. module: website
#. openerp-web
#: code:addons/website/static/src/xml/website.seo.xml:52
#, python-format
msgid "Most searched topics related to your keywords, ordered by importance:"
msgstr "A kulcsszavához kapcsolódó legkeresettebb témák, fontosság szerint rendezve:"

#. module: website
#: model:ir.ui.view,arch_db:website.snippet_options
msgid "Mountains"
msgstr "A hegyekben"

#. module: website
#: model:ir.ui.view,arch_db:website.snippet_options
msgid "Move to first"
msgstr ""

#. module: website
#: model:ir.ui.view,arch_db:website.snippet_options
msgid "Move to last"
msgstr ""

#. module: website
#: model:ir.ui.view,arch_db:website.snippet_options
msgid "Move to next"
msgstr ""

#. module: website
#: model:ir.ui.view,arch_db:website.snippet_options
msgid "Move to previous"
msgstr ""

#. module: website
#: model:ir.ui.view,arch_db:website.layout
msgid "My Website"
msgstr ""

#. module: website
#: model:ir.ui.view,arch_db:website.snippet_options
msgid "Narrow"
msgstr "Nyíl"

#. module: website
#. openerp-web
#: code:addons/website/static/src/xml/website.xml:150
#, python-format
msgid "New Name"
msgstr ""

#. module: website
#. openerp-web
#: code:addons/website/static/src/js/website.contentMenu.js:58
#: model:ir.ui.view,arch_db:website.user_navbar
#, python-format
msgid "New Page"
msgstr "Új oldal"

#. module: website
#: model:ir.model.fields,field_description:website.field_website_menu_new_window
msgid "New Window"
msgstr "Új Ablak"

#. module: website
#. openerp-web
#: code:addons/website/static/src/xml/website.xml:148
#, python-format
msgid "New name"
msgstr ""

#. module: website
#. openerp-web
#: code:addons/website/static/src/js/website.editor.js:123
#, python-format
msgid "New or existing page"
msgstr "Új, vagy létező oldal"

#. module: website
#: model:ir.ui.view,arch_db:website.kanban_contain
#: model:ir.ui.view,arch_db:website.pager
msgid "Next"
msgstr "Következő"

#. module: website
#: model:ir.ui.view,arch_db:website.s_comparisons
msgid "No customization"
msgstr ""

#. module: website
#: model:ir.ui.view,arch_db:website.s_comparisons
msgid "No support"
msgstr "Nincs támogatás"

#. module: website
#: model:ir.ui.view,arch_db:website.snippet_options
msgid "None"
msgstr "Nem"

#. module: website
#. openerp-web
#: code:addons/website/static/src/js/website.backend.js:22
#: model:ir.ui.view,arch_db:website.publish_management
#: model:ir.ui.view,arch_db:website.publish_short
#, python-format
msgid "Not Published"
msgstr "Nem publikált"

#. module: website
#: model:ir.ui.view,arch_db:website.show_website_info
msgid "Note: To hide this page, uncheck it from the top Customize menu."
msgstr "Megjegyzés: ennek az oldalnak az elrejtéséhez, törölje a kijelölést a felső, Egyediesítés menüben."

#. module: website
#: model:ir.ui.view,arch_db:website.website_planner
msgid "Note: To use those features, you need to install the"
msgstr ""

#. module: website
#: model:ir.ui.view,arch_db:website.layout_footer_copyright
msgid "Odoo"
msgstr "Odoo"

#. module: website
#: model:ir.ui.view,arch_db:website.s_three_columns
msgid "Odoo - Sample 1 for three columns"
msgstr ""

#. module: website
#: model:ir.ui.view,arch_db:website.s_three_columns
msgid "Odoo - Sample 2 for three columns"
msgstr ""

#. module: website
#: model:ir.ui.view,arch_db:website.s_three_columns
msgid "Odoo - Sample 3 for three columns"
msgstr ""

#. module: website
#: model:ir.ui.view,arch_db:website.s_big_picture
msgid "Odoo CMS - a big picture"
msgstr ""

#. module: website
#: model:ir.ui.view,arch_db:website.s_image_floating
msgid "Odoo CMS- Sample image floating"
msgstr ""

#. module: website
#: model:ir.ui.view,arch_db:website.s_text_image_floating
msgid "Odoo Members"
msgstr ""

#. module: website
#: model:ir.ui.view,arch_db:website.show_website_info
msgid "Odoo Version"
msgstr "Odoo változat"

#. module: website
#: model:ir.ui.view,arch_db:website.s_image_text
msgid "Odoo image and text block"
msgstr ""

#. module: website
#: model:ir.ui.view,arch_db:website.s_parallax_slider
msgid ""
"Odoo provides essential platform for our project management.\n"
"                                                Things are better organized and more visible with it."
msgstr ""

#. module: website
#: model:ir.ui.view,arch_db:website.s_quotes_slider
msgid ""
"Odoo provides essential platform for our project management.\n"
"                                        Things are better organized and more visible with it."
msgstr ""

#. module: website
#: model:ir.ui.view,arch_db:website.s_references
msgid ""
"Odoo provides essential platform for our project management.\n"
"                            Things are better organized and more visible with it."
msgstr ""

#. module: website
#: model:ir.ui.view,arch_db:website.s_text_image
msgid "Odoo text and image block"
msgstr ""

#. module: website
#: model:ir.ui.view,arch_db:website.website_planner
msgid "Odoo's Google Analytics settings"
msgstr ""

#. module: website
#: model:ir.ui.view,arch_db:website.s_faq_collapse
msgid ""
"Odoo's POS is a web application that can run on any device that\n"
"                                can display websites with little to no setup required."
msgstr ""

#. module: website
#: model:ir.ui.view,arch_db:website.s_faq
msgid ""
"Odoo's POS is a web application that can run on any device that\n"
"                can display websites with little to no setup required."
msgstr ""

#. module: website
#: model:ir.ui.view,arch_db:website.website_planner
msgid "Off"
msgstr "Ki"

#. module: website
#. openerp-web
#: code:addons/website/static/src/xml/website.translator.xml:46
#, python-format
msgid "Ok"
msgstr "Rendben"

#. module: website
#. openerp-web
#: code:addons/website/static/src/xml/website.backend.xml:5
#, python-format
msgid "On Website"
msgstr ""

#. module: website
#: model:ir.ui.view,arch_db:website.website_planner
msgid "Once you’ve launched your website, it’s time to grow your traffic."
msgstr ""

#. module: website
#: model:ir.ui.view,arch_db:website.show_website_info
msgid "Open Source ERP"
msgstr "Nyílt forrású ERP"

#. module: website
#: model:ir.ui.view,arch_db:website.layout_footer_copyright
msgid "Open Source eCommerce"
msgstr "Nyílt forrású e-kereskedelem"

#. module: website
#: model:ir.ui.view,arch_db:website.snippet_options
msgid "Orange Red"
msgstr "Narancs Piros"

#. module: website
#: model:ir.ui.view,arch_db:website.s_comparisons
msgid "Order now"
msgstr "Rendelje meg most"

#. module: website
#: model:ir.ui.view,arch_db:website.website_planner
msgid "Organize your job board and promote your job announces easily."
msgstr ""

#. module: website
#: model:ir.ui.view,arch_db:website.view_website_form
msgid "Other Info"
msgstr "Egyéb információ"

#. module: website
#: model:ir.ui.view,arch_db:website.s_comparisons
msgid "Our Offers"
msgstr "Ajánlataink"

#. module: website
#: model:ir.ui.view,arch_db:website.s_references
msgid "Our References"
msgstr "Referenciáink"

#. module: website
#: model:ir.ui.view,arch_db:website.aboutus
msgid "Our Team"
msgstr "Csoportunk"

#. module: website
#: model:ir.ui.view,arch_db:website.footer_default
msgid "Our products &amp; Services"
msgstr ""

#. module: website
#: model:ir.ui.view,arch_db:website.aboutus
msgid ""
"Our products are designed for small to medium size companies willing to optimize\n"
"                                      their performance."
msgstr "Termékeinket azon kis és közepes méretű vállalatoknak terveztük, akik hajlandóak\n                                        optimalizálni  a teljesítményüket."

#. module: website
#: model:ir.ui.view,arch_db:website.footer_default
msgid ""
"Our products are designed for small to medium size companies willing to optimize\n"
"                            their performance."
msgstr "Termékeinket azon kis és közepes méretű vállalatoknak terveztük, akik hajlandóak\n                               optimalizálni  a teljesítményüket."

#. module: website
#. openerp-web
#: code:addons/website/models/website.py:286
#: code:addons/website/static/src/xml/website.editor.xml:11
#, python-format
msgid "Page"
msgstr "Oldal"

#. module: website
#: code:addons/website/models/website.py:291
#, python-format
msgid "Page <b>%s</b> seems to have a link to this page !"
msgstr ""

#. module: website
#. openerp-web
#: code:addons/website/static/src/js/website.contentMenu.js:59
#, python-format
msgid "Page Title"
msgstr "Oldalcím"

#. module: website
#: model:ir.ui.view,arch_db:website.s_panel
msgid ""
"Panels are a great tool to compare offers or to emphasize on\n"
"                key features. To compare products, use the inside columns."
msgstr "A panelek nagyszerű eszközök az ajánlatok összehasonlításához, illetve kiemelni a \n                 legfontosabb jellemzőket. A termékek összehasonlításához, használja a belső oszlopokat."

#. module: website
#: model:ir.model.fields,field_description:website.field_website_menu_parent_left
msgid "Parent Left"
msgstr "Bal szülő"

#. module: website
#: model:ir.model.fields,field_description:website.field_website_menu_parent_id
msgid "Parent Menu"
msgstr "Főmenü"

#. module: website
#: model:ir.model.fields,field_description:website.field_website_menu_parent_right
msgid "Parent Right"
msgstr "Szülő alkalmazás szabályok"

#. module: website
#: model:ir.model,name:website.model_res_partner
msgid "Partner"
msgstr "Partner"

#. module: website
#: model:ir.ui.view,arch_db:website.template_partner_post
msgid "Partner Detail"
msgstr "Partner adatok"

#. module: website
#: model:ir.ui.view,arch_db:website.template_partner_comment
msgid "Partners"
msgstr "Partnerek"

#. module: website
#: model:ir.ui.view,arch_db:website.website_planner
msgid "Plan"
msgstr ""

#. module: website
#: model:web.planner,tooltip_planner:website.planner_website
msgid ""
"Plan your website strategy, design your pages, sell your products and grow "
"your online business!"
msgstr ""

#. module: website
#: model:ir.model,name:website.model_web_planner
msgid "Planner"
msgstr "Tervező"

#. module: website
#: model:ir.ui.view,arch_db:website.theme_customize
msgid "Please install a theme in order to customize your website."
msgstr ""

#. module: website
#. openerp-web
#: code:addons/website/static/src/js/website.theme.js:293
#, python-format
msgid "Please install or update node-less"
msgstr ""

#. module: website
#: model:ir.ui.view,arch_db:website.website_planner
msgid ""
"Please note that you'll need an Odoo Standard or Business subscriptions for "
"that"
msgstr ""

#. module: website
#: model:ir.ui.view,arch_db:website.s_faq
#: model:ir.ui.view,arch_db:website.s_faq_collapse
msgid "Point of Sale Questions <small>v7</small>"
msgstr ""

#. module: website
#: model:ir.ui.view,arch_db:website.layout_footer_copyright
msgid "Powered by"
msgstr "Támogatja"

#. module: website
#. openerp-web
#: code:addons/website/static/src/js/website.editor.js:38
#, python-format
msgid "Press The Top-Left Edit Button"
msgstr ""

#. module: website
#: model:ir.ui.view,arch_db:website.kanban_contain
#: model:ir.ui.view,arch_db:website.pager
msgid "Prev"
msgstr "Előző"

#. module: website
#: model:ir.ui.view,arch_db:website.website_planner
msgid "Product pricing and promotional offers,"
msgstr ""

#. module: website
#: model:ir.ui.view,arch_db:website.s_comparisons
msgid "Professional"
msgstr "Professzionális"

#. module: website
#: model:ir.ui.view,arch_db:website.s_faq
msgid "Project Management Questions <small>v7</small>"
msgstr ""

#. module: website
#. openerp-web
#: code:addons/website/static/src/xml/website.seo.xml:5
#: model:ir.ui.view,arch_db:website.website_planner
#, python-format
msgid "Promote"
msgstr "Közzététel"

#. module: website
#: model:ir.ui.view,arch_db:website.user_navbar
msgid "Promote <span class=\"caret\"/>"
msgstr ""

#. module: website
#. openerp-web
#: code:addons/website/static/src/xml/website.seo.xml:20
#, python-format
msgid "Promote This Page"
msgstr "Oldal közzététele"

#. module: website
#. openerp-web
#: code:addons/website/static/src/xml/website.seo.xml:5
#, python-format
msgid "Promote page on the web"
msgstr "Oldal közzététele a weben"

#. module: website
#: model:ir.ui.view,arch_db:website.website_planner
msgid "Promote your catalog of services"
msgstr ""

#. module: website
#: model:ir.ui.view,arch_db:website.website_planner
msgid ""
"Provide fast, professional and accurate information to your visitors and "
"customers."
msgstr ""

#. module: website
#: model:ir.model.fields,field_description:website.field_website_partner_id
msgid "Public Partner"
msgstr "Nyilvános partner"

#. module: website
#: model:ir.model.fields,field_description:website.field_website_user_id
msgid "Public User"
msgstr "Nyilvános felhasználó"

#. module: website
#. openerp-web
#: code:addons/website/static/src/js/website.tour.banner.js:75
#, python-format
msgid "Publish your page by clicking on the <em>'Save'</em> button."
msgstr "Az oldalának közzétételéhez, kattintson a <em>'Mentés'</em> gombra."

#. module: website
#. openerp-web
#: code:addons/website/static/src/js/website.backend.js:18
#: model:ir.ui.view,arch_db:website.publish_management
#: model:ir.ui.view,arch_db:website.publish_short
#, python-format
msgid "Published"
msgstr "Közzétett"

#. module: website
#: model:ir.ui.view,arch_db:website.snippet_options
msgid "Purple"
msgstr "Lila"

#. module: website
#: model:ir.ui.view,arch_db:website.http_error_debug
msgid "QWeb"
msgstr "QWeb"

#. module: website
#: model:ir.ui.view,arch_db:website.snippet_options
msgid "Quote"
msgstr "Idézet"

#. module: website
#: model:ir.ui.view,arch_db:website.snippet_options
msgid "Re-order"
msgstr ""

#. module: website
#: model:ir.ui.view,arch_db:website.website_planner
msgid "Ready For Launch!"
msgstr ""

#. module: website
#: model:ir.ui.view,arch_db:website.website_planner
msgid "Real professional translators will translate all your contents"
msgstr ""

#. module: website
#: model:ir.ui.view,arch_db:website.template_partner_comment
msgid "Recipient"
msgstr "Címzett"

#. module: website
#: model:ir.ui.view,arch_db:website.website_planner
msgid "Reduce the time and resources spent on support."
msgstr ""

#. module: website
#. openerp-web
#: code:addons/website/static/src/xml/website.xml:121
#, python-format
msgid "Reference(s) found:"
msgstr ""

#. module: website
#: model:ir.ui.view,arch_db:website.snippet_options
msgid "Remove Slide"
msgstr "Slide eltávolítása"

#. module: website
#: model:ir.ui.view,arch_db:website.snippet_options
msgid "Remove all images"
msgstr ""

#. module: website
#: model:ir.ui.view,arch_db:website.snippet_options
msgid "Remove from gallery"
msgstr ""

#. module: website
#. openerp-web
#: code:addons/website/static/src/js/website.contentMenu.js:96
#: model:ir.ui.view,arch_db:website.user_navbar
#, python-format
msgid "Rename Page"
msgstr ""

#. module: website
#: model:ir.ui.view,arch_db:website.snippet_options
msgid "Reset Transformation"
msgstr "Átalakítás visszaállítása"

#. module: website
#: model:ir.ui.view,arch_db:website.500
msgid "Reset selected templates"
msgstr "Kiválasztott sablonok visszaállítása"

#. module: website
#: model:ir.ui.view,arch_db:website.500
msgid "Reset templates"
msgstr "Sablonok visszaállítása"

#. module: website
#: model:ir.ui.view,arch_db:website.snippet_options
msgid "Right"
msgstr "Jobb"

#. module: website
#: model:ir.ui.view,arch_db:website.snippet_options
msgid "Rounded corners"
msgstr "Lekerekített sarkok"

#. module: website
#: model:ir.model,name:website.model_website_seo_metadata
msgid "SEO metadata"
msgstr "SEO meta adat"

#. module: website
#: model:ir.ui.view,arch_db:website.s_feature_grid
msgid "Sample images"
msgstr "Példa képek"

#. module: website
#. openerp-web
#: code:addons/website/static/src/xml/website.ace.xml:12
#: code:addons/website/static/src/xml/website.seo.xml:85
#, python-format
msgid "Save"
msgstr "Mentés"

#. module: website
#. openerp-web
#: code:addons/website/static/src/js/website.tour.banner.js:74
#, python-format
msgid "Save your modifications"
msgstr "Módosításai mentése"

#. module: website
#: model:ir.ui.view,arch_db:website.snippet_options
msgid "Scroll Speed"
msgstr "Görgetési sebesség"

#. module: website
#. openerp-web
#: code:addons/website/static/src/js/website.tour.banner.js:96
#, python-format
msgid "Scroll to check rendering and then close the mobile preview."
msgstr "Görgessen a megjelenés ellenőrzéséhez, majd zárja be a mobil előnézetet."

#. module: website
#: model:ir.ui.view,arch_db:website.menu_search
msgid "Search Menus"
msgstr ""

#. module: website
#: model:ir.ui.view,arch_db:website.website_search_box
msgid "Search..."
msgstr "Keresés..."

#. module: website
#: model:ir.ui.view,arch_db:website.s_features
msgid "Second Feature"
msgstr "Második jellemző"

#. module: website
#: model:ir.ui.view,arch_db:website.s_feature_grid
msgid "Second List"
msgstr "Második felsorolás"

#. module: website
#: model:ir.ui.view,arch_db:website.website_planner
msgid "See and buy your products"
msgstr ""

#. module: website
#. openerp-web
#: code:addons/website/static/src/xml/website.contentMenu.xml:27
#, python-format
msgid "Select a Menu"
msgstr ""

#. module: website
#: model:ir.ui.view,arch_db:website.s_feature_grid
msgid "Select and delete blocks to remove some features."
msgstr "Válassza ki és törölje a blokkokat, bizonyos funkciók eltávolításához."

#. module: website
#. openerp-web
#: code:addons/website/static/src/js/website.tour.banner.js:52
#, python-format
msgid "Select the parent container to get the global options of the banner."
msgstr "A hírdetés globális lehetőségeinek megkapásához, válassza ki a szülő konténert."

#. module: website
#: model:ir.ui.view,arch_db:website.website_planner
msgid "Select the untranslated language"
msgstr ""

#. module: website
#: model:ir.ui.view,arch_db:website.s_big_message
msgid "Sell Online. Easily."
msgstr "Értékesítsen online. Könnyen."

#. module: website
#: model:ir.ui.view,arch_db:website.website_planner
msgid "Sell more online"
msgstr ""

#. module: website
#: model:ir.ui.view,arch_db:website.template_partner_comment
msgid "Send <span class=\"fa fa-long-arrow-right\"/>"
msgstr ""

#. module: website
#: model:ir.ui.view,arch_db:website.template_partner_comment
msgid "Send a Message to our Partners"
msgstr "Egy üzenet küldése a partnereinek"

#. module: website
#: model:ir.ui.view,arch_db:website.website_planner
msgid "Send an email to all your contacts"
msgstr ""

#. module: website
#: model:ir.ui.view,arch_db:website.contactus
msgid "Send us an email"
msgstr "Küldjön nekünk egy e-mailt"

#. module: website
#: model:ir.model.fields,field_description:website.field_website_menu_sequence
msgid "Sequence"
msgstr "Sorszám"

#. module: website
#: model:ir.ui.view,arch_db:website.website_planner
msgid "Settings &gt; Website"
msgstr ""

#. module: website
#: model:ir.ui.view,arch_db:website.snippet_options
msgid "Shadows"
msgstr ""

#. module: website
#: model:ir.ui.view,arch_db:website.s_share
msgid "Share"
msgstr "Megosztás"

#. module: website
#: model:ir.ui.view,arch_db:website.website_planner
msgid "Share experience on similar projects"
msgstr ""

#. module: website
#: model:ir.model.fields,field_description:website.field_ir_ui_view_customize_show
msgid "Show As Optional Inherit"
msgstr "Mutasd opcionális örökléssel"

#. module: website
#: model:ir.ui.view,arch_db:website.website_planner
msgid "Simple and obvious"
msgstr ""

#. module: website
#. openerp-web
#: code:addons/website/static/src/js/website.tour.banner.js:20
#, python-format
msgid "Skip It"
msgstr "Kihagy"

#. module: website
#: model:ir.ui.view,arch_db:website.snippet_options
msgid "Slideshow"
msgstr ""

#. module: website
#: model:ir.ui.view,arch_db:website.snippet_options
msgid "Slideshow speed"
msgstr ""

#. module: website
#: model:ir.ui.view,arch_db:website.snippet_options
msgid "Slow"
msgstr "Lassú"

#. module: website
#: model:ir.ui.view,arch_db:website.snippet_options
msgid "Small"
msgstr "Kicsi"

#. module: website
#: model:ir.ui.view,arch_db:website.view_website_config_settings
#: model:ir.ui.view,arch_db:website.view_website_form
msgid "Social Media"
msgstr "Közösségi média"

#. module: website
#. openerp-web
#: code:addons/website/static/src/xml/website.xml:95
#, python-format
msgid "Some dependencies can exist ..."
msgstr ""

#. module: website
#: model:ir.ui.view,arch_db:website.website_planner
msgid "Special effects and animations"
msgstr ""

#. module: website
#: model:ir.ui.view,arch_db:website.view_website_config_settings
msgid "Speed"
msgstr ""

#. module: website
#: model:ir.ui.view,arch_db:website.snippet_options
msgid "Square"
msgstr "Négyzetes"

#. module: website
#. openerp-web
#: code:addons/website/static/src/js/website.tour.banner.js:20
#, python-format
msgid "Start Tutorial"
msgstr "Bemutató indítása"

#. module: website
#: model:ir.ui.view,arch_db:website.website_planner
msgid ""
"Start by looking how often people search phrases related to your business,\n"
"                                    how competitive the keywords are in AdWords, and how much it’ll cost to\n"
"                                    advertise on each keyword. All of this information will  help you determine\n"
"                                    which keywords you want to use in your first campaign."
msgstr ""

#. module: website
#: model:ir.ui.view,arch_db:website.s_image_text
#: model:ir.ui.view,arch_db:website.s_text_image
msgid ""
"Start with the customer – find out what they want\n"
"                        and give it to them."
msgstr ""

#. module: website
#: model:ir.ui.view,arch_db:website.s_comparisons
msgid "Starter package"
msgstr "Induló csomag"

#. module: website
#: model:ir.ui.view,arch_db:website.snippet_options
msgid "Static"
msgstr "Statikus"

#. module: website
#: model:ir.ui.view,arch_db:website.website_planner
msgid ""
"Still in the left-side menu, go to <strong>APIs and auth &gt; "
"Credentials</strong> and click on <strong>'Create New Client ID'</strong>"
msgstr ""

#. module: website
#: model:ir.ui.view,arch_db:website.snippet_options
msgid "Style"
msgstr "Stílus"

#. module: website
#: model:ir.ui.view,arch_db:website.snippet_options
msgid "Styling"
msgstr ""

#. module: website
#: model:ir.ui.view,arch_db:website.footer_custom
msgid "Subtitle"
msgstr "Alcím"

#. module: website
#: model:ir.ui.view,arch_db:website.footer_custom
msgid "Subtitle 2"
msgstr "Alcím 2"

#. module: website
#: model:ir.ui.view,arch_db:website.footer_custom
msgid "Subtitle 3"
msgstr "Alcím 3"

#. module: website
#: model:ir.ui.view,arch_db:website.snippet_options
msgid "Sunflower"
msgstr "Napraforgó"

#. module: website
#: model:ir.ui.view,arch_db:website.show_website_info
msgid "Technical name:"
msgstr "Technikai név:"

#. module: website
#: model:ir.ui.view,arch_db:website.s_feature_grid
msgid ""
"Tell features the visitor would like to know, not what you'd like to say."
msgstr "Egy jellemző mondja el azt a látogatónak, amit tudni szeretne. Ne azt, amint mondani szeretnék."

#. module: website
#: model:ir.ui.view,arch_db:website.s_features
msgid "Tell what's the value for the<br/>customer for this feature."
msgstr ""

#. module: website
#: code:addons/website/models/website.py:296
#, python-format
msgid "Template <b>%s (id:%s)</b> seems to have a link to this page !"
msgstr ""

#. module: website
#. openerp-web
#: code:addons/website/static/src/js/website.ace.js:254
#, python-format
msgid "Template ID: %s"
msgstr "Sablon ID: %s"

#. module: website
#: model:ir.ui.view,arch_db:website.500
msgid "Template fallback"
msgstr "Sablon visszakapcsolása"

#. module: website
#. openerp-web
#: code:addons/website/static/src/js/website.tour.banner.js:88
#, python-format
msgid "Test Your Mobile Version"
msgstr "A mobil verziójának tesztje"

#. module: website
#: model:ir.ui.view,arch_db:website.template_partner_post
msgid "Thank you for posting a message !"
msgstr "Köszönjük, hogy küldött egy üzenetet!"

#. module: website
#. openerp-web
#: code:addons/website/static/src/js/website.tour.banner.js:104
#, python-format
msgid "The 'Content' menu allows you to add pages or add the top menu."
msgstr "A 'Tartalom' menü segítségével hozzáadhat oldalakat vagy felső menüt."

#. module: website
#: model:ir.ui.view,arch_db:website.website_planner
msgid "The Banner or Big Picture building blocks are good choices for that."
msgstr ""

#. module: website
#: model:ir.ui.view,arch_db:website.s_faq_collapse
msgid ""
"The Point of Sale works perfectly on any kind of touch enabled\n"
"                                device, whether it's multi-touch tablets like an iPad or\n"
"                                keyboardless resistive touchscreen terminals."
msgstr ""

#. module: website
#: model:ir.ui.view,arch_db:website.s_faq
msgid ""
"The Point of Sale works perfectly on any kind of touch enabled\n"
"                device, whether it's multi-touch tablets like an iPad or\n"
"                keyboardless resistive touchscreen terminals."
msgstr ""

#. module: website
#: model:ir.ui.view,arch_db:website.website_planner
msgid ""
"The best and simplest way to start is to create a few pages and link them directly from the main menu.\n"
"                            Just try not to go over 6 items, otherwise your main menu will be difficult to use."
msgstr ""

#. module: website
#: model:ir.ui.view,arch_db:website.website_planner
msgid "The building blocks"
msgstr ""

#. module: website
#: model:ir.ui.view,arch_db:website.website_planner
msgid ""
"The call to action’s (i.e. the button’s) wording, size, color and placement,"
msgstr ""

#. module: website
#: model:ir.ui.view,arch_db:website.website_planner
msgid "The colors palettes"
msgstr ""

#. module: website
#: model:ir.ui.view,arch_db:website.website_planner
msgid ""
"The cost is from $0.05 to $0.15 per word, depending on the translator's "
"level of expertise"
msgstr ""

#. module: website
#: model:ir.ui.view,arch_db:website.http_error_debug
msgid "The error occured while rendering the template"
msgstr "Hiba történt a sablon renderelése során"

#. module: website
#: model:ir.ui.view,arch_db:website.http_error_debug
msgid "The following error was raised in the website controller"
msgstr "A következő hiba merült fel a honlap vezérlőjében"

#. module: website
#: model:ir.model.fields,help:website.field_website_published_mixin_website_url
msgid "The full URL to access the document through the website."
msgstr "A teljes URL elérési út a weboldalon keresztüli belépéshez a szerver eléréséhez."

#. module: website
#: model:ir.model.fields,help:website.field_ir_act_server_website_url
msgid "The full URL to access the server action through the website."
msgstr "A teljes URL a szerver eléréséhez belépés a weboldalon keresztül."

#. module: website
#: model:ir.ui.view,arch_db:website.403
msgid "The page you were looking for could not be authorized."
msgstr "Az oldal, amit keresett, nem engedélyezett."

#. module: website
#: model:ir.ui.view,arch_db:website.404
msgid ""
"The page you were looking for could not be found; it is possible you have\n"
"                        typed the address incorrectly, but it has most probably been removed due\n"
"                        to the recent website reorganisation."
msgstr "Az oldal, amit keresett, nem található; lehetséges, hogy\n                         rosszúl gépelte be a címet, de lehetséges, hogy eltávolították azt,\n                         a honlap átszervezése miatt."

#. module: website
#: model:ir.ui.view,arch_db:website.website_planner
msgid "The pre-loaded images"
msgstr ""

#. module: website
#: model:ir.ui.view,arch_db:website.500
msgid "The selected templates will be reset to their factory settings."
msgstr "A kiválasztott sablon visszaáll a gyári beállításokra."

#. module: website
#: model:ir.ui.view,arch_db:website.website_planner
msgid "The shorter the better"
msgstr ""

#. module: website
#: model:ir.ui.view,arch_db:website.website_planner
msgid ""
"The theme you choose sets the tone for the overall look and feel of your "
"site design."
msgstr ""

#. module: website
#. openerp-web
#: code:addons/website/static/src/xml/website.xml:32
#, python-format
msgid "The web site has encountered an error."
msgstr "A weboldal hibát észlelt."

#. module: website
#. openerp-web
#: code:addons/website/static/src/js/website.theme.js:297
#, python-format
msgid "Theme Error"
msgstr ""

#. module: website
#: model:ir.ui.view,arch_db:website.website_planner
msgid "Theme Selection"
msgstr ""

#. module: website
#: model:ir.ui.view,arch_db:website.website_planner
msgid "Then simply"
msgstr ""

#. module: website
#: model:ir.ui.view,arch_db:website.website_planner
msgid ""
"Then, copy the <strong>Client ID</strong> and <strong>Client Secret</strong>"
" codes and paste them in"
msgstr ""

#. module: website
#: model:ir.ui.view,arch_db:website.website_planner
msgid "Then, go to"
msgstr ""

#. module: website
#: model:ir.ui.view,arch_db:website.website_planner
msgid ""
"There are three questions you should ask before deciding whether or not to "
"advertise on a particular keyword:"
msgstr ""

#. module: website
#: model:ir.ui.view,arch_db:website.website_planner
msgid ""
"They allow a detailed qualification of the visitor, which is perfect to link"
" them later to marketing campaigns."
msgstr ""

#. module: website
#: model:ir.ui.view,arch_db:website.s_features
msgid "Third Feature"
msgstr "Harmadik jellemző"

#. module: website
#: model:ir.ui.view,arch_db:website.page_404
msgid ""
"This page does not exists, but you can create it as you are administrator of"
" this site."
msgstr "Ez az oldal nem létezik, de létre tudja hozzni, ha ön az oldal üzemeltetője."

#. module: website
#. openerp-web
#: code:addons/website/static/src/js/website.tour.banner.js:19
#, python-format
msgid ""
"This tutorial will guide you to build your home page. We will start by "
"adding a banner."
msgstr "Ez az oktató végigvezeti Önt azon, hogyan tudja a honlapját elkészíteni. Kezdjük egy hírdetés hozzáadásával."

#. module: website
#: model:ir.ui.view,arch_db:website.snippet_options
msgid "Thumbnails"
msgstr ""

#. module: website
#. openerp-web
#: code:addons/website/static/src/xml/website.seo.xml:59
#, python-format
msgid "Title"
msgstr "Megsz."

#. module: website
#: model:ir.ui.view,arch_db:website.s_three_columns
msgid ""
"To add a fourth column, reduce the size of these\n"
"                        three columns using the right icon of each block.\n"
"                        Then, duplicate one of the column to create a new\n"
"                        one as a copy."
msgstr ""

#. module: website
#: model:ir.ui.view,arch_db:website.website_planner
msgid "To do that, simply use the Promote menu on each page of your website."
msgstr ""

#. module: website
#: model:ir.ui.view,arch_db:website.website_planner
msgid ""
"To get an external assessment of your website, you can also submit it to"
msgstr ""

#. module: website
#: model:ir.ui.view,arch_db:website.website_planner
msgid "To learn more, take a look at their"
msgstr ""

#. module: website
#. openerp-web
#: code:addons/website/static/src/js/website.contentMenu.js:176
#: model:website.menu,name:website.main_menu
#: model:website.menu,name:website.website2_main_menu
#, python-format
msgid "Top Menu"
msgstr "Főmenü"

#. module: website
#: model:ir.ui.view,arch_db:website.http_error_debug
msgid "Traceback"
msgstr "Visszarajzol"

#. module: website
#: model:ir.ui.view,arch_db:website.snippet_options
msgid "Transform"
msgstr "Átalakítás"

#. module: website
#: model:ir.ui.view,arch_db:website.user_navbar
#: model:ir.ui.view,arch_db:website.website_planner
msgid "Translate"
msgstr "Fordítani"

#. module: website
#. openerp-web
#: code:addons/website/static/src/xml/website.translator.xml:14
#, python-format
msgid "Translate this page"
msgstr "Az oldal lefordítása"

#. module: website
#. openerp-web
#: code:addons/website/static/src/xml/website.translator.xml:27
#, python-format
msgid "Translated content"
msgstr "Lefordított tartalom"

#. module: website
#: model:ir.ui.view,arch_db:website.website_planner
msgid ""
"Translated versions are updated automatically after 32 hours on average."
msgstr ""

#. module: website
#: model:ir.ui.view,arch_db:website.website_planner
msgid ""
"Translating your website into other languages is the best way to broaden its audience.\n"
"                        In Odoo, you can either manually translate your pages as they are displayed, use an\n"
"                        automatic machine translation service for free or pay professional translators to do\n"
"                        it for you."
msgstr ""

#. module: website
#: model:ir.model.fields,field_description:website.field_website_config_settings_social_twitter
#: model:ir.model.fields,field_description:website.field_website_social_twitter
msgid "Twitter Account"
msgstr "Twitter fiók"

#. module: website
#: model:ir.ui.view,arch_db:website.500
msgid ""
"Type '<i class=\"confirm_word\">yes</i>' in the box below if you want to "
"confirm."
msgstr ""

#. module: website
#: model:ir.ui.view,arch_db:website.view_website_config_settings
#: model:ir.ui.view,arch_db:website.view_website_form
msgid "UA-XXXXXXXX-Y"
msgstr "UA-XXXXXXXX-Y"

#. module: website
#: model:ir.model.fields,help:website.field_website_cdn_filters
msgid "URL matching those filters will be rewritten using the CDN Base URL"
msgstr ""

#. module: website
#: model:ir.ui.view,arch_db:website.s_comparisons
msgid "Ultimate package"
msgstr ""

#. module: website
#: model:ir.ui.view,arch_db:website.s_comparisons
msgid "Unlimited CRM power and support"
msgstr ""

#. module: website
#: model:ir.ui.view,arch_db:website.s_comparisons
msgid "Unlimited customization"
msgstr ""

#. module: website
#: model:ir.ui.view,arch_db:website.website_planner
msgid ""
"Update your internal documents: footer of sales order, contracts,invoices, "
"business cards, etc."
msgstr ""

#. module: website
#. openerp-web
#: code:addons/website/static/src/xml/website.gallery.xml:32
#, python-format
msgid ""
"Upload failed, some images might not have been uploaded. Check your network "
"connectivity."
msgstr ""

#. module: website
#. openerp-web
#: code:addons/website/static/src/xml/website.gallery.xml:31
#, python-format
msgid "Upload successful."
msgstr ""

#. module: website
#: model:ir.model.fields,field_description:website.field_website_menu_url
msgid "Url"
msgstr "Url"

#. module: website
#: model:ir.ui.view,arch_db:website.website_planner
msgid "Use Google Adword"
msgstr ""

#. module: website
#: model:ir.model.fields,field_description:website.field_website_config_settings_cdn_activated
msgid "Use a Content Delivery Network (CDN)"
msgstr ""

#. module: website
#: model:ir.ui.view,arch_db:website.website_planner
msgid ""
"Use a free, automatic machine translation (quality will vary depending on "
"languages)"
msgstr ""

#. module: website
#: model:ir.ui.view,arch_db:website.website_planner
msgid "Use the <i>Customize</i> menu to change the look of your theme:"
msgstr ""

#. module: website
#: model:ir.ui.view,arch_db:website.website_planner
msgid ""
"Use the Newsletter subscription (from mass mailing application) or the Big "
"button building block for that."
msgstr ""

#. module: website
#: model:ir.ui.view,arch_db:website.robots
msgid ""
"User-agent: *\n"
"Sitemap:"
msgstr ""

#. module: website
#: model:ir.ui.view,arch_db:website.snippet_options
msgid "Velour"
msgstr "Velúr"

#. module: website
#: model:ir.ui.view,arch_db:website.snippet_options
msgid "Very Fast"
msgstr "Nagyon gyors"

#. module: website
#: model:ir.ui.view,arch_db:website.snippet_options
msgid "Very Slow"
msgstr "Nagyon lassú"

#. module: website
#: model:ir.ui.view,arch_db:website.website_planner
msgid "View our themes selection"
msgstr ""

#. module: website
#: model:ir.model.fields,field_description:website.field_website_published_mixin_website_published
msgid "Visible in Website"
msgstr "Látható a weboldalon"

#. module: website
#: model:ir.ui.view,arch_db:website.website_planner
msgid ""
"Visitors might not be interested in your products or services when they come"
" to your site. They could want to learn something, improve their life, grow "
"their business, find out more about you, etc. What great content can you "
"offer your visitors? Why should they stay on your website?"
msgstr ""

#. module: website
#: model:ir.ui.view,arch_db:website.aboutus
msgid ""
"We are a team of passionate people whose goal is to improve everyone's\n"
"                                      life through disruptive products. We build great products to solve your\n"
"                                      business problems."
msgstr "Mi, egy szenvedélyes emberekből álló csapat vagyunk, aminek az a célja, hogy javítsa mindenki\n                                       életét  a termékeivel. Nagyszerű termékeket készítünk az üzleti problémáinak\n                                       megoldásához."

#. module: website
#: model:ir.ui.view,arch_db:website.footer_default
msgid ""
"We are a team of passionate people whose goal is to improve everyone's\n"
"                            life through disruptive products. We build great products to solve your\n"
"                            business problems."
msgstr "Mi, egy szenvedélyes emberekből álló csapat vagyunk, aminek az a célja, hogy javítsa mindenki\n                              életét  a termékeivel. Nagyszerű termékeket készítünk az üzleti problémáinak\n                              megoldásához."

#. module: website
#: model:ir.ui.view,arch_db:website.website_planner
msgid ""
"We can create a customized theme for you with your company colors, logo and "
"images from your library."
msgstr ""

#. module: website
#: model:ir.ui.view,arch_db:website.website_planner
msgid "We hope this planner helped you to create your website."
msgstr ""

#. module: website
#: model:ir.ui.view,arch_db:website.contactus
msgid "We'll do our best to get back to you as soon as possible."
msgstr "Mi mindent megteszünk, hogy a legjobbat nyútsuk, a lehető leghamarabb."

#. module: website
#: model:ir.actions.act_url,name:website.action_website
#: model:ir.model,name:website.model_website
#: model:ir.model.fields,field_description:website.field_ir_ui_view_website_id
#: model:ir.model.fields,field_description:website.field_website_menu_website_id
#: model:ir.ui.menu,name:website.menu_website
#: model:ir.ui.view,arch_db:website.view_server_action_search_website
msgid "Website"
msgstr "Honlap"

#. module: website
#: model:ir.ui.menu,name:website.menu_website_configuration
msgid "Website Admin"
msgstr ""

#. module: website
#: model:ir.actions.act_window,name:website.action_module_website
msgid "Website Apps"
msgstr "Honlap modulok"

#. module: website
#: model:ir.model.fields,field_description:website.field_website_domain
msgid "Website Domain"
msgstr ""

#. module: website
#: model:ir.actions.act_url,name:website.action_website_homepage
msgid "Website Homepage"
msgstr "Honlap főoldal"

#. module: website
#: model:ir.actions.act_window,name:website.action_website_menu
#: model:ir.model,name:website.model_website_menu
msgid "Website Menu"
msgstr "Honlap menü"

#. module: website
#: model:ir.model.fields,field_description:website.field_website_config_settings_website_name
#: model:ir.model.fields,field_description:website.field_website_name
msgid "Website Name"
msgstr "A honlap neve"

#. module: website
#: model:ir.actions.server,name:website.action_partner_post
msgid "Website Partner Post and Thanks Demo"
msgstr "Weboldal partner bejegyzés és köszönet demó"

#. module: website
#: model:ir.actions.server,name:website.action_partner_comment
msgid "Website Partners Comment Form"
msgstr "Honlap partnerek hozzászólás űrlap"

#. module: website
#: model:ir.model.fields,field_description:website.field_ir_act_server_website_path
msgid "Website Path"
msgstr "Honlap útvonal"

#. module: website
#: model:crm.team,name:website.salesteam_website_sales
msgid "Website Sales"
msgstr "Honlap értékesítés"

#. module: website
#: model:ir.actions.act_window,name:website.action_website_configuration
#: model:ir.ui.view,arch_db:website.view_website_form
msgid "Website Settings"
msgstr "Honlap beállítások"

#. module: website
#: model:ir.actions.act_window,name:website.action_module_theme
msgid "Website Theme"
msgstr ""

#. module: website
#: model:ir.model.fields,field_description:website.field_ir_act_server_website_url
#: model:ir.model.fields,field_description:website.field_website_published_mixin_website_url
msgid "Website URL"
msgstr "Honlap URL"

#. module: website
#: model:ir.ui.view,arch_db:website.website_planner
msgid "Website Versioning."
msgstr ""

#. module: website
#: model:ir.actions.act_url,name:website.action_website_tutorial
msgid "Website With Tutorial"
msgstr "Honlap bemutatóval"

#. module: website
#: model:ir.ui.view,arch_db:website.menu_tree
msgid "Website menu"
msgstr "Honlap menü"

#. module: website
#: model:ir.model.fields,field_description:website.field_ir_ui_view_website_meta_description
#: model:ir.model.fields,field_description:website.field_website_seo_metadata_website_meta_description
msgid "Website meta description"
msgstr "Honlap meta leírás"

#. module: website
#: model:ir.model.fields,field_description:website.field_ir_ui_view_website_meta_keywords
#: model:ir.model.fields,field_description:website.field_website_seo_metadata_website_meta_keywords
msgid "Website meta keywords"
msgstr "Honlap meta kulcsszavai"

#. module: website
#: model:ir.model.fields,field_description:website.field_ir_ui_view_website_meta_title
#: model:ir.model.fields,field_description:website.field_website_seo_metadata_website_meta_title
msgid "Website meta title"
msgstr "Honlap meta cím"

#. module: website
#: model:ir.ui.view,arch_db:website.view_website_tree
msgid "Websites"
msgstr "Honlapok"

#. module: website
#: model:ir.model.fields,field_description:website.field_base_language_install_website_ids
msgid "Websites to translate"
msgstr "Honlapok a lefordításhoz"

#. module: website
#: model:ir.ui.view,arch_db:website.website_planner
msgid "Welcome"
msgstr ""

#. module: website
#. openerp-web
#: code:addons/website/static/src/js/website.tour.banner.js:18
#, python-format
msgid "Welcome to your website!"
msgstr "Üdvözöljük a weboldalán!"

#. module: website
#. openerp-web
#: code:addons/website/static/src/js/website.tour.banner.js:81
#, python-format
msgid "Well done, you created your homepage."
msgstr "Gratulálok, ön elkészítette a honlapját."

#. module: website
#: model:ir.ui.view,arch_db:website.s_text_image_floating
msgid "What a day it was yesterday - such a big day for us!"
msgstr ""

#. module: website
#: model:ir.ui.view,arch_db:website.website_planner
msgid "What may <strong>interest your visitors?</strong>"
msgstr ""

#. module: website
#: model:ir.model.fields,field_description:website.field_ir_ui_view_page
msgid "Whether this view is a web page template (complete)"
msgstr "Hogy ez a nézet egy weboldal sablon (teljes)"

#. module: website
#: model:ir.ui.view,arch_db:website.s_faq
#: model:ir.ui.view,arch_db:website.s_faq_collapse
msgid "Which hardware does Odoo POS support?"
msgstr "Melyik hardvert támogatja az Odoo ÉP?"

#. module: website
#: model:ir.ui.view,arch_db:website.s_faq_collapse
msgid ""
"While an internet connection is required to start the Point of\n"
"                                Sale, it will stay operational even after a complete disconnection."
msgstr ""

#. module: website
#: model:ir.ui.view,arch_db:website.s_faq
msgid ""
"While an internet connection is required to start the Point of\n"
"                Sale, it will stay operational even after a complete disconnection."
msgstr ""

#. module: website
#: model:ir.ui.view,arch_db:website.s_text_image_floating
msgid ""
"With Odoo's fully integrated software, you can easily manage your\n"
"                        meetings, schedule business calls, create recurring meetings,\n"
"                        synchronize your agenda and easily keep in touch with your colleagues,\n"
"                        partners and other people involved in projects or business discussions.\n"
"                        <br/><br/>"
msgstr ""

#. module: website
#: model:ir.ui.view,arch_db:website.website_planner
msgid ""
"With Odoo, you can automatically check which keywords are ranked best for a\n"
"                                    specific query, then add them in the content of your page."
msgstr ""

#. module: website
#: model:ir.ui.view,arch_db:website.snippet_options
msgid "Wood"
msgstr "Fa"

#. module: website
#: model:ir.ui.view,arch_db:website.s_parallax_slider
msgid ""
"Write a quote here from one of your customers. Quotes are a\n"
"                                                great way to build confidence in your products or services."
msgstr ""

#. module: website
#: model:ir.ui.view,arch_db:website.s_quotes_slider
msgid ""
"Write a quote here from one of your customers. Quotes are a\n"
"                                        great way to build confidence in your products or services."
msgstr ""

#. module: website
#: model:ir.ui.view,arch_db:website.s_references
msgid ""
"Write a quote here from one of your customers. Quotes are a\n"
"                            great way to build confidence in your products or services."
msgstr ""

#. module: website
#: model:ir.ui.view,arch_db:website.s_quote
msgid ""
"Write a quote here from one of your customers. Quotes are a\n"
"            great way to build confidence in your products or services."
msgstr ""

#. module: website
#: model:ir.ui.view,arch_db:website.s_text_image
msgid ""
"Write one or two paragraphs describing your product or\n"
"                        services. To be successful your content needs to be\n"
"                        useful to your readers."
msgstr ""

#. module: website
#: model:ir.ui.view,arch_db:website.s_image_text
msgid ""
"Write one or two paragraphs describing your product,\n"
"                        services or a specific feature. To be successful\n"
"                        your content needs to be useful to your readers."
msgstr ""

#. module: website
#: model:ir.ui.view,arch_db:website.s_big_message
msgid "Write one sentence to convince visitor about your message."
msgstr "Írjon egy mondatot, mely üzenetével meggyőzi a látogatót."

#. module: website
#: model:ir.ui.view,arch_db:website.s_features
msgid ""
"Write what the customer would like to know,<br/>not what you want to show."
msgstr ""

#. module: website
#: model:ir.ui.view,arch_db:website.snippet_options
msgid "Yellow Green"
msgstr "Sárga Zöld"

#. module: website
#: model:ir.ui.view,arch_db:website.s_faq_collapse
msgid "Yes"
msgstr "Igen"

#. module: website
#: model:ir.ui.view,arch_db:website.s_faq
msgid "Yes."
msgstr "Igen."

#. module: website
#. openerp-web
#: code:addons/website/static/src/xml/website.translator.xml:18
#, python-format
msgid "You are about to enter the translation mode."
msgstr "Arra készül, hogy belépjen a fordítási módba."

#. module: website
#: model:ir.ui.view,arch_db:website.website_planner
msgid ""
"You can also place online advertisements on web pages that show results from search\n"
"                        engine queries: this is called SEA."
msgstr ""

#. module: website
#: model:ir.ui.view,arch_db:website.website_planner
msgid ""
"You can also use the <i>integrated HTML Editor(from the Customize menu)</i> "
"to modify the code directly."
msgstr ""

#. module: website
#: model:ir.ui.view,arch_db:website.website_planner
msgid ""
"You can do this by optimizing your referencing by search engines like Google: it's\n"
"                        called SEO. This  is the process of increasing the visibility of a website or a web\n"
"                        page in a search engine's natural and unpaid (\"organic\") search results. In general,\n"
"                        the earlier (or higher ranked on the search results page), and more frequently a site\n"
"                        appears in the search results list, the more visitors it will receive from the search\n"
"                        engine."
msgstr ""

#. module: website
#: model:ir.ui.view,arch_db:website.website_planner
msgid "You can retrieve a 75$ coupon code to start your campaign here:"
msgstr ""

#. module: website
#: model:ir.ui.view,arch_db:website.website_planner
msgid ""
"You can set Odoo on a custom domain name (e.g. yourcompany.com) for both the website\n"
"                        and your emails. Because your website address is as important to your branding as the\n"
"                        name of your business or organization, you’ll want to put some thought into changing it\n"
"                        for a proper domain, or change it to one you already own."
msgstr ""

#. module: website
#: model:ir.ui.view,arch_db:website.website_planner
msgid ""
"You have a lot of choices for that: the References, Quotes Slider, Twitter "
"Scroller,..."
msgstr ""

#. module: website
#: model:ir.actions.act_window,help:website.action_module_theme
#: model:ir.actions.act_window,help:website.action_module_website
msgid "You should try others search criteria."
msgstr "Más keresési kritériumokkal próbálja."

#. module: website
#: model:ir.ui.view,arch_db:website.website_planner
msgid ""
"You will get your leads filled up automatically in our integrated CRM "
"application."
msgstr ""

#. module: website
#. openerp-web
#: code:addons/website/static/src/js/website.tour.banner.js:47
#: model:ir.ui.view,arch_db:website.s_banner
#, python-format
msgid "Your Banner Title"
msgstr "A bannere címe"

#. module: website
#: model:ir.ui.view,arch_db:website.website_planner
msgid "Your Domain Name"
msgstr ""

#. module: website
#: model:ir.ui.view,arch_db:website.website_planner
msgid "Your Footer"
msgstr ""

#. module: website
#: model:ir.ui.view,arch_db:website.website_planner
msgid "Your Homepage"
msgstr ""

#. module: website
#: model:ir.ui.view,arch_db:website.website_planner
msgid "Your Main Menu"
msgstr ""

#. module: website
#: model:ir.ui.view,arch_db:website.website_planner
msgid "Your Objectives"
msgstr ""

#. module: website
#: model:ir.ui.view,arch_db:website.s_title
msgid "Your Website Title"
msgstr "Honlapja címe"

#. module: website
#: model:ir.ui.view,arch_db:website.website_planner
msgid ""
"Your homepage is the most important page of your website. This is where visitors get their first impressions of you. An excellent homepage will encourage them to stay on your site, guide them towards your content, reinforce your company's branding and more.<br/>\n"
"                        Here are some pointers to help you get started."
msgstr ""

#. module: website
#: model:ir.ui.view,arch_db:website.website_planner
msgid "Your theme selection will define:"
msgstr ""

#. module: website
#: model:ir.ui.view,arch_db:website.website_planner
msgid ""
"Your website is an important part of your online business strategy, but it shouldn't be\n"
"                        the only one. There are so many ways to communicate with your customers, visitors and\n"
"                        prospects that it's sometimes difficult to know what to put your energy into. Here is\n"
"                        some advice on what to focus on next."
msgstr ""

#. module: website
#: model:ir.model.fields,field_description:website.field_website_config_settings_social_youtube
#: model:ir.model.fields,field_description:website.field_website_social_youtube
msgid "Youtube Account"
msgstr "Youtube fiók"

#. module: website
#: model:ir.ui.view,arch_db:website.website_planner
msgid ""
"a reference to your new website. We will retweet it (we have 30,000 "
"followers) and feature it in our different communications."
msgstr ""

#. module: website
#: model:ir.ui.view,arch_db:website.website_planner
msgid "and connect with the Google account you created"
msgstr ""

#. module: website
#: model:ir.ui.view,arch_db:website.http_error_debug
msgid "and evaluating the following expression:"
msgstr "és értékelje a következő kifejezést:"

#. module: website
#: model:ir.ui.view,arch_db:website.website_planner
msgid "and we'll configure your website and/or email for you."
msgstr ""

#. module: website
#: model:ir.ui.view,arch_db:website.website_planner
msgid "button."
msgstr ""

#. module: website
#: model:ir.ui.view,arch_db:website.website_planner
msgid "check out our blog application"
msgstr ""

#. module: website
#: model:ir.ui.view,arch_db:website.website_planner
msgid "create a Google Analytics account"
msgstr ""

#. module: website
#. openerp-web
#: code:addons/website/static/src/xml/website.seo.xml:28
#, python-format
msgid "describing your page content"
msgstr "leírja az oldal tartalmát"

#. module: website
#: model:ir.ui.view,arch_db:website.website_planner
msgid "ex: About us"
msgstr ""

#. module: website
#: model:ir.ui.view,arch_db:website.website_planner
msgid "ex: Blog, Success stories, References, Events, Jobs"
msgstr ""

#. module: website
#: model:ir.ui.view,arch_db:website.website_planner
msgid "ex: Contact us, Our Customers, Privacy Policy, Events, Bolg, Jobs"
msgstr ""

#. module: website
#: model:ir.ui.view,arch_db:website.website_planner
msgid "ex: interesting contents, texts and articles"
msgstr ""

#. module: website
#: model:ir.ui.view,arch_db:website.website_planner
msgid "for a free evaluation of the usability of your homepage."
msgstr ""

#. module: website
#. openerp-web
#: code:addons/website/static/src/xml/website.seo.xml:73
#, python-format
msgid "how your page will be listed on Google"
msgstr "az oldala hogyan fog szerepelni a Google-n"

#. module: website
#: model:ir.ui.view,arch_db:website.website_planner
msgid "http://gengo.com/pricing-languages/"
msgstr ""

#. module: website
#: model:ir.ui.view,arch_db:website.website_planner
msgid "http://www.google.com/ads/adwords-coupon.html"
msgstr ""

#. module: website
#: model:ir.ui.view,arch_db:website.website_planner
msgid "http://www.google.com/webmasters/tools/"
msgstr ""

#. module: website
#: model:ir.ui.view,arch_db:website.view_website_config_settings
#: model:ir.ui.view,arch_db:website.view_website_form
msgid "https://plus.google.com/+Odooapps"
msgstr "https://plus.google.com/+Odooapps"

#. module: website
#: model:ir.ui.view,arch_db:website.view_website_config_settings
#: model:ir.ui.view,arch_db:website.view_website_form
msgid "https://twitter.com/Odoo"
msgstr ""

#. module: website
#: model:ir.ui.view,arch_db:website.view_website_config_settings
msgid "https://www.facebook.com/Odoo"
msgstr ""

#. module: website
#: model:ir.ui.view,arch_db:website.view_website_form
msgid "https://www.facebook.com/odoo"
msgstr ""

#. module: website
#: model:ir.ui.view,arch_db:website.view_website_config_settings
#: model:ir.ui.view,arch_db:website.view_website_form
msgid "https://www.linkedin.com/company/odoo"
msgstr ""

#. module: website
#: model:ir.ui.view,arch_db:website.view_website_config_settings
#: model:ir.ui.view,arch_db:website.view_website_form
msgid "https://www.youtube.com/user/OpenERPonline"
msgstr ""

#. module: website
#: model:ir.ui.view,arch_db:website.view_website_config_settings
#: model:ir.ui.view,arch_db:website.view_website_form
msgid "https://youraccount.github.io"
msgstr "https://az_ön_fiókja.github.io"

#. module: website
#: model:ir.ui.view,arch_db:website.website_planner
msgid "if you don't have one yet."
msgstr ""

#. module: website
#: model:ir.ui.view,arch_db:website.website_planner
msgid "in Odoo"
msgstr ""

#. module: website
#: model:ir.ui.view,arch_db:website.show_website_info
msgid "instance of Odoo, the"
msgstr "például az Odoo, a"

#. module: website
#: model:ir.model,name:website.model_ir_actions_server
msgid "ir.actions.server"
msgstr "ir.actions.server"

#. module: website
#: model:ir.model,name:website.model_ir_attachment
msgid "ir.attachment"
msgstr "ir.attachment"

#. module: website
#: model:ir.model,name:website.model_ir_qweb
msgid "ir.qweb"
msgstr "ir.qweb"

#. module: website
#: model:ir.model,name:website.model_ir_ui_view
msgid "ir.ui.view"
msgstr "ir.ui.view"

#. module: website
#: model:ir.ui.view,arch_db:website.menu_search
msgid "name"
msgstr "név"

#. module: website
#: model:ir.ui.view,arch_db:website.website_planner
msgid "online help"
msgstr ""

#. module: website
#. openerp-web
#: code:addons/website/static/src/xml/website.seo.xml:85
#, python-format
msgid "or"
msgstr "vagy"

#. module: website
#. openerp-web
#: code:addons/website/static/src/xml/website.translator.xml:5
#: model:ir.ui.view,arch_db:website.user_navbar
#, python-format
msgid "or Edit Master"
msgstr "vagy az elsődleges szerkesztése"

#. module: website
#: model:ir.ui.view,arch_db:website.website_planner
msgid "or see who currently owns it"
msgstr ""

#. module: website
#: model:ir.ui.view,arch_db:website.website_planner
msgid "peek.usertesting.com"
msgstr ""

#. module: website
#: model:ir.ui.view,arch_db:website.website_planner
msgid "send us an email"
msgstr ""

#. module: website
#: model:ir.ui.view,arch_db:website.sitemap_index_xml
msgid "sitemap-"
msgstr "oldaltérkép-"

#. module: website
#: model:ir.ui.view,arch_db:website.robots
msgid "sitemap.xml"
msgstr "sitemap.xml"

#. module: website
#. openerp-web
#: code:addons/website/static/src/xml/website.xml:35
#, python-format
msgid "the classic Odoo interface"
msgstr "a klasszikus Odoo felület"

#. module: website
#: model:ir.ui.view,arch_db:website.website_planner
msgid ""
"to describe\n"
"                    <br/> your experience or to suggest improvements !"
msgstr ""

#. module: website
#: model:ir.ui.view,arch_db:website.website_planner
msgid ""
"to do that (make sure the Advanced Options are set to your country and\n"
"                                    language)."
msgstr ""

#. module: website
#: model:ir.ui.view,arch_db:website.website_planner
msgid "to get started."
msgstr ""

#. module: website
#: model:ir.ui.view,arch_db:website.menu_search
msgid "url"
msgstr ""

#. module: website
#: model:ir.ui.view,arch_db:website.s_comparisons
msgid "user / month (billed annually)"
msgstr ""

#. module: website
#. openerp-web
#: code:addons/website/static/src/xml/website.seo.xml:56
#, python-format
msgid "using above suggested keywords"
msgstr "használja a fenti, javasolt kulcsszavakat"

#. module: website
#: model:ir.model.fields,field_description:website.field_website_config_settings_website_id
#: model:ir.ui.view,arch_db:website.menu_search
msgid "website"
msgstr "Honlap"

#. module: website
#: model:ir.model,name:website.model_website_config_settings
msgid "website.config.settings"
msgstr ""

#. module: website
#: model:ir.model,name:website.model_website_published_mixin
msgid "website.published.mixin"
msgstr ""

#. module: website
#: model:ir.ui.view,arch_db:website.500
msgid "yes"
msgstr "igen"

#. module: website
#: model:ir.ui.view,arch_db:website.website_planner
msgid "your Company details form"
msgstr ""<|MERGE_RESOLUTION|>--- conflicted
+++ resolved
@@ -8,11 +8,7 @@
 "Project-Id-Version: Odoo 9.0\n"
 "Report-Msgid-Bugs-To: \n"
 "POT-Creation-Date: 2015-10-09 09:18+0000\n"
-<<<<<<< HEAD
-"PO-Revision-Date: 2015-10-21 23:52+0000\n"
-=======
 "PO-Revision-Date: 2015-11-19 10:48+0000\n"
->>>>>>> b2939537
 "Last-Translator: Martin Trigaux\n"
 "Language-Team: Hungarian (http://www.transifex.com/odoo/odoo-9/language/hu/)\n"
 "MIME-Version: 1.0\n"
@@ -763,7 +759,7 @@
 #. module: website
 #: model:ir.ui.view,arch_db:website.website_planner
 msgid "<strong>e-Commerce</strong>"
-msgstr ""
+msgstr "<strong>e-Értékesítés</strong>"
 
 #. module: website
 #: model:ir.ui.view,arch_db:website.website_planner
@@ -1134,7 +1130,7 @@
 #. module: website
 #: model:ir.ui.view,arch_db:website.website_planner
 msgid "Boost your online sales with sleek product pages."
-msgstr ""
+msgstr "Letisztult termék oldalakkal erősítse az online értékesítéseit."
 
 #. module: website
 #. openerp-web
@@ -1750,7 +1746,7 @@
 #. module: website
 #: model:ir.ui.view,arch_db:website.website_planner
 msgid "End"
-msgstr ""
+msgstr "Vége"
 
 #. module: website
 #: model:ir.ui.view,arch_db:website.s_comparisons
@@ -1921,7 +1917,7 @@
 msgid ""
 "For the Odoo Team,<br/>\n"
 "                            Fabien Pinckaers, Founder"
-msgstr ""
+msgstr "Az Oddo rendszer csapatának,<br/>\n                          Fabien Pinckaers, Alapító"
 
 #. module: website
 #: model:ir.model.fields,field_description:website.field_website_config_settings_module_website_form_editor
@@ -2627,7 +2623,7 @@
 #. module: website
 #: model:ir.ui.view,arch_db:website.website_planner
 msgid "Note: To use those features, you need to install the"
-msgstr ""
+msgstr "Megjegyzés: Ezeknek a  tulajdonságoknak a használatához, telepítenie kell a"
 
 #. module: website
 #: model:ir.ui.view,arch_db:website.layout_footer_copyright
@@ -3891,7 +3887,7 @@
 #. module: website
 #: model:ir.model.fields,field_description:website.field_website_domain
 msgid "Website Domain"
-msgstr ""
+msgstr "Weboldal domén"
 
 #. module: website
 #: model:ir.actions.act_url,name:website.action_website_homepage
@@ -3993,7 +3989,7 @@
 #. module: website
 #: model:ir.ui.view,arch_db:website.website_planner
 msgid "Welcome"
-msgstr ""
+msgstr "Üdvözlöm"
 
 #. module: website
 #. openerp-web
@@ -4471,7 +4467,7 @@
 #. module: website
 #: model:ir.ui.view,arch_db:website.website_planner
 msgid "send us an email"
-msgstr ""
+msgstr "küldjön nekünk egy e-mailt"
 
 #. module: website
 #: model:ir.ui.view,arch_db:website.sitemap_index_xml
