# -*- coding: utf-8 -*-
import datetime
from itertools import islice
import json
import xml.etree.ElementTree as ET

import logging
import re

import werkzeug.utils
import urllib2
import werkzeug.wrappers

import openerp
from openerp.addons.base.ir.ir_qweb import AssetsBundle
from openerp.addons.web.controllers.main import WebClient, Binary
from openerp.addons.web import http
from openerp.http import request

logger = logging.getLogger(__name__)

# Completely arbitrary limits
MAX_IMAGE_WIDTH, MAX_IMAGE_HEIGHT = IMAGE_LIMITS = (1024, 768)
LOC_PER_SITEMAP = 45000
SITEMAP_CACHE_TIME = datetime.timedelta(hours=12)

class Website(openerp.addons.web.controllers.main.Home):
    #------------------------------------------------------
    # View
    #------------------------------------------------------
    @http.route('/', type='http', auth="public", website=True)
    def index(self, **kw):
        page = 'homepage'
        try:
            main_menu = request.env.ref('website.main_menu')
        except Exception:
            pass
        else:
            first_menu = main_menu.child_id and main_menu.child_id[0]
            if first_menu:
                if first_menu.url and (not (first_menu.url.startswith(('/page/', '/?', '/#')) or (first_menu.url == '/'))):
                    return request.redirect(first_menu.url)
                if first_menu.url and first_menu.url.startswith('/page/'):
                    return request.registry['ir.http'].reroute(first_menu.url)
        return self.page(page)

    #------------------------------------------------------
    # Login - overwrite of the web login so that regular users are redirected to the backend 
    # while portal users are redirected to the frontend by default
    #------------------------------------------------------
    @http.route(website=True, auth="public")
    def web_login(self, redirect=None, *args, **kw):
        r = super(Website, self).web_login(redirect=redirect, *args, **kw)
        if not redirect and request.params['login_success']:
            if request.registry['res.users'].has_group(request.cr, request.uid, 'base.group_user'):
                redirect = '/web?' + request.httprequest.query_string
            else:
                redirect = '/'
            return http.redirect_with_hash(redirect)
        return r

    @http.route('/website/lang/<lang>', type='http', auth="public", website=True, multilang=False)
    def change_lang(self, lang, r='/', **kwargs):
        if lang == 'default':
            lang = request.website.default_lang_code
            r = '/%s%s' % (lang, r or '/')
        redirect = werkzeug.utils.redirect(r or ('/%s' % lang), 303)
        redirect.set_cookie('website_lang', lang)
        return redirect

    @http.route('/page/<page:page>', type='http', auth="public", website=True, cache=300)
    def page(self, page, **opt):
        values = {
            'path': page,
            'deletable': True, # used to add 'delete this page' in content menu
        }
        # /page/website.XXX --> /page/XXX
        if page.startswith('website.'):
            return request.redirect('/page/' + page[8:], code=301)
        elif '.' not in page:
            page = 'website.%s' % page

        try:
            request.website.get_template(page)
        except ValueError, e:
            # page not found
            if request.website.is_publisher():
                values.pop('deletable')
                page = 'website.page_404'
            else:
                return request.registry['ir.http']._handle_exception(e, 404)

        return request.render(page, values)

    @http.route(['/robots.txt'], type='http', auth="public")
    def robots(self):
        return request.render('website.robots', {'url_root': request.httprequest.url_root}, mimetype='text/plain')

    @http.route('/sitemap.xml', type='http', auth="public", website=True)
    def sitemap_xml_index(self):
        cr, uid, context = request.cr, openerp.SUPERUSER_ID, request.context
        ira = request.registry['ir.attachment']
        iuv = request.registry['ir.ui.view']
        mimetype ='application/xml;charset=utf-8'
        content = None

        def create_sitemap(url, content):
            return ira.create(cr, uid, dict(
                datas=content.encode('base64'),
                mimetype=mimetype,
                type='binary',
                name=url,
                url=url,
            ), context=context)

        sitemap = ira.search_read(cr, uid, [('url', '=' , '/sitemap.xml'), ('type', '=', 'binary')], ('datas', 'create_date'), context=context)
        if sitemap:
            # Check if stored version is still valid
            server_format = openerp.tools.misc.DEFAULT_SERVER_DATETIME_FORMAT
            create_date = datetime.datetime.strptime(sitemap[0]['create_date'], server_format)
            delta = datetime.datetime.now() - create_date
            if delta < SITEMAP_CACHE_TIME:
                content = sitemap[0]['datas'].decode('base64')

        if not content:
            # Remove all sitemaps in ir.attachments as we're going to regenerated them
            sitemap_ids = ira.search(cr, uid, [('url', '=like' , '/sitemap%.xml'), ('type', '=', 'binary')], context=context)
            if sitemap_ids:
                ira.unlink(cr, uid, sitemap_ids, context=context)

            pages = 0
            locs = request.website.sudo(user=request.website.user_id.id).enumerate_pages()
            while True:
                values = {
                    'locs': islice(locs, 0, LOC_PER_SITEMAP),
                    'url_root': request.httprequest.url_root[:-1],
                }
                urls = iuv.render(cr, uid, 'website.sitemap_locs', values, context=context)
                if urls.strip():
                    content = iuv.render(cr, uid, 'website.sitemap_xml', dict(content=urls), context=context)
                    pages += 1
                    last = create_sitemap('/sitemap-%d.xml' % pages, content)
                else:
                    break
            if not pages:
                return request.not_found()
            elif pages == 1:
                ira.write(cr, uid, last, dict(url="/sitemap.xml", name="/sitemap.xml"), context=context)
            else:
                # Sitemaps must be split in several smaller files with a sitemap index
                content = iuv.render(cr, uid, 'website.sitemap_index_xml', dict(
                    pages=range(1, pages + 1),
                    url_root=request.httprequest.url_root,
                ), context=context)
                create_sitemap('/sitemap.xml', content)

        return request.make_response(content, [('Content-Type', mimetype)])

    @http.route('/website/info', type='http', auth="public", website=True)
    def website_info(self):
        try:
            request.website.get_template('website.info').name
        except Exception, e:
            return request.registry['ir.http']._handle_exception(e, 404)
        irm = request.env['ir.module.module'].sudo()
        apps = irm.search([('state','=','installed'),('application','=',True)])
        modules = irm.search([('state','=','installed'),('application','=',False)])
        values = {
            'apps': apps,
            'modules': modules,
            'version': openerp.service.common.exp_version()
        }
        return request.render('website.info', values)

    #------------------------------------------------------
    # Edit
    #------------------------------------------------------
    @http.route('/website/add/<path:path>', type='http', auth="user", website=True)
    def pagenew(self, path, noredirect=False, add_menu=None, template=False):
        if template:
            xml_id = request.registry['website'].new_page(request.cr, request.uid, path, template=template, context=request.context)
        else:
            xml_id = request.registry['website'].new_page(request.cr, request.uid, path, context=request.context)
        if add_menu:
            request.registry['website.menu'].create(
                request.cr, request.uid, {
                    'name': path,
                    'url': "/page/" + xml_id[8:],
                    'parent_id': request.website.menu_id.id,
                    'website_id': request.website.id,
                }, context=request.context)
        # Reverse action in order to allow shortcut for /page/<website_xml_id>
        url = "/page/" + re.sub(r"^website\.", '', xml_id)

        if noredirect:
            return werkzeug.wrappers.Response(url, mimetype='text/plain')
        return werkzeug.utils.redirect(url + "?enable_editor=1")

    @http.route(['/website/snippets'], type='json', auth="user", website=True)
    def snippets(self):
        return request.website._render('website.snippets')

    @http.route('/website/reset_templates', type='http', auth='user', methods=['POST'], website=True)
    def reset_template(self, templates, redirect='/'):
        templates = request.httprequest.form.getlist('templates')
        modules_to_update = []
        for temp_id in templates:
            view = request.registry['ir.ui.view'].browse(request.cr, request.uid, int(temp_id), context=request.context)
            if view.page:
                continue
            view.model_data_id.write({
                'noupdate': False
            })
            if view.model_data_id.module not in modules_to_update:
                modules_to_update.append(view.model_data_id.module)

        if modules_to_update:
            module_obj = request.env['ir.module.module'].sudo()
            modules = module_obj.search([('name', 'in', modules_to_update)])
            if modules:
                modules.button_immediate_upgrade()
        return request.redirect(redirect)

    @http.route('/website/customize_template_get', type='json', auth='user', website=True)
    def customize_template_get(self, key, full=False, bundles=False):
        """ Get inherit view's informations of the template ``key``. By default, only
        returns ``customize_show`` templates (which can be active or not), if
        ``full=True`` returns inherit view's informations of the template ``key``.
        ``bundles=True`` returns also the asset bundles
        """
        return request.registry["ir.ui.view"].customize_template_get(
            request.cr, request.uid, key, full=full, bundles=bundles,
            context=request.context)

    @http.route('/website/translations', type='json', auth="public", website=True)
    def get_website_translations(self, lang, mods=None):
        Modules = request.env['ir.module.module'].sudo()
        modules = Modules.search([
            ('name', 'ilike', 'website'),
            ('state', '=', 'installed')
        ]).mapped('name')
        if mods:
            modules += mods
        return WebClient().translations(mods=modules, lang=lang)

    @http.route(['/website/publish'], type='json', auth="public", website=True)
    def publish(self, id, object):
        _id = int(id)
        _object = request.registry[object]
        obj = _object.browse(request.cr, request.uid, _id)

        values = {}
        if 'website_published' in _object._fields:
            values['website_published'] = not obj.website_published
        _object.write(request.cr, request.uid, [_id],
                      values, context=request.context)

        obj = _object.browse(request.cr, request.uid, _id)
        return bool(obj.website_published)

    @http.route(['/website/seo_suggest'], type='json', auth="user", website=True)
    def seo_suggest(self, keywords=None, lang=None):
        language = lang.split("_")
        url = "http://google.com/complete/search"
        try:
            req = urllib2.Request("%s?%s" % (url, werkzeug.url_encode({
                'ie': 'utf8', 'oe': 'utf8', 'output': 'toolbar', 'q': keywords, 'hl': language[0], 'gl': language[1]})))
            request = urllib2.urlopen(req)
        except (urllib2.HTTPError, urllib2.URLError):
            return []
        xmlroot = ET.fromstring(request.read())
        return json.dumps([sugg[0].attrib['data'] for sugg in xmlroot if len(sugg) and sugg[0].attrib['data']])

    #------------------------------------------------------
    # Themes
    #------------------------------------------------------

    def get_view_ids(self, xml_ids):
        ids = []
        imd = request.registry['ir.model.data']
        for xml_id in xml_ids:
            if "." in xml_id:
                xml = xml_id.split(".")
                view_model, id = imd.get_object_reference(request.cr, request.uid, xml[0], xml[1])
            else:
                id = int(xml_id)
            ids.append(id)
        return ids

    @http.route(['/website/theme_customize_get'], type='json', auth="public", website=True)
    def theme_customize_get(self, xml_ids):
        view = request.registry["ir.ui.view"]
        enable = []
        disable = []
        ids = self.get_view_ids(xml_ids)
        context = dict(request.context or {}, active_test=True)
        for v in view.browse(request.cr, request.uid, ids, context=context):
            if v.active:
                enable.append(v.xml_id)
            else:
                disable.append(v.xml_id)
        return [enable, disable]

    @http.route(['/website/theme_customize'], type='json', auth="public", website=True)
    def theme_customize(self, enable, disable, get_bundle=False):
        """ enable or Disable lists of ``xml_id`` of the inherit templates
        """
        cr, uid, context, pool = request.cr, request.uid, request.context, request.registry
        view = pool["ir.ui.view"]
        context = dict(request.context or {}, active_test=True)

        def set_active(ids, active):
            if ids:
                view.write(cr, uid, self.get_view_ids(ids), {'active': active}, context=context)

        set_active(disable, False)
        set_active(enable, True)

        if get_bundle:
            bundle = AssetsBundle('website.assets_frontend', cr=http.request.cr, uid=http.request.uid, context={}, registry=http.request.registry)
            return bundle.to_html()

        return True

    @http.route(['/website/theme_customize_reload'], type='http', auth="public", website=True)
    def theme_customize_reload(self, href, enable, disable):
        self.theme_customize(enable and enable.split(",") or [],disable and disable.split(",") or [])
        return request.redirect(href + ("&theme=true" if "#" in href else "#theme=true"))

    @http.route(['/website/multi_render'], type='json', auth="public", website=True)
    def multi_render(self, ids_or_xml_ids, values=None):
        res = {}
        for id_or_xml_id in ids_or_xml_ids:
            res[id_or_xml_id] = request.registry["ir.ui.view"].render(request.cr, request.uid, id_or_xml_id, values=values, engine='ir.qweb', context=request.context)
        return res

    #------------------------------------------------------
<<<<<<< HEAD
=======
    # Helpers
    #------------------------------------------------------
    @http.route(['/website/kanban'], type='http', auth="public", methods=['POST'], website=True)
    def kanban(self, **post):
        return request.website.kanban_col(**post)

    def placeholder(self, response):
        return request.registry['website']._image_placeholder(response)

    @http.route([
        '/website/image',
        '/website/image/<xmlid>',
        '/website/image/<xmlid>/<int:max_width>x<int:max_height>',
        '/website/image/<xmlid>/<field>',
        '/website/image/<xmlid>/<field>/<int:max_width>x<int:max_height>',
        '/website/image/<model>/<id>/<field>',
        '/website/image/<model>/<id>/<field>/<int:max_width>x<int:max_height>'
        ], auth="public", website=True, multilang=False)
    def website_image(self, model=None, id=None, field=None, xmlid=None, max_width=None, max_height=None):
        """ Fetches the requested field and ensures it does not go above
        (max_width, max_height), resizing it if necessary.

        If the record is not found or does not have the requested field,
        returns a placeholder image via :meth:`~.placeholder`.

        Sets and checks conditional response parameters:
        * :mailheader:`ETag` is always set (and checked)
        * :mailheader:`Last-Modified is set iif the record has a concurrency
          field (``__last_update``)

        The requested field is assumed to be base64-encoded image data in
        all cases.

        xmlid can be used to load the image. But the field image must by base64-encoded
        """
        if xmlid and "." in xmlid:
            try:
                record = request.env.ref(xmlid)
                model, id = record._name, record.id
            except:
                raise werkzeug.exceptions.NotFound()
            if model == 'ir.attachment' and not field:
                if record.sudo().type == "url":
                    field = "url"
                else:
                    field = "datas"

        if not model or not id or not field:
            raise werkzeug.exceptions.NotFound()

        try:
            idsha = str(id).split('_')
            id = idsha[0]
            response = werkzeug.wrappers.Response()
            return request.registry['website']._image(
                request.cr, request.uid, model, id, field, response, max_width, max_height,
                cache=STATIC_CACHE if len(idsha) > 1 else None)
        except Exception:
            logger.exception("Cannot render image field %r of record %s[%s] at size(%s,%s)",
                             field, model, id, max_width, max_height)
            response = werkzeug.wrappers.Response()
            return self.placeholder(response)

    #------------------------------------------------------
>>>>>>> 8f1782bd
    # Server actions
    #------------------------------------------------------
    @http.route([
        '/website/action/<path_or_xml_id_or_id>',
        '/website/action/<path_or_xml_id_or_id>/<path:path>',
        ], type='http', auth="public", website=True)
    def actions_server(self, path_or_xml_id_or_id, **post):
        cr, uid, context = request.cr, request.uid, request.context
        res, action_id, action = None, None, None
        ServerActions = request.registry['ir.actions.server']

        # find the action_id: either an xml_id, the path, or an ID
        if isinstance(path_or_xml_id_or_id, basestring) and '.' in path_or_xml_id_or_id:
            action_id = request.registry['ir.model.data'].xmlid_to_res_id(request.cr, request.uid, path_or_xml_id_or_id, raise_if_not_found=False)
        if not action_id:
            action_ids = ServerActions.search(cr, uid, [('website_path', '=', path_or_xml_id_or_id), ('website_published', '=', True)], context=context)
            action_id = action_ids and action_ids[0] or None
        if not action_id:
            try:
                action_id = int(path_or_xml_id_or_id)
            except ValueError:
                pass

        # check it effectively exists
        if action_id:
            action_ids = ServerActions.exists(cr, uid, [action_id], context=context)
            action_id = action_ids and action_ids[0] or None
        # run it, return only if we got a Response object
        if action_id:
            action = ServerActions.browse(cr, uid, action_id, context=context)
            if action.state == 'code' and action.website_published:
                action_res = ServerActions.run(cr, uid, [action_id], context=context)
                if isinstance(action_res, werkzeug.wrappers.Response):
                    res = action_res
        if res:
            return res
        return request.redirect('/')


#------------------------------------------------------
# Retrocompatibility routes
#------------------------------------------------------
class WebsiteBinary(openerp.http.Controller):
    @http.route([
        '/website/image/<xmlid>',
        '/website/image/<xmlid>/<int:width>x<int:height>',
        '/website/image/<xmlid>/<field>',
        '/website/image/<xmlid>/<field>/<int:width>x<int:height>',
        '/website/image/<model>/<id>/<field>',
        '/website/image/<model>/<id>/<field>/<int:width>x<int:height>'
    ], type='http', auth="public", website=False, multilang=False)
    def content_image(self, id=None, max_width=0, max_height=0, **kw):
        if max_width:
            kw['width'] = max_width
        if max_height:
            kw['height'] = max_height
        if id:
            id, _, unique = id.partition('_')
            kw['id'] = int(id)
            if unique:
                kw['unique'] = unique
        return Binary().content_image(**kw)<|MERGE_RESOLUTION|>--- conflicted
+++ resolved
@@ -335,73 +335,6 @@
         return res
 
     #------------------------------------------------------
-<<<<<<< HEAD
-=======
-    # Helpers
-    #------------------------------------------------------
-    @http.route(['/website/kanban'], type='http', auth="public", methods=['POST'], website=True)
-    def kanban(self, **post):
-        return request.website.kanban_col(**post)
-
-    def placeholder(self, response):
-        return request.registry['website']._image_placeholder(response)
-
-    @http.route([
-        '/website/image',
-        '/website/image/<xmlid>',
-        '/website/image/<xmlid>/<int:max_width>x<int:max_height>',
-        '/website/image/<xmlid>/<field>',
-        '/website/image/<xmlid>/<field>/<int:max_width>x<int:max_height>',
-        '/website/image/<model>/<id>/<field>',
-        '/website/image/<model>/<id>/<field>/<int:max_width>x<int:max_height>'
-        ], auth="public", website=True, multilang=False)
-    def website_image(self, model=None, id=None, field=None, xmlid=None, max_width=None, max_height=None):
-        """ Fetches the requested field and ensures it does not go above
-        (max_width, max_height), resizing it if necessary.
-
-        If the record is not found or does not have the requested field,
-        returns a placeholder image via :meth:`~.placeholder`.
-
-        Sets and checks conditional response parameters:
-        * :mailheader:`ETag` is always set (and checked)
-        * :mailheader:`Last-Modified is set iif the record has a concurrency
-          field (``__last_update``)
-
-        The requested field is assumed to be base64-encoded image data in
-        all cases.
-
-        xmlid can be used to load the image. But the field image must by base64-encoded
-        """
-        if xmlid and "." in xmlid:
-            try:
-                record = request.env.ref(xmlid)
-                model, id = record._name, record.id
-            except:
-                raise werkzeug.exceptions.NotFound()
-            if model == 'ir.attachment' and not field:
-                if record.sudo().type == "url":
-                    field = "url"
-                else:
-                    field = "datas"
-
-        if not model or not id or not field:
-            raise werkzeug.exceptions.NotFound()
-
-        try:
-            idsha = str(id).split('_')
-            id = idsha[0]
-            response = werkzeug.wrappers.Response()
-            return request.registry['website']._image(
-                request.cr, request.uid, model, id, field, response, max_width, max_height,
-                cache=STATIC_CACHE if len(idsha) > 1 else None)
-        except Exception:
-            logger.exception("Cannot render image field %r of record %s[%s] at size(%s,%s)",
-                             field, model, id, max_width, max_height)
-            response = werkzeug.wrappers.Response()
-            return self.placeholder(response)
-
-    #------------------------------------------------------
->>>>>>> 8f1782bd
     # Server actions
     #------------------------------------------------------
     @http.route([
@@ -446,6 +379,7 @@
 #------------------------------------------------------
 class WebsiteBinary(openerp.http.Controller):
     @http.route([
+        '/website/image',
         '/website/image/<xmlid>',
         '/website/image/<xmlid>/<int:width>x<int:height>',
         '/website/image/<xmlid>/<field>',
