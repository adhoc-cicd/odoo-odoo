# -*- coding: utf-8 -*-
import cStringIO
import contextlib
import datetime
import hashlib
import inspect
import itertools
import logging
import math
import mimetypes
import unicodedata
import os
import re
import urlparse

from PIL import Image
from sys import maxint

import werkzeug
import werkzeug.exceptions
import werkzeug.utils
import werkzeug.wrappers
# optional python-slugify import (https://github.com/un33k/python-slugify)
try:
    import slugify as slugify_lib
except ImportError:
    slugify_lib = None

import openerp
from openerp.osv import orm, osv, fields
from openerp.tools import html_escape as escape
from openerp.tools import ustr as ustr
from openerp.tools.safe_eval import safe_eval
from openerp.addons.web.http import request

logger = logging.getLogger(__name__)

def url_for(path_or_uri, lang=None):
    if isinstance(path_or_uri, unicode):
        path_or_uri = path_or_uri.encode('utf-8')
    current_path = request.httprequest.path
    if isinstance(current_path, unicode):
        current_path = current_path.encode('utf-8')
    location = path_or_uri.strip()
    force_lang = lang is not None
    url = urlparse.urlparse(location)

    if request and not url.netloc and not url.scheme and (url.path or force_lang):
        location = urlparse.urljoin(current_path, location)

        lang = lang or request.context.get('lang')
        langs = [lg[0] for lg in request.website.get_languages()]

        if (len(langs) > 1 or force_lang) and is_multilang_url(location, langs):
            ps = location.split('/')
            if ps[1] in langs:
                # Replace the language only if we explicitly provide a language to url_for
                if force_lang:
                    ps[1] = lang
                # Remove the default language unless it's explicitly provided
                elif ps[1] == request.website.default_lang_code:
                    ps.pop(1)
            # Insert the context language or the provided language
            elif lang != request.website.default_lang_code or force_lang:
                ps.insert(1, lang)
            location = '/'.join(ps)

    return location.decode('utf-8')

def is_multilang_url(local_url, langs=None):
    if not langs:
        langs = [lg[0] for lg in request.website.get_languages()]
    spath = local_url.split('/')
    # if a language is already in the path, remove it
    if spath[1] in langs:
        spath.pop(1)
        local_url = '/'.join(spath)
    try:
        # Try to match an endpoint in werkzeug's routing table
        url = local_url.split('?')
        path = url[0]
        query_string = url[1] if len(url) > 1 else None
        router = request.httprequest.app.get_db_router(request.db).bind('')
        func = router.match(path, query_args=query_string)[0]
        return func.routing.get('website', False) and func.routing.get('multilang', True)
    except Exception:
        return False

def slugify(s, max_length=None):
    """ Transform a string to a slug that can be used in a url path.

    This method will first try to do the job with python-slugify if present.
    Otherwise it will process string by stripping leading and ending spaces,
    converting unicode chars to ascii, lowering all chars and replacing spaces
    and underscore with hyphen "-".

    :param s: str
    :param max_length: int
    :rtype: str
    """
    s = ustr(s)
    if slugify_lib:
        # There are 2 different libraries only python-slugify is supported
        try:
            return slugify_lib.slugify(s, max_length=max_length)
        except TypeError:
            pass
    uni = unicodedata.normalize('NFKD', s).encode('ascii', 'ignore').decode('ascii')
    slug = re.sub('[\W_]', ' ', uni).strip().lower()
    slug = re.sub('[-\s]+', '-', slug)

    return slug[:max_length]

def slug(value):
    if isinstance(value, orm.browse_record):
        # [(id, name)] = value.name_get()
        id, name = value.id, value[value._rec_name]
    else:
        # assume name_search result tuple
        id, name = value
    slugname = slugify(name or '').strip().strip('-')
    if not slugname:
        return str(id)
    return "%s-%d" % (slugname, id)


<<<<<<< HEAD
_UNSLUG_RE = re.compile(r'(?:(\w{1,2}|\w[a-z0-9-_]+?\w)-)?(-?\d+)(?=$|/)', re.I)
=======
_UNSLUG_RE = re.compile(r'(?:(\w{1,2}|\w[a-zA-Z0-9-_]+?\w)-)?(-?\d+)(?=$|/)')
>>>>>>> d9cda97c

def unslug(s):
    """Extract slug and id from a string.
        Always return un 2-tuple (str|None, int|None)
    """
    m = _UNSLUG_RE.match(s)
    if not m:
        return None, None
    return m.group(1), int(m.group(2))

def urlplus(url, params):
    return werkzeug.Href(url)(params or None)

class website(osv.osv):
    def _get_menu_website(self, cr, uid, ids, context=None):
        # IF a menu is changed, update all websites
        return self.search(cr, uid, [], context=context)

    def _get_menu(self, cr, uid, ids, name, arg, context=None):
        root_domain = [('parent_id', '=', False)]
        menus = self.pool.get('website.menu').search(cr, uid, root_domain, order='id', context=context)
        menu = menus and menus[0] or False
        return dict( map(lambda x: (x, menu), ids) )

    _name = "website" # Avoid website.website convention for conciseness (for new api). Got a special authorization from xmo and rco
    _description = "Website"
    _columns = {
        'name': fields.char('Domain'),
        'company_id': fields.many2one('res.company', string="Company"),
        'language_ids': fields.many2many('res.lang', 'website_lang_rel', 'website_id', 'lang_id', 'Languages'),
        'default_lang_id': fields.many2one('res.lang', string="Default language"),
        'default_lang_code': fields.related('default_lang_id', 'code', type="char", string="Default language code", store=True),
        'social_twitter': fields.char('Twitter Account'),
        'social_facebook': fields.char('Facebook Account'),
        'social_github': fields.char('GitHub Account'),
        'social_linkedin': fields.char('LinkedIn Account'),
        'social_youtube': fields.char('Youtube Account'),
        'social_googleplus': fields.char('Google+ Account'),
        'google_analytics_key': fields.char('Google Analytics Key'),
        'user_id': fields.many2one('res.users', string='Public User'),
        'partner_id': fields.related('user_id','partner_id', type='many2one', relation='res.partner', string='Public Partner'),
        'menu_id': fields.function(_get_menu, relation='website.menu', type='many2one', string='Main Menu',
            store= {
                'website.menu': (_get_menu_website, ['sequence','parent_id','website_id'], 10)
            })
    }

    _defaults = {
        'company_id': lambda self,cr,uid,c: self.pool['ir.model.data'].xmlid_to_res_id(cr, openerp.SUPERUSER_ID, 'base.public_user'),
    }

    # cf. Wizard hack in website_views.xml
    def noop(self, *args, **kwargs):
        pass

    def write(self, cr, uid, ids, vals, context=None):
        self._get_languages.clear_cache(self)
        return super(website, self).write(cr, uid, ids, vals, context)

    def new_page(self, cr, uid, name, template='website.default_page', ispage=True, context=None):
        context = context or {}
        imd = self.pool.get('ir.model.data')
        view = self.pool.get('ir.ui.view')
        template_module, template_name = template.split('.')

        # completely arbitrary max_length
        page_name = slugify(name, max_length=50)
        page_xmlid = "%s.%s" % (template_module, page_name)

        try:
            # existing page
            imd.get_object_reference(cr, uid, template_module, page_name)
        except ValueError:
            # new page
            _, template_id = imd.get_object_reference(cr, uid, template_module, template_name)
            page_id = view.copy(cr, uid, template_id, context=context)
            page = view.browse(cr, uid, page_id, context=context)
            page.write({
                'arch': page.arch.replace(template, page_xmlid),
                'name': page_name,
                'page': ispage,
            })
            imd.create(cr, uid, {
                'name': page_name,
                'module': template_module,
                'model': 'ir.ui.view',
                'res_id': page_id,
                'noupdate': True
            }, context=context)
        return page_xmlid

    def page_for_name(self, cr, uid, ids, name, module='website', context=None):
        # whatever
        return '%s.%s' % (module, slugify(name, max_length=50))

    def page_exists(self, cr, uid, ids, name, module='website', context=None):
        try:
           return self.pool["ir.model.data"].get_object_reference(cr, uid, module, name)
        except:
            return False

    @openerp.tools.ormcache(skiparg=3)
    def _get_languages(self, cr, uid, id, context=None):
        website = self.browse(cr, uid, id)
        return [(lg.code, lg.name) for lg in website.language_ids]

    def get_languages(self, cr, uid, ids, context=None):
        return self._get_languages(cr, uid, ids[0])

    def get_current_website(self, cr, uid, context=None):
        # TODO: Select website, currently hard coded
        return self.pool['website'].browse(cr, uid, 1, context=context)

    def is_publisher(self, cr, uid, ids, context=None):
        Access = self.pool['ir.model.access']
        is_website_publisher = Access.check(cr, uid, 'ir.ui.view', 'write', False, context=context)
        return is_website_publisher

    def is_user(self, cr, uid, ids, context=None):
        Access = self.pool['ir.model.access']
        return Access.check(cr, uid, 'ir.ui.menu', 'read', False, context=context)

    def get_template(self, cr, uid, ids, template, context=None):
        if isinstance(template, (int, long)):
            view_id = template
        else:
            if '.' not in template:
                template = 'website.%s' % template
            module, xmlid = template.split('.', 1)
            model, view_id = request.registry["ir.model.data"].get_object_reference(cr, uid, module, xmlid)
        return self.pool["ir.ui.view"].browse(cr, uid, view_id, context=context)

    def _render(self, cr, uid, ids, template, values=None, context=None):
        # TODO: remove this. (just kept for backward api compatibility for saas-3)
        return self.pool['ir.ui.view'].render(cr, uid, template, values=values, context=context)

    def render(self, cr, uid, ids, template, values=None, status_code=None, context=None):
        # TODO: remove this. (just kept for backward api compatibility for saas-3)
        return request.render(template, values, uid=uid)

    def pager(self, cr, uid, ids, url, total, page=1, step=30, scope=5, url_args=None, context=None):
        # Compute Pager
        page_count = int(math.ceil(float(total) / step))

        page = max(1, min(int(page if str(page).isdigit() else 1), page_count))
        scope -= 1

        pmin = max(page - int(math.floor(scope/2)), 1)
        pmax = min(pmin + scope, page_count)

        if pmax - pmin < scope:
            pmin = pmax - scope if pmax - scope > 0 else 1

        def get_url(page):
            _url = "%s/page/%s" % (url, page) if page > 1 else url
            if url_args:
                _url = "%s?%s" % (_url, werkzeug.url_encode(url_args))
            return _url

        return {
            "page_count": page_count,
            "offset": (page - 1) * step,
            "page": {
                'url': get_url(page),
                'num': page
            },
            "page_start": {
                'url': get_url(pmin),
                'num': pmin
            },
            "page_previous": {
                'url': get_url(max(pmin, page - 1)),
                'num': max(pmin, page - 1)
            },
            "page_next": {
                'url': get_url(min(pmax, page + 1)),
                'num': min(pmax, page + 1)
            },
            "page_end": {
                'url': get_url(pmax),
                'num': pmax
            },
            "pages": [
                {'url': get_url(page), 'num': page}
                for page in xrange(pmin, pmax+1)
            ]
        }

    def rule_is_enumerable(self, rule):
        """ Checks that it is possible to generate sensible GET queries for
        a given rule (if the endpoint matches its own requirements)

        :type rule: werkzeug.routing.Rule
        :rtype: bool
        """
        endpoint = rule.endpoint
        methods = rule.methods or ['GET']
        converters = rule._converters.values()
        if not ('GET' in methods
            and endpoint.routing['type'] == 'http'
            and endpoint.routing['auth'] in ('none', 'public')
            and endpoint.routing.get('website', False)
            and all(hasattr(converter, 'generate') for converter in converters)
            and endpoint.routing.get('website')):
            return False

        # dont't list routes without argument having no default value or converter
        spec = inspect.getargspec(endpoint.method.original_func)

        # remove self and arguments having a default value
        defaults_count = len(spec.defaults or [])
        args = spec.args[1:(-defaults_count or None)]

        # check that all args have a converter
        return all( (arg in rule._converters) for arg in args)

    def enumerate_pages(self, cr, uid, ids, query_string=None, context=None):
        """ Available pages in the website/CMS. This is mostly used for links
        generation and can be overridden by modules setting up new HTML
        controllers for dynamic pages (e.g. blog).

        By default, returns template views marked as pages.

        :param str query_string: a (user-provided) string, fetches pages
                                 matching the string
        :returns: a list of mappings with two keys: ``name`` is the displayable
                  name of the resource (page), ``url`` is the absolute URL
                  of the same.
        :rtype: list({name: str, url: str})
        """
        router = request.httprequest.app.get_db_router(request.db)
        # Force enumeration to be performed as public user
        uid = request.website.user_id.id
        url_list = []
        for rule in router.iter_rules():
            if not self.rule_is_enumerable(rule):
                continue

            converters = rule._converters or {}
            values = [{}]
            convitems = converters.items()
            # converters with a domain are processed after the other ones
            gd = lambda x: hasattr(x[1], 'domain') and (x[1].domain <> '[]')
            convitems.sort(lambda x, y: cmp(gd(x), gd(y)))
            for (name, converter) in convitems:
                newval = []
                for val in values:
                    for v in converter.generate(request.cr, uid, query=query_string, args=val, context=context):
                        newval.append( val.copy() )
                        v[name] = v['loc']
                        del v['loc']
                        newval[-1].update(v)
                values = newval

            for value in values:
                domain_part, url = rule.build(value, append_unknown=False)
                page = {'loc': url}
                for key,val in value.items():
                    if key.startswith('__'):
                        page[key[2:]] = val
                if url in ('/sitemap.xml',):
                    continue
                if url in url_list:
                    continue
                url_list.append(url)
                if query_string and not self.page_matches(cr, uid, page, query_string, context=context):
                    continue
                yield page

    def search_pages(self, cr, uid, ids, needle=None, limit=None, context=None):
        return list(itertools.islice(
            self.enumerate_pages(cr, uid, ids, query_string=needle, context=context),
            limit))

    def page_matches(self, cr, uid, page, needle, context=None):
        """ Checks that a "page" matches a user-provide search string.

        The default implementation attempts to perform a non-contiguous
        substring match of the page's name.

        :param page: {'name': str, 'url': str}
        :param needle: str
        :rtype: bool
        """
        haystack = page['name'].lower()

        needle = iter(needle.lower())
        n = next(needle)
        end = object()

        for char in haystack:
            if char != n: continue

            n = next(needle, end)
            # found all characters of needle in haystack in order
            if n is end:
                return True

        return False

    def kanban(self, cr, uid, ids, model, domain, column, template, step=None, scope=None, orderby=None, context=None):
        step = step and int(step) or 10
        scope = scope and int(scope) or 5
        orderby = orderby or "name"

        get_args = dict(request.httprequest.args or {})
        model_obj = self.pool[model]
        relation = model_obj._columns.get(column)._obj
        relation_obj = self.pool[relation]

        get_args.setdefault('kanban', "")
        kanban = get_args.pop('kanban')
        kanban_url = "?%s&kanban=" % werkzeug.url_encode(get_args)

        pages = {}
        for col in kanban.split(","):
            if col:
                col = col.split("-")
                pages[int(col[0])] = int(col[1])

        objects = []
        for group in model_obj.read_group(cr, uid, domain, ["id", column], groupby=column):
            obj = {}

            # browse column
            relation_id = group[column][0]
            obj['column_id'] = relation_obj.browse(cr, uid, relation_id)

            obj['kanban_url'] = kanban_url
            for k, v in pages.items():
                if k != relation_id:
                    obj['kanban_url'] += "%s-%s" % (k, v)

            # pager
            number = model_obj.search(cr, uid, group['__domain'], count=True)
            obj['page_count'] = int(math.ceil(float(number) / step))
            obj['page'] = pages.get(relation_id) or 1
            if obj['page'] > obj['page_count']:
                obj['page'] = obj['page_count']
            offset = (obj['page']-1) * step
            obj['page_start'] = max(obj['page'] - int(math.floor((scope-1)/2)), 1)
            obj['page_end'] = min(obj['page_start'] + (scope-1), obj['page_count'])

            # view data
            obj['domain'] = group['__domain']
            obj['model'] = model
            obj['step'] = step
            obj['orderby'] = orderby

            # browse objects
            object_ids = model_obj.search(cr, uid, group['__domain'], limit=step, offset=offset, order=orderby)
            obj['object_ids'] = model_obj.browse(cr, uid, object_ids)

            objects.append(obj)

        values = {
            'objects': objects,
            'range': range,
            'template': template,
        }
        return request.website._render("website.kanban_contain", values)

    def kanban_col(self, cr, uid, ids, model, domain, page, template, step, orderby, context=None):
        html = ""
        model_obj = self.pool[model]
        domain = safe_eval(domain)
        step = int(step)
        offset = (int(page)-1) * step
        object_ids = model_obj.search(cr, uid, domain, limit=step, offset=offset, order=orderby)
        object_ids = model_obj.browse(cr, uid, object_ids)
        for object_id in object_ids:
            html += request.website._render(template, {'object_id': object_id})
        return html

    def _image_placeholder(self, response):
        # file_open may return a StringIO. StringIO can be closed but are
        # not context managers in Python 2 though that is fixed in 3
        with contextlib.closing(openerp.tools.misc.file_open(
                os.path.join('web', 'static', 'src', 'img', 'placeholder.png'),
                mode='rb')) as f:
            response.data = f.read()
            return response.make_conditional(request.httprequest)

    def _image(self, cr, uid, model, id, field, response, max_width=maxint, max_height=maxint, context=None):
        """ Fetches the requested field and ensures it does not go above
        (max_width, max_height), resizing it if necessary.

        Resizing is bypassed if the object provides a $field_big, which will
        be interpreted as a pre-resized version of the base field.

        If the record is not found or does not have the requested field,
        returns a placeholder image via :meth:`~._image_placeholder`.

        Sets and checks conditional response parameters:
        * :mailheader:`ETag` is always set (and checked)
        * :mailheader:`Last-Modified is set iif the record has a concurrency
          field (``__last_update``)

        The requested field is assumed to be base64-encoded image data in
        all cases.
        """
        Model = self.pool[model]
        id = int(id)

        ids = Model.search(cr, uid,
                           [('id', '=', id)], context=context)
        if not ids and 'website_published' in Model._all_columns:
            ids = Model.search(cr, openerp.SUPERUSER_ID,
                               [('id', '=', id), ('website_published', '=', True)], context=context)
        if not ids:
            return self._image_placeholder(response)

        concurrency = '__last_update'
        [record] = Model.read(cr, openerp.SUPERUSER_ID, [id],
                              [concurrency, field],
                              context=context)

        if concurrency in record:
            server_format = openerp.tools.misc.DEFAULT_SERVER_DATETIME_FORMAT
            try:
                response.last_modified = datetime.datetime.strptime(
                    record[concurrency], server_format + '.%f')
            except ValueError:
                # just in case we have a timestamp without microseconds
                response.last_modified = datetime.datetime.strptime(
                    record[concurrency], server_format)

        # Field does not exist on model or field set to False
        if not record.get(field):
            # FIXME: maybe a field which does not exist should be a 404?
            return self._image_placeholder(response)

        response.set_etag(hashlib.sha1(record[field]).hexdigest())
        response.make_conditional(request.httprequest)

        # conditional request match
        if response.status_code == 304:
            return response

        data = record[field].decode('base64')

        if (not max_width) and (not max_height):
            response.data = data
            return response

        image = Image.open(cStringIO.StringIO(data))
        response.mimetype = Image.MIME[image.format]

        w, h = image.size
        try:
            max_w, max_h = int(max_width), int(max_height)
        except:
            max_w, max_h = (maxint, maxint)

        if w < max_w and h < max_h:
            response.data = data
        else:
            image.thumbnail((max_w, max_h), Image.ANTIALIAS)
            image.save(response.stream, image.format)
            # invalidate content-length computed by make_conditional as
            # writing to response.stream does not do it (as of werkzeug 0.9.3)
            del response.headers['Content-Length']

        return response


class website_menu(osv.osv):
    _name = "website.menu"
    _description = "Website Menu"
    _columns = {
        'name': fields.char('Menu', required=True, translate=True),
        'url': fields.char('Url', translate=True),
        'new_window': fields.boolean('New Window'),
        'sequence': fields.integer('Sequence'),
        # TODO: support multiwebsite once done for ir.ui.views
        'website_id': fields.many2one('website', 'Website'),
        'parent_id': fields.many2one('website.menu', 'Parent Menu', select=True, ondelete="cascade"),
        'child_id': fields.one2many('website.menu', 'parent_id', string='Child Menus'),
        'parent_left': fields.integer('Parent Left', select=True),
        'parent_right': fields.integer('Parent Right', select=True),
    }

    def __defaults_sequence(self, cr, uid, context):
        menu = self.search_read(cr, uid, [(1,"=",1)], ["sequence"], limit=1, order="sequence DESC", context=context)
        return menu and menu[0]["sequence"] or 0

    _defaults = {
        'url': '',
        'sequence': __defaults_sequence,
        'new_window': False,
    }
    _parent_store = True
    _parent_order = 'sequence'
    _order = "sequence"

    # would be better to take a menu_id as argument
    def get_tree(self, cr, uid, website_id, context=None):
        def make_tree(node):
            menu_node = dict(
                id=node.id,
                name=node.name,
                url=node.url,
                new_window=node.new_window,
                sequence=node.sequence,
                parent_id=node.parent_id.id,
                children=[],
            )
            for child in node.child_id:
                menu_node['children'].append(make_tree(child))
            return menu_node
        menu = self.pool.get('website').browse(cr, uid, website_id, context=context).menu_id
        return make_tree(menu)

    def save(self, cr, uid, website_id, data, context=None):
        def replace_id(old_id, new_id):
            for menu in data['data']:
                if menu['id'] == old_id:
                    menu['id'] = new_id
                if menu['parent_id'] == old_id:
                    menu['parent_id'] = new_id
        to_delete = data['to_delete']
        if to_delete:
            self.unlink(cr, uid, to_delete, context=context)
        for menu in data['data']:
            mid = menu['id']
            if isinstance(mid, str):
                new_id = self.create(cr, uid, {'name': menu['name']}, context=context)
                replace_id(mid, new_id)
        for menu in data['data']:
            self.write(cr, uid, [menu['id']], menu, context=context)
        return True

class ir_attachment(osv.osv):
    _inherit = "ir.attachment"
    def _website_url_get(self, cr, uid, ids, name, arg, context=None):
        result = {}
        for attach in self.browse(cr, uid, ids, context=context):
            if attach.url:
                result[attach.id] = attach.url
            else:
                result[attach.id] = urlplus('/website/image', {
                    'model': 'ir.attachment',
                    'field': 'datas',
                    'id': attach.id
                })
        return result
    def _datas_checksum(self, cr, uid, ids, name, arg, context=None):
        return dict(
            (attach['id'], self._compute_checksum(attach))
            for attach in self.read(
                cr, uid, ids, ['res_model', 'res_id', 'type', 'datas'],
                context=context)
        )

    def _compute_checksum(self, attachment_dict):
        if attachment_dict.get('res_model') == 'ir.ui.view'\
                and not attachment_dict.get('res_id') and not attachment_dict.get('url')\
                and attachment_dict.get('type', 'binary') == 'binary'\
                and attachment_dict.get('datas'):
            return hashlib.new('sha1', attachment_dict['datas']).hexdigest()
        return None

    def _datas_big(self, cr, uid, ids, name, arg, context=None):
        result = dict.fromkeys(ids, False)
        if context and context.get('bin_size'):
            return result

        for record in self.browse(cr, uid, ids, context=context):
            if not record.datas: continue
            try:
                result[record.id] = openerp.tools.image_resize_image_big(record.datas)
            except IOError: # apparently the error PIL.Image.open raises
                pass

        return result

    _columns = {
        'datas_checksum': fields.function(_datas_checksum, size=40,
              string="Datas checksum", type='char', store=True, select=True),
        'website_url': fields.function(_website_url_get, string="Attachment URL", type='char'),
        'datas_big': fields.function (_datas_big, type='binary', store=True,
                                      string="Resized file content"),
        'mimetype': fields.char('Mime Type', readonly=True),
    }

    def _add_mimetype_if_needed(self, values):
        if values.get('datas_fname'):
            values['mimetype'] = mimetypes.guess_type(values.get('datas_fname'))[0] or 'application/octet-stream'

    def create(self, cr, uid, values, context=None):
        chk = self._compute_checksum(values)
        if chk:
            match = self.search(cr, uid, [('datas_checksum', '=', chk)], context=context)
            if match:
                return match[0]
        self._add_mimetype_if_needed(values)
        return super(ir_attachment, self).create(
            cr, uid, values, context=context)

    def write(self, cr, uid, ids, values, context=None):
        self._add_mimetype_if_needed(values)
        return super(ir_attachment, self).write(cr, uid, ids, values, context=context)

    def try_remove(self, cr, uid, ids, context=None):
        """ Removes a web-based image attachment if it is used by no view
        (template)

        Returns a dict mapping attachments which would not be removed (if any)
        mapped to the views preventing their removal
        """
        Views = self.pool['ir.ui.view']
        attachments_to_remove = []
        # views blocking removal of the attachment
        removal_blocked_by = {}

        for attachment in self.browse(cr, uid, ids, context=context):
            # in-document URLs are html-escaped, a straight search will not
            # find them
            url = escape(attachment.website_url)
            ids = Views.search(cr, uid, ["|", ('arch', 'like', '"%s"' % url), ('arch', 'like', "'%s'" % url)], context=context)

            if ids:
                removal_blocked_by[attachment.id] = Views.read(
                    cr, uid, ids, ['name'], context=context)
            else:
                attachments_to_remove.append(attachment.id)
        if attachments_to_remove:
            self.unlink(cr, uid, attachments_to_remove, context=context)
        return removal_blocked_by

class res_partner(osv.osv):
    _inherit = "res.partner"

    def google_map_img(self, cr, uid, ids, zoom=8, width=298, height=298, context=None):
        partner = self.browse(cr, uid, ids[0], context=context)
        params = {
            'center': '%s, %s %s, %s' % (partner.street or '', partner.city or '', partner.zip or '', partner.country_id and partner.country_id.name_get()[0][1] or ''),
            'size': "%sx%s" % (height, width),
            'zoom': zoom,
            'sensor': 'false',
        }
        return urlplus('http://maps.googleapis.com/maps/api/staticmap' , params)

    def google_map_link(self, cr, uid, ids, zoom=8, context=None):
        partner = self.browse(cr, uid, ids[0], context=context)
        params = {
            'q': '%s, %s %s, %s' % (partner.street or '', partner.city  or '', partner.zip or '', partner.country_id and partner.country_id.name_get()[0][1] or ''),
            'z': 10
        }
        return urlplus('https://maps.google.com/maps' , params)

class res_company(osv.osv):
    _inherit = "res.company"
    def google_map_img(self, cr, uid, ids, zoom=8, width=298, height=298, context=None):
        partner = self.browse(cr, openerp.SUPERUSER_ID, ids[0], context=context).partner_id
        return partner and partner.google_map_img(zoom, width, height, context=context) or None
    def google_map_link(self, cr, uid, ids, zoom=8, context=None):
        partner = self.browse(cr, openerp.SUPERUSER_ID, ids[0], context=context).partner_id
        return partner and partner.google_map_link(zoom, context=context) or None

class base_language_install(osv.osv_memory):
    _inherit = "base.language.install"
    _columns = {
        'website_ids': fields.many2many('website', string='Websites to translate'),
    }

    def default_get(self, cr, uid, fields, context=None):
        if context is None:
            context = {}
        defaults = super(base_language_install, self).default_get(cr, uid, fields, context)
        website_id = context.get('params', {}).get('website_id')
        if website_id:
            if 'website_ids' not in defaults:
                defaults['website_ids'] = []
            defaults['website_ids'].append(website_id)
        return defaults

    def lang_install(self, cr, uid, ids, context=None):
        if context is None:
            context = {}
        action = super(base_language_install, self).lang_install(cr, uid, ids, context)
        language_obj = self.browse(cr, uid, ids)[0]
        website_ids = [website.id for website in language_obj['website_ids']]
        lang_id = self.pool['res.lang'].search(cr, uid, [('code', '=', language_obj['lang'])])
        if website_ids and lang_id:
            data = {'language_ids': [(4, lang_id[0])]}
            self.pool['website'].write(cr, uid, website_ids, data)
        params = context.get('params', {})
        if 'url_return' in params:
            return {
                'url': params['url_return'].replace('[lang]', language_obj['lang']),
                'type': 'ir.actions.act_url',
                'target': 'self'
            }
        return action

class website_seo_metadata(osv.Model):
    _name = 'website.seo.metadata'
    _description = 'SEO metadata'

    _columns = {
        'website_meta_title': fields.char("Website meta title", translate=True),
        'website_meta_description': fields.text("Website meta description", translate=True),
        'website_meta_keywords': fields.char("Website meta keywords", translate=True),
    }

# vim:et:<|MERGE_RESOLUTION|>--- conflicted
+++ resolved
@@ -124,11 +124,7 @@
     return "%s-%d" % (slugname, id)
 
 
-<<<<<<< HEAD
 _UNSLUG_RE = re.compile(r'(?:(\w{1,2}|\w[a-z0-9-_]+?\w)-)?(-?\d+)(?=$|/)', re.I)
-=======
-_UNSLUG_RE = re.compile(r'(?:(\w{1,2}|\w[a-zA-Z0-9-_]+?\w)-)?(-?\d+)(?=$|/)')
->>>>>>> d9cda97c
 
 def unslug(s):
     """Extract slug and id from a string.
