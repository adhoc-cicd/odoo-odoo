--- conflicted
+++ resolved
@@ -361,15 +361,10 @@
                 record_id = abs(record_id)
         return env[self.model].browse(record_id)
 
-<<<<<<< HEAD
     def generate(self, uid, query=None, args=None):
         Model = request.env[self.model].sudo(uid)
-=======
-    def generate(self, query=None, args=None):
-        Model = request.env[self.model]
         if request.context.get('use_public_user'):
             Model = Model.sudo(request.website.user_id.id)
->>>>>>> 777a87cd
         domain = safe_eval(self.domain, (args or {}).copy())
         if query:
             domain.append((Model._rec_name, 'ilike', '%' + query + '%'))
