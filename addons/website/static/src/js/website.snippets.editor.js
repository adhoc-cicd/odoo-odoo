--- conflicted
+++ resolved
@@ -934,11 +934,7 @@
         drop_and_build_snippet: function() {
             this.id = this.unique_id();
             this.$target.attr("id", this.id);
-<<<<<<< HEAD
-            this.$target.find("[data-slide]").attr("data-target", "#" + this.id);
-=======
             this.$target.find("[data-slide]").attr("data-cke-saved-href", "#" + this.id);
->>>>>>> f3e405fb
             this.$target.find("[data-slide-to]").attr("data-target", "#" + this.id);
 
             this.rebind_event();
