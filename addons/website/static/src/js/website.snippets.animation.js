--- conflicted
+++ resolved
@@ -122,15 +122,11 @@
 animation.registry.media_video = animation.Class.extend({
     selector: ".media_iframe_video",
     start: function () {
-<<<<<<< HEAD
-        if (!this.$target.has('> iframe').length) {
-=======
         // TODO: this code should be refactored to make more sense and be better
         // integrated with Odoo (this refactoring should be done in master).
         this.$target.find('iframe').remove();
 
         if (!this.$target.has('.media_iframe_video_size').length) {
->>>>>>> 6d2bf44f
             var editor = '<div class="css_editable_mode_display">&nbsp;</div>';
             var size = '<div class="media_iframe_video_size">&nbsp;</div>';
             this.$target.html(editor+size);
