--- conflicted
+++ resolved
@@ -105,20 +105,12 @@
                     popover:   { next: _t("Continue") },
                 },
                 {
-<<<<<<< HEAD
-                    title:     "Congratulation",
-                    element:   'a[id=content-menu-button]',
-                    placement: 'bottom',
-                    content:   _t("This tour is finished. You can continue discovering features with the <em>'Content'</em> menu."),
-                    popover:   { fixed: true, next: _t("Close Tutorial") },
-=======
                     waitNot:   '.modal',
                     element:   '#content-menu-button',
                     placement: 'bottom',
                     title:     _t("Add new pages and menus"),
                     content:   _t("The 'Content' menu allows you to add pages or add the top menu."),
                     popover:   { next: _t("Close Tutorial") },
->>>>>>> 3324351b
                 },
             ];
             return this._super();
