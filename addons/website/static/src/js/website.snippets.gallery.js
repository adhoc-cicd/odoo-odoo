--- conflicted
+++ resolved
@@ -150,7 +150,6 @@
             $cols.push($col.get()[0]);
         }
 
-<<<<<<< HEAD
         imgs.reverse();
         $cols = $($cols);
         function add() {
@@ -229,7 +228,7 @@
         var $container = this.$target.find(".container:first");
         var editor = new widget.MediaDialog(this.$target.closest('.o_editable'), null, {select_images: true});
         editor.appendTo(document.body);
-        var index = Math.max(_.map(this.$target.find("img").get(), function (img) { return img.dataset.index | 0; })) + 1;
+        var index = Math.max(0, _.max(_.map(this.$target.find("img").get(), function (img) { return img.dataset.index | 0; })) + 1);
         editor.on('saved', this, function (attachments) {
             for (var i = 0 ; i < attachments.length; i++) {
                 var img = $('<img class="img img-responsive mb8 mt8"/>')
@@ -237,204 +236,6 @@
                     .attr('data-index', index+i)
                     .data('index', index+i)
                     .appendTo($container);
-=======
-            imgs.reverse();
-            $cols = $($cols);
-            function add() {
-                self.lowest($cols).append(imgs.pop());
-                if (imgs.length) self.timer = setTimeout(add, 0);
-            }
-            this.masonry_imgs = imgs;
-            if (imgs.length) add();
-            this.$target.css("height", "");
-        },
-        grid : function(type) {
-            if (type !== "reapply" && this.$target.hasClass('o_grid')) return;
-
-            var self     = this,
-                $imgs    = $(this.get_imgs()),
-                $col, $img,
-                $row     = $('<div class="row"></div>'),
-                columns  = this.get_columns() || 3,
-                colClass = "col-md-"+(12/columns),
-                $container = this.replace($row);
-
-            $imgs.each(function(index) { // 0 based index
-                $img = $(this);
-                $col = $img.wrap('<div>').parent();
-                self.img_preserve_styles($img);
-                self.img_responsive($img);
-                $col.addClass(colClass);
-                $col.appendTo($row);
-                if ( (index+1) % columns === 0) {
-                    $row = $('<div class="row"></div>');
-                    $row.appendTo($container);
-                }
-            });
-            this.$target.css("height", "");
-        },
-        slideshow :function (type) {
-            if (type !== "reapply" && this.$target.hasClass('o_slideshow')) return;
-
-            var self = this,
-                $imgs    = $(this.get_imgs()),
-                urls = $imgs.map(function() { return $(this).attr("src"); } ).get();
-            var params = {
-                    srcs : urls,
-                    index: 0,
-                    title: "",
-                    interval : this.$target.data("interval") || false,
-                    id: "slideshow_" + new Date().getTime()
-                },
-                $slideshow = $(openerp.qweb.render('website.gallery.slideshow', params));
-            this.replace($slideshow);
-            this.$target.find(".item img").each(function (index) {
-                $(this).attr('data-index', index).data('index', index);
-            });
-            this.$target.css("height", Math.round(window.innerHeight*0.7));
-
-            // apply layout animation
-            this.$target.off('slide.bs.carousel').off('slid.bs.carousel');
-            this.$target.find('li.fa').off('click');
-            if (this.$target.data("snippet-view", view)) {
-                var view = new website.snippet.animationRegistry.gallery_slider(this.$target, true);
-                this.$target.data("snippet-view", view);
-            } else {
-                this.$target.data("snippet-view").start(true);
-            }
-        },
-        columns : function(type, value) {
-            this.$target.attr("data-columns", value);
-            if (this._temp_col !== value) {
-                this._temp_col = value;
-                this.reapply();
-            }
-        },
-        images_add : function(type) {
-            if(type !== "click") return;
-            var self = this;
-            var $container = this.$target.find(".container:first");
-            var editor = new website.editor.MediaDialog(this.$target.closest('.o_editable'), null, {select_images: true});
-            editor.appendTo(document.body);
-            var index = Math.max(0, _.max(_.map(this.$target.find("img").get(), function (img) { return img.dataset.index | 0; })) + 1);
-            editor.on('saved', this, function (attachments) {
-                for (var i = 0 ; i < attachments.length; i++) {
-                    var img = $('<img class="img img-responsive mb8 mt8"/>')
-                        .attr("src", attachments[i].url)
-                        .attr('data-index', index+i)
-                        .data('index', index+i)
-                        .appendTo($container);
-                }
-                self.reapply(); // refresh the $target
-                setTimeout(function () {
-                    self.BuildingBlock.make_active(self.$target);
-                },0);
-            });
-        },
-        images_rm   : function(type) {
-            if(type !== "click") return;
-            this.replace($('<div class="alert alert-info css_editable_mode_display"/>').text(_t("Add Images from the 'Customize' menu")));
-        },
-        sizing : function() { // done via css, keep it to avoid undefined error
-        },
-        /*
-         *  helpers
-         */
-        styles_to_preserve : function($img) {
-            var styles = [ 'img-rounded', 'img-thumbnail', 'img-circle', 'shadow', 'fa-spin' ];
-            var preserved = [];
-            
-            for (var style in styles) {
-                if ($img.hasClass(style)) {
-                    preserved.push(style);
-                }
-            }
-            return preserved.join(' ');
-        },
-        img_preserve_styles : function($img) {
-            var classes = this.styles_to_preserve($img);
-            $img.removeAttr("class");
-            $img.addClass(classes);
-            return $img;
-        },
-        img_responsive : function(img) {
-            img.addClass("img img-responsive");
-            return img;
-        },
-        lowest : function($cols) {
-            var height = 0, min = -1, col=0, lowest = undefined;
-            $cols.each(function () {
-                var $col = $(this);
-                height = $col.height();
-                if (min === -1 || height < min) {
-                    min = height;
-                    lowest = $col;
-                }
-            });
-            return lowest;
-        },
-        get_columns : function() {
-            return parseInt(this.$target.attr("data-columns") || 3);
-        },
-
-        clean_for_save: function() {
-            var self = this;
-            if (this.$target.hasClass("slideshow")) {
-                this.$target.removeAttr("style");
-            }
-        },
-
-        set_active: function () {
-            this._super();
-            var classes = _.uniq((this.$target.attr("class").replace(/(^|\s)o_/g, ' ') || '').split(/\s+/));
-            var $li = this.$el.find('[data-mode]')
-                .removeClass("active")
-                .filter('[data-mode="' + classes.join('"], [data-mode="') + '"]').addClass("active");
-            var mode = this.$el.find('[data-mode].active').data('mode');
-
-            var classes = _.uniq((this.$target.find("img:first").attr("class") || '').split(/\s+/));
-            var $li = this.$el.find('[data-styling]')
-                .removeClass("active")
-                .filter('[data-styling="' + classes.join('"], [data-styling="') + '"]').addClass("active");
-
-            this.$el.find('li[data-interval]').removeClass("active")
-                .filter('li[data-interval='+this.$target.find(".carousel:first").attr("data-interval")+']')
-                .addClass("active");
-
-            var interval = this.$target.find('.carousel:first').attr("data-interval");
-            var $li = this.$el.find('[data-interval]')
-                .removeClass("active")
-                .filter('[data-interval=' + interval + ']').addClass("active");
-
-            var columns = this.get_columns();
-            var $li = this.$el.find('[data-columns]')
-                .removeClass("active")
-                .filter('[data-columns=' + columns + ']').addClass("active");
-
-            this.$el.find('[data-columns]:first, [data-select_class="spc-none"]')
-                .parent().parent().toggle(["grid", "masonry"].indexOf(mode) !== -1);
-            this.$el.find('[data-interval]:first').parent().parent().toggle(mode === "slideshow");
-        },
-    }); // website.snippet.Option.extend
-
-
-    website.snippet.options.gallery_img = website.snippet.Option.extend({
-        position: function (type, value) {
-            if (type !== "click") return;
-
-            var $parent = this.$target.closest("section");
-            var editor = $parent.data('snippet-editor').styles.gallery;
-            var imgs = $parent.find('img').get();
-            imgs.sort(function (a,b) { return $(a).data('index')-$(b).data('index'); });
-
-            var index = imgs.indexOf(this.$target[0]);
-
-            switch (value) {
-                case 'first': index = $(imgs.shift()).data('index')-1; break;
-                case 'prev': index = index <= 1  ? $(imgs.shift()).data('index')-1 : ($(imgs[index-2]).data('index') + $(imgs[index-1]).data('index'))/2; break;
-                case 'next': index = index >= imgs.length-2  ? $(imgs.pop()).data('index')+1 : ($(imgs[index+2]).data('index') + $(imgs[index+1]).data('index'))/2; break;
-                case 'last': index = $(imgs.pop()).data('index')+1; break;
->>>>>>> 7158eaf8
             }
             self.reapply(); // refresh the $target
             setTimeout(function () {
@@ -534,7 +335,6 @@
         if (type !== "click") return;
 
         var $parent = this.$target.closest("section");
-        this.buildingBlock.create_overlay($parent);
         var editor = $parent.data('snippet-editor').styles.gallery;
         var imgs = $parent.find('img').get();
         imgs.sort(function (a,b) { return $(a).data('index')-$(b).data('index'); });
