--- conflicted
+++ resolved
@@ -1,18 +1,3 @@
-<<<<<<< HEAD
-# Brazilian Portuguese translation for openobject-addons
-# Copyright (c) 2014 Rosetta Contributors and Canonical Ltd 2014
-# This file is distributed under the same license as the openobject-addons package.
-# FIRST AUTHOR <EMAIL@ADDRESS>, 2014.
-#
-msgid ""
-msgstr ""
-"Project-Id-Version: openobject-addons\n"
-"Report-Msgid-Bugs-To: FULL NAME <EMAIL@ADDRESS>\n"
-"POT-Creation-Date: 2014-08-14 13:09+0000\n"
-"PO-Revision-Date: 2014-08-17 19:58+0000\n"
-"Last-Translator: FULL NAME <EMAIL@ADDRESS>\n"
-"Language-Team: Brazilian Portuguese <pt_BR@li.org>\n"
-=======
 # Translation of Odoo Server.
 # This file contains the translation of the following modules:
 # * hr_gamification
@@ -31,12 +16,11 @@
 "PO-Revision-Date: 2016-07-09 16:18+0000\n"
 "Last-Translator: grazziano <g.negocios@outlook.com.br>\n"
 "Language-Team: Portuguese (Brazil) (http://www.transifex.com/odoo/odoo-8/language/pt_BR/)\n"
->>>>>>> 96502490
 "MIME-Version: 1.0\n"
 "Content-Type: text/plain; charset=UTF-8\n"
-"Content-Transfer-Encoding: 8bit\n"
-"X-Launchpad-Export-Date: 2014-08-18 07:24+0000\n"
-"X-Generator: Launchpad (build 17156)\n"
+"Content-Transfer-Encoding: \n"
+"Language: pt_BR\n"
+"Plural-Forms: nplurals=2; plural=(n > 1);\n"
 
 #. module: hr_gamification
 #: model:ir.actions.act_window,help:hr_gamification.challenge_list_action2
@@ -45,19 +29,12 @@
 "                    Click to create a challenge. \n"
 "                </p>\n"
 "                <p>\n"
-"                    Assign a list of goals to chosen users to evaluate "
-"them.\n"
-"                    The challenge can use a period (weekly, monthly...) for "
-"automatic creation of goals.\n"
-"                    The goals are created for the specified users or member "
-"of the group.\n"
+"                    Assign a list of goals to chosen users to evaluate them.\n"
+"                    The challenge can use a period (weekly, monthly...) for automatic creation of goals.\n"
+"                    The goals are created for the specified users or member of the group.\n"
 "                </p>\n"
 "            "
-<<<<<<< HEAD
-msgstr ""
-=======
 msgstr "<p class = \"oe_view_nocontent_create\">\nClique para criar um desafio.\n</p>\n<p>\nAtribua uma lista de objetivos para os usuários escolhidos para avaliá-los.\nO desafio pode usar um período (semanal, mensal ...) para a criação automática de metas.\nAs metas são criadas para os usuários específicos ou membros de grupos.\n</p>"
->>>>>>> 96502490
 
 #. module: hr_gamification
 #: model:ir.actions.act_window,help:hr_gamification.goals_menu_groupby_action2
@@ -70,165 +47,149 @@
 "                    Goals can be created automatically by using challenges.\n"
 "                </p>\n"
 "            "
-msgstr ""
+msgstr "<p class=\"oe_view_nocontent_create\">\n                    Clique para criar um objetivo. \n                </p>\n                <p>\n                    Um objetivo é definido por um usuário e um tipo de meta.                     Objetivos podem ser criados automaticamente usando desafios.\n                </p>\n            "
 
 #. module: hr_gamification
 #: model:ir.ui.menu,name:hr_gamification.gamification_badge_menu_hr
 msgid "Badges"
-msgstr ""
+msgstr "Medalhas"
 
 #. module: hr_gamification
 #: view:hr.employee:hr_gamification.hr_hr_employee_view_form
 msgid ""
 "Badges are rewards of good work. Give them to people you believe deserve it."
-msgstr ""
+msgstr "Medalhas são frutos de um bom trabalho. Dê-lhes a pessoas que acredita merecer."
 
 #. module: hr_gamification
 #: view:gamification.badge.user.wizard:hr_gamification.view_badge_wizard_reward
 msgid "Cancel"
-msgstr ""
+msgstr "Cancelar"
 
 #. module: hr_gamification
 #: model:ir.actions.act_window,name:hr_gamification.challenge_list_action2
 #: model:ir.ui.menu,name:hr_gamification.gamification_challenge_menu_hr
 msgid "Challenges"
-msgstr ""
+msgstr "Desafios"
 
 #. module: hr_gamification
 #: view:hr.employee:hr_gamification.hr_hr_employee_view_form
 msgid "Click to grant this employee his first badge"
-<<<<<<< HEAD
-msgstr ""
-=======
 msgstr "Clique para conceder a este funcionário sua primeira medalha"
->>>>>>> 96502490
 
 #. module: hr_gamification
 #: view:gamification.badge.user.wizard:hr_gamification.view_badge_wizard_reward
 msgid "Describe what they did and why it matters (will be public)"
-msgstr ""
+msgstr "Descreva o que fizeram e por que é importante (será público)"
 
 #. module: hr_gamification
 #: field:gamification.badge.user,employee_id:0
 #: field:gamification.badge.user.wizard,employee_id:0
 #: model:ir.model,name:hr_gamification.model_hr_employee
 msgid "Employee"
-msgstr ""
+msgstr "Funcionário"
 
 #. module: hr_gamification
 #: field:hr.employee,badge_ids:0
 msgid "Employee Badges"
-msgstr ""
+msgstr "Medalhas dos Funcionários"
 
 #. module: hr_gamification
 #: field:hr.employee,goal_ids:0
 msgid "Employee HR Goals"
-<<<<<<< HEAD
-msgstr ""
-=======
 msgstr "Objetivos de RH dos Funcionários"
->>>>>>> 96502490
 
 #. module: hr_gamification
 #: model:ir.ui.menu,name:hr_gamification.menu_hr_gamification
 msgid "Engagement"
-msgstr ""
+msgstr "Engajamento"
 
 #. module: hr_gamification
 #: model:ir.model,name:hr_gamification.model_gamification_badge
 msgid "Gamification badge"
-msgstr ""
+msgstr "Medalha de Ludificação"
 
 #. module: hr_gamification
 #: model:ir.model,name:hr_gamification.model_gamification_badge_user
 msgid "Gamification user badge"
-msgstr ""
+msgstr "Medalha do usuário da ludificação"
 
 #. module: hr_gamification
 #: view:hr.employee:hr_gamification.hr_hr_employee_view_form
 msgid "Goals"
-msgstr ""
+msgstr "Objetivos"
 
 #. module: hr_gamification
 #: model:ir.actions.act_window,name:hr_gamification.goals_menu_groupby_action2
 #: model:ir.ui.menu,name:hr_gamification.gamification_goal_menu_hr
 msgid "Goals History"
-msgstr ""
+msgstr "Histórico dos objetivos"
 
 #. module: hr_gamification
 #: view:hr.employee:hr_gamification.hr_hr_employee_view_form
 msgid "Grant a Badge"
-msgstr ""
+msgstr "Conceder uma medalha"
 
 #. module: hr_gamification
 #: view:gamification.badge:hr_gamification.hr_badge_form_view
 msgid "Granted Employees"
-<<<<<<< HEAD
-msgstr ""
-=======
 msgstr "Funcionários Concedidos"
->>>>>>> 96502490
 
 #. module: hr_gamification
 #: field:hr.employee,has_badges:0
 msgid "Has Badges"
-msgstr ""
+msgstr "Tem Medalhas"
 
 #. module: hr_gamification
 #: view:hr.employee:hr_gamification.hr_hr_employee_view_form
 msgid "Received Badges"
-msgstr ""
+msgstr "Medalhas recebidas"
 
 #. module: hr_gamification
 #: view:gamification.badge.user.wizard:hr_gamification.view_badge_wizard_reward
 #: model:ir.actions.act_window,name:hr_gamification.action_reward_wizard
 msgid "Reward Employee"
-msgstr ""
+msgstr "Recompensar funcionário"
 
 #. module: hr_gamification
 #: view:gamification.badge.user.wizard:hr_gamification.view_badge_wizard_reward
 msgid "Reward Employee with"
-msgstr ""
+msgstr "Recompensar funcionário com"
 
 #. module: hr_gamification
 #: constraint:gamification.badge.user:0
 msgid "The selected employee does not correspond to the selected user."
-msgstr ""
+msgstr "O funcionário selecionado não corresponde ao usuário selecionado"
 
 #. module: hr_gamification
 #: code:addons/hr_gamification/wizard/grant_badge.py:45
 #: code:addons/hr_gamification/wizard/grant_badge.py:48
 #, python-format
 msgid "Warning!"
-msgstr ""
+msgstr "Aviso!"
 
 #. module: hr_gamification
 #: view:gamification.badge.user.wizard:hr_gamification.view_badge_wizard_reward
 msgid "What are you thank for?"
-msgstr ""
+msgstr "Por o que você é grato?"
 
 #. module: hr_gamification
 #: code:addons/hr_gamification/wizard/grant_badge.py:48
 #, python-format
 msgid "You can not send a badge to yourself"
-msgstr ""
+msgstr "Você não pode enviar uma medalha para você mesmo"
 
 #. module: hr_gamification
 #: code:addons/hr_gamification/wizard/grant_badge.py:45
 #, python-format
 msgid "You can send badges only to employees linked to a user."
-<<<<<<< HEAD
-msgstr ""
-=======
 msgstr "Você pode enviar medalhas somente para os funcionários vinculados a um usuário."
 
 #. module: hr_gamification
 #: view:gamification.badge.user.wizard:hr_gamification.view_badge_wizard_reward
 msgid "or"
 msgstr "ou"
->>>>>>> 96502490
 
 #. module: hr_gamification
 #: view:hr.employee:hr_gamification.hr_hr_employee_view_form
 msgid "to reward this employee for a good action"
-msgstr ""+msgstr "Recompensar este funcionário por uma atividade bem executada"