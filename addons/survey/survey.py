--- conflicted
+++ resolved
@@ -343,37 +343,25 @@
 
         #Calculate and return statistics for choice
         if question.type in ['simple_choice', 'multiple_choice']:
-<<<<<<< HEAD
             result_summary = []
             for label in question.labels_ids:
                 count = 0
+                comments = []
                 for input_line in question.user_input_line_ids:
                     if input_line.answer_type == 'suggestion' and input_line.value_suggested.id == label.id and (not current_filters or input_line.user_input_id.id in current_filters):
                         count = count + 1
-                label_summary = {'text': label.value, 'count': count, 'answer_id': label.id}
+                    if input_line.answer_type == 'text' and (not current_filters or input_line.user_input_id.id in current_filters):
+                        comments.append(input_line)
+                label_summary = {'text': label.value, 'count': count, 'answer_id': label.id, 'comments': comments}
                 result_summary = result_summary + [label_summary]
+            result_summary = {'answers': answers.values(), 'comments': comments}
 
         #Calculate and return statistics for matrix
         if question.type == 'matrix':
             rows = OrderedDict()
             answers = OrderedDict()
             res = dict()
-=======
-            answers = {}
             comments = []
-            [answers.update({label.id: {'text': label.value, 'count': 0, 'answer_id': label.id}}) for label in question.labels_ids]
-            for input_line in question.user_input_line_ids:
-                if input_line.answer_type == 'suggestion' and answers.get(input_line.value_suggested.id) and (not(current_filters) or input_line.user_input_id.id in current_filters):
-                    answers[input_line.value_suggested.id]['count'] += 1
-                if input_line.answer_type == 'text' and (not(current_filters) or input_line.user_input_id.id in current_filters):
-                    comments.append(input_line)
-            result_summary = {'answers': answers.values(), 'comments': comments}
-
-        #Calculate and return statistics for matrix
-        if question.type == 'matrix':
-            rows, answers, res = {}, {}, {}
-            comments = []
->>>>>>> e4cb5202
             [rows.update({label.id: label.value}) for label in question.labels_ids_2]
             [answers.update({label.id: label.value}) for label in question.labels_ids]
             for cell in product(rows.keys(), answers.keys()):
