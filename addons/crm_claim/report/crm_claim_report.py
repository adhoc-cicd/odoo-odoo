--- conflicted
+++ resolved
@@ -104,12 +104,7 @@
                     c.type_action as type_action,
                     date_trunc('day',c.create_date) as create_date,
                     avg(extract('epoch' from (c.date_closed-c.create_date)))/(3600*24) as  delay_close,
-<<<<<<< HEAD
-                    (SELECT count(id) FROM mail_message WHERE model='crm.claim' AND res_id=c.id AND email_from IS NOT NULL) AS email,
-                    (SELECT avg(probability) FROM crm_case_stage WHERE id=c.stage_id) AS probability,
-=======
                     (SELECT count(id) FROM mailgate_message WHERE model='crm.claim' AND res_id=c.id AND history=True) AS email,
->>>>>>> 49d2f226
                     extract('epoch' from (c.date_deadline - c.date_closed))/(3600*24) as  delay_expected
                 from
                     crm_claim c
