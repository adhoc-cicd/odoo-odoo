--- conflicted
+++ resolved
@@ -122,21 +122,15 @@
     def _cart_update(self, product_id=None, line_id=None, add_qty=0, set_qty=0, **kwargs):
         """ Override to update carrier quotation if quantity changed """
 
-<<<<<<< HEAD
         self._delivery_unset()
-        values = super(SaleOrder, self)._cart_update(product_id, line_id, add_qty, set_qty, **kwargs)
-=======
-        self._delivery_unset(cr, uid, ids, context=context)
-
+        
         # When you update a cart, it is not enouf to remove the "delivery cost" line
         # The carrier might also be invalid, eg: if you bought things that are too heavy
         # -> this may cause a bug if you go to the checkout screen, choose a carrier,
         #    then update your cart (the cart becomes uneditable)
-        self.write(cr, uid, ids, {'carrier_id': False}, context=context)
+        self.write({'carrier_id': False})
 
-        values = super(SaleOrder, self)._cart_update(
-            cr, uid, ids, product_id, line_id, add_qty, set_qty, context, **kwargs)
->>>>>>> fac4cc70
+        values = super(SaleOrder, self)._cart_update(product_id, line_id, add_qty, set_qty, **kwargs)
 
         if add_qty or set_qty is not None:
             for sale_order in self:
