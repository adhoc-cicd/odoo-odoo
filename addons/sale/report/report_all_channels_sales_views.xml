<?xml version="1.0" encoding="utf-8"?>
<odoo>
     <record id="report_all_channels_sales_view_pivot" model="ir.ui.view">
         <field name="name">report.all.channels.sales.pivot</field>
         <field name="model">report.all.channels.sales</field>
         <field name="arch" type="xml">
<<<<<<< HEAD
            <pivot string="Sales by Channel Analysis">
=======
            <pivot string="All Channels Sales Orders Analysis" disable_linking="True">
>>>>>>> e3658d6f
                <field name="name" type="row"/>
                <field name="price_total" string="Total Price" type="measure"/>
            </pivot>
         </field>
    </record>

    <record id="report_all_channels_sales_view_search" model="ir.ui.view">
        <field name="name">report.all.channels.sales.search</field>
        <field name="model">report.all.channels.sales</field>
        <field name="arch" type="xml">
            <search string="Sales by Channel Analysis">
                <field name="date_order"/>
                <filter string="Current Year Sales" name="current_year" domain="[('date_order','&gt;=',time.strftime('%%Y-01-01'))]"/>
                <group expand="1" string="Group By">
                    <filter string="Sales Channel" name="team_id" context="{'group_by':'team_id'}"/>
                </group>
            </search>
        </field>
    </record>

    <record id="report_all_channels_sales_action" model="ir.actions.act_window">
        <field name="name">Sales by Channel</field>
        <field name="res_model">report.all.channels.sales</field>
        <field name="view_mode">pivot</field>
        <field name="view_id" ref="report_all_channels_sales_view_pivot"/>
        <field name="search_view_id" ref="report_all_channels_sales_view_search"/>
        <field name="context">{'search_default_team_id': 1, 'search_default_current_year': 1}</field>
    </record>
</odoo><|MERGE_RESOLUTION|>--- conflicted
+++ resolved
@@ -4,11 +4,7 @@
          <field name="name">report.all.channels.sales.pivot</field>
          <field name="model">report.all.channels.sales</field>
          <field name="arch" type="xml">
-<<<<<<< HEAD
-            <pivot string="Sales by Channel Analysis">
-=======
-            <pivot string="All Channels Sales Orders Analysis" disable_linking="True">
->>>>>>> e3658d6f
+            <pivot string="Sales by Channel Analysis" disable_linking="True">
                 <field name="name" type="row"/>
                 <field name="price_total" string="Total Price" type="measure"/>
             </pivot>
