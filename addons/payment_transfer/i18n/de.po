# Translation of Odoo Server.
# This file contains the translation of the following modules:
# * payment_transfer
#
# Translators:
# Ralf Hilgenstock <rh@dialoge.info>, 2016
# Wolfgang Taferner, 2016
msgid ""
msgstr ""
"Project-Id-Version: Odoo 9.0\n"
"Report-Msgid-Bugs-To: \n"
<<<<<<< HEAD
"POT-Creation-Date: 2016-08-19 10:25+0000\n"
=======
"POT-Creation-Date: 2016-08-18 14:07+0000\n"
>>>>>>> bc1a0a32
"PO-Revision-Date: 2016-01-15 21:44+0000\n"
"Last-Translator: Ralf Hilgenstock <rh@dialoge.info>\n"
"Language-Team: German (http://www.transifex.com/odoo/odoo-9/language/de/)\n"
"Language: de\n"
"MIME-Version: 1.0\n"
"Content-Type: text/plain; charset=UTF-8\n"
"Content-Transfer-Encoding: \n"
"Plural-Forms: nplurals=2; plural=(n != 1);\n"

#. module: payment_transfer
#: code:addons/payment_transfer/models/payment_acquirer.py:68
#, python-format
msgid "; multiple order found"
msgstr "; mehrfache Bestellung gefunden"

#. module: payment_transfer
#: code:addons/payment_transfer/models/payment_acquirer.py:66
#, python-format
msgid "; no order found"
msgstr "; keine Bestellung gefunden"

#. module: payment_transfer
<<<<<<< HEAD
=======
#: model:payment.acquirer,cancel_msg:payment_transfer.payment_acquirer_transfer
msgid "<span><i>Cancel,</i> Your payment has been cancelled.</span>"
msgstr "<span><i>Abbruch,</i> Ihre Bezahlung wurde abgebrochen.</span>"

#. module: payment_transfer
#: model:payment.acquirer,done_msg:payment_transfer.payment_acquirer_transfer
msgid ""
"<span><i>Done,</i> Your online payment has been successfully processed. "
"Thank you for your order.</span>"
msgstr ""
"<span><i>Erledigt,</i> Ihre Onlinezahlung wurde erfolgreich verarbeitet. "
"Vielen Dank für Ihre Bestellung</span>"

#. module: payment_transfer
#: model:payment.acquirer,error_msg:payment_transfer.payment_acquirer_transfer
msgid ""
"<span><i>Error,</i> Please be aware that an error occurred during the "
"transaction. The order has been confirmed but won't be paid. Don't hesitate "
"to contact us if you have any questions on the status of your order.</span>"
msgstr ""
"<span><i>Fehler,</i> Bitte beachten Sie, dass ein Fehler während Ihrer "
"Transaktion aufgetreten ist. Die Bestellung wurde bestätigt, aber noch nicht "
"bezahlt. Zögern Sie nicht uns zu kontaktieren, falls Sie zu Ihrer Bestellung "
"Fragen haben.</span>"

#. module: payment_transfer
#: model:payment.acquirer,pending_msg:payment_transfer.payment_acquirer_transfer
msgid ""
"<span><i>Pending,</i> Your online payment has been successfully processed. "
"But your order is not validated yet.</span>"
msgstr ""
"<span><i>Ausstehend,</i> Ihre Onlinezahlung wurde erfolgreich verarbeitet. "
"Aber Ihre Bestellung wurde noch nicht bestätigt.</span>"

#. module: payment_transfer
>>>>>>> bc1a0a32
#: code:addons/payment_transfer/models/payment_acquirer.py:30
#: model:payment.acquirer,post_msg:payment_transfer.payment_acquirer_transfer
#, python-format
msgid "Bank Account"
msgstr "Bankkonto"

#. module: payment_transfer
#: code:addons/payment_transfer/models/payment_acquirer.py:30
#, python-format
msgid "Bank Accounts"
msgstr "Bankkonten"

#. module: payment_transfer
#: model:payment.acquirer,post_msg:payment_transfer.payment_acquirer_transfer
msgid "Communication"
msgstr ""

#. module: payment_transfer
#: model:ir.model,name:payment_transfer.model_payment_acquirer
msgid "Payment Acquirer"
msgstr "Zahlungsanbieter"

#. module: payment_transfer
#: model:ir.model,name:payment_transfer.model_payment_transaction
msgid "Payment Transaction"
msgstr "Zahlungstransaktion"

#. module: payment_transfer
<<<<<<< HEAD
#: code:addons/payment_transfer/models/payment_acquirer.py:19
=======
#: model:payment.acquirer,post_msg:payment_transfer.payment_acquirer_transfer
msgid "Please use the following transfer details"
msgstr ""

#. module: payment_transfer
#: model:payment.acquirer,post_msg:payment_transfer.payment_acquirer_transfer
msgid "Please use the order name as communication reference."
msgstr ""

#. module: payment_transfer
#: model:payment.acquirer,pre_msg:payment_transfer.payment_acquirer_transfer
msgid "Transfer information will be provided after choosing the payment mode."
msgstr ""

#. module: payment_transfer
#: code:addons/payment_transfer/models/payment_acquirer.py:19
#: model:payment.acquirer,name:payment_transfer.payment_acquirer_transfer
>>>>>>> bc1a0a32
#, python-format
msgid "Wire Transfer"
msgstr "Banküberweisung"

#. module: payment_transfer
#: code:addons/payment_transfer/models/payment_acquirer.py:64
#, python-format
msgid "received data for reference %s"
msgstr ""

#~ msgid "<span><i>Cancel,</i> Your payment has been cancelled.</span>"
#~ msgstr "<span><i>Abbruch,</i> Ihre Bezahlung wurde abgebrochen.</span>"

#~ msgid ""
#~ "<span><i>Done,</i> Your online payment has been successfully processed. "
#~ "Thank you for your order.</span>"
#~ msgstr ""
#~ "<span><i>Erledigt,</i> Ihre Onlinezahlung wurde erfolgreich verarbeitet. "
#~ "Vielen Dank für Ihre Bestellung</span>"

#~ msgid ""
#~ "<span><i>Error,</i> Please be aware that an error occurred during the "
#~ "transaction. The order has been confirmed but won't be paid. Don't "
#~ "hesitate to contact us if you have any questions on the status of your "
#~ "order.</span>"
#~ msgstr ""
#~ "<span><i>Fehler,</i> Bitte beachten Sie, dass ein Fehler während Ihrer "
#~ "Transaktion aufgetreten ist. Die Bestellung wurde bestätigt, aber noch "
#~ "nicht bezahlt. Zögern Sie nicht uns zu kontaktieren, falls Sie zu Ihrer "
#~ "Bestellung Fragen haben.</span>"

#~ msgid ""
#~ "<span><i>Pending,</i> Your online payment has been successfully "
#~ "processed. But your order is not validated yet.</span>"
#~ msgstr ""
#~ "<span><i>Ausstehend,</i> Ihre Onlinezahlung wurde erfolgreich "
#~ "verarbeitet. Aber Ihre Bestellung wurde noch nicht bestätigt.</span>"<|MERGE_RESOLUTION|>--- conflicted
+++ resolved
@@ -9,11 +9,7 @@
 msgstr ""
 "Project-Id-Version: Odoo 9.0\n"
 "Report-Msgid-Bugs-To: \n"
-<<<<<<< HEAD
-"POT-Creation-Date: 2016-08-19 10:25+0000\n"
-=======
 "POT-Creation-Date: 2016-08-18 14:07+0000\n"
->>>>>>> bc1a0a32
 "PO-Revision-Date: 2016-01-15 21:44+0000\n"
 "Last-Translator: Ralf Hilgenstock <rh@dialoge.info>\n"
 "Language-Team: German (http://www.transifex.com/odoo/odoo-9/language/de/)\n"
@@ -36,8 +32,6 @@
 msgstr "; keine Bestellung gefunden"
 
 #. module: payment_transfer
-<<<<<<< HEAD
-=======
 #: model:payment.acquirer,cancel_msg:payment_transfer.payment_acquirer_transfer
 msgid "<span><i>Cancel,</i> Your payment has been cancelled.</span>"
 msgstr "<span><i>Abbruch,</i> Ihre Bezahlung wurde abgebrochen.</span>"
@@ -73,7 +67,6 @@
 "Aber Ihre Bestellung wurde noch nicht bestätigt.</span>"
 
 #. module: payment_transfer
->>>>>>> bc1a0a32
 #: code:addons/payment_transfer/models/payment_acquirer.py:30
 #: model:payment.acquirer,post_msg:payment_transfer.payment_acquirer_transfer
 #, python-format
@@ -102,9 +95,6 @@
 msgstr "Zahlungstransaktion"
 
 #. module: payment_transfer
-<<<<<<< HEAD
-#: code:addons/payment_transfer/models/payment_acquirer.py:19
-=======
 #: model:payment.acquirer,post_msg:payment_transfer.payment_acquirer_transfer
 msgid "Please use the following transfer details"
 msgstr ""
@@ -122,7 +112,6 @@
 #. module: payment_transfer
 #: code:addons/payment_transfer/models/payment_acquirer.py:19
 #: model:payment.acquirer,name:payment_transfer.payment_acquirer_transfer
->>>>>>> bc1a0a32
 #, python-format
 msgid "Wire Transfer"
 msgstr "Banküberweisung"
@@ -131,32 +120,4 @@
 #: code:addons/payment_transfer/models/payment_acquirer.py:64
 #, python-format
 msgid "received data for reference %s"
-msgstr ""
-
-#~ msgid "<span><i>Cancel,</i> Your payment has been cancelled.</span>"
-#~ msgstr "<span><i>Abbruch,</i> Ihre Bezahlung wurde abgebrochen.</span>"
-
-#~ msgid ""
-#~ "<span><i>Done,</i> Your online payment has been successfully processed. "
-#~ "Thank you for your order.</span>"
-#~ msgstr ""
-#~ "<span><i>Erledigt,</i> Ihre Onlinezahlung wurde erfolgreich verarbeitet. "
-#~ "Vielen Dank für Ihre Bestellung</span>"
-
-#~ msgid ""
-#~ "<span><i>Error,</i> Please be aware that an error occurred during the "
-#~ "transaction. The order has been confirmed but won't be paid. Don't "
-#~ "hesitate to contact us if you have any questions on the status of your "
-#~ "order.</span>"
-#~ msgstr ""
-#~ "<span><i>Fehler,</i> Bitte beachten Sie, dass ein Fehler während Ihrer "
-#~ "Transaktion aufgetreten ist. Die Bestellung wurde bestätigt, aber noch "
-#~ "nicht bezahlt. Zögern Sie nicht uns zu kontaktieren, falls Sie zu Ihrer "
-#~ "Bestellung Fragen haben.</span>"
-
-#~ msgid ""
-#~ "<span><i>Pending,</i> Your online payment has been successfully "
-#~ "processed. But your order is not validated yet.</span>"
-#~ msgstr ""
-#~ "<span><i>Ausstehend,</i> Ihre Onlinezahlung wurde erfolgreich "
-#~ "verarbeitet. Aber Ihre Bestellung wurde noch nicht bestätigt.</span>"+msgstr ""