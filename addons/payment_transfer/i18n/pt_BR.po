--- conflicted
+++ resolved
@@ -8,11 +8,7 @@
 msgstr ""
 "Project-Id-Version: Odoo 9.0\n"
 "Report-Msgid-Bugs-To: \n"
-<<<<<<< HEAD
-"POT-Creation-Date: 2016-08-19 10:25+0000\n"
-=======
 "POT-Creation-Date: 2016-08-18 14:07+0000\n"
->>>>>>> bc1a0a32
 "PO-Revision-Date: 2015-12-08 20:02+0000\n"
 "Last-Translator: Grazziano Duarte <g.negocios@outlook.com.br>\n"
 "Language-Team: Portuguese (Brazil) (http://www.transifex.com/odoo/odoo-9/"
@@ -36,8 +32,6 @@
 msgstr "; nenhuma ordem encontrada"
 
 #. module: payment_transfer
-<<<<<<< HEAD
-=======
 #: model:payment.acquirer,cancel_msg:payment_transfer.payment_acquirer_transfer
 msgid "<span><i>Cancel,</i> Your payment has been cancelled.</span>"
 msgstr "<span><i>Cancelar,</i> Seu pagamento foi cancelado.</span>"
@@ -73,7 +67,6 @@
 "sua compra ainda não foi validada.</span>"
 
 #. module: payment_transfer
->>>>>>> bc1a0a32
 #: code:addons/payment_transfer/models/payment_acquirer.py:30
 #: model:payment.acquirer,post_msg:payment_transfer.payment_acquirer_transfer
 #, python-format
@@ -102,9 +95,6 @@
 msgstr "Transação do Pagamento"
 
 #. module: payment_transfer
-<<<<<<< HEAD
-#: code:addons/payment_transfer/models/payment_acquirer.py:19
-=======
 #: model:payment.acquirer,post_msg:payment_transfer.payment_acquirer_transfer
 msgid "Please use the following transfer details"
 msgstr ""
@@ -124,7 +114,6 @@
 #. module: payment_transfer
 #: code:addons/payment_transfer/models/payment_acquirer.py:19
 #: model:payment.acquirer,name:payment_transfer.payment_acquirer_transfer
->>>>>>> bc1a0a32
 #, python-format
 msgid "Wire Transfer"
 msgstr "Transferência bancária"
@@ -133,38 +122,4 @@
 #: code:addons/payment_transfer/models/payment_acquirer.py:64
 #, python-format
 msgid "received data for reference %s"
-msgstr "dados recebidos para referência %s"
-
-#~ msgid "<span><i>Cancel,</i> Your payment has been cancelled.</span>"
-#~ msgstr "<span><i>Cancelar,</i> Seu pagamento foi cancelado.</span>"
-
-#~ msgid ""
-#~ "<span><i>Done,</i> Your online payment has been successfully processed. "
-#~ "Thank you for your order.</span>"
-#~ msgstr ""
-#~ "<span><i>Pronto,</i> Seu pagamento online foi processado com sucesso. "
-#~ "Obrigado por sua compra.</span>"
-
-#~ msgid ""
-#~ "<span><i>Error,</i> Please be aware that an error occurred during the "
-#~ "transaction. The order has been confirmed but won't be paid. Don't "
-#~ "hesitate to contact us if you have any questions on the status of your "
-#~ "order.</span>"
-#~ msgstr ""
-#~ "<span><i>Erro,</i> Por favor, esteja ciente de que ocorreu um erro "
-#~ "durante a transação. O pedido foi confirmado, mas não vai ser pago. Não "
-#~ "hesite em contactar-nos se você tiver quaisquer perguntas sobre o status "
-#~ "do seu pedido.</span>"
-
-#~ msgid ""
-#~ "<span><i>Pending,</i> Your online payment has been successfully "
-#~ "processed. But your order is not validated yet.</span>"
-#~ msgstr ""
-#~ "<span><i>Pendente,</i> Seu pagamento online foi processado com sucesso. "
-#~ "Mas sua compra ainda não foi validada.</span>"
-
-#~ msgid ""
-#~ "Transfer information will be provided after choosing the payment mode."
-#~ msgstr ""
-#~ "Informações de transferência serão fornecidas depois de escolher o modo "
-#~ "de pagamento."+msgstr "dados recebidos para referência %s"