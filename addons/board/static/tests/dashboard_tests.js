--- conflicted
+++ resolved
@@ -599,7 +599,6 @@
     form.destroy();
 });
 
-<<<<<<< HEAD
 QUnit.test('dashboard intercepts custom events triggered by sub controllers', function (assert) {
     assert.expect(4);
 
@@ -748,13 +747,6 @@
     assert.expect(2);
     var form = createView({
         View: BoardView,
-=======
-QUnit.test("Views should be loaded in the user's language", function (assert) {
-    assert.expect(2);
-
-    var form = createView({
-        View: FormView,
->>>>>>> b29b545f
         model: 'board',
         data: this.data,
         session: {user_context: {lang: 'fr_FR'}},
@@ -766,21 +758,14 @@
                 '</board>' +
             '</form>',
         mockRPC: function (route, args) {
-<<<<<<< HEAD
             if (args.method === 'load_views') {
                 assert.deepEqual(pyeval.eval('context', args.kwargs.context), {lang: 'fr_FR'},
                     'The views should be loaded with the correct context');
             }
-=======
->>>>>>> b29b545f
             if (route === "/web/dataset/search_read") {
                 assert.deepEqual(args.context, {lang: 'fr_FR'},
                     'The data should be loaded with the correct context');
             }
-<<<<<<< HEAD
-=======
-
->>>>>>> b29b545f
             if (route === '/web/action/load') {
                 return $.when({
                     res_model: 'partner',
@@ -793,8 +778,44 @@
             'partner,4,list':
                 '<list string="Partner"><field name="foo"/></list>',
         },
-<<<<<<< HEAD
-=======
+    });
+
+    form.destroy();
+});
+
+QUnit.test("Views should be loaded in the user's language", function (assert) {
+    assert.expect(2);
+
+    var form = createView({
+        View: FormView,
+        model: 'board',
+        data: this.data,
+        session: {user_context: {lang: 'fr_FR'}},
+        arch: '<form string="My Dashboard">' +
+                '<board style="2-1">' +
+                    '<column>' +
+                        '<action context="{\'lang\': \'en_US\'}" view_mode="list" string="ABC" name="51" domain="[]"></action>' +
+                    '</column>' +
+                '</board>' +
+            '</form>',
+        mockRPC: function (route, args) {
+            if (route === "/web/dataset/search_read") {
+                assert.deepEqual(args.context, {lang: 'fr_FR'},
+                    'The data should be loaded with the correct context');
+            }
+
+            if (route === '/web/action/load') {
+                return $.when({
+                    res_model: 'partner',
+                    views: [[4, 'list']],
+                });
+            }
+            return this._super.apply(this, arguments);
+        },
+        archs: {
+            'partner,4,list':
+                '<list string="Partner"><field name="foo"/></list>',
+        },
 
         interceptsPropagate: {
             load_views: function (ev) {
@@ -802,7 +823,6 @@
                     'The views should be loaded with the correct context');
             }
         },
->>>>>>> b29b545f
     });
 
     form.destroy();
