--- conflicted
+++ resolved
@@ -6,24 +6,20 @@
 msgstr ""
 "Project-Id-Version: OpenERP Server 6.0dev\n"
 "Report-Msgid-Bugs-To: support@openerp.com\n"
-<<<<<<< HEAD
-"POT-Creation-Date: 2010-10-18 17:46+0000\n"
-"PO-Revision-Date: 2010-11-16 08:21+0000\n"
-=======
 "POT-Creation-Date: 2010-11-18 16:11+0000\n"
 "PO-Revision-Date: 2010-11-22 07:33+0000\n"
->>>>>>> 192810c7
 "Last-Translator: OpenERP Administrators <Unknown>\n"
 "Language-Team: \n"
 "MIME-Version: 1.0\n"
 "Content-Type: text/plain; charset=UTF-8\n"
 "Content-Transfer-Encoding: 8bit\n"
-<<<<<<< HEAD
-"X-Launchpad-Export-Date: 2010-11-17 04:52+0000\n"
-=======
 "X-Launchpad-Export-Date: 2010-11-23 05:03+0000\n"
->>>>>>> 192810c7
 "X-Generator: Launchpad (build Unknown)\n"
+
+#. module: board
+#: view:res.log.report:0
+msgid "  Year  "
+msgstr ""
 
 #. module: board
 #: model:ir.model,name:board.model_board_menu_create
@@ -33,7 +29,7 @@
 #. module: board
 #: constraint:ir.actions.act_window:0
 msgid "Invalid model name in the action definition."
-msgstr "Ungültiger Modellname in der Aktionsdefinition."
+msgstr "Ungültiger Modulname in der Aktionsdefinition."
 
 #. module: board
 #: view:board.note:0
@@ -44,7 +40,12 @@
 #. module: board
 #: model:ir.module.module,shortdesc:board.module_meta_information
 msgid "Dashboard main module"
-msgstr "Anzeige Tafel Hauptmodul"
+msgstr "Pinnwand Hauptmodul"
+
+#. module: board
+#: view:res.users:0
+msgid "Latest Connections"
+msgstr "Letzte Anmeldungen"
 
 #. module: board
 #: code:addons/board/wizard/board_menu_create.py:0
@@ -53,6 +54,11 @@
 msgstr "Benutzerfehler!"
 
 #. module: board
+#: constraint:ir.ui.view:0
+msgid "Invalid XML for View Architecture!"
+msgstr "Fehlerhafter xml Code für diese Ansicht!"
+
+#. module: board
 #: view:board.board:0
 #: model:ir.actions.act_window,name:board.open_board_administration_form
 #: model:ir.ui.menu,name:board.menu_board_admin
@@ -68,6 +74,7 @@
 
 #. module: board
 #: view:board.note:0
+#: view:res.log.report:0
 msgid "Group By..."
 msgstr "Gruppierung..."
 
@@ -82,6 +89,13 @@
 msgstr "Fehler! Sie können keine rekursiven Menüs erzeugen."
 
 #. module: board
+#: view:board.board:0
+#: model:ir.actions.act_window,name:board.board_weekly_res_log_report_action
+#: view:res.log.report:0
+msgid "Weekly Global Activity"
+msgstr ""
+
+#. module: board
 #: field:board.board.line,name:0
 msgid "Title"
 msgstr "Titel"
@@ -95,15 +109,69 @@
 "beinhalten"
 
 #. module: board
+#: field:res.log.report,nbr:0
+msgid "# of Entries"
+msgstr ""
+
+#. module: board
+#: view:res.log.report:0
+#: field:res.log.report,month:0
+msgid "Month"
+msgstr ""
+
+#. module: board
+#: model:ir.actions.act_window,name:board.dashboard_open
+msgid "Open Dashboard"
+msgstr "Pinnwand öffnen"
+
+#. module: board
 #: model:ir.model,name:board.model_board_note_type
 msgid "NOte Type"
 msgstr "Mitteilung Art"
 
 #. module: board
+#: view:board.board:0
+#: model:ir.actions.act_window,name:board.board_monthly_res_log_report_action
+#: view:res.log.report:0
+msgid "Monthly Activity per Document"
+msgstr ""
+
+#. module: board
+#: sql_constraint:ir.module.module:0
+msgid "The certificate ID of the module must be unique !"
+msgstr ""
+
+#. module: board
+#: view:res.log.report:0
+msgid "Log Analysis"
+msgstr ""
+
+#. module: board
 #: model:ir.actions.act_window,name:board.action_view_board_list_form
 #: model:ir.ui.menu,name:board.menu_view_board_form
 msgid "Dashboard Definition"
-msgstr "Tafel Definition"
+msgstr "Definition Pinnwand"
+
+#. module: board
+#: selection:res.log.report,month:0
+msgid "March"
+msgstr ""
+
+#. module: board
+#: selection:res.log.report,month:0
+msgid "August"
+msgstr ""
+
+#. module: board
+#: view:board.board:0
+#: model:ir.actions.act_window,name:board.action_user_connection_tree
+msgid "User Connections"
+msgstr ""
+
+#. module: board
+#: field:res.log.report,creation_date:0
+msgid "Creation Date"
+msgstr ""
 
 #. module: board
 #: model:ir.actions.act_window,name:board.action_view_board_note_form
@@ -117,11 +185,9 @@
 msgstr "Menü Information"
 
 #. module: board
-#: view:board.board:0
-#: model:ir.actions.act_window,name:board.action_user_connection_tree
-#: view:res.users:0
-msgid "Latest Connections"
-msgstr "Letzte Anmeldungen"
+#: selection:res.log.report,month:0
+msgid "June"
+msgstr ""
 
 #. module: board
 #: field:board.note,type:0
@@ -131,7 +197,12 @@
 #. module: board
 #: field:board.board,line_ids:0
 msgid "Action Views"
-msgstr "Aktion Sichten"
+msgstr "Aktion Ansichten"
+
+#. module: board
+#: model:ir.model,name:board.model_res_log_report
+msgid "Log Report"
+msgstr ""
 
 #. module: board
 #: view:board.note:0
@@ -140,20 +211,35 @@
 msgstr "Datum"
 
 #. module: board
-#: view:board.note:0
-#: field:board.note.type,name:0
-msgid "Note Type"
-msgstr "Notizart"
+#: selection:res.log.report,month:0
+msgid "July"
+msgstr ""
+
+#. module: board
+#: view:res.log.report:0
+msgid "Extended Filters..."
+msgstr ""
+
+#. module: board
+#: view:res.log.report:0
+#: field:res.log.report,day:0
+msgid "Day"
+msgstr ""
 
 #. module: board
 #: view:board.menu.create:0
 msgid "Create Menu For Dashboard"
-msgstr "Erstelle Menüeintrag für Tafel"
-
-#. module: board
-#: constraint:ir.ui.view:0
-msgid "Invalid XML for View Architecture!"
-msgstr "Fehlerhafter xml Code für diese Ansicht!"
+msgstr "Erstelle Menü für Pinnwand"
+
+#. module: board
+#: selection:res.log.report,month:0
+msgid "February"
+msgstr ""
+
+#. module: board
+#: selection:res.log.report,month:0
+msgid "October"
+msgstr ""
 
 #. module: board
 #: model:ir.model,name:board.model_board_board_line
@@ -166,9 +252,19 @@
 msgstr "Obermenü"
 
 #. module: board
+#: selection:res.log.report,month:0
+msgid "January"
+msgstr ""
+
+#. module: board
 #: view:board.note:0
 msgid "Notes"
 msgstr "Bemerkungen"
+
+#. module: board
+#: selection:res.log.report,month:0
+msgid "November"
+msgstr ""
 
 #. module: board
 #: help:board.board.line,sequence:0
@@ -178,10 +274,14 @@
 msgstr "Reihenfolge für die Ansichtsliste der Pinnwand Positionen."
 
 #. module: board
-#: code:addons/board/wizard/board_menu_create.py:0
-#, python-format
-msgid "Please Insert Dashboard View(s) !"
-msgstr "Bitte Ansichten in Anzeigetafel einfügen"
+#: selection:res.log.report,month:0
+msgid "September"
+msgstr ""
+
+#. module: board
+#: selection:res.log.report,month:0
+msgid "April"
+msgstr ""
 
 #. module: board
 #: view:board.board:0
@@ -190,12 +290,17 @@
 #: model:ir.ui.menu,name:board.admin_menu_dasboard
 #: model:ir.ui.menu,name:board.menu_dasboard
 msgid "Dashboard"
-msgstr "Anzeigetafel"
+msgstr "Pinnwand"
 
 #. module: board
 #: model:ir.module.module,description:board.module_meta_information
 msgid "Base module for all dashboards."
-msgstr "Basis Module für Anzeigetafeln"
+msgstr "Basis Module für Pinnwand"
+
+#. module: board
+#: field:board.board.line,action_id:0
+msgid "Action"
+msgstr ""
 
 #. module: board
 #: field:board.board.line,position:0
@@ -203,9 +308,9 @@
 msgstr "Position"
 
 #. module: board
-#: model:ir.actions.act_window,name:board.dashboard_open
-msgid "Open Dashboard"
-msgstr "Tafel öffnen"
+#: view:res.log.report:0
+msgid "Model"
+msgstr ""
 
 #. module: board
 #: field:board.menu.create,menu_name:0
@@ -219,6 +324,11 @@
 msgstr "Letzte Aktivitäten"
 
 #. module: board
+#: sql_constraint:ir.module.module:0
+msgid "The name of the module must be unique !"
+msgstr ""
+
+#. module: board
 #: selection:board.board.line,position:0
 msgid "Left"
 msgstr "Links"
@@ -226,7 +336,7 @@
 #. module: board
 #: field:board.board,view_id:0
 msgid "Board View"
-msgstr "Tafel Anzeige"
+msgstr "Pinnwand Anzeige"
 
 #. module: board
 #: selection:board.board.line,position:0
@@ -239,11 +349,27 @@
 msgstr "Breite"
 
 #. module: board
+#: view:res.log.report:0
+msgid "   Month   "
+msgstr ""
+
+#. module: board
 #: field:board.board.line,sequence:0
 msgid "Sequence"
 msgstr "Sequenz"
 
 #. module: board
+#: view:board.note:0
+#: field:board.note.type,name:0
+msgid "Note Type"
+msgstr "Notizart"
+
+#. module: board
+#: selection:res.log.report,month:0
+msgid "December"
+msgstr ""
+
+#. module: board
 #: view:board.board:0
 #: view:board.menu.create:0
 msgid "Create Menu"
@@ -257,7 +383,23 @@
 #. module: board
 #: model:ir.actions.act_window,name:board.action_board_menu_create
 msgid "Create Board Menu"
-msgstr "Erzeuge Menü für Anzeigetafel"
+msgstr "Erzeuge Menü für Pinnwand"
+
+#. module: board
+#: selection:res.log.report,month:0
+msgid "May"
+msgstr ""
+
+#. module: board
+#: field:res.log.report,res_model:0
+msgid "Object"
+msgstr ""
+
+#. module: board
+#: view:res.log.report:0
+#: field:res.log.report,name:0
+msgid "Year"
+msgstr ""
 
 #. module: board
 #: view:board.menu.create:0
@@ -267,7 +409,18 @@
 #. module: board
 #: view:board.board:0
 msgid "Dashboard View"
-msgstr "Anzeigetafel Anzeige"
+msgstr "Pinnwand Anzeige"
+
+#. module: board
+#: code:addons/board/wizard/board_menu_create.py:0
+#, python-format
+msgid "Please Insert Dashboard View(s) !"
+msgstr "Bitte Ansichten in Pinnwand einfügen"
+
+#. module: board
+#: sql_constraint:ir.model.fields:0
+msgid "Size of the field can never be less than 1 !"
+msgstr ""
 
 #. module: board
 #: view:board.note:0
