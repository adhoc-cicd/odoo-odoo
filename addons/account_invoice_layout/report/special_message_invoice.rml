<?xml version="1.0"?>
<document filename="Invoices.pdf">
  <template pageSize="(595.0,842.0)" title="Invoices" author="OpenERP S.A.(sales@openerp.com)" allowSplitting="20">
    <pageTemplate id="first">
      <frame id="first" x1="28.0" y1="28.0" width="539" height="786"/>
    </pageTemplate>
  </template>
  <stylesheet>
    <blockTableStyle id="Standard_Outline">
      <blockAlignment value="LEFT"/>
      <blockValign value="TOP"/>
    </blockTableStyle>
    <blockTableStyle id="Tableau2">
      <blockAlignment value="LEFT"/>
      <blockValign value="TOP"/>
    </blockTableStyle>
    <blockTableStyle id="Table_Invoice_General_Header">
      <blockAlignment value="LEFT"/>
      <blockValign value="TOP"/>
      <lineStyle kind="LINEBEFORE" colorName="#e6e6e6" start="0,0" stop="0,-1"/>
      <lineStyle kind="LINEABOVE" colorName="#e6e6e6" start="0,0" stop="0,0"/>
      <lineStyle kind="LINEBELOW" colorName="#e6e6e6" start="0,-1" stop="0,-1"/>
      <lineStyle kind="LINEBEFORE" colorName="#e6e6e6" start="1,0" stop="1,-1"/>
      <lineStyle kind="LINEABOVE" colorName="#e6e6e6" start="1,0" stop="1,0"/>
      <lineStyle kind="LINEBELOW" colorName="#e6e6e6" start="1,-1" stop="1,-1"/>
      <lineStyle kind="LINEBEFORE" colorName="#e6e6e6" start="2,0" stop="2,-1"/>
      <lineStyle kind="LINEAFTER" colorName="#e6e6e6" start="2,0" stop="2,-1"/>
      <lineStyle kind="LINEABOVE" colorName="#e6e6e6" start="2,0" stop="2,0"/>
      <lineStyle kind="LINEBELOW" colorName="#e6e6e6" start="2,-1" stop="2,-1"/>
      <lineStyle kind="LINEBEFORE" colorName="#e6e6e6" start="3,0" stop="3,-1"/>
      <lineStyle kind="LINEAFTER" colorName="#e6e6e6" start="3,0" stop="3,-1"/>
      <lineStyle kind="LINEABOVE" colorName="#e6e6e6" start="3,0" stop="3,0"/>
      <lineStyle kind="LINEBELOW" colorName="#e6e6e6" start="3,-1" stop="3,-1"/>
    </blockTableStyle>
    <blockTableStyle id="Table_General_Detail_Content">
      <blockAlignment value="LEFT"/>
      <blockValign value="TOP"/>
      <lineStyle kind="LINEBEFORE" colorName="#e6e6e6" start="0,0" stop="0,-1"/>
      <lineStyle kind="LINEABOVE" colorName="#e6e6e6" start="0,0" stop="0,0"/>
      <lineStyle kind="LINEBELOW" colorName="#e6e6e6" start="0,-1" stop="0,-1"/>
      <lineStyle kind="LINEBEFORE" colorName="#e6e6e6" start="1,0" stop="1,-1"/>
      <lineStyle kind="LINEABOVE" colorName="#e6e6e6" start="1,0" stop="1,0"/>
      <lineStyle kind="LINEBELOW" colorName="#e6e6e6" start="1,-1" stop="1,-1"/>
      <lineStyle kind="LINEBEFORE" colorName="#e6e6e6" start="2,0" stop="2,-1"/>
      <lineStyle kind="LINEAFTER" colorName="#e6e6e6" start="2,0" stop="2,-1"/>
      <lineStyle kind="LINEABOVE" colorName="#e6e6e6" start="2,0" stop="2,0"/>
      <lineStyle kind="LINEBELOW" colorName="#e6e6e6" start="2,-1" stop="2,-1"/>
      <lineStyle kind="LINEBEFORE" colorName="#e6e6e6" start="3,0" stop="3,-1"/>
      <lineStyle kind="LINEAFTER" colorName="#e6e6e6" start="3,0" stop="3,-1"/>
      <lineStyle kind="LINEABOVE" colorName="#e6e6e6" start="3,0" stop="3,0"/>
      <lineStyle kind="LINEBELOW" colorName="#e6e6e6" start="3,-1" stop="3,-1"/>
    </blockTableStyle>
    <blockTableStyle id="Tableau6">
      <blockAlignment value="LEFT"/>
      <blockValign value="TOP"/>
      <lineStyle kind="LINEBELOW" colorName="#000000" start="0,-1" stop="0,-1"/>
      <lineStyle kind="LINEBELOW" colorName="#000000" start="1,-1" stop="1,-1"/>
      <lineStyle kind="LINEBELOW" colorName="#000000" start="2,-1" stop="2,-1"/>
      <lineStyle kind="LINEBELOW" colorName="#000000" start="3,-1" stop="3,-1"/>
      <lineStyle kind="LINEBELOW" colorName="#000000" start="4,-1" stop="4,-1"/>
    </blockTableStyle>
    <blockTableStyle id="Table_Invoice_Line_Content">
      <blockAlignment value="LEFT"/>
      <blockValign value="TOP"/>
      <lineStyle kind="LINEBELOW" colorName="#e6e6e6" start="0,-1" stop="0,-1"/>
      <lineStyle kind="LINEBELOW" colorName="#e6e6e6" start="1,-1" stop="1,-1"/>
      <lineStyle kind="LINEBELOW" colorName="#e6e6e6" start="2,-1" stop="2,-1"/>
      <lineStyle kind="LINEBELOW" colorName="#e6e6e6" start="3,-1" stop="3,-1"/>
      <lineStyle kind="LINEBELOW" colorName="#e6e6e6" start="4,-1" stop="4,-1"/>
      <lineStyle kind="LINEBELOW" colorName="#e6e6e6" start="5,-1" stop="5,-1"/>
    </blockTableStyle>
    <blockTableStyle id="Table1">
      <blockAlignment value="LEFT"/>
      <blockValign value="TOP"/>
    </blockTableStyle>
    <blockTableStyle id="Table2">
      <blockAlignment value="LEFT"/>
      <blockValign value="TOP"/>
      <lineStyle kind="LINEBELOW" colorName="#000000" start="0,-1" stop="0,-1"/>
      <lineStyle kind="LINEBELOW" colorName="#000000" start="1,-1" stop="1,-1"/>
      <lineStyle kind="LINEBELOW" colorName="#000000" start="2,-1" stop="2,-1"/>
      <lineStyle kind="LINEBELOW" colorName="#000000" start="3,-1" stop="3,-1"/>
      <lineStyle kind="LINEBELOW" colorName="#000000" start="4,-1" stop="4,-1"/>
    </blockTableStyle>
    <blockTableStyle id="Tableau3">
      <blockAlignment value="LEFT"/>
      <blockValign value="TOP"/>
      <lineStyle kind="LINEABOVE" colorName="#000000" start="1,0" stop="1,0"/>
      <lineStyle kind="LINEABOVE" colorName="#000000" start="2,0" stop="2,0"/>
    </blockTableStyle>
    <blockTableStyle id="Table4">
      <blockAlignment value="LEFT"/>
      <blockValign value="TOP"/>
    </blockTableStyle>
    <blockTableStyle id="Table6">
      <blockAlignment value="LEFT"/>
      <blockValign value="TOP"/>
      <lineStyle kind="LINEABOVE" colorName="#000000" start="1,0" stop="1,0"/>
      <lineStyle kind="LINEABOVE" colorName="#000000" start="2,0" stop="2,0"/>
    </blockTableStyle>
    <blockTableStyle id="Table7">
      <blockAlignment value="LEFT"/>
      <blockValign value="TOP"/>
      <lineStyle kind="LINEBELOW" colorName="#000000" start="0,-1" stop="0,-1"/>
      <lineStyle kind="LINEBELOW" colorName="#000000" start="1,-1" stop="1,-1"/>
      <lineStyle kind="LINEBELOW" colorName="#000000" start="2,-1" stop="2,-1"/>
    </blockTableStyle>
    <blockTableStyle id="Table8">
      <blockAlignment value="LEFT"/>
      <blockValign value="TOP"/>
      <lineStyle kind="LINEBELOW" colorName="#e6e6e6" start="0,-1" stop="0,-1"/>
      <lineStyle kind="LINEBELOW" colorName="#e6e6e6" start="1,-1" stop="1,-1"/>
      <lineStyle kind="LINEBELOW" colorName="#e6e6e6" start="2,-1" stop="2,-1"/>
    </blockTableStyle>
    <blockTableStyle id="Table_Coment_Payment_Term">
      <blockAlignment value="LEFT"/>
      <blockValign value="TOP"/>
    </blockTableStyle>
    <blockTableStyle id="Table_Payment_Terms">
      <blockAlignment value="LEFT"/>
      <blockValign value="TOP"/>
    </blockTableStyle>
    <blockTableStyle id="Table3">
      <blockAlignment value="LEFT"/>
      <blockValign value="TOP"/>
    </blockTableStyle>
    <initialize>
      <paraStyle name="all" alignment="justify"/>
    </initialize>
    <paraStyle name="Standard" fontName="Helvetica"/>
    <paraStyle name="Text body" fontName="Helvetica" spaceBefore="0.0" spaceAfter="6.0"/>
    <paraStyle name="List" fontName="Helvetica" spaceBefore="0.0" spaceAfter="6.0"/>
    <paraStyle name="Table Contents" fontName="Helvetica" spaceBefore="0.0" spaceAfter="6.0"/>
    <paraStyle name="Table Heading" fontName="Helvetica" alignment="CENTER" spaceBefore="0.0" spaceAfter="6.0"/>
    <paraStyle name="Caption" fontName="Helvetica" fontSize="10.0" leading="13" spaceBefore="6.0" spaceAfter="6.0"/>
    <paraStyle name="Index" fontName="Helvetica"/>
    <paraStyle name="Heading" fontName="Helvetica" fontSize="12.0" leading="15" spaceBefore="12.0" spaceAfter="6.0"/>
    <paraStyle name="terp_header" fontName="Helvetica-Bold" fontSize="15.0" leading="19" alignment="LEFT" spaceBefore="0.0" spaceAfter="0.0"/>
    <paraStyle name="terp_default_8" fontName="Helvetica" fontSize="8.0" leading="10" alignment="LEFT" spaceBefore="0.0" spaceAfter="0.0"/>
    <paraStyle name="terp_default_Bold_8" fontName="Helvetica-Bold" fontSize="8.0" leading="10" alignment="LEFT" spaceBefore="0.0" spaceAfter="0.0"/>
    <paraStyle name="terp_default_Bold_9" fontName="Helvetica-Bold" fontSize="9.0" leading="11" alignment="LEFT" spaceBefore="0.0" spaceAfter="0.0"/>
    <paraStyle name="terp_default_9" fontName="Helvetica" fontSize="9.0" leading="11" alignment="LEFT" spaceBefore="0.0" spaceAfter="0.0"/>
    <paraStyle name="terp_tblheader_General" fontName="Helvetica-Bold" fontSize="8.0" leading="10" alignment="LEFT" spaceBefore="6.0" spaceAfter="6.0"/>
    <paraStyle name="terp_tblheader_General_Centre" fontName="Helvetica-Bold" fontSize="8.0" leading="10" alignment="CENTER" spaceBefore="6.0" spaceAfter="6.0"/>
    <paraStyle name="terp_default_Centre_8" fontName="Helvetica" fontSize="8.0" leading="10" alignment="CENTER" spaceBefore="0.0" spaceAfter="0.0"/>
    <paraStyle name="terp_tblheader_Details" fontName="Helvetica-Bold" fontSize="9.0" leading="11" alignment="LEFT" spaceBefore="0.0" spaceAfter="0.0"/>
    <paraStyle name="Footer" fontName="Helvetica"/>
    <paraStyle name="Horizontal Line" fontName="Helvetica" fontSize="6.0" leading="8" spaceBefore="0.0" spaceAfter="14.0"/>
    <paraStyle name="Heading 9" fontName="Helvetica-Bold" fontSize="75%" leading="NaN" spaceBefore="12.0" spaceAfter="6.0"/>
    <paraStyle name="terp_tblheader_General_Right" fontName="Helvetica-Bold" fontSize="8.0" leading="10" alignment="RIGHT" spaceBefore="6.0" spaceAfter="6.0"/>
    <paraStyle name="terp_tblheader_Details_Centre" fontName="Helvetica-Bold" fontSize="9.0" leading="11" alignment="CENTER" spaceBefore="0.0" spaceAfter="0.0"/>
    <paraStyle name="terp_tblheader_Details_Right" fontName="Helvetica-Bold" fontSize="9.0" leading="11" alignment="RIGHT" spaceBefore="0.0" spaceAfter="0.0"/>
    <paraStyle name="terp_default_Right_8" fontName="Helvetica" fontSize="8.0" leading="10" alignment="RIGHT" spaceBefore="0.0" spaceAfter="0.0"/>
    <paraStyle name="terp_header_Right" fontName="Helvetica-Bold" fontSize="15.0" leading="19" alignment="LEFT" spaceBefore="0.0" spaceAfter="0.0"/>
    <paraStyle name="terp_header_Centre" fontName="Helvetica-Bold" fontSize="15.0" leading="19" alignment="CENTER" spaceBefore="0.0" spaceAfter="0.0"/>
    <paraStyle name="terp_default_address" fontName="Helvetica" fontSize="10.0" leading="13" alignment="LEFT" spaceBefore="0.0" spaceAfter="0.0"/>
    <paraStyle name="terp_default_Centre_9" fontName="Helvetica" fontSize="9.0" leading="11" alignment="CENTER" spaceBefore="0.0" spaceAfter="0.0"/>
    <paraStyle name="terp_default_Right_9" fontName="Helvetica" fontSize="9.0" leading="11" alignment="RIGHT" spaceBefore="0.0" spaceAfter="0.0"/>
    <paraStyle name="terp_default_1" fontName="Helvetica" fontSize="2.0" leading="3" alignment="LEFT" spaceBefore="0.0" spaceAfter="0.0"/>
    <paraStyle name="terp_default_Right_9_Bold" fontName="Helvetica-Bold" fontSize="9.0" leading="11" alignment="RIGHT" spaceBefore="0.0" spaceAfter="0.0"/>
    <paraStyle name="terp_default_8_Italic" fontName="Helvetica-Oblique" fontSize="8.0" leading="10" alignment="LEFT" spaceBefore="0.0" spaceAfter="0.0"/>
    <paraStyle name="Drawing" fontName="Helvetica" fontSize="10.0" leading="13" spaceBefore="6.0" spaceAfter="6.0"/>
    <paraStyle name="Header" fontName="Helvetica"/>
    <paraStyle name="Endnote" rightIndent="0.0" leftIndent="14.0" fontName="Helvetica" fontSize="10.0" leading="13"/>
    <paraStyle name="Addressee" fontName="Helvetica" spaceBefore="0.0" spaceAfter="3.0"/>
    <paraStyle name="Signature" fontName="Helvetica"/>
    <paraStyle name="Heading 8" fontName="Helvetica-Bold" fontSize="75%" leading="NaN" spaceBefore="12.0" spaceAfter="6.0"/>
    <paraStyle name="Heading 7" fontName="Helvetica-Bold" fontSize="75%" leading="NaN" spaceBefore="12.0" spaceAfter="6.0"/>
    <paraStyle name="Heading 6" fontName="Helvetica-Bold" fontSize="75%" leading="NaN" spaceBefore="12.0" spaceAfter="6.0"/>
    <paraStyle name="Heading 5" fontName="Helvetica-Bold" fontSize="85%" leading="NaN" spaceBefore="12.0" spaceAfter="6.0"/>
    <paraStyle name="Heading 4" fontName="Helvetica-BoldOblique" fontSize="85%" leading="NaN" spaceBefore="12.0" spaceAfter="6.0"/>
    <paraStyle name="Heading 1" fontName="Helvetica-Bold" fontSize="115%" leading="NaN" spaceBefore="12.0" spaceAfter="6.0"/>
    <paraStyle name="Heading 10" fontName="Helvetica-Bold" fontSize="75%" leading="NaN" spaceBefore="12.0" spaceAfter="6.0"/>
    <paraStyle name="Heading 2" fontName="Helvetica-BoldOblique" fontSize="14.0" leading="17" spaceBefore="12.0" spaceAfter="6.0"/>
    <paraStyle name="First line indent" rightIndent="0.0" leftIndent="0.0" fontName="Helvetica" spaceBefore="0.0" spaceAfter="6.0"/>
    <paraStyle name="Hanging indent" rightIndent="0.0" leftIndent="28.0" fontName="Helvetica" spaceBefore="0.0" spaceAfter="6.0"/>
    <paraStyle name="Salutation" fontName="Helvetica"/>
    <paraStyle name="Text body indent" rightIndent="0.0" leftIndent="0.0" fontName="Helvetica" spaceBefore="0.0" spaceAfter="6.0"/>
    <paraStyle name="Heading 3" fontName="Helvetica-Bold" fontSize="14.0" leading="17" spaceBefore="12.0" spaceAfter="6.0"/>
    <paraStyle name="List Indent" rightIndent="0.0" leftIndent="142.0" fontName="Helvetica" spaceBefore="0.0" spaceAfter="6.0"/>
    <paraStyle name="Marginalia" rightIndent="0.0" leftIndent="113.0" fontName="Helvetica" spaceBefore="0.0" spaceAfter="6.0"/>
    <paraStyle name="terp_default_space" fontName="Helvetica" fontSize="8.0" leading="10" alignment="LEFT" spaceBefore="3.0" spaceAfter="0.0"/>
    <paraStyle name="terp_tblheader_Detail_another" fontName="Helvetica-Bold" fontSize="9.0" leading="11" alignment="LEFT" spaceBefore="0.0" spaceAfter="0.0"/>
    <paraStyle name="terp_default_Note" rightIndent="0.0" leftIndent="9.0" fontName="Helvetica-Oblique" fontSize="8.0" leading="10" alignment="LEFT" spaceBefore="0.0" spaceAfter="0.0"/>
    <paraStyle name="terp_default_2" fontName="Helvetica" fontSize="2.0" leading="3" alignment="LEFT" spaceBefore="0.0" spaceAfter="0.0"/>
    <images/>
  </stylesheet>
  <story>
<<<<<<< HEAD
    <blockTable colWidths="283.0,71.0,57.0,57.0,71.0" style="Tableau6">
      <tr>
        <td>
          <para style="terp_tblheader_Details">Description / Taxes</para>
        </td>
        <td>
          <para style="terp_tblheader_Details_Centre">Quantity</para>
        </td>
        <td>
          <para style="terp_tblheader_Details_Right">Unit Price</para>
        </td>
        <td>
          <para style="terp_tblheader_Details_Right">Disc. (%)</para>
        </td>
        <td>
          <para style="terp_tblheader_Details_Right">Price</para>
        </td>
      </tr>
    </blockTable>
=======
>>>>>>> 65f2bfc7
    <para style="terp_default_8">[[ repeatIn(objects,'o') ]]</para>
    <para style="terp_default_8">[[ setLang(o.partner_id.lang) ]]</para>
    <blockTable colWidths="302.0,237.0" style="Tableau2">
      <tr>
        <td>
          <para style="terp_default_9">
            <font color="white"> </font>
          </para>
        </td>
        <td>
          <para style="terp_default_8">[[ (o.partner_id and o.partner_id.title and o.partner_id.title.name) or '' ]] [[ (o.partner_id and o.partner_id.name) or '' ]]</para>
          <para style="terp_default_8">[[ (o.address_invoice_id and o.address_invoice_id.street) or '' ]]</para>
          <para style="terp_default_8">[[ (o.address_invoice_id and o.address_invoice_id.street2) or removeParentNode('para') ]]</para>
          <para style="terp_default_8">[[ (o.address_invoice_id and o.address_invoice_id.zip) or '' ]] [[ (o.address_invoice_id and o.address_invoice_id.city) or '' ]]</para>
          <para style="terp_default_8">[[ (o.address_invoice_id and o.address_invoice_id.state_id and o.address_invoice_id.state_id.name) or removeParentNode('para') ]]</para>
          <para style="terp_default_8">[[ (o.address_invoice_id and o.address_invoice_id.country_id and o.address_invoice_id.country_id.name) or '' ]]</para>
          <para style="terp_default_8">
            <font color="white"> </font>
          </para>
          <para style="terp_default_8">Tel. : [[ (o.address_invoice_id and o.address_invoice_id.phone) or removeParentNode('para') ]]</para>
          <para style="terp_default_8">Fax : [[ (o.address_invoice_id and o.address_invoice_id.fax) or removeParentNode('para') ]]</para>
          <para style="terp_default_8">VAT : [[ (o.partner_id and o.partner_id.vat) or removeParentNode('para') ]]</para>
        </td>
      </tr>
    </blockTable>
    <para style="terp_default_space">
      <font color="white"> </font>
    </para>
    <para style="terp_header">Invoice [[ ((o.type == 'out_invoice' and (o.state == 'open' or o.state == 'paid')) or removeParentNode('para')) and '' ]] [[ o.number ]]</para>
    <para style="terp_header">PRO-FORMA [[ ((o.type == 'out_invoice' and o.state == 'proforma2') or removeParentNode('para')) and '' ]]</para>
    <para style="terp_header">Draft Invoice [[ ((o.type == 'out_invoice' and o.state == 'draft') or removeParentNode('para')) and '' ]]</para>
    <para style="terp_header">Cancelled Invoice [[ ((o.type == 'out_invoice' and o.state == 'cancel') or removeParentNode('para')) and '' ]] [[ o.number ]]</para>
    <para style="terp_header">Refund [[ (o.type=='out_refund' or removeParentNode('para')) and '' ]] [[ o.number ]]</para>
    <para style="terp_header">Supplier Refund [[ (o.type=='in_refund' or removeParentNode('para')) and '' ]] [[ o.number ]]</para>
    <para style="terp_header">Supplier Invoice [[ (o.type=='in_invoice' or removeParentNode('para')) and '' ]] [[ o.number ]]</para>
    <para style="terp_default_8">
      <font color="white"> </font>
    </para>
    <para style="terp_default_8">
      <font color="white"> </font>
    </para>
    <blockTable colWidths="132.50,132.50,132.50,132.50" style="Table_Invoice_General_Header">
      <tr>
        <td>
          <para style="terp_tblheader_General_Centre">Description</para>
        </td>
        <td>
          <para style="terp_tblheader_General_Centre">Invoice Date</para>
        </td>
	<td>
          <para style="terp_tblheader_General_Centre">Origin</para>
        </td>
        <td>
          <para style="terp_tblheader_General_Centre">Your Reference</para>
        </td>
      </tr>
    </blockTable>
    <blockTable colWidths="132.50,132.50,132.50,132.50" style="Table_General_Detail_Content">
      <tr>
        <td>
          <para style="terp_default_Centre_9">[[ o.name ]]</para>
        </td>
        <td>
          <para style="terp_default_Centre_9">[[ formatLang(o.date_invoice,date=True) ]]</para>
        </td>
	<td>
          <para style="terp_default_Centre_9">[[ o.name or '' ]]</para>
        </td>
        <td>
          <para style="terp_default_Centre_9">[[ (o.address_invoice_id and o.address_invoice_id.partner_id and o.address_invoice_id.partner_id.ref) or ' ' ]]</para>
        </td>
      </tr>
    </blockTable>
    <para style="Standard">
      <font color="white"> </font>
    </para>
    <blockTable colWidths="283.0,71.0,57.0,57.0,71.0" style="Tableau6">
      <tr>
        <td>
          <para style="terp_tblheader_Details">Description / Taxes</para>
        </td>
        <td>
          <para style="terp_tblheader_Details_Centre">Quantity</para>
        </td>
        <td>
          <para style="terp_tblheader_Details_Right">Unit Price</para>
        </td>
        <td>
          <para style="terp_tblheader_Details_Right">Disc. (%)</para>
        </td>
        <td>
          <para style="terp_tblheader_Details_Right">Price</para>
        </td>
      </tr>
    </blockTable>
    <section>
      <para style="terp_default_8">[[ repeatIn(invoice_lines(o), 'a') ]]</para>
      <blockTable colWidths="4.0,280.0,71.0,57.0,57.0,71.0" style="Table_Invoice_Line_Content">
        <tr>
          <td>
            <para style="terp_default_9">[[ a['type']=='text' and removeParentNode('blockTable')]]</para>
          </td>
          <td>
            <para style="terp_default_9"><font face="Helvetica">[[ ((a['type']=='title' or a['type']=='subtotal') and ( setTag('para','para',{'fontName':'Helvetica-bold'}))) or removeParentNode('font') ]]</font>[[ a['name'] ]] [[ a['type']=='article' and ('/ (' + a['tax_types'] +' )' ) ]]</para>
          </td>
          <td>
            <para style="terp_default_Right_9"><font face="Helvetica">[[ (a['type']=='subtotal' and ( setTag('para','para',{'fontName':'Helvetica-bold'}))) or removeParentNode('font') ]]</font>[[ a['quantity'] ]] [[ a['uos'] ]]</para>
          </td>
          <td>
            <para style="terp_default_Right_9"><font face="Helvetica">[[ (a['type']=='subtotal' and ( setTag('para','para',{'fontName':'Helvetica-bold'}))) or removeParentNode('font') ]]</font>[[ a['price_unit'] ]]</para>
          </td>
          <td>
            <para style="terp_default_Centre_9"><font face="Helvetica">[[ (a['type']=='subtotal' and ( setTag('para','para',{'fontName':'Helvetica-bold'}))) or removeParentNode('font') ]]</font>[[ a['discount'] ]]</para>
          </td>
          <td>
            <para style="terp_default_Right_9"><font face="Helvetica">[[ (a['type']=='subtotal' and ( setTag('para','para',{'fontName':'Helvetica-bold'}))) or removeParentNode('font') ]]</font> [[ a['price_subtotal'] ]] [[ a['currency'] ]]</para>
          </td>
        </tr>
        <tr>
          <td>
            <para style="terp_default_Note">
              <font color="white"> </font>
            </para>
          </td>
          <td>
            <para style="terp_default_Note">Note: [[ (a['note'] and format(a['note'])) or removeParentNode('tr') ]]</para>
            <para style="terp_default_Note">
              <font color="white"> </font>
            </para>
          </td>
          <td>
            <para style="terp_default_Note">
              <font color="white"> </font>
            </para>
          </td>
          <td>
            <para style="terp_default_Note">
              <font color="white"> </font>
            </para>
          </td>
          <td>
            <para style="terp_default_Note">
              <font color="white"> </font>
            </para>
          </td>
          <td>
            <para style="terp_default_Note">
              <font color="white"> </font>
            </para>
          </td>
        </tr>
      </blockTable>
      <blockTable colWidths="4.0,278.0,257.0" style="Table1">
        <tr>
          <td>
            <para style="terp_default_9">
              <font color="white"> </font>
            </para>
          </td>
          <td>
            <para style="terp_default_9">[[ a['type']=='text' and format(a['name']) or removeParentNode('blockTable') ]]</para>
          </td>
          <td>
            <para style="terp_default_9">[[ a['type']=='text' and '' ]]</para>
          </td>
        </tr>
      </blockTable>
      <pageBreak style="terp_default_1">[[ a['type']!='break' and removeParentNode('pageBreak')]]</pageBreak>
      <blockTable colWidths="283.0,71.0,57.0,57.0,71.0" style="Table2">
        <tr>
          <td>
            <para style="terp_tblheader_Details">Description / Taxes [[ a['type']!='break' and removeParentNode('blockTable')]]</para>
          </td>
          <td>
            <para style="terp_tblheader_Details_Centre">Quantity</para>
          </td>
          <td>
            <para style="terp_tblheader_Details_Right">Unit Price</para>
          </td>
          <td>
            <para style="terp_tblheader_Details_Right">Disc. (%)</para>
          </td>
          <td>
            <para style="terp_tblheader_Details_Right">Price</para>
          </td>
        </tr>
      </blockTable>
    </section>
    <blockTable colWidths="390.0,64.0,85.0" style="Tableau3">
      <tr>
        <td>
          <para style="terp_default_9">
            <font color="white"> </font>
          </para>
        </td>
        <td>
          <para style="terp_default_9">Net Total : </para>
        </td>
        <td>
          <para style="terp_default_Right_9">[[ formatLang(o.amount_untaxed, dp='Account') ]] [[ o.currency_id.symbol ]]</para>
        </td>
      </tr>
    </blockTable>
    <blockTable colWidths="390.0,64.0,85.0" style="Table4">
      <tr>
        <td>
          <para style="terp_default_9">
            <font color="white"> </font>
          </para>
        </td>
        <td>
          <para style="terp_default_9">Taxes : </para>
        </td>
        <td>
          <para style="terp_default_Right_9">[[ formatLang(o.amount_tax, dp='Account') ]] [[ o.currency_id.symbol ]]</para>
        </td>
      </tr>
    </blockTable>
    <blockTable colWidths="390.0,64.0,85.0" style="Table6">
      <tr>
        <td>
          <para style="terp_default_9">
            <font color="white"> </font>
          </para>
        </td>
        <td>
          <para style="terp_default_Bold_9">Total : </para>
        </td>
        <td>
          <para style="terp_default_Right_9_Bold">[[ formatLang(o.amount_total, dp='Account') ]] [[ o.currency_id.symbol ]]</para>
        </td>
      </tr>
    </blockTable>
    <para style="terp_default_8">
      <font color="white"> </font>
    </para>
    <para style="terp_default_8">
      <font color="white"> </font>
    </para>
    <blockTable colWidths="209.0,71.0,71.0,188.0" style="Table7">
      <tr>
        <td>
          <para style="terp_tblheader_Details">Tax [[ o.tax_line==[] and removeParentNode('blockTable') ]]</para>
        </td>
        <td>
          <para style="terp_tblheader_Details_Right">Base</para>
        </td>
        <td>
          <para style="terp_tblheader_Details_Right">Amount</para>
        </td>
        <td>
          <para style="terp_tblheader_Details_Right">
            <font color="white"> </font>
          </para>
        </td>
      </tr>
    </blockTable>
    <section>
      <para style="terp_default_1">[[ repeatIn(o.tax_line,'t') ]]</para>
      <blockTable colWidths="209.0,71.0,71.0,188.0" style="Table8">
        <tr>
          <td>
            <para style="terp_default_8">[[ t.name ]]</para>
          </td>
          <td>
            <para style="terp_default_Right_8">[[ formatLang(t.base, dp='Account') ]] [[ o.currency_id.symbol ]]</para>
          </td>
          <td>
            <para style="terp_default_Right_8">[[ (t.tax_code_id and t.tax_code_id.notprintable) and removeParentNode('blockTable') or '' ]] [[ formatLang(t.amount, dp='Account') ]] [[ o.currency_id.symbol ]]</para>
          </td>
          <td>
            <para style="terp_default_Right_8">
              <font color="white"> </font>
            </para>
          </td>
        </tr>
      </blockTable>
      <para style="terp_default_1">
        <font color="white"> </font>
      </para>
    </section>
    <para style="terp_default_8">
      <font color="white"> </font>
    </para>
    <blockTable colWidths="539.0" style="Table_Coment_Payment_Term">
      <tr>
        <td>
          <para style="terp_default_9">[[ format(o.comment or removeParentNode('blockTable')) ]]</para>
        </td>
      </tr>
    </blockTable>
    <para style="terp_default_1">
      <font color="white"> </font>
    </para>
    <blockTable colWidths="539.0" style="Table_Payment_Terms">
      <tr>
        <td>
          <para style="terp_default_9">[[ format((o.payment_term and o.payment_term.note) or removeParentNode('blockTable')) ]]</para>
        </td>
      </tr>
    </blockTable>
    <para style="terp_default_1">
      <font color="white"> </font>
    </para>
    <blockTable colWidths="539.0" style="Table3">
      <tr>
        <td>
          <para style="terp_default_9">[[ repeatIn((spcl_msg(data['form']) and spcl_msg(data['form']).splitlines()) or [], 'note') ]]</para>
          <para style="terp_default_9">[[ note or removeParentNode('para') ]]</para>
        </td>
      </tr>
    </blockTable>
    <para style="terp_default_9">
      <font color="white"> </font>
    </para>
  </story>
</document><|MERGE_RESOLUTION|>--- conflicted
+++ resolved
@@ -186,28 +186,6 @@
     <images/>
   </stylesheet>
   <story>
-<<<<<<< HEAD
-    <blockTable colWidths="283.0,71.0,57.0,57.0,71.0" style="Tableau6">
-      <tr>
-        <td>
-          <para style="terp_tblheader_Details">Description / Taxes</para>
-        </td>
-        <td>
-          <para style="terp_tblheader_Details_Centre">Quantity</para>
-        </td>
-        <td>
-          <para style="terp_tblheader_Details_Right">Unit Price</para>
-        </td>
-        <td>
-          <para style="terp_tblheader_Details_Right">Disc. (%)</para>
-        </td>
-        <td>
-          <para style="terp_tblheader_Details_Right">Price</para>
-        </td>
-      </tr>
-    </blockTable>
-=======
->>>>>>> 65f2bfc7
     <para style="terp_default_8">[[ repeatIn(objects,'o') ]]</para>
     <para style="terp_default_8">[[ setLang(o.partner_id.lang) ]]</para>
     <blockTable colWidths="302.0,237.0" style="Tableau2">
