# Japanese translation for openobject-addons
# Copyright (c) 2014 Rosetta Contributors and Canonical Ltd 2014
# This file is distributed under the same license as the openobject-addons package.
# FIRST AUTHOR <EMAIL@ADDRESS>, 2014.
#
msgid ""
msgstr ""
<<<<<<< HEAD
"Project-Id-Version: openobject-addons\n"
"Report-Msgid-Bugs-To: FULL NAME <EMAIL@ADDRESS>\n"
"POT-Creation-Date: 2014-09-23 16:28+0000\n"
"PO-Revision-Date: 2014-08-14 16:10+0000\n"
"Last-Translator: FULL NAME <EMAIL@ADDRESS>\n"
"Language-Team: Japanese <ja@li.org>\n"
=======
"Project-Id-Version: Odoo 8.0\n"
"Report-Msgid-Bugs-To: \n"
"POT-Creation-Date: 2015-01-21 14:08+0000\n"
"PO-Revision-Date: 2016-07-21 01:04+0000\n"
"Last-Translator: Yoshi Tashiro <tashiro@roomsfor.hk>\n"
"Language-Team: Japanese (http://www.transifex.com/odoo/odoo-8/language/ja/)\n"
>>>>>>> 84f9cdd1
"MIME-Version: 1.0\n"
"Content-Type: text/plain; charset=UTF-8\n"
"Content-Transfer-Encoding: 8bit\n"
"X-Launchpad-Export-Date: 2014-09-24 09:35+0000\n"
"X-Generator: Launchpad (build 17196)\n"

#. module: share
#: model:res.groups,comment:share.group_share_user
msgid ""
"\n"
"Members of this groups have access to the sharing wizard, which allows them "
"to invite external users to view or edit some of their documents."
msgstr ""
"\n"
"このグループのメンバーは共有ウィザードにアクセスして、彼らのドキュメントの一部を表示や編集する外部ユーザを招待することができます。"

#. module: share
#: code:addons/share/wizard/share_wizard.py:525
#, python-format
msgid "(Copy for sharing)"
msgstr "（共有のためにコピー）"

#. module: share
#: code:addons/share/wizard/share_wizard.py:550
#, python-format
msgid "(Duplicated for modified sharing permissions)"
msgstr "（共有許可の変更のために複製されました）"

#. module: share
#: code:addons/share/wizard/share_wizard.py:600
#, python-format
msgid "(Modified)"
msgstr "（修正済）"

#. module: share
#: model:ir.model,name:share.model_res_groups
msgid "Access Groups"
msgstr "アクセスグループ"

#. module: share
#: field:share.wizard,access_mode:0
msgid "Access Mode"
msgstr "アクセスモード"

#. module: share
#: view:share.wizard:share.share_step2_form
msgid "Access granted!"
msgstr "アクセスは承認されました。"

#. module: share
#: view:share.wizard:share.share_step2_form
msgid "Access info"
msgstr "アクセス情報"

#. module: share
#: help:share.wizard,access_mode:0
msgid "Access rights to be granted on the shared documents."
msgstr "共有ドキュメント上に生成されたアクセス権"

#. module: share
#: code:addons/share/wizard/share_wizard.py:641
#, python-format
msgid "Action and Access Mode are required to create a shared access."
msgstr ""

#. module: share
#: field:share.wizard,action_id:0
msgid "Action to share"
msgstr "共有するためのアクション"

#. module: share
#: view:share.wizard:share.share_step2_form
msgid ""
"An email notification with instructions has been sent to the following "
"people:"
msgstr "指示に従いEメールの通知は次の人に送信されました："

#. module: share
#: help:share.wizard,message:0
msgid ""
"An optional personal message, to be included in the email notification."
msgstr "Eメールの通知似含まれるオプションの個人的なメッセージ"

#. module: share
#: selection:share.wizard,access_mode:0
msgid "Can edit"
msgstr "編集可能"

#. module: share
#: selection:share.wizard,access_mode:0
msgid "Can view"
msgstr "表示可能"

#. module: share
#: view:share.wizard:share.share_step0_form
#: view:share.wizard:share.share_step1_form
msgid "Cancel"
msgstr "キャンセル"

#. module: share
#: view:share.wizard:share.share_step2_form
msgid "Close"
msgstr "閉じる"

#. module: share
#: field:share.wizard,embed_code:0
msgid "Code"
msgstr ""

#. module: share
#: view:share.wizard:share.share_step1_form
msgid "Configuration"
msgstr ""

#. module: share
#: code:addons/share/wizard/share_wizard.py:492
#, python-format
msgid "Copied access for sharing"
msgstr "共有のためのアクセスをコピーしました。"

#. module: share
#: field:share.wizard,create_uid:0
#: field:share.wizard.result.line,create_uid:0
msgid "Created by"
msgstr ""

#. module: share
#: field:share.wizard,create_date:0
#: field:share.wizard.result.line,create_date:0
msgid "Created on"
msgstr ""

#. module: share
#: field:share.wizard,view_type:0
msgid "Current View Type"
msgstr "現在のビュータイプ"

#. module: share
#: code:addons/share/wizard/share_wizard.py:831
#: code:addons/share/wizard/share_wizard.py:863
#, python-format
msgid "Database"
msgstr "データベース"

#. module: share
#: code:addons/share/wizard/share_wizard.py:77
#, python-format
msgid "Direct link or embed code"
msgstr "直接リンクまたは埋め込みコード"

#. module: share
#: field:share.wizard,embed_option_search:0
msgid "Display search view"
msgstr "検索ビューを表示"

#. module: share
#: field:share.wizard,embed_option_title:0
msgid "Display title"
msgstr "タイトルの表示"

#. module: share
#: field:share.wizard,domain:0
msgid "Domain"
msgstr "ドメイン"

#. module: share
#: code:addons/share/wizard/share_wizard.py:814
#: code:addons/share/wizard/share_wizard.py:845
#, python-format
msgid "Email Required"
msgstr ""

#. module: share
#: code:addons/share/wizard/share_wizard.py:77
#: field:share.wizard,new_users:0
#, python-format
msgid "Emails"
msgstr "Eメール"

#. module: share
#. openerp-web
#: code:addons/share/static/src/js/share.js:63
#, python-format
msgid "Embed"
msgstr "埋め込み"

#. module: share
#: help:share.wizard,embed_code:0
msgid ""
"Embed this code in your documents to provide a link to the shared document."
msgstr "共有ドキュメントにリンクを提供するため、このコードを埋め込みます。"

#. module: share
#: view:share.wizard:share.share_step2_form
msgid "Embedded code options"
msgstr "埋め込みコードオプション"

#. module: share
#: help:res.users,share:0
msgid ""
"External user with limited access, created only for the purpose of sharing "
"data."
msgstr "データ共有の目的のためだけに作成されたアクセス制限のある外部ユーザ"

#. module: share
#: help:res.groups,share:0
msgid "Group created to set access rights for sharing data with some users."
msgstr "グループは一部のユーザとデータ共有のアクセス権を設定するために作成されます。"

#. module: share
#: code:addons/share/wizard/share_wizard.py:822
#: code:addons/share/wizard/share_wizard.py:854
#, python-format
msgid ""
"Hello,\n"
"\n"
msgstr ""

#. module: share
#: code:addons/share/wizard/share_wizard.py:823
#, python-format
msgid ""
"I have shared %s (%s) with you!\n"
"\n"
msgstr ""

#. module: share
#: code:addons/share/wizard/share_wizard.py:855
#, python-format
msgid ""
"I've shared %s with you!\n"
"\n"
msgstr ""

#. module: share
#: field:share.wizard,id:0
#: field:share.wizard.result.line,id:0
msgid "ID"
msgstr ""

#. module: share
#: view:share.wizard:share.share_step1_form
msgid "Include an Optional Personal Message"
msgstr "オプションの個人的なメッセージ記入"

#. module: share
#: code:addons/share/wizard/share_wizard.py:615
#, python-format
msgid "Indirect sharing filter created by user %s (%s) for group %s"
msgstr "ユーザ%s（%s） グループ %s により作成された間接的共有フィルタ"

#. module: share
#: code:addons/share/wizard/share_wizard.py:796
#, python-format
msgid "Invitation"
msgstr ""

#. module: share
#: code:addons/share/wizard/share_wizard.py:821
#, python-format
msgid "Invitation to collaborate about %s"
msgstr ""

#. module: share
#. openerp-web
#: code:addons/share/static/src/xml/share.xml:9
#, python-format
msgid "Invite"
msgstr "招待"

#. module: share
#: field:share.wizard,invite:0
msgid "Invite users to OpenSocial record"
msgstr ""

#. module: share
#: field:share.wizard,write_uid:0
#: field:share.wizard.result.line,write_uid:0
msgid "Last Updated by"
msgstr ""

#. module: share
#: field:share.wizard,write_date:0
#: field:share.wizard.result.line,write_date:0
msgid "Last Updated on"
msgstr ""

#. module: share
#: field:share.wizard.result.line,login:0
msgid "Login"
msgstr "ログイン"

#. module: share
#: help:share.wizard,share_root_url:0
msgid "Main access page for users that are granted shared access"
msgstr "共有アクセスが許されたユーザのためのメインアクセスページ"

#. module: share
#: help:share.wizard,record_name:0
msgid "Name of the shared record, if sharing a precise record"
msgstr ""

#. module: share
#: field:share.wizard,email_1:0
#: field:share.wizard,email_2:0
#: field:share.wizard,email_3:0
msgid "New user email"
msgstr ""

#. module: share
#: field:share.wizard.result.line,newly_created:0
msgid "Newly created"
msgstr "新規に作成されました。"

#. module: share
#: view:share.wizard:share.share_step0_form
msgid "Next"
msgstr "次へ"

#. module: share
#: code:addons/share/wizard/share_wizard.py:204
#, python-format
msgid "No email address configured"
msgstr "Eメールアドレスが設定されていません。"

#. module: share
#: view:res.groups:share.res_groups_search_sharing
msgid "Non-Share Groups"
msgstr ""

#. module: share
#: code:addons/share/wizard/share_wizard.py:835
#: code:addons/share/wizard/share_wizard.py:869
#, python-format
msgid ""
"Odoo is a powerful and user-friendly suite of Business Applications (CRM, "
"Sales, HR, etc.)\n"
"It is open source and can be found on http://www.openerp.com."
msgstr ""

#. module: share
#: help:share.wizard,domain:0
msgid "Optional domain for further data filtering"
msgstr "さらに上位のデータ共有のためのオプションのドメイン"

#. module: share
#: view:share.wizard:share.share_step0_form
msgid ""
"Optionally, you may specify an additional domain restriction that will be "
"applied to the shared data."
msgstr "オプションとして、共有データに適用する追加のドメイン制限を指定できます。"

#. module: share
#: view:share.wizard:share.share_step2_form
msgid "Or insert the following code where you want to embed your documents"
msgstr "またはドキュメントを埋め込みたい場所に、次のコードを挿入します。"

#. module: share
#: code:addons/share/wizard/share_wizard.py:830
#: code:addons/share/wizard/share_wizard.py:862
#: field:share.wizard.result.line,password:0
#, python-format
msgid "Password"
msgstr "パスワード"

#. module: share
#: field:share.wizard,message:0
msgid "Personal Message"
msgstr "個人的メッセージ"

#. module: share
#: code:addons/share/wizard/share_wizard.py:648
#, python-format
msgid ""
"Please indicate the emails of the persons to share with, one per line."
msgstr ""

#. module: share
#: view:share.wizard:share.share_step0_form
msgid ""
"Please select the action that opens the screen containing the data you want "
"to share."
msgstr "共有したいデータを含む画面を開くアクションを選択して下さい。"

#. module: share
#: code:addons/share/wizard/share_wizard.py:759
#, python-format
msgid "Record id not found"
msgstr ""

#. module: share
#: field:share.wizard,record_name:0
msgid "Record name"
msgstr ""

#. module: share
#: view:res.users:share.res_users_search_sharing
msgid "Regular users only (no share user)"
msgstr "一般ユーザのみ（共有ユーザを含まない）"

#. module: share
#: help:share.wizard,user_type:0
msgid "Select the type of user(s) you would like to share data with."
msgstr "データ共有をしたいユーザのタイプを選択します。"

#. module: share
#. openerp-web
#: code:addons/share/static/src/js/share.js:60
#: view:share.wizard:share.share_step1_form
#, python-format
msgid "Share"
msgstr "共有"

#. module: share
#: field:share.wizard,share_root_url:0
msgid "Share Access URL"
msgstr "URLアクセス共有"

#. module: share
#: field:res.groups,share:0
msgid "Share Group"
msgstr "共有グループ"

#. module: share
#: view:res.groups:share.res_groups_search_sharing
msgid "Share Groups"
msgstr ""

#. module: share
#: field:share.wizard,name:0
msgid "Share Title"
msgstr "タイトルの共有"

#. module: share
#: field:share.wizard,embed_url:0
#: field:share.wizard.result.line,share_url:0
msgid "Share URL"
msgstr "共有URL"

#. module: share
#: field:res.users,share:0
msgid "Share User"
msgstr "共有ユーザ"

#. module: share
#: model:ir.actions.act_window,name:share.action_share_wizard
#: model:ir.model,name:share.model_share_wizard
#: field:share.wizard.result.line,share_wizard_id:0
msgid "Share Wizard"
msgstr "共有ウィザード"

#. module: share
#: view:share.wizard:share.share_step1_form
msgid "Share with these People (one email per line)"
msgstr "共有する人々（行毎に１Eメール）"

#. module: share
#: model:ir.actions.act_window,name:share.action_share_wizard_step1
msgid "Share your documents"
msgstr "ドキュメントの共有"

#. module: share
#: code:addons/share/wizard/share_wizard.py:772
#, python-format
msgid "Shared access created!"
msgstr "共有アクセスは作成されました。"

#. module: share
#: model:ir.module.category,name:share.module_category_share
msgid "Sharing"
msgstr "共有"

#. module: share
#: view:share.wizard:share.share_step1_form
msgid "Sharing Options"
msgstr "共有オプション"

#. module: share
#: code:addons/share/wizard/share_wizard.py:61
#: code:addons/share/wizard/share_wizard.py:636
#, python-format
msgid "Sharing access cannot be created."
msgstr ""

#. module: share
#: code:addons/share/wizard/share_wizard.py:578
#, python-format
msgid "Sharing filter created by user %s (%s) for group %s"
msgstr "ユーザ %s（%s）、グループ %s により作成された共有フィルタ"

#. module: share
#: field:share.wizard,user_type:0
msgid "Sharing method"
msgstr "共有方法"

#. module: share
#: view:share.wizard:share.share_step0_form
msgid "Sharing: preparation"
msgstr "共有操作"

#. module: share
#: code:addons/share/wizard/share_wizard.py:637
#, python-format
msgid ""
"Sorry, the current screen and filter you are trying to share are not "
"supported at the moment.\n"
"You may want to try a simpler filter."
msgstr ""
"残念ですが、共有しようとしている現在の画面とフィルタは現時点ではサポートされていません。\n"
"単純なフィルタを試して下さい。"

#. module: share
#: view:share.wizard:share.share_step2_form
#: field:share.wizard,result_line_ids:0
msgid "Summary"
msgstr "要約"

#. module: share
#: help:share.wizard,action_id:0
msgid ""
"The action that opens the screen containing the data you wish to share."
msgstr "共有したいデータを含む画面を開くアクション"

#. module: share
#: code:addons/share/wizard/share_wizard.py:814
#: code:addons/share/wizard/share_wizard.py:845
#, python-format
msgid ""
"The current user must have an email address configured in User Preferences "
"to be able to send outgoing emails."
msgstr "現ユーザは外部Eメールを送信するために、ユーザ設定でEメールアドレスを設定する必要があります。"

#. module: share
#: code:addons/share/wizard/share_wizard.py:827
#: code:addons/share/wizard/share_wizard.py:856
#, python-format
msgid ""
"The documents are not attached, you can view them online directly on my Odoo "
"server at:\n"
"    %s\n"
"\n"
msgstr ""

#. module: share
#: code:addons/share/wizard/share_wizard.py:865
#, python-format
msgid ""
"The documents have been automatically added to your current Odoo documents.\n"
msgstr ""

#. module: share
#: code:addons/share/wizard/share_wizard.py:832
#, python-format
msgid ""
"The documents have been automatically added to your subscriptions.\n"
"\n"
msgstr ""

#. module: share
#: code:addons/share/wizard/share_wizard.py:759
#, python-format
msgid ""
"The share engine has not been able to fetch a record_id for your invitation."
msgstr ""

#. module: share
#: code:addons/share/wizard/share_wizard.py:828
#: code:addons/share/wizard/share_wizard.py:860
#, python-format
msgid "These are your credentials to access this protected area:\n"
msgstr "これはこの保護領域にアクセスするためのあなたの資格証明です：\n"

#. module: share
#: help:share.wizard,name:0
msgid "Title for the share (displayed to users as menu and shortcut name)"
msgstr "共有のタイトル（メニューとショートカット名としてユーザに表示）"

#. module: share
#: view:share.wizard:share.share_step2_form
msgid "Use this link"
msgstr ""

#. module: share
#: model:res.groups,name:share.group_share_user
msgid "User"
msgstr "ユーザ"

#. module: share
#: code:addons/share/wizard/share_wizard.py:829
#: code:addons/share/wizard/share_wizard.py:861
#, python-format
msgid "Username"
msgstr "ユーザ名"

#. module: share
#: model:ir.model,name:share.model_res_users
msgid "Users"
msgstr ""

#. module: share
#: code:addons/share/wizard/share_wizard.py:866
#, python-format
msgid "You may use your current login (%s) and password to view them.\n"
msgstr "表示のために現在のログイン %s とパスワードが使用できます。\n"

#. module: share
#: code:addons/share/wizard/share_wizard.py:644
#, python-format
msgid "You must be a member of the Share/User group to use the share wizard."
msgstr ""

#. module: share
#: code:addons/share/wizard/share_wizard.py:205
#, python-format
msgid ""
"You must configure your email address in the user preferences before using "
"the Share button."
msgstr "共有ボタンを使用する前にユーザ設定であなたのEメールアドレスを設定する必要があります。"

#. module: share
#: field:share.wizard.result.line,user_id:0
msgid "unknown"
msgstr "不明"

#. module: share
#: view:res.groups:share.view_groups_form_share
msgid "{'search_default_no_share':1}"
msgstr ""<|MERGE_RESOLUTION|>--- conflicted
+++ resolved
@@ -1,55 +1,44 @@
-# Japanese translation for openobject-addons
-# Copyright (c) 2014 Rosetta Contributors and Canonical Ltd 2014
-# This file is distributed under the same license as the openobject-addons package.
-# FIRST AUTHOR <EMAIL@ADDRESS>, 2014.
-#
-msgid ""
-msgstr ""
-<<<<<<< HEAD
-"Project-Id-Version: openobject-addons\n"
-"Report-Msgid-Bugs-To: FULL NAME <EMAIL@ADDRESS>\n"
-"POT-Creation-Date: 2014-09-23 16:28+0000\n"
-"PO-Revision-Date: 2014-08-14 16:10+0000\n"
-"Last-Translator: FULL NAME <EMAIL@ADDRESS>\n"
-"Language-Team: Japanese <ja@li.org>\n"
-=======
+# Translation of Odoo Server.
+# This file contains the translation of the following modules:
+# * share
+# 
+# Translators:
+# FIRST AUTHOR <EMAIL@ADDRESS>, 2014
+msgid ""
+msgstr ""
 "Project-Id-Version: Odoo 8.0\n"
 "Report-Msgid-Bugs-To: \n"
 "POT-Creation-Date: 2015-01-21 14:08+0000\n"
 "PO-Revision-Date: 2016-07-21 01:04+0000\n"
 "Last-Translator: Yoshi Tashiro <tashiro@roomsfor.hk>\n"
 "Language-Team: Japanese (http://www.transifex.com/odoo/odoo-8/language/ja/)\n"
->>>>>>> 84f9cdd1
 "MIME-Version: 1.0\n"
 "Content-Type: text/plain; charset=UTF-8\n"
-"Content-Transfer-Encoding: 8bit\n"
-"X-Launchpad-Export-Date: 2014-09-24 09:35+0000\n"
-"X-Generator: Launchpad (build 17196)\n"
+"Content-Transfer-Encoding: \n"
+"Language: ja\n"
+"Plural-Forms: nplurals=1; plural=0;\n"
 
 #. module: share
 #: model:res.groups,comment:share.group_share_user
 msgid ""
 "\n"
-"Members of this groups have access to the sharing wizard, which allows them "
-"to invite external users to view or edit some of their documents."
-msgstr ""
-"\n"
-"このグループのメンバーは共有ウィザードにアクセスして、彼らのドキュメントの一部を表示や編集する外部ユーザを招待することができます。"
-
-#. module: share
-#: code:addons/share/wizard/share_wizard.py:525
+"Members of this groups have access to the sharing wizard, which allows them to invite external users to view or edit some of their documents."
+msgstr "\nこのグループのメンバーは共有ウィザードにアクセスして、彼らのドキュメントの一部を表示や編集する外部ユーザを招待することができます。"
+
+#. module: share
+#: code:addons/share/wizard/share_wizard.py:524
 #, python-format
 msgid "(Copy for sharing)"
 msgstr "（共有のためにコピー）"
 
 #. module: share
-#: code:addons/share/wizard/share_wizard.py:550
+#: code:addons/share/wizard/share_wizard.py:549
 #, python-format
 msgid "(Duplicated for modified sharing permissions)"
 msgstr "（共有許可の変更のために複製されました）"
 
 #. module: share
-#: code:addons/share/wizard/share_wizard.py:600
+#: code:addons/share/wizard/share_wizard.py:599
 #, python-format
 msgid "(Modified)"
 msgstr "（修正済）"
@@ -80,7 +69,7 @@
 msgstr "共有ドキュメント上に生成されたアクセス権"
 
 #. module: share
-#: code:addons/share/wizard/share_wizard.py:641
+#: code:addons/share/wizard/share_wizard.py:640
 #, python-format
 msgid "Action and Access Mode are required to create a shared access."
 msgstr ""
@@ -127,30 +116,29 @@
 #. module: share
 #: field:share.wizard,embed_code:0
 msgid "Code"
-msgstr ""
+msgstr "コード"
 
 #. module: share
 #: view:share.wizard:share.share_step1_form
 msgid "Configuration"
-msgstr ""
-
-#. module: share
-#: code:addons/share/wizard/share_wizard.py:492
+msgstr "設定"
+
+#. module: share
+#: code:addons/share/wizard/share_wizard.py:491
 #, python-format
 msgid "Copied access for sharing"
 msgstr "共有のためのアクセスをコピーしました。"
 
 #. module: share
-#: field:share.wizard,create_uid:0
-#: field:share.wizard.result.line,create_uid:0
+#: field:share.wizard,create_uid:0 field:share.wizard.result.line,create_uid:0
 msgid "Created by"
-msgstr ""
+msgstr "作成者"
 
 #. module: share
 #: field:share.wizard,create_date:0
 #: field:share.wizard.result.line,create_date:0
 msgid "Created on"
-msgstr ""
+msgstr "作成日"
 
 #. module: share
 #: field:share.wizard,view_type:0
@@ -158,8 +146,8 @@
 msgstr "現在のビュータイプ"
 
 #. module: share
-#: code:addons/share/wizard/share_wizard.py:831
-#: code:addons/share/wizard/share_wizard.py:863
+#: code:addons/share/wizard/share_wizard.py:830
+#: code:addons/share/wizard/share_wizard.py:862
 #, python-format
 msgid "Database"
 msgstr "データベース"
@@ -186,15 +174,14 @@
 msgstr "ドメイン"
 
 #. module: share
-#: code:addons/share/wizard/share_wizard.py:814
-#: code:addons/share/wizard/share_wizard.py:845
+#: code:addons/share/wizard/share_wizard.py:813
+#: code:addons/share/wizard/share_wizard.py:844
 #, python-format
 msgid "Email Required"
 msgstr ""
 
 #. module: share
-#: code:addons/share/wizard/share_wizard.py:77
-#: field:share.wizard,new_users:0
+#: code:addons/share/wizard/share_wizard.py:77 field:share.wizard,new_users:0
 #, python-format
 msgid "Emails"
 msgstr "Eメール"
@@ -230,8 +217,8 @@
 msgstr "グループは一部のユーザとデータ共有のアクセス権を設定するために作成されます。"
 
 #. module: share
-#: code:addons/share/wizard/share_wizard.py:822
-#: code:addons/share/wizard/share_wizard.py:854
+#: code:addons/share/wizard/share_wizard.py:821
+#: code:addons/share/wizard/share_wizard.py:853
 #, python-format
 msgid ""
 "Hello,\n"
@@ -239,7 +226,7 @@
 msgstr ""
 
 #. module: share
-#: code:addons/share/wizard/share_wizard.py:823
+#: code:addons/share/wizard/share_wizard.py:822
 #, python-format
 msgid ""
 "I have shared %s (%s) with you!\n"
@@ -247,7 +234,7 @@
 msgstr ""
 
 #. module: share
-#: code:addons/share/wizard/share_wizard.py:855
+#: code:addons/share/wizard/share_wizard.py:854
 #, python-format
 msgid ""
 "I've shared %s with you!\n"
@@ -255,10 +242,9 @@
 msgstr ""
 
 #. module: share
-#: field:share.wizard,id:0
-#: field:share.wizard.result.line,id:0
+#: field:share.wizard,id:0 field:share.wizard.result.line,id:0
 msgid "ID"
-msgstr ""
+msgstr "ID"
 
 #. module: share
 #: view:share.wizard:share.share_step1_form
@@ -266,19 +252,19 @@
 msgstr "オプションの個人的なメッセージ記入"
 
 #. module: share
-#: code:addons/share/wizard/share_wizard.py:615
+#: code:addons/share/wizard/share_wizard.py:614
 #, python-format
 msgid "Indirect sharing filter created by user %s (%s) for group %s"
 msgstr "ユーザ%s（%s） グループ %s により作成された間接的共有フィルタ"
 
 #. module: share
-#: code:addons/share/wizard/share_wizard.py:796
+#: code:addons/share/wizard/share_wizard.py:795
 #, python-format
 msgid "Invitation"
 msgstr ""
 
 #. module: share
-#: code:addons/share/wizard/share_wizard.py:821
+#: code:addons/share/wizard/share_wizard.py:820
 #, python-format
 msgid "Invitation to collaborate about %s"
 msgstr ""
@@ -296,16 +282,14 @@
 msgstr ""
 
 #. module: share
-#: field:share.wizard,write_uid:0
-#: field:share.wizard.result.line,write_uid:0
+#: field:share.wizard,write_uid:0 field:share.wizard.result.line,write_uid:0
 msgid "Last Updated by"
-msgstr ""
-
-#. module: share
-#: field:share.wizard,write_date:0
-#: field:share.wizard.result.line,write_date:0
+msgstr "最終更新者"
+
+#. module: share
+#: field:share.wizard,write_date:0 field:share.wizard.result.line,write_date:0
 msgid "Last Updated on"
-msgstr ""
+msgstr "最終更新日"
 
 #. module: share
 #: field:share.wizard.result.line,login:0
@@ -323,8 +307,7 @@
 msgstr ""
 
 #. module: share
-#: field:share.wizard,email_1:0
-#: field:share.wizard,email_2:0
+#: field:share.wizard,email_1:0 field:share.wizard,email_2:0
 #: field:share.wizard,email_3:0
 msgid "New user email"
 msgstr ""
@@ -351,13 +334,12 @@
 msgstr ""
 
 #. module: share
-#: code:addons/share/wizard/share_wizard.py:835
-#: code:addons/share/wizard/share_wizard.py:869
-#, python-format
-msgid ""
-"Odoo is a powerful and user-friendly suite of Business Applications (CRM, "
-"Sales, HR, etc.)\n"
-"It is open source and can be found on http://www.openerp.com."
+#: code:addons/share/wizard/share_wizard.py:834
+#: code:addons/share/wizard/share_wizard.py:868
+#, python-format
+msgid ""
+"Odoo is a powerful and user-friendly suite of Business Applications (CRM, Sales, HR, etc.)\n"
+"It is open source and can be found on https://www.odoo.com."
 msgstr ""
 
 #. module: share
@@ -378,8 +360,8 @@
 msgstr "またはドキュメントを埋め込みたい場所に、次のコードを挿入します。"
 
 #. module: share
-#: code:addons/share/wizard/share_wizard.py:830
-#: code:addons/share/wizard/share_wizard.py:862
+#: code:addons/share/wizard/share_wizard.py:829
+#: code:addons/share/wizard/share_wizard.py:861
 #: field:share.wizard.result.line,password:0
 #, python-format
 msgid "Password"
@@ -391,10 +373,9 @@
 msgstr "個人的メッセージ"
 
 #. module: share
-#: code:addons/share/wizard/share_wizard.py:648
-#, python-format
-msgid ""
-"Please indicate the emails of the persons to share with, one per line."
+#: code:addons/share/wizard/share_wizard.py:647
+#, python-format
+msgid "Please indicate the emails of the persons to share with, one per line."
 msgstr ""
 
 #. module: share
@@ -405,7 +386,7 @@
 msgstr "共有したいデータを含む画面を開くアクションを選択して下さい。"
 
 #. module: share
-#: code:addons/share/wizard/share_wizard.py:759
+#: code:addons/share/wizard/share_wizard.py:758
 #, python-format
 msgid "Record id not found"
 msgstr ""
@@ -454,8 +435,7 @@
 msgstr "タイトルの共有"
 
 #. module: share
-#: field:share.wizard,embed_url:0
-#: field:share.wizard.result.line,share_url:0
+#: field:share.wizard,embed_url:0 field:share.wizard.result.line,share_url:0
 msgid "Share URL"
 msgstr "共有URL"
 
@@ -482,7 +462,7 @@
 msgstr "ドキュメントの共有"
 
 #. module: share
-#: code:addons/share/wizard/share_wizard.py:772
+#: code:addons/share/wizard/share_wizard.py:771
 #, python-format
 msgid "Shared access created!"
 msgstr "共有アクセスは作成されました。"
@@ -499,13 +479,13 @@
 
 #. module: share
 #: code:addons/share/wizard/share_wizard.py:61
-#: code:addons/share/wizard/share_wizard.py:636
+#: code:addons/share/wizard/share_wizard.py:635
 #, python-format
 msgid "Sharing access cannot be created."
 msgstr ""
 
 #. module: share
-#: code:addons/share/wizard/share_wizard.py:578
+#: code:addons/share/wizard/share_wizard.py:577
 #, python-format
 msgid "Sharing filter created by user %s (%s) for group %s"
 msgstr "ユーザ %s（%s）、グループ %s により作成された共有フィルタ"
@@ -521,15 +501,12 @@
 msgstr "共有操作"
 
 #. module: share
-#: code:addons/share/wizard/share_wizard.py:637
-#, python-format
-msgid ""
-"Sorry, the current screen and filter you are trying to share are not "
-"supported at the moment.\n"
+#: code:addons/share/wizard/share_wizard.py:636
+#, python-format
+msgid ""
+"Sorry, the current screen and filter you are trying to share are not supported at the moment.\n"
 "You may want to try a simpler filter."
-msgstr ""
-"残念ですが、共有しようとしている現在の画面とフィルタは現時点ではサポートされていません。\n"
-"単純なフィルタを試して下さい。"
+msgstr "残念ですが、共有しようとしている現在の画面とフィルタは現時点ではサポートされていません。\n単純なフィルタを試して下さい。"
 
 #. module: share
 #: view:share.wizard:share.share_step2_form
@@ -544,8 +521,8 @@
 msgstr "共有したいデータを含む画面を開くアクション"
 
 #. module: share
-#: code:addons/share/wizard/share_wizard.py:814
-#: code:addons/share/wizard/share_wizard.py:845
+#: code:addons/share/wizard/share_wizard.py:813
+#: code:addons/share/wizard/share_wizard.py:844
 #, python-format
 msgid ""
 "The current user must have an email address configured in User Preferences "
@@ -553,25 +530,25 @@
 msgstr "現ユーザは外部Eメールを送信するために、ユーザ設定でEメールアドレスを設定する必要があります。"
 
 #. module: share
-#: code:addons/share/wizard/share_wizard.py:827
-#: code:addons/share/wizard/share_wizard.py:856
-#, python-format
-msgid ""
-"The documents are not attached, you can view them online directly on my Odoo "
-"server at:\n"
+#: code:addons/share/wizard/share_wizard.py:826
+#: code:addons/share/wizard/share_wizard.py:855
+#, python-format
+msgid ""
+"The documents are not attached, you can view them online directly on my Odoo server at:\n"
 "    %s\n"
 "\n"
 msgstr ""
 
 #. module: share
-#: code:addons/share/wizard/share_wizard.py:865
-#, python-format
-msgid ""
-"The documents have been automatically added to your current Odoo documents.\n"
-msgstr ""
-
-#. module: share
-#: code:addons/share/wizard/share_wizard.py:832
+#: code:addons/share/wizard/share_wizard.py:864
+#, python-format
+msgid ""
+"The documents have been automatically added to your current Odoo "
+"documents.\n"
+msgstr ""
+
+#. module: share
+#: code:addons/share/wizard/share_wizard.py:831
 #, python-format
 msgid ""
 "The documents have been automatically added to your subscriptions.\n"
@@ -579,15 +556,15 @@
 msgstr ""
 
 #. module: share
-#: code:addons/share/wizard/share_wizard.py:759
+#: code:addons/share/wizard/share_wizard.py:758
 #, python-format
 msgid ""
 "The share engine has not been able to fetch a record_id for your invitation."
 msgstr ""
 
 #. module: share
-#: code:addons/share/wizard/share_wizard.py:828
-#: code:addons/share/wizard/share_wizard.py:860
+#: code:addons/share/wizard/share_wizard.py:827
+#: code:addons/share/wizard/share_wizard.py:859
 #, python-format
 msgid "These are your credentials to access this protected area:\n"
 msgstr "これはこの保護領域にアクセスするためのあなたの資格証明です：\n"
@@ -608,8 +585,8 @@
 msgstr "ユーザ"
 
 #. module: share
-#: code:addons/share/wizard/share_wizard.py:829
-#: code:addons/share/wizard/share_wizard.py:861
+#: code:addons/share/wizard/share_wizard.py:828
+#: code:addons/share/wizard/share_wizard.py:860
 #, python-format
 msgid "Username"
 msgstr "ユーザ名"
@@ -617,16 +594,16 @@
 #. module: share
 #: model:ir.model,name:share.model_res_users
 msgid "Users"
-msgstr ""
-
-#. module: share
-#: code:addons/share/wizard/share_wizard.py:866
+msgstr "ユーザ"
+
+#. module: share
+#: code:addons/share/wizard/share_wizard.py:865
 #, python-format
 msgid "You may use your current login (%s) and password to view them.\n"
 msgstr "表示のために現在のログイン %s とパスワードが使用できます。\n"
 
 #. module: share
-#: code:addons/share/wizard/share_wizard.py:644
+#: code:addons/share/wizard/share_wizard.py:643
 #, python-format
 msgid "You must be a member of the Share/User group to use the share wizard."
 msgstr ""
@@ -640,6 +617,12 @@
 msgstr "共有ボタンを使用する前にユーザ設定であなたのEメールアドレスを設定する必要があります。"
 
 #. module: share
+#: view:share.wizard:share.share_step0_form
+#: view:share.wizard:share.share_step1_form
+msgid "or"
+msgstr "または"
+
+#. module: share
 #: field:share.wizard.result.line,user_id:0
 msgid "unknown"
 msgstr "不明"
