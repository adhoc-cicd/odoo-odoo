--- conflicted
+++ resolved
@@ -54,20 +54,16 @@
             values['x_fp_sequence'],
             values['x_fp_timestamp'],
             values['x_amount'],
-            values['x_currency_code']])
-<<<<<<< HEAD
-        return hmac.new(values['x_trans_key'].encode('utf-8'), data.encode('utf-8'), hashlib.md5).hexdigest()
-=======
+            values['x_currency_code']]).encode('utf-8')
 
         # [BACKWARD COMPATIBILITY] Check that the merchant did update his transaction
         # key to signature key (end of MD5 support from Authorize.net)
         # The signature key is now '128-character hexadecimal format', while the
         # transaction key was only 16-character.
         if len(values['x_trans_key']) == 128:
-            return hmac.new(values['x_trans_key'].decode("hex"), data, hashlib.sha512).hexdigest().upper()
-        else:
-            return hmac.new(str(values['x_trans_key']), data, hashlib.md5).hexdigest()
->>>>>>> 21c84f15
+            return hmac.new(values['x_trans_key'].decode("hex").encode('utf-8'), data, hashlib.sha512).hexdigest().upper()
+        else:
+            return hmac.new(values['x_trans_key'].encode('utf-8'), data, hashlib.md5).hexdigest()
 
     @api.multi
     def authorize_form_generate_values(self, values):
