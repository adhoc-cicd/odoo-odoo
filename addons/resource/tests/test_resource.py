# -*- coding: utf-8 -*-
# Part of Odoo. See LICENSE file for full copyright and licensing details.

from datetime import date, datetime
from pytz import timezone, utc

from odoo import fields
from odoo.exceptions import ValidationError
from odoo.addons.resource.models.resource import Intervals
from odoo.addons.resource.tests.common import TestResourceCommon
from odoo.tests.common import TransactionCase


def datetime_tz(year, month, day, hour=0, minute=0, second=0, microsecond=0, tzinfo=None):
    """ Return a `datetime` object with a given timezone (if given). """
    dt = datetime(year, month, day, hour, minute, second, microsecond)
    return timezone(tzinfo).localize(dt) if tzinfo else dt


def datetime_str(year, month, day, hour=0, minute=0, second=0, microsecond=0, tzinfo=None):
    """ Return a fields.Datetime value with the given timezone. """
    dt = datetime(year, month, day, hour, minute, second, microsecond)
    if tzinfo:
        dt = timezone(tzinfo).localize(dt).astimezone(utc)
    return fields.Datetime.to_string(dt)


class TestIntervals(TransactionCase):

    def ints(self, pairs):
        recs = self.env['base']
        return [(a, b, recs) for a, b in pairs]

    def test_union(self):
        def check(a, b):
            a, b = self.ints(a), self.ints(b)
            self.assertEqual(list(Intervals(a)), b)

        check([(1, 2), (3, 4)], [(1, 2), (3, 4)])
        check([(1, 2), (2, 4)], [(1, 4)])
        check([(1, 3), (2, 4)], [(1, 4)])
        check([(1, 4), (2, 3)], [(1, 4)])
        check([(3, 4), (1, 2)], [(1, 2), (3, 4)])
        check([(2, 4), (1, 2)], [(1, 4)])
        check([(2, 4), (1, 3)], [(1, 4)])
        check([(2, 3), (1, 4)], [(1, 4)])

    def test_intersection(self):
        def check(a, b, c):
            a, b, c = self.ints(a), self.ints(b), self.ints(c)
            self.assertEqual(list(Intervals(a) & Intervals(b)), c)

        check([(10, 20)], [(5, 8)], [])
        check([(10, 20)], [(5, 10)], [])
        check([(10, 20)], [(5, 15)], [(10, 15)])
        check([(10, 20)], [(5, 20)], [(10, 20)])
        check([(10, 20)], [(5, 25)], [(10, 20)])
        check([(10, 20)], [(10, 15)], [(10, 15)])
        check([(10, 20)], [(10, 20)], [(10, 20)])
        check([(10, 20)], [(10, 25)], [(10, 20)])
        check([(10, 20)], [(15, 18)], [(15, 18)])
        check([(10, 20)], [(15, 20)], [(15, 20)])
        check([(10, 20)], [(15, 25)], [(15, 20)])
        check([(10, 20)], [(20, 25)], [])
        check(
            [(0, 5), (10, 15), (20, 25), (30, 35)],
            [(6, 7), (9, 12), (13, 17), (22, 23), (24, 40)],
            [(10, 12), (13, 15), (22, 23), (24, 25), (30, 35)],
        )

    def test_difference(self):
        def check(a, b, c):
            a, b, c = self.ints(a), self.ints(b), self.ints(c)
            self.assertEqual(list(Intervals(a) - Intervals(b)), c)

        check([(10, 20)], [(5, 8)], [(10, 20)])
        check([(10, 20)], [(5, 10)], [(10, 20)])
        check([(10, 20)], [(5, 15)], [(15, 20)])
        check([(10, 20)], [(5, 20)], [])
        check([(10, 20)], [(5, 25)], [])
        check([(10, 20)], [(10, 15)], [(15, 20)])
        check([(10, 20)], [(10, 20)], [])
        check([(10, 20)], [(10, 25)], [])
        check([(10, 20)], [(15, 18)], [(10, 15), (18, 20)])
        check([(10, 20)], [(15, 20)], [(10, 15)])
        check([(10, 20)], [(15, 25)], [(10, 15)])
        check([(10, 20)], [(20, 25)], [(10, 20)])
        check(
            [(0, 5), (10, 15), (20, 25), (30, 35)],
            [(6, 7), (9, 12), (13, 17), (22, 23), (24, 40)],
            [(0, 5), (12, 13), (20, 22), (23, 24)],
        )


class TestErrors(TestResourceCommon):
    def setUp(self):
        super(TestErrors, self).setUp()

    def test_create_negative_leave(self):
        # from > to
        with self.assertRaises(ValidationError):
            self.env['resource.calendar.leaves'].create({
                'name': 'error cannot return in the past',
                'resource_id': False,
                'calendar_id': self.calendar_jean.id,
                'date_from': datetime_str(2018, 4, 3, 20, 0, 0, tzinfo=self.jean.tz),
                'date_to': datetime_str(2018, 4, 3, 0, 0, 0, tzinfo=self.jean.tz),
            })

        with self.assertRaises(ValidationError):
            self.env['resource.calendar.leaves'].create({
                'name': 'error caused by timezones',
                'resource_id': False,
                'calendar_id': self.calendar_jean.id,
                'date_from': datetime_str(2018, 4, 3, 10, 0, 0, tzinfo='UTC'),
                'date_to': datetime_str(2018, 4, 3, 12, 0, 0, tzinfo='Etc/GMT-6')
            })


class TestCalendar(TestResourceCommon):
    def setUp(self):
        super(TestCalendar, self).setUp()

    def test_get_work_hours_count(self):
        self.env['resource.calendar.leaves'].create({
            'name': 'Global Leave',
            'resource_id': False,
            'calendar_id': self.calendar_jean.id,
            'date_from': datetime_str(2018, 4, 3, 0, 0, 0, tzinfo=self.jean.tz),
            'date_to': datetime_str(2018, 4, 3, 23, 59, 59, tzinfo=self.jean.tz),
        })

        self.env['resource.calendar.leaves'].create({
            'name': 'leave for Jean',
            'calendar_id': self.calendar_jean.id,
            'resource_id': self.jean.resource_id.id,
            'date_from': datetime_str(2018, 4, 5, 0, 0, 0, tzinfo=self.jean.tz),
            'date_to': datetime_str(2018, 4, 5, 23, 59, 59, tzinfo=self.jean.tz),
        })

        hours = self.calendar_jean.get_work_hours_count(
            datetime_tz(2018, 4, 2, 0, 0, 0, tzinfo=self.jean.tz),
            datetime_tz(2018, 4, 6, 23, 59, 59, tzinfo=self.jean.tz),
        )
        self.assertEqual(hours, 32)

        hours = self.calendar_jean.get_work_hours_count(
            datetime_tz(2018, 4, 2, 0, 0, 0, tzinfo=self.jean.tz),
            datetime_tz(2018, 4, 6, 23, 59, 59, tzinfo=self.jean.tz),
            compute_leaves=False,
        )
        self.assertEqual(hours, 40)

        # leave of size 0
        self.env['resource.calendar.leaves'].create({
            'name': 'zero_length',
            'calendar_id': self.calendar_patel.id,
            'resource_id': False,
            'date_from': datetime_str(2018, 4, 3, 0, 0, 0, tzinfo=self.patel.tz),
            'date_to': datetime_str(2018, 4, 3, 0, 0, 0, tzinfo=self.patel.tz),
        })

        hours = self.calendar_patel.get_work_hours_count(
            datetime_tz(2018, 4, 2, 0, 0, 0, tzinfo=self.patel.tz),
            datetime_tz(2018, 4, 6, 23, 59, 59, tzinfo=self.patel.tz),
        )
        self.assertEqual(hours, 35)

        # leave of medium size
        leave = self.env['resource.calendar.leaves'].create({
            'name': 'zero_length',
            'calendar_id': self.calendar_patel.id,
            'resource_id': False,
            'date_from': datetime_str(2018, 4, 3, 9, 0, 0, tzinfo=self.patel.tz),
            'date_to': datetime_str(2018, 4, 3, 12, 0, 0, tzinfo=self.patel.tz),
        })
<<<<<<< HEAD

        hours = self.calendar_patel.get_work_hours_count(
            datetime_tz(2018, 4, 2, 0, 0, 0, tzinfo=self.patel.tz),
            datetime_tz(2018, 4, 6, 23, 59, 59, tzinfo=self.patel.tz),
        )
        self.assertEqual(hours, 32)

        leave.unlink()

        # leave of very small size
        leave = self.env['resource.calendar.leaves'].create({
            'name': 'zero_length',
            'calendar_id': self.calendar_patel.id,
            'resource_id': False,
            'date_from': datetime_str(2018, 4, 3, 0, 0, 0, tzinfo=self.patel.tz),
            'date_to': datetime_str(2018, 4, 3, 0, 0, 10, tzinfo=self.patel.tz),
        })

        hours = self.calendar_patel.get_work_hours_count(
            datetime_tz(2018, 4, 2, 0, 0, 0, tzinfo=self.patel.tz),
            datetime_tz(2018, 4, 6, 23, 59, 59, tzinfo=self.patel.tz),
        )
        self.assertEqual(hours, 35)

        leave.unlink()

        # no timezone given should be converted to UTC
        # Should equal to a leave between 2018/04/03 10:00:00 and 2018/04/04 10:00:00
        self.env['resource.calendar.leaves'].create({
            'name': 'no timezone',
            'calendar_id': self.calendar_patel.id,
            'resource_id': False,
            'date_from': datetime_str(2018, 4, 3, 4, 0, 0),
            'date_to': datetime_str(2018, 4, 4, 4, 0, 0),
        })

        hours = self.calendar_patel.get_work_hours_count(
            datetime_tz(2018, 4, 2, 0, 0, 0, tzinfo=self.patel.tz),
            datetime_tz(2018, 4, 6, 23, 59, 59, tzinfo=self.patel.tz),
        )
        self.assertEqual(hours, 28)

        hours = self.calendar_patel.get_work_hours_count(
            datetime_tz(2018, 4, 2, 23, 59, 59, tzinfo=self.patel.tz),
            datetime_tz(2018, 4, 2, 0, 0, 0, tzinfo=self.patel.tz),
        )
        self.assertEqual(hours, 0)

        leave.unlink()
=======
        intervals = self.calendar._get_day_work_intervals(self.date2.date(), start_time=self.date2.time())
        self.assertEqual(len(intervals), 2)
        self.assertEqual(intervals[0][:2], (Datetime.from_string('2013-02-15 10:11:12'), Datetime.from_string('2013-02-15 13:00:00')))
        self.assertEqual(intervals[1][:2], (Datetime.from_string('2013-02-15 16:00:00'), Datetime.from_string('2013-02-15 23:00:00')))

    def test_calendar_working_hours_of_date(self):
        # Test: day1, beginning at 10:30 -> work from 10:30 (arrival) until 16:00
        wh = self.calendar.get_work_hours_count(Datetime.from_string('2013-02-19 10:30:00'), Datetime.from_string('2013-02-19 18:00:00'), self.resource1_id, compute_leaves=False)
        self.assertEqual(wh, 5.5)


class ResourceWorkingHours(TestResourceCommon):

    def test_calendar_working_hours(self):
        # new API: resource without leaves
        # res: 2 weeks -> 40 hours
        res = self.calendar.get_work_hours_count(
            Datetime.from_string('2013-02-12 06:00:00'),
            Datetime.from_string('2013-02-22 23:00:00'),
            self.resource1_id,
            compute_leaves=False)
        self.assertEqual(res, 40.0)

    def test_calendar_working_hours_count(self):
        calendar = self.env.ref('resource.resource_calendar_std_35h')
        res = calendar.get_work_hours_count(
            Datetime.from_string('2017-05-03 14:03:00'),  # Wednesday (8:00-12:00, 13:00-16:00)
            Datetime.from_string('2017-05-04 11:03:00'),  # Thursday (8:00-12:00, 13:00-16:00)
            resource_id=None,
            compute_leaves=False)
        self.assertEqual(res, 5.0)

    def test_calendar_working_hours_leaves(self):
        # new API: resource and leaves
        # res: 2 weeks -> 40 hours - (3+4) leave hours
        res = self.calendar.get_work_hours_count(
            Datetime.from_string('2013-02-12 06:00:00'),
            Datetime.from_string('2013-02-22 23:00:00'),
            self.resource1_id,
            compute_leaves=True)
        self.assertEqual(res, 33.0)
>>>>>>> b09f624f

    def test_calendar_working_hours_24(self):
        self.att_4 = self.env['resource.calendar.attendance'].create({
            'name': 'Att4',
            'calendar_id': self.calendar_jean.id,
            'dayofweek': '2',
            'hour_from': 0,
            'hour_to': 24
        })
        res = self.calendar_jean.get_work_hours_count(
            datetime_tz(2018, 6, 19, 23, 0, 0, tzinfo=self.jean.tz),
            datetime_tz(2018, 6, 21, 1, 0, 0, tzinfo=self.jean.tz),
            compute_leaves=True)
        self.assertAlmostEqual(res, 24.0)

    def test_plan_hours(self):
        self.env['resource.calendar.leaves'].create({
            'name': 'global',
            'calendar_id': self.calendar_jean.id,
            'resource_id': False,
            'date_from': datetime_str(2018, 4, 11, 0, 0, 0, tzinfo=self.jean.tz),
            'date_to': datetime_str(2018, 4, 11, 23, 59, 59, tzinfo=self.jean.tz),
        })

        time = self.calendar_jean.plan_hours(2, datetime_tz(2018, 4, 10, 0, 0, 0, tzinfo=self.jean.tz), compute_leaves=False)
        self.assertEqual(time, datetime_tz(2018, 4, 10, 10, 0, 0, tzinfo=self.jean.tz))

        time = self.calendar_jean.plan_hours(20, datetime_tz(2018, 4, 10, 0, 0, 0, tzinfo=self.jean.tz), compute_leaves=False)
        self.assertEqual(time, datetime_tz(2018, 4, 12, 12, 0, 0, tzinfo=self.jean.tz))

        time = self.calendar_jean.plan_hours(5, datetime_tz(2018, 4, 10, 15, 0, 0, tzinfo=self.jean.tz), compute_leaves=True)
        self.assertEqual(time, datetime_tz(2018, 4, 12, 12, 0, 0, tzinfo=self.jean.tz))

        # negative planning
        time = self.calendar_jean.plan_hours(-10, datetime_tz(2018, 4, 10, 0, 0, 0, tzinfo=self.jean.tz), compute_leaves=True)
        self.assertEqual(time, datetime_tz(2018, 4, 6, 14, 0, 0, tzinfo=self.jean.tz))

        # zero planning with holidays
        time = self.calendar_jean.plan_hours(0, datetime_tz(2018, 4, 11, 0, 0, 0, tzinfo=self.jean.tz), compute_leaves=True)
        self.assertEqual(time, datetime_tz(2018, 4, 12, 8, 0, 0, tzinfo=self.jean.tz))
        time = self.calendar_jean.plan_hours(0, datetime_tz(2018, 4, 10, 0, 0, 0, tzinfo=self.jean.tz), compute_leaves=False)
        self.assertEqual(time, datetime_tz(2018, 4, 10, 8, 0, 0, tzinfo=self.jean.tz))

        # very small planning
        time = self.calendar_jean.plan_hours(0.0002, datetime_tz(2018, 4, 10, 0, 0, 0, tzinfo=self.jean.tz), compute_leaves=True)
        self.assertEqual(time, datetime_tz(2018, 4, 10, 8, 0, 0, 720000, tzinfo=self.jean.tz))

        # huge planning
        time = self.calendar_jean.plan_hours(3000, datetime_tz(2018, 4, 10, 0, 0, 0, tzinfo=self.jean.tz), compute_leaves=False)
        self.assertEqual(time, datetime_tz(2019, 9, 16, 16, 0, 0, tzinfo=self.jean.tz))

    def test_plan_days(self):
        self.env['resource.calendar.leaves'].create({
            'name': 'global',
            'calendar_id': self.calendar_jean.id,
            'resource_id': False,
            'date_from': datetime_str(2018, 4, 11, 0, 0, 0, tzinfo=self.jean.tz),
            'date_to': datetime_str(2018, 4, 11, 23, 59, 59, tzinfo=self.jean.tz),
        })

        time = self.calendar_jean.plan_days(1, datetime_tz(2018, 4, 10, 0, 0, 0, tzinfo=self.jean.tz), compute_leaves=False)
        self.assertEqual(time, datetime_tz(2018, 4, 10, 16, 0, 0, tzinfo=self.jean.tz))

        time = self.calendar_jean.plan_days(3, datetime_tz(2018, 4, 10, 0, 0, 0, tzinfo=self.jean.tz), compute_leaves=False)
        self.assertEqual(time, datetime_tz(2018, 4, 12, 16, 0, 0, tzinfo=self.jean.tz))

        time = self.calendar_jean.plan_days(4, datetime_tz(2018, 4, 10, 16, 0, 0, tzinfo=self.jean.tz), compute_leaves=True)
        self.assertEqual(time, datetime_tz(2018, 4, 17, 16, 0, 0, tzinfo=self.jean.tz))

        # negative planning
        time = self.calendar_jean.plan_days(-10, datetime_tz(2018, 4, 10, 0, 0, 0, tzinfo=self.jean.tz), compute_leaves=True)
        self.assertEqual(time, datetime_tz(2018, 3, 27, 8, 0, 0, tzinfo=self.jean.tz))

        # zero planning
        time = self.calendar_jean.plan_days(0, datetime_tz(2018, 4, 10, 0, 0, 0, tzinfo=self.jean.tz), compute_leaves=True)
        self.assertEqual(time, datetime_tz(2018, 4, 10, 0, 0, 0, tzinfo=self.jean.tz))

        # very small planning returns False in this case
        # TODO: decide if this behaviour is alright
        time = self.calendar_jean.plan_days(0.0002, datetime_tz(2018, 4, 10, 0, 0, 0, tzinfo=self.jean.tz), compute_leaves=True)
        self.assertEqual(time, False)

        # huge planning
        # TODO: Same as above
        # NOTE: Maybe allow to set a max limit to the method
        time = self.calendar_jean.plan_days(3000, datetime_tz(2018, 4, 10, 0, 0, 0, tzinfo=self.jean.tz), compute_leaves=False)
        self.assertEqual(time, False)


class TestResMixin(TestResourceCommon):
    def setUp(self):
        super(TestResMixin, self).setUp()

    def test_work_days_data(self):
        # Looking at Jean's calendar

        # Viewing it as Jean
        data = self.jean.get_work_days_data(
            datetime_tz(2018, 4, 2, 0, 0, 0, tzinfo=self.jean.tz),
            datetime_tz(2018, 4, 6, 16, 0, 0, tzinfo=self.jean.tz),
        )
        self.assertEqual(data, {'days': 5, 'hours': 40})

        # Viewing it as Patel
        # Views from 2018/04/01 20:00:00 to 2018/04/06 12:00:00
        data = self.jean.get_work_days_data(
            datetime_tz(2018, 4, 2, 0, 0, 0, tzinfo=self.patel.tz),
            datetime_tz(2018, 4, 6, 16, 0, 0, tzinfo=self.patel.tz),
        )
        self.assertEqual(data, {'days': 4.5, 'hours': 36})  # We see only 36 hours

        # Viewing it as John
        # Views from 2018/04/02 09:00:00 to 2018/04/07 02:00:00
        data = self.jean.get_work_days_data(
            datetime_tz(2018, 4, 2, 0, 0, 0, tzinfo=self.john.tz),
            datetime_tz(2018, 4, 6, 16, 0, 0, tzinfo=self.john.tz),
        )
        # still showing as 5 days because of rounding, but we see only 39 hours
        self.assertEqual(data, {'days': 4.875, 'hours': 39})

        # Looking at John's calendar

        # Viewing it as Jean
        # Views from 2018/04/01 15:00:00 to 2018/04/06 14:00:00
        data = self.john.get_work_days_data(
            datetime_tz(2018, 4, 2, 0, 0, 0, tzinfo=self.jean.tz),
            datetime_tz(2018, 4, 6, 23, 0, 0, tzinfo=self.jean.tz),
        )
        self.assertEqual(data, {'days': 1.4375, 'hours': 13})

        # Viewing it as Patel
        # Views from 2018/04/01 11:00:00 to 2018/04/06 10:00:00
        data = self.john.get_work_days_data(
            datetime_tz(2018, 4, 2, 0, 0, 0, tzinfo=self.patel.tz),
            datetime_tz(2018, 4, 6, 23, 0, 0, tzinfo=self.patel.tz),
        )
        self.assertEqual(data, {'days': 1.1875, 'hours': 10})

        # Viewing it as John
        data = self.john.get_work_days_data(
            datetime_tz(2018, 4, 2, 0, 0, 0, tzinfo=self.john.tz),
            datetime_tz(2018, 4, 6, 23, 0, 0, tzinfo=self.john.tz),
        )
        self.assertEqual(data, {'days': 2, 'hours': 20})

        # using Jean as a timezone reference
        data = self.john.get_work_days_data(
            datetime_tz(2018, 4, 2, 0, 0, 0, tzinfo=self.john.tz),
            datetime_tz(2018, 4, 6, 23, 0, 0, tzinfo=self.john.tz),
            calendar=self.calendar_jean,
        )
        self.assertEqual(data, {'days': 5, 'hours': 40})

        # half days
        leave = self.env['resource.calendar.leaves'].create({
            'name': 'half',
            'calendar_id': self.calendar_jean.id,
            'resource_id': self.jean.resource_id.id,
            'date_from': datetime_str(2018, 4, 2, 10, 0, 0, tzinfo=self.jean.tz),
            'date_to': datetime_str(2018, 4, 2, 14, 0, 0, tzinfo=self.jean.tz),
        })

        data = self.jean.get_work_days_data(
            datetime_tz(2018, 4, 2, 0, 0, 0, tzinfo=self.jean.tz),
            datetime_tz(2018, 4, 6, 23, 0, 0, tzinfo=self.jean.tz),
        )
        self.assertEqual(data, {'days': 4.5, 'hours': 36})

        # using John as a timezone reference, leaves are outside attendances
        data = self.john.get_work_days_data(
            datetime_tz(2018, 4, 2, 0, 0, 0, tzinfo=self.john.tz),
            datetime_tz(2018, 4, 6, 23, 0, 0, tzinfo=self.john.tz),
            calendar=self.calendar_jean,
        )
        self.assertEqual(data, {'days': 5, 'hours': 40})

        leave.unlink()

        # leave size 0
        leave = self.env['resource.calendar.leaves'].create({
            'name': 'zero',
            'calendar_id': self.calendar_jean.id,
            'resource_id': False,
            'date_from': datetime_str(2018, 4, 2, 10, 0, 0, tzinfo=self.jean.tz),
            'date_to': datetime_str(2018, 4, 2, 10, 0, 0, tzinfo=self.jean.tz),
        })

        data = self.jean.get_work_days_data(
            datetime_tz(2018, 4, 2, 0, 0, 0, tzinfo=self.jean.tz),
            datetime_tz(2018, 4, 6, 23, 0, 0, tzinfo=self.jean.tz),
        )
        self.assertEqual(data, {'days': 5, 'hours': 40})

        leave.unlink()

        # leave very small size
        leave = self.env['resource.calendar.leaves'].create({
            'name': 'small',
            'calendar_id': self.calendar_jean.id,
            'resource_id': False,
            'date_from': datetime_str(2018, 4, 2, 10, 0, 0, tzinfo=self.jean.tz),
            'date_to': datetime_str(2018, 4, 2, 10, 0, 1, tzinfo=self.jean.tz),
        })

        data = self.jean.get_work_days_data(
            datetime_tz(2018, 4, 2, 0, 0, 0, tzinfo=self.jean.tz),
            datetime_tz(2018, 4, 6, 23, 0, 0, tzinfo=self.jean.tz),
        )
        self.assertEqual(data['days'], 5)
        self.assertAlmostEqual(data['hours'], 40, 2)

    def test_leaves_days_data(self):
        # Jean takes a leave
        self.env['resource.calendar.leaves'].create({
            'name': 'Jean is visiting India',
            'calendar_id': self.jean.resource_calendar_id.id,
            'resource_id': self.jean.resource_id.id,
            'date_from': datetime_str(2018, 4, 10, 8, 0, 0, tzinfo=self.jean.tz),
            'date_to': datetime_str(2018, 4, 10, 16, 0, 0, tzinfo=self.jean.tz),
        })

        # John takes a leave for Jean
        self.env['resource.calendar.leaves'].create({
            'name': 'Jean is comming in USA',
            'calendar_id': self.jean.resource_calendar_id.id,
            'resource_id': self.jean.resource_id.id,
            'date_from': datetime_str(2018, 4, 12, 8, 0, 0, tzinfo=self.john.tz),
            'date_to': datetime_str(2018, 4, 12, 16, 0, 0, tzinfo=self.john.tz),
        })

        # Jean asks to see how much leave he has taken
        data = self.jean.get_leave_days_data(
            datetime_tz(2018, 4, 9, 0, 0, 0, tzinfo=self.jean.tz),
            datetime_tz(2018, 4, 13, 23, 59, 59, tzinfo=self.jean.tz),
        )
        # Sees only 1 day and 8 hours because, as john is in UTC-7 the second leave is not in
        # the attendances of Jean
        self.assertEqual(data, {'days': 1, 'hours': 8})

        # Patel Asks to see when Jean has taken some leaves
        # Patel should see the same
        data = self.jean.get_leave_days_data(
            datetime_tz(2018, 4, 9, 0, 0, 0, tzinfo=self.patel.tz),
            datetime_tz(2018, 4, 13, 23, 59, 59, tzinfo=self.patel.tz),
        )
        self.assertEqual(data, {'days': 1, 'hours': 8})

        # use Patel as a resource, jean's leaves are not visible
        datas = self.patel.get_leave_days_data(
            datetime_tz(2018, 4, 9, 0, 0, 0, tzinfo=self.patel.tz),
            datetime_tz(2018, 4, 13, 23, 59, 59, tzinfo=self.patel.tz),
            calendar=self.calendar_jean,
        )
        self.assertEqual(datas['days'], 0)
        self.assertEqual(datas['hours'], 0)

        # Jean takes a leave for John
        # Gives 3 hours (3/8 of a day)
        self.env['resource.calendar.leaves'].create({
            'name': 'John is sick',
            'calendar_id': self.john.resource_calendar_id.id,
            'resource_id': self.john.resource_id.id,
            'date_from': datetime_str(2018, 4, 10, 0, 0, 0, tzinfo=self.jean.tz),
            'date_to': datetime_str(2018, 4, 10, 20, 0, 0, tzinfo=self.jean.tz),
        })

        # John takes a leave
        # Gives all day (12 hours)
        self.env['resource.calendar.leaves'].create({
            'name': 'John goes to holywood',
            'calendar_id': self.john.resource_calendar_id.id,
            'resource_id': self.john.resource_id.id,
            'date_from': datetime_str(2018, 4, 13, 7, 0, 0, tzinfo=self.john.tz),
            'date_to': datetime_str(2018, 4, 13, 18, 0, 0, tzinfo=self.john.tz),
        })

        # John asks how much leaves he has
        # He sees that he has only 15 hours of leave in his attendances
        data = self.john.get_leave_days_data(
            datetime_tz(2018, 4, 9, 0, 0, 0, tzinfo=self.john.tz),
            datetime_tz(2018, 4, 13, 23, 59, 59, tzinfo=self.john.tz),
        )
        self.assertEqual(data, {'days': 0.9375, 'hours': 10})

        # half days
        leave = self.env['resource.calendar.leaves'].create({
            'name': 'half',
            'calendar_id': self.calendar_jean.id,
            'resource_id': self.jean.resource_id.id,
            'date_from': datetime_str(2018, 4, 2, 10, 0, 0, tzinfo=self.jean.tz),
            'date_to': datetime_str(2018, 4, 2, 14, 0, 0, tzinfo=self.jean.tz),
        })

        data = self.jean.get_leave_days_data(
            datetime_tz(2018, 4, 2, 0, 0, 0, tzinfo=self.jean.tz),
            datetime_tz(2018, 4, 6, 23, 0, 0, tzinfo=self.jean.tz),
        )
        self.assertEqual(data, {'days': 0.5, 'hours': 4})

        leave.unlink()

        # leave size 0
        leave = self.env['resource.calendar.leaves'].create({
            'name': 'zero',
            'calendar_id': self.calendar_jean.id,
            'resource_id': False,
            'date_from': datetime_str(2018, 4, 2, 10, 0, 0, tzinfo=self.jean.tz),
            'date_to': datetime_str(2018, 4, 2, 10, 0, 0, tzinfo=self.jean.tz),
        })

        data = self.jean.get_leave_days_data(
            datetime_tz(2018, 4, 2, 0, 0, 0, tzinfo=self.jean.tz),
            datetime_tz(2018, 4, 6, 23, 0, 0, tzinfo=self.jean.tz),
        )
        self.assertEqual(data, {'days': 0, 'hours': 0})

        leave.unlink()

        # leave very small size
        leave = self.env['resource.calendar.leaves'].create({
            'name': 'small',
            'calendar_id': self.calendar_jean.id,
            'resource_id': False,
            'date_from': datetime_str(2018, 4, 2, 10, 0, 0, tzinfo=self.jean.tz),
            'date_to': datetime_str(2018, 4, 2, 10, 0, 1, tzinfo=self.jean.tz),
        })

        data = self.jean.get_leave_days_data(
            datetime_tz(2018, 4, 2, 0, 0, 0, tzinfo=self.jean.tz),
            datetime_tz(2018, 4, 6, 23, 0, 0, tzinfo=self.jean.tz),
        )
        self.assertEqual(data['days'], 0)
        self.assertAlmostEqual(data['hours'], 0, 2)

        leave.unlink()

    def test_list_leaves(self):
        jean_leave = self.env['resource.calendar.leaves'].create({
            'name': "Jean's son is sick",
            'calendar_id': self.jean.resource_calendar_id.id,
            'resource_id': False,
            'date_from': datetime_str(2018, 4, 10, 0, 0, 0, tzinfo=self.jean.tz),
            'date_to': datetime_str(2018, 4, 10, 23, 59, 59, tzinfo=self.jean.tz),
        })

        leaves = self.jean.list_leaves(
            datetime_tz(2018, 4, 9, 0, 0, 0, tzinfo=self.jean.tz),
            datetime_tz(2018, 4, 13, 23, 59, 59, tzinfo=self.jean.tz),
        )
        self.assertEqual(leaves, [(date(2018, 4, 10), 8, jean_leave)])

        # half days
        leave = self.env['resource.calendar.leaves'].create({
            'name': 'half',
            'calendar_id': self.jean.resource_calendar_id.id,
            'resource_id': self.jean.resource_id.id,
            'date_from': datetime_str(2018, 4, 2, 10, 0, 0, tzinfo=self.jean.tz),
            'date_to': datetime_str(2018, 4, 2, 14, 0, 0, tzinfo=self.jean.tz),
        })

        leaves = self.jean.list_leaves(
            datetime_tz(2018, 4, 2, 0, 0, 0, tzinfo=self.jean.tz),
            datetime_tz(2018, 4, 6, 23, 0, 0, tzinfo=self.jean.tz),
        )
        self.assertEqual(leaves, [(date(2018, 4, 2), 4, leave)])

        leave.unlink()

        # very small size
        leave = self.env['resource.calendar.leaves'].create({
            'name': 'small',
            'calendar_id': self.jean.resource_calendar_id.id,
            'resource_id': self.jean.resource_id.id,
            'date_from': datetime_str(2018, 4, 2, 10, 0, 0, tzinfo=self.jean.tz),
            'date_to': datetime_str(2018, 4, 2, 10, 0, 1, tzinfo=self.jean.tz),
        })

        leaves = self.jean.list_leaves(
            datetime_tz(2018, 4, 2, 0, 0, 0, tzinfo=self.jean.tz),
            datetime_tz(2018, 4, 6, 23, 0, 0, tzinfo=self.jean.tz),
        )
        self.assertEqual(len(leaves), 1)
        self.assertEqual(leaves[0][0], date(2018, 4, 2))
        self.assertAlmostEqual(leaves[0][1], 0, 2)
        self.assertEqual(leaves[0][2].id, leave.id)

        leave.unlink()

        # size 0
        leave = self.env['resource.calendar.leaves'].create({
            'name': 'zero',
            'calendar_id': self.jean.resource_calendar_id.id,
            'resource_id': self.jean.resource_id.id,
            'date_from': datetime_str(2018, 4, 2, 10, 0, 0, tzinfo=self.jean.tz),
            'date_to': datetime_str(2018, 4, 2, 10, 0, 0, tzinfo=self.jean.tz),
        })

        leaves = self.jean.list_leaves(
            datetime_tz(2018, 4, 2, 0, 0, 0, tzinfo=self.jean.tz),
            datetime_tz(2018, 4, 6, 23, 0, 0, tzinfo=self.jean.tz),
        )
        self.assertEqual(leaves, [])

        leave.unlink()

    def test_list_work_time_per_day(self):
        working_time = self.john.list_work_time_per_day(
            datetime_tz(2018, 4, 9, 0, 0, 0, tzinfo=self.john.tz),
            datetime_tz(2018, 4, 13, 23, 59, 59, tzinfo=self.john.tz),
        )
        self.assertEqual(working_time, [
            (date(2018, 4, 10), 8),
            (date(2018, 4, 13), 12),
        ])

        # change john's resource's timezone
        self.john.resource_id.tz = 'Europe/Brussels'
        self.assertEqual(self.john.tz, 'Europe/Brussels')
        self.assertEqual(self.calendar_john.tz, 'America/Los_Angeles')
        working_time = self.john.list_work_time_per_day(
            datetime_tz(2018, 4, 9, 0, 0, 0, tzinfo=self.john.tz),
            datetime_tz(2018, 4, 13, 23, 59, 59, tzinfo=self.john.tz),
        )
        self.assertEqual(working_time, [
            (date(2018, 4, 10), 8),
            (date(2018, 4, 13), 12),
        ])

        # half days
        leave = self.env['resource.calendar.leaves'].create({
            'name': 'small',
            'calendar_id': self.jean.resource_calendar_id.id,
            'resource_id': self.jean.resource_id.id,
            'date_from': datetime_str(2018, 4, 2, 10, 0, 0, tzinfo=self.jean.tz),
            'date_to': datetime_str(2018, 4, 2, 14, 0, 0, tzinfo=self.jean.tz),
        })

        working_time = self.jean.list_work_time_per_day(
            datetime_tz(2018, 4, 2, 0, 0, 0, tzinfo=self.jean.tz),
            datetime_tz(2018, 4, 6, 23, 0, 0, tzinfo=self.jean.tz),
        )
        self.assertEqual(working_time, [
            (date(2018, 4, 2), 4),
            (date(2018, 4, 3), 8),
            (date(2018, 4, 4), 8),
            (date(2018, 4, 5), 8),
            (date(2018, 4, 6), 8),
        ])

        leave.unlink()

        # very small size
        leave = self.env['resource.calendar.leaves'].create({
            'name': 'small',
            'calendar_id': self.jean.resource_calendar_id.id,
            'resource_id': self.jean.resource_id.id,
            'date_from': datetime_str(2018, 4, 2, 10, 0, 0, tzinfo=self.jean.tz),
            'date_to': datetime_str(2018, 4, 2, 10, 0, 1, tzinfo=self.jean.tz),
        })

        working_time = self.jean.list_work_time_per_day(
            datetime_tz(2018, 4, 2, 0, 0, 0, tzinfo=self.jean.tz),
            datetime_tz(2018, 4, 6, 23, 0, 0, tzinfo=self.jean.tz),
        )
        self.assertEqual(len(working_time), 5)
        self.assertEqual(working_time[0][0], date(2018, 4, 2))
        self.assertAlmostEqual(working_time[0][1], 8, 2)

        leave.unlink()

        # size 0
        leave = self.env['resource.calendar.leaves'].create({
            'name': 'zero',
            'calendar_id': self.jean.resource_calendar_id.id,
            'resource_id': self.jean.resource_id.id,
            'date_from': datetime_str(2018, 4, 2, 10, 0, 0, tzinfo=self.jean.tz),
            'date_to': datetime_str(2018, 4, 2, 10, 0, 0, tzinfo=self.jean.tz),
        })

        working_time = self.jean.list_work_time_per_day(
            datetime_tz(2018, 4, 2, 0, 0, 0, tzinfo=self.jean.tz),
            datetime_tz(2018, 4, 6, 23, 0, 0, tzinfo=self.jean.tz),
        )
        self.assertEqual(working_time, [
            (date(2018, 4, 2), 8),
            (date(2018, 4, 3), 8),
            (date(2018, 4, 4), 8),
            (date(2018, 4, 5), 8),
            (date(2018, 4, 6), 8),
        ])

        leave.unlink()


class TestTimezones(TestResourceCommon):
    def setUp(self):
        super(TestTimezones, self).setUp()

        self.tz1 = 'Etc/GMT+6'
        self.tz2 = 'Europe/Brussels'
        self.tz3 = 'Etc/GMT-10'
        self.tz4 = 'Etc/GMT+10'

    def test_work_hours_count(self):
        # When no timezone => UTC
        count = self.calendar_jean.get_work_hours_count(
            datetime_tz(2018, 4, 10, 8, 0, 0),
            datetime_tz(2018, 4, 10, 12, 0, 0),
        )
        self.assertEqual(count, 4)

        # This timezone is not the same as the calendar's one
        count = self.calendar_jean.get_work_hours_count(
            datetime_tz(2018, 4, 10, 8, 0, 0, tzinfo=self.tz1),
            datetime_tz(2018, 4, 10, 12, 0, 0, tzinfo=self.tz1),
        )
        self.assertEqual(count, 0)

        # Using two different timezones
        # 10-04-2018 06:00:00 - 10-04-2018 02:00:00
        count = self.calendar_jean.get_work_hours_count(
            datetime_tz(2018, 4, 10, 8, 0, 0, tzinfo=self.tz2),
            datetime_tz(2018, 4, 10, 12, 0, 0, tzinfo=self.tz3),
        )
        self.assertEqual(count, 0)

        # Using two different timezones
        # 2018-4-10 06:00:00 - 2018-4-10 22:00:00
        count = self.calendar_jean.get_work_hours_count(
            datetime_tz(2018, 4, 10, 8, 0, 0, tzinfo=self.tz2),
            datetime_tz(2018, 4, 10, 12, 0, 0, tzinfo=self.tz4),
        )
        self.assertEqual(count, 8)

    def test_plan_hours(self):
        dt = self.calendar_jean.plan_hours(10, datetime_tz(2018, 4, 10, 8, 0, 0))
        self.assertEqual(dt, datetime_tz(2018, 4, 11, 10, 0, 0))

        dt = self.calendar_jean.plan_hours(10, datetime_tz(2018, 4, 10, 8, 0, 0, tzinfo=self.tz4))
        self.assertEqual(dt, datetime_tz(2018, 4, 11, 22, 0, 0, tzinfo=self.tz4))

    def test_plan_days(self):
        dt = self.calendar_jean.plan_days(2, datetime_tz(2018, 4, 10, 8, 0, 0))
        self.assertEqual(dt, datetime_tz(2018, 4, 11, 14, 0, 0))

        # We lose one day because of timezone
        dt = self.calendar_jean.plan_days(2, datetime_tz(2018, 4, 10, 8, 0, 0, tzinfo=self.tz4))
        self.assertEqual(dt, datetime_tz(2018, 4, 12, 4, 0, 0, tzinfo=self.tz4))

    def test_work_data(self):
        # 09-04-2018 10:00:00 - 13-04-2018 18:00:00
        data = self.jean.get_work_days_data(
            datetime_tz(2018, 4, 9, 8, 0, 0),
            datetime_tz(2018, 4, 13, 16, 0, 0),
        )
        self.assertEqual(data, {'days': 4.75, 'hours': 38})

        # 09-04-2018 00:00:00 - 13-04-2018 08:00:00
        data = self.jean.get_work_days_data(
            datetime_tz(2018, 4, 9, 8, 0, 0, tzinfo=self.tz3),
            datetime_tz(2018, 4, 13, 16, 0, 0, tzinfo=self.tz3),
        )
        self.assertEqual(data, {'days': 4, 'hours': 32})

        # 09-04-2018 08:00:00 - 14-04-2018 12:00:00
        data = self.jean.get_work_days_data(
            datetime_tz(2018, 4, 9, 8, 0, 0, tzinfo=self.tz2),
            datetime_tz(2018, 4, 13, 16, 0, 0, tzinfo=self.tz4),
        )
        self.assertEqual(data, {'days': 5, 'hours': 40})

    def test_leave_data(self):
        self.env['resource.calendar.leaves'].create({
            'name': '',
            'calendar_id': self.jean.resource_calendar_id.id,
            'resource_id': self.jean.resource_id.id,
            'date_from': datetime_str(2018, 4, 9, 8, 0, 0, tzinfo=self.tz2),
            'date_to': datetime_str(2018, 4, 9, 14, 0, 0, tzinfo=self.tz2),
        })

        # 09-04-2018 10:00:00 - 13-04-2018 18:00:00
        data = self.jean.get_leave_days_data(
            datetime_tz(2018, 4, 9, 8, 0, 0),
            datetime_tz(2018, 4, 13, 16, 0, 0),
        )
        self.assertEqual(data, {'days': 0.5, 'hours': 4})

        # 09-04-2018 00:00:00 - 13-04-2018 08:00:00
        data = self.jean.get_leave_days_data(
            datetime_tz(2018, 4, 9, 8, 0, 0, tzinfo=self.tz3),
            datetime_tz(2018, 4, 13, 16, 0, 0, tzinfo=self.tz3),
        )
        self.assertEqual(data, {'days': 0.75, 'hours': 6})

        # 09-04-2018 08:00:00 - 14-04-2018 12:00:00
        data = self.jean.get_leave_days_data(
            datetime_tz(2018, 4, 9, 8, 0, 0, tzinfo=self.tz2),
            datetime_tz(2018, 4, 13, 16, 0, 0, tzinfo=self.tz4),
        )
        self.assertEqual(data, {'days': 0.75, 'hours': 6})

    def test_leaves(self):
        leave = self.env['resource.calendar.leaves'].create({
            'name': '',
            'calendar_id': self.jean.resource_calendar_id.id,
            'resource_id': self.jean.resource_id.id,
            'date_from': datetime_str(2018, 4, 9, 8, 0, 0, tzinfo=self.tz2),
            'date_to': datetime_str(2018, 4, 9, 14, 0, 0, tzinfo=self.tz2),
        })

        # 09-04-2018 10:00:00 - 13-04-2018 18:00:00
        leaves = self.jean.list_leaves(
            datetime_tz(2018, 4, 9, 8, 0, 0),
            datetime_tz(2018, 4, 13, 16, 0, 0),
        )
        self.assertEqual(leaves, [(date(2018, 4, 9), 4, leave)])

        # 09-04-2018 00:00:00 - 13-04-2018 08:00:00
        leaves = self.jean.list_leaves(
            datetime_tz(2018, 4, 9, 8, 0, 0, tzinfo=self.tz3),
            datetime_tz(2018, 4, 13, 16, 0, 0, tzinfo=self.tz3),
        )
        self.assertEqual(leaves, [(date(2018, 4, 9), 6, leave)])

        # 09-04-2018 08:00:00 - 14-04-2018 12:00:00
        leaves = self.jean.list_leaves(
            datetime_tz(2018, 4, 9, 8, 0, 0, tzinfo=self.tz2),
            datetime_tz(2018, 4, 13, 16, 0, 0, tzinfo=self.tz4),
        )
        self.assertEqual(leaves, [(date(2018, 4, 9), 6, leave)])

    def test_works(self):
        work = self.jean.list_work_time_per_day(
            datetime_tz(2018, 4, 9, 8, 0, 0),
            datetime_tz(2018, 4, 13, 16, 0, 0),
        )
        self.assertEqual(work, [
            (date(2018, 4, 9), 6),
            (date(2018, 4, 10), 8),
            (date(2018, 4, 11), 8),
            (date(2018, 4, 12), 8),
            (date(2018, 4, 13), 8),
        ])

        work = self.jean.list_work_time_per_day(
            datetime_tz(2018, 4, 9, 8, 0, 0, tzinfo=self.tz3),
            datetime_tz(2018, 4, 13, 16, 0, 0, tzinfo=self.tz3),
        )
        self.assertEqual(len(work), 4)
        self.assertEqual(work, [
            (date(2018, 4, 9), 8),
            (date(2018, 4, 10), 8),
            (date(2018, 4, 11), 8),
            (date(2018, 4, 12), 8),
        ])

        work = self.jean.list_work_time_per_day(
            datetime_tz(2018, 4, 9, 8, 0, 0, tzinfo=self.tz2),
            datetime_tz(2018, 4, 13, 16, 0, 0, tzinfo=self.tz4),
        )
        self.assertEqual(work, [
            (date(2018, 4, 9), 8),
            (date(2018, 4, 10), 8),
            (date(2018, 4, 11), 8),
            (date(2018, 4, 12), 8),
            (date(2018, 4, 13), 8),
        ])<|MERGE_RESOLUTION|>--- conflicted
+++ resolved
@@ -174,7 +174,6 @@
             'date_from': datetime_str(2018, 4, 3, 9, 0, 0, tzinfo=self.patel.tz),
             'date_to': datetime_str(2018, 4, 3, 12, 0, 0, tzinfo=self.patel.tz),
         })
-<<<<<<< HEAD
 
         hours = self.calendar_patel.get_work_hours_count(
             datetime_tz(2018, 4, 2, 0, 0, 0, tzinfo=self.patel.tz),
@@ -224,49 +223,15 @@
         self.assertEqual(hours, 0)
 
         leave.unlink()
-=======
-        intervals = self.calendar._get_day_work_intervals(self.date2.date(), start_time=self.date2.time())
-        self.assertEqual(len(intervals), 2)
-        self.assertEqual(intervals[0][:2], (Datetime.from_string('2013-02-15 10:11:12'), Datetime.from_string('2013-02-15 13:00:00')))
-        self.assertEqual(intervals[1][:2], (Datetime.from_string('2013-02-15 16:00:00'), Datetime.from_string('2013-02-15 23:00:00')))
-
-    def test_calendar_working_hours_of_date(self):
-        # Test: day1, beginning at 10:30 -> work from 10:30 (arrival) until 16:00
-        wh = self.calendar.get_work_hours_count(Datetime.from_string('2013-02-19 10:30:00'), Datetime.from_string('2013-02-19 18:00:00'), self.resource1_id, compute_leaves=False)
-        self.assertEqual(wh, 5.5)
-
-
-class ResourceWorkingHours(TestResourceCommon):
-
-    def test_calendar_working_hours(self):
-        # new API: resource without leaves
-        # res: 2 weeks -> 40 hours
-        res = self.calendar.get_work_hours_count(
-            Datetime.from_string('2013-02-12 06:00:00'),
-            Datetime.from_string('2013-02-22 23:00:00'),
-            self.resource1_id,
-            compute_leaves=False)
-        self.assertEqual(res, 40.0)
 
     def test_calendar_working_hours_count(self):
         calendar = self.env.ref('resource.resource_calendar_std_35h')
+        calendar.tz = 'UTC'
         res = calendar.get_work_hours_count(
-            Datetime.from_string('2017-05-03 14:03:00'),  # Wednesday (8:00-12:00, 13:00-16:00)
-            Datetime.from_string('2017-05-04 11:03:00'),  # Thursday (8:00-12:00, 13:00-16:00)
-            resource_id=None,
+            fields.Datetime.from_string('2017-05-03 14:03:00'),  # Wednesday (8:00-12:00, 13:00-16:00)
+            fields.Datetime.from_string('2017-05-04 11:03:00'),  # Thursday (8:00-12:00, 13:00-16:00)
             compute_leaves=False)
         self.assertEqual(res, 5.0)
-
-    def test_calendar_working_hours_leaves(self):
-        # new API: resource and leaves
-        # res: 2 weeks -> 40 hours - (3+4) leave hours
-        res = self.calendar.get_work_hours_count(
-            Datetime.from_string('2013-02-12 06:00:00'),
-            Datetime.from_string('2013-02-22 23:00:00'),
-            self.resource1_id,
-            compute_leaves=True)
-        self.assertEqual(res, 33.0)
->>>>>>> b09f624f
 
     def test_calendar_working_hours_24(self):
         self.att_4 = self.env['resource.calendar.attendance'].create({
