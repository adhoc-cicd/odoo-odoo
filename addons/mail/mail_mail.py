--- conflicted
+++ resolved
@@ -24,13 +24,9 @@
 from email.utils import formataddr
 from urlparse import urljoin
 
-<<<<<<< HEAD
+import psycopg2
+
 from openerp import api, tools
-=======
-import psycopg2
-
-from openerp import tools
->>>>>>> 504a04c8
 from openerp import SUPERUSER_ID
 from openerp.addons.base.ir.ir_mail_server import MailDeliveryException
 from openerp.osv import fields, osv
