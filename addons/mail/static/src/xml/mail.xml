--- conflicted
+++ resolved
@@ -89,14 +89,9 @@
         -->
     <t t-name="mail.thread.list_recipients">
         <div class="oe_mail_list_recipients">
-            Post to: 
-<<<<<<< HEAD
+            Post to:
             <span t-if="!widget.datasets.is_private" class="oe_all_follower">All Followers</span> 
             <t t-if="!widget.datasets.is_private and widget.datasets.partner_ids.length"> and </t>
-=======
-            <span t-if="widget.context.default_res_id and widget.context.default_res_id" class="oe_all_follower">All Followers</span> 
-            <t t-if="!widget.context.default_res_id and widget.context.default_res_id and widget.partner_ids.length"> and </t>
->>>>>>> 896c92f7
             <t t-set="inc" t-value="0"/>
             <t t-if="widget.datasets.partner_ids.length" t-foreach="widget.datasets.partner_ids" t-as="partner"><span t-attf-class="oe_partner_follower #{inc>=3?'oe_hidden':''}"><t t-if="inc" t-raw="', '"/><a t-attf-href="#model=res.partner&amp;id=#{partner[0]}"><t t-raw="partner[1]"/></a></span><t t-set="inc" t-value="inc+1"/>
             </t>
@@ -185,13 +180,8 @@
     </div>
 
     <!-- default layout -->
-<<<<<<< HEAD
     <li t-name="mail.thread.message" t-attf-class="oe_mail oe_mail_thread_msg #{widget.datasets.to_read ?'oe_mail_unread':'oe_mail_read'}">
         <div t-attf-class="oe_msg_#{widget.datasets.type} oe_semantic_html_override">
-=======
-    <li t-name="mail.thread.message" t-attf-class="oe_mail oe_mail_thread_msg #{widget.to_read ?'oe_mail_unread':'oe_mail_read'}">
-        <div t-attf-class="oe_mail_msg_#{widget.type} oe_semantic_html_override">
->>>>>>> 896c92f7
             <!-- message actions (read/unread, reply, delete...) -->
             <ul class="oe_header">
                 <li class="placeholder-mail-vote"><t t-call="mail.thread.message.vote"/></li>
