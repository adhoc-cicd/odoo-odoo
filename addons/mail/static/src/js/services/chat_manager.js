odoo.define('mail.ChatManager', function (require) {
"use strict";

var utils = require('mail.utils');

var AbstractService = require('web.AbstractService');
var Bus = require('web.Bus');
var config = require('web.config');
var core = require('web.core');
var session = require('web.session');
var time = require('web.time');
var web_client = require('web.web_client');

var _t = core._t;
var _lt = core._lt;

var LIMIT = 30; // max number of fetched messages from the server
var PREVIEW_MSG_MAX_SIZE = 350;  // optimal for native english speakers
var ODOOBOT_ID = "ODOOBOT"; // default author_id for messages

var emojiUnicodes={
    ":)":"😊", ":-)":"😊","=)":"😊", ":]":"😊",
    ":D":"😃",":-D":"😃","=D":"😃",
    "xD":"😆","XD":"😆",
    "x'D":"😂",
    ";)":"😉",";-)":"😉",
    "B)":"😎","8)":"😎","B-)":"😎","8-)":"😎",
    ";p":"😜",";P":"😜",
    ":p":"😋",":P":"😋",":-p":"😋",":-P":"😋","=P":"😋",
    "xp":"😝","xP":"😝",
    "o_o":"😳",
    ":|":"😐",":-|":"😐",
    ":/":"😕",":-/":"😕",
    ":(":"😞",
    ":@":"😱",
    ":O":"😲",":-O":"😲",":o":"😲",":-o":"😲",
    ":'o":"😨",  
    "3:(":"😠",">:(":"😠","3:":"😠",
    "3:)":"😈",">:)":"😈",
    ":*":"😘",":-*":"😘",
    "o:)":"😇",
    ":'(":"😢",
    ":'-(":"😭",":\"(":"😭",
    "&lt;3":"❤️",":heart":"❤️",
    ":heart_eyes":"😍",
    ":turban":"👳",
    ":+1":"👍",
    ":-1":"👎",
    ":ok":"👌",
    ":poop":"💩",
    ":no_see":"🙈",
    ":no_hear":"🙉",
    ":no_speak":"🙊",
    ":bug":"🐞",
    ":kitten":"😺",
    ":bear":"🐻",
    ":snail":"🐌",
    ":boar":"🐗",
    ":clover":"🍀",
    ":sunflower":"🌹",
    ":fire":"🔥",
    ":sun":"☀️",
    ":partly_sunny:":"⛅️",
    ":rainbow":"🌈",
    ":cloud":"☁️",
    ":zap":"⚡️",
    ":star":"⭐️",
    ":cookie":"🍪",
    ":pizza":"🍕",  
    ":hamburger":"🍔", 
    ":fries":"🍟",
    ":cake":"🎂",
    ":cake_part":"🍰",
    ":coffee":"☕️",
    ":banana":"🍌",
    ":sushi":"🍣",
    ":rice_ball":"🍙",
    ":beer":"🍺",
    ":wine":"🍷",
    ":cocktail":"🍸",
    ":tropical":"🍹",
    ":beers":"🍻",
    ":ghost":"👻",
    ":skull":"💀",
    ":et":"👽",":alien":"👽",
    ":party":"🎉",
    ":trophy":"🏆",
    ":key":"🔑",
    ":pin":"📌",
    ":postal_horn":"📯",
    ":music":"🎵",
    ":trumpet":"🎺",
    ":guitar":"🎸",
    ":soccer":"⚽️",
    ":football":"🏈",
    ":8ball":"🎱",
    ":clapper":"🎬",
    ":microphone":"🎤"
    };

/**
 * This service handles everything about chat channels and messages.
 *
 * There are basically two points of entry:
 *
 *      1. Calling a public method by means of 'this.call'
 *      2. Receiving events on busBus (e.g. 'notification')
 */
var ChatManager =  AbstractService.extend({
    name: 'chat_manager',
    dependencies: ['ajax', 'bus_service'],
    CHANNEL_SEEN_THROTTLE: 3000,
    /**
     * @override
     */
    init: function () {
        var self = this;
        this._super.apply(this, arguments);

        this.messages = [];
        this.channels = [];
        this.channelsPreviewDef;
        this.channelDefs = {};
        this.unreadConversationCounter = 0;
        this.emojis = [];
        this.needactionCounter = 0;
        this.starredCounter = 0;
        this.mentionPartnerSuggestions = [];
        this.cannedResponses = [];
        this.commands = [];
        this.discussMenuID;
        this.globalUnreadCounter = 0;
        this.pinnedDmPartners = [];  // partner_ids we have a pinned DM with
        this.discussOpen = false;

        this.chatBus = new Bus(this);
        this.busBus = this.call('bus_service', 'getBus');

        this.chatBus.on('discuss_open', null, function (open) {
            self.discussOpen = open;
        });

        this.busBus.on('notification', this, this._onNotification);
        this.busBus.on('window_focus', this, this._onWindowFocus);

        // TODO create private fonction on prototype
        this.channelSeen = _.throttle(function (channel) {
            return self._rpc({
                    model: 'mail.channel',
                    method: 'channel_seen',
                    args: [[channel.id]],
                }, {
                    shadow: true
                });
        }, self.CHANNEL_SEEN_THROTTLE);

        this._isReady = this._initMessaging();

        // Add static channels
        this._addChannel({
            id: "channel_inbox",
            name: _lt("Inbox"),
            type: "static",
        }, { displayNeedactions: true });
        this._addChannel({
            id: "channel_starred",
            name: _lt("Starred"),
            type: "static"
        });
    },

    //--------------------------------------------------------------------------
    // Public
    //--------------------------------------------------------------------------

    /**
     * Closes the chat window of a corresponding channel.
     * This operation is executed server-side and the chat window will be
     * folded in all potential tabs from all browsers.
     *
     * @param  {integer|string} channelID
     * @return {$.Promise}
     */
    closeChatSession: function (channelID) {
        var channel = this.getChannel(channelID);
        return this._rpc({
                model: 'mail.channel',
                method: 'channel_fold',
                kwargs: {uuid : channel.uuid, state : 'closed'},
            }, {shadow: true});
    },
    /**
     * Creates a channel
     *
     * @param  {integer|string} name id of partner (in case of dm) or name
     * @param  {string} type ['dm', 'public', 'private']
     * @return {$.Promise}
     */
    createChannel: function (name, type) {
        var method = type === "dm" ? "channel_get" : "channel_create";
        var args = type === "dm" ? [[name]] : [name, type];
        var context = _.extend({isMobile: config.device.isMobile}, session.user_context);
        return this._rpc({
                model: 'mail.channel',
                method: method,
                args: args,
                kwargs: {context: context},
            })
            .then(this._addChannel.bind(this));
    },
    /**
     * Open the chat window for a given channel
     * (in all potential tabs from all browsers)
     *
     * @param  {integer} channelID
     * @return {$.Promise}
     */
    detachChannel: function (channelID) {
        var channel = this.getChannel(channelID);
        return this._rpc({
                model: 'mail.channel',
                method: 'channel_minimize',
                args: [channel.uuid, true],
            }, {
                shadow: true,
            });
    },
    /**
     * Folds/Minimize the chat window
     * (in all potential tabs from all browsers)
     *
     * @param  {integer} channelID
     * @param  {boolean} folded
     * @return {$.Promise}
     */
    foldChannel: function (channelID, folded) {
        var args = {
            uuid: this.getChannel(channelID).uuid,
        };
        if (_.isBoolean(folded)) {
            args.state = folded ? 'folded' : 'open';
        }
        return this._rpc({
                model: 'mail.channel',
                method: 'channel_fold',
                kwargs: args,
            }, {shadow: true});
    },
    /**
     * Returns the list of canned responses
     * A canned response is a pre-formatted text that is triggered with
     * some keystrokes, such as with ':'.
     *
     * @return {Array} array of Objects (mail.shortcode)
     */
    getCannedResponses: function () {
        return this.cannedResponses;
    },
    /**
     * Returns a channel corresponding to the given id.
     *
     * @param  {string|integer} id e.g. 'channel_inbox', 'channel_starred'
     * @return {Object|undefined} the channel, if it exists
     */
    getChannel: function (id) {
        return _.findWhere(this.channels, {id: id});
    },
    /**
     * Returns a list of channels
     *
     * @return {Object[]} list of channels
     */
    getChannels: function () {
        return _.clone(this.channels);
    },
    /**
     * Returns the content that will be shown in the mail navbar dropdown
     *
     * @param  {Object[]} channels
     * @return {$.Promise<Array>} resolved with array of preview msgs
     */
    getChannelsPreview: function (channels) {
        var self = this;
        var channelsPreview = _.map(channels, function (channel) {
            var info;
            if (channel.channel_ids && _.contains(channel.channel_ids,"channel_inbox")) {
                // map inbox(mail_message) data with existing channel/chat template
                info = _.pick(channel,
                    'id', 'body', 'avatar_src', 'res_id', 'model', 'module_icon',
                    'subject','date', 'record_name', 'status', 'displayed_author',
                    'email_from', 'unread_counter');
                info.last_message = {
                    body: info.body,
                    date: info.date,
                    displayed_author: info.displayed_author || info.email_from,
                };
                info.name = info.record_name || info.subject || info.displayed_author;
                info.image_src = info.module_icon || info.avatar_src;
                info.message_id = info.id;
                info.id = 'channel_inbox';
                return info;
            }
            info = _.pick(channel, 'id', 'is_chat', 'name', 'status', 'unread_counter');
            info.last_message = channel.last_message || _.last(channel.cache['[]'].messages);
            if (!info.is_chat) {
                info.image_src = '/web/image/mail.channel/'+channel.id+'/image_small';
            } else if (channel.direct_partner_id) {
                info.image_src = '/web/image/res.partner/'+channel.direct_partner_id+'/image_small';
            } else {
                info.image_src = '/mail/static/src/img/smiley/avatar.jpg';
            }
            return info;
        });
        var missingChannels = _.where(channelsPreview, {last_message: undefined});
        if (!this.channelsPreviewDef) {
            if (missingChannels.length) {
                var missingChannelIDs = _.pluck(missingChannels, 'id');
                this.channelsPreviewDef = this._rpc({
                        model: 'mail.channel',
                        method: 'channel_fetch_preview',
                        args: [missingChannelIDs],
                    }, {
                        shadow: true,
                    });
            } else {
                this.channelsPreviewDef = $.when();
            }
        }
        return this.channelsPreviewDef.then(function (channels) {
            _.each(missingChannels, function (channelPreview) {
                var channel = _.findWhere(channels, {id: channelPreview.id});
                if (channel) {
                    channelPreview.last_message = self._addMessage(channel.last_message);
                }
            });
            // sort channels: 1. unread, 2. chat, 3. date of last msg
            channelsPreview.sort(function (c1, c2) {
                return Math.min(1, c2.unread_counter) - Math.min(1, c1.unread_counter) ||
                       c2.is_chat - c1.is_chat ||
                       !!c2.last_message - !!c1.last_message ||
                       (c2.last_message && c2.last_message.date.diff(c1.last_message.date));
            });

            // generate last message preview (inline message body and compute date to display)
            _.each(channelsPreview, function (channel) {
                if (channel.last_message) {
                    channel.last_message_preview = utils.parse_and_transform(channel.last_message.body, utils.inline);
                    channel.last_message_date = channel.last_message.date.fromNow();
                }
            });
            return channelsPreview;
        });
    },
    /**
     * @return {web.Bus} the chat bus
     */
    getChatBus: function () {
        return this.chatBus;
    },
    /**
     * Show the list of available commands next to a message (e.g. star)
     *
     * @param  {Object} channel
     * @return {Array} list of commands
     */
    getCommands: function (channel) {
        var commands = _.filter(this.commands, function (command) {
            return !command.channel_types || _.contains(command.channel_types, channel.server_type);
        });
        return commands;
    },
    /**
     * Returns the record id of ir.ui.menu for Discuss
     *
     * @return {integer} record id
     */
    getDiscussMenuID: function () {
        return this.discussMenuID;
    },
    /**
     * Gets direct message channel
     *
     * @param  {integer} partnerID
     * @return {Object|undefined} channel
     */
    getDmFromPartnerID: function (partnerID) {
        return _.findWhere(this.channels, {direct_partner_id: partnerID});
    },
    /**
     * Returns list of emojis Objects
     *
     * @return {Object[]} list of emojis
     * ['id', 'source', 'unicode_source', 'substitution', 'description']
     */
    getEmojis: function () {
        return this.emojis;
    },
    /**
     * Get the last seen message for a given channel
     *
     * @param  {Object} channel
     * @return {Object|undefined} last seen Message Object (if any)
     */
    getLastSeenMessage: function (channel) {
        var result;
        if (channel.last_seen_message_id) {
            var messages = channel.cache['[]'].messages;
            var msg = _.findWhere(messages, {id: channel.last_seen_message_id});
            if (msg) {
                var i = _.sortedIndex(messages, msg, 'id') + 1;
                while (i < messages.length &&
                    (messages[i].is_author || messages[i].is_system_notification)) {
                        msg = messages[i];
                        i++;
                }
                result = msg;
            }
        }
        return result;
    },
    /**
     * Get all listeners of a channel.
     *
     * @param  {Object} channel
     * @return {$.Promise<Array<Object[]>>|Array<Object[]>} Two cases:
     *
     *      1. 'Channel' provided
     *              => Promise resolved with a list containing a list of members
     *                 (list is cached in channel.membersDeferred)
     *      2. No 'channel' provided
     *              => list containing a list of members (cached by chat_manager)
     */
    getMentionPartnerSuggestions: function (channel) {
        if (!channel) {
            return this.mentionPartnerSuggestions;
        }
        if (!channel.membersDeferred) {
            channel.membersDeferred = this._rpc({
                    model: 'mail.channel',
                    method: 'channel_fetch_listeners',
                    args: [channel.uuid],
                }, {
                    shadow: true
                })
                .then(function (members) {
                    return [members];
                });
        }
        return channel.membersDeferred;
    },
    /**
     * Gets message from its id
     *
     * @param  {integer} msgID
     * @return {Object|undefined} Message Object (if any)
     */
    getMessage: function (msgID) {
        return _.findWhere(this.messages, {id: msgID});
    },
    /**
     * Gets messages from channel or ids or record (model and res_id):
     *
     *      1. From channel if we have 'channelID' in options
     *      2. From ids if we have 'ids' in options
     *      3. From model if we have 'model' and 'res_id' in options
     *
     * Rule of precedence:
     *
     *      'channelID' < 'ids' < 'model' and 'res_id'
     *
     * If we have none of the cases above, we return an empty list.
     *
     * @param  {Object} [options]
     * @param  {integer|string} [options.channelID]
     * @param  {Array} [options.domain]
     * @param  {integer[]} [options.ids]
     * @param  {boolean} [options.loadMore]
     * @param  {string} [options.model]
     * @param  {integer} [options.res_id]
     * @return {$.Promise<Object[]>} list of messages
     */
    getMessages: function (options) {
        var channel;
        var self = this;

        if ('channelID' in options && options.loadMore) {
            // get channel messages, force load more
            channel = this.getChannel(options.channelID);
            return this._fetchFromChannel(channel, {domain: options.domain || {}, loadMore: true});
        }
        if ('channelID' in options) {
            // channel message, check in cache first
            channel = this.getChannel(options.channelID);
            var channelCache = this._getChannelCache(channel, options.domain);
            if (channelCache.loaded) {
                return $.when(channelCache.messages);
            } else {
                return this._fetchFromChannel(channel, {domain: options.domain});
            }
        }
        if ('ids' in options) {
            // get messages from their ids (chatter is the main use case)
            return this._fetchDocumentMessages(options.ids, options).then(function (result) {
                self.markAsRead(options.ids);
                return result;
            });
        }
        if ('model' in options && 'res_id' in options) {
            // get messages for a chatter, when it doesn't know the ids (use
            // case is when using the full composer)
            var domain = [['model', '=', options.model], ['res_id', '=', options.res_id]];
            return this._rpc({
                    model: 'mail.message',
                    method: 'message_fetch',
                    args: [domain],
                    kwargs: {limit: LIMIT},
                })
                .then(function (msgs) {
                    return _.map(msgs, self._addMessage.bind(self));
                });
        }
        return $.when([]);
    },
    /**
     * Returns the number of messages received from followed channels
     * + all messages where the current user is notified.
     *
     * @return {integer} needaction counter
     */
    getNeedactionCounter: function () {
        return this.needactionCounter;
    },
    /**
     * Gets the number of starred message
     *
     * @return {integer} starred counter
     */
    getStarredCounter: function () {
        return this.starredCounter;
    },
    /**
     * Gets the number of conversation which contains unread messages
     *
     * @return {integer} unread conversation counter
     */
    getUnreadConversationCounter: function () {
        return this.unreadConversationCounter;
    },
    /**
     * States whether all messages have been loaded or not
     *
     * @param  {Object} channel
     * @param  {Array} domain
     * @return {boolean}
     */
    isAllHistoryLoaded: function (channel, domain) {
        return this._getChannelCache(channel, domain).all_history_loaded;
    },
    /**
     * @return {$.Promise}
     */
    isReady: function () {
        return this._isReady;
    },
    /**
     * join an existing channel
     * See @createChannel to join a new channel
     *
     * @param  {integer} channelID
     * @param  {Object} [options]
     * @return {$.Promise<Object>} resolved with channel object
     */
    joinChannel: function (channelID, options) {
        var self = this;
        if (channelID in this.channelDefs) {
            // prevents concurrent calls to channel_join_and_get_info
            return this.channelDefs[channelID];
        }
        var channel = this.getChannel(channelID);
        if (channel) {
            // channel already joined
            this.channelDefs[channelID] = $.when(channel);
        } else {
            this.channelDefs[channelID] = this._rpc({
                    model: 'mail.channel',
                    method: 'channel_join_and_get_info',
                    args: [[channelID]],
                })
                .then(function (result) {
                    return self._addChannel(result, options);
                });
        }
        return this.channelDefs[channelID];
    },
    /**
     * Marks all messages from a channel as read
     *
     * @param  {Object} channel
     * @param  {Array} domain
     * @return {$.Promise}
     */
    markAllAsRead: function (channel, domain) {
        if ((channel.id === "channel_inbox" && this.needactionCounter) ||
            (channel && channel.needaction_counter)) {
            return this._rpc({
                    model: 'mail.message',
                    method: 'mark_all_as_read',
                    kwargs: {
                        channel_ids: channel.id !== "channel_inbox" ? [channel.id] : [],
                        domain: domain,
                    },
                });
        }
        return $.when();
    },
    /**
     * Mark messages as read
     *
     * @param  {Array} msgIDs list of messages ids
     * @return {$.Promise}
     */
    markAsRead: function (msgIDs) {
        var self = this;
        var ids = _.filter(msgIDs, function (id) {
            var message = _.findWhere(self.messages, {id: id});
            // If too many messages, not all are fetched, and some might not be found
            return !message || message.is_needaction;
        });
        if (ids.length) {
            return this._rpc({
                    model: 'mail.message',
                    method: 'set_message_done',
                    args: [ids],
                });
        } else {
            return $.when();
        }
    },
    /**
     * Marks a channel as seen.
     * The seen message will be the last message.
     * Resolved with the last seen message, only for non-static channels
     *
     * @param  {Object} channel
     * @return {$.Promise<integer|undefined>} last message id seen in the channel
     */
    markChannelAsSeen: function (channel) {
        if (channel.unread_counter > 0 && channel.type !== 'static') {
            this._updateChannelUnreadCounter(channel, 0);
            return this.channelSeen(channel);
        }
        return $.when();
    },
    /**
     * Opens the chat window in discuss.
     *
     * @param  {integer} partnerID
     * @return {$.Promise<Object>} resolved with the dm channel
     */
    openAndDetachDm: function (partnerID) {
        return this._rpc({
                model: 'mail.channel',
                method: 'channel_get_and_minimize',
                args: [[partnerID]],
            })
            .then(this._addChannel.bind(this));
    },
    /**
     * Open the channel:
     *
     *      1. If discuss is opened, asks discuss to open the channel
     *      2. Otherwise, asks the chat_window_manager to detach the channel
     *
     * @param  {Object} channel
     */
    openChannel: function (channel) {
        this.chatBus.trigger(this.discussOpen ? 'open_channel' : 'detach_channel', channel);
    },
    /**
     * Prepares and sends a message to the server:
     *
     *      1. Either the message is posted on a channel
     *      2. Or the message is posted in a model's record (chatter)
     *
     * Rule of precedence:
     *
     *      'channelID' < 'model' & 'res_id'
     *
     * If options as none of these parameters, do nothing and return
     * a promise no resolved item.
     *
     * @param  {Object} data data related to the new message
     * @param  {Object} options
     * @param  {string|integer} [options.channelID]
     * @param  {string} [options.model]
     * @param  {integer} [options.res_id]
     * @return {$.Promise}
     */
    postMessage: function (data, options) {
        var self = this;
        options = options || {};

        // This message will be received from the mail composer as html content subtype
        // but the urls will not be linkified. If the mail composer takes the responsibility
        // to linkify the urls we end up with double linkification a bit everywhere.
        // Ideally we want to keep the content as text internally and only make html
        // enrichment at display time but the current design makes this quite hard to do.
        var body = utils.parse_and_transform(_.str.trim(data.content), utils.add_link);

        var msg = {
            partner_ids: data.partner_ids,
            body: body,
            attachment_ids: data.attachment_ids,
        };

        // Replace emojis by their unicode character
        _.each(emojiUnicodes, function (unicode, key) {
            var escapedKey = String(key).replace(/([.*+?=^!:${}()|[\]/\\])/g, '\\$1');
            var regexp = new RegExp("(\\s|^)(" + escapedKey + ")(?=\\s|$)", "g");
            msg.body = msg.body.replace(regexp, "$1" + unicode);
        });
        if ('subject' in data) {
            msg.subject = data.subject;
        }
        if ('channelID' in options) {
            // post a message in a channel or execute a command
            return this._rpc({
                    model: 'mail.channel',
                    method: data.command ? 'execute_command' : 'message_post',
                    args: [options.channelID],
                    kwargs: _.extend(msg, {
                        message_type: 'comment',
                        content_subtype: 'html',
                        subtype: 'mail.mt_comment',
                        command: data.command,
                    }),
                });
        }
        if ('model' in options && 'res_id' in options) {
            // post a message in a chatter
            _.extend(msg, {
                content_subtype: data.content_subtype,
                context: data.context,
                message_type: data.message_type,
                subtype: data.subtype,
                subtype_id: data.subtype_id,
            });

            return this._rpc({
                    model: options.model,
                    method: 'message_post',
                    args: [options.res_id],
                    kwargs: msg,
                })
                .then(function (msgID) {
                    return self._rpc({
                            model: 'mail.message',
                            method: 'message_format',
                            args: [[msgID]],
                        })
                        .then(function (msgs) {
                            msgs[0].model = options.model;
                            msgs[0].res_id = options.res_id;
                            self._addMessage(msgs[0]);
                        });
                });
        }
        return $.when();
    },
    /**
     * Special redirection handling for given model and id
     *
     * If the model is res.partner, and there is a user associated with this
     * partner which isn't the current user, open the DM with this user.
     * Otherwhise, open the record's form view, if this is not the current user's.
     *
     * @param  {string} resModel model to open
     * @param  {integer} resID record to open
     * @param  {function} [dmRedirectionCallback] only used if 'res.partner'
     */
    redirect: function (resModel, resID, dmRedirectionCallback) {
        var self = this;
        var redirectToDocument = function (resModel, resID, viewID) {
            web_client.do_action({
                type:'ir.actions.act_window',
                view_type: 'form',
                view_mode: 'form',
                res_model: resModel,
                views: [[viewID || false, 'form']],
                res_id: resID,
            });
        };
        if (resModel === 'res.partner') {
            var domain = [['partner_id', '=', resID]];
            this._rpc({
                    model: 'res.users',
                    method: 'search',
                    args: [domain],
                })
                .then(function (userIDs) {
                    if (userIDs.length && userIDs[0] !== session.uid && dmRedirectionCallback) {
                        self.createChannel(resID, 'dm').then(dmRedirectionCallback);
                    } else {
                        redirectToDocument(resModel, resID);
                    }
                });
        } else {
            this._rpc({
                    model: resModel,
                    method: 'get_formview_id',
                    args: [[resID], session.user_context],
                })
                .then(function (viewID) {
                    redirectToDocument(resModel, resID, viewID);
                });
        }
    },
    /**
     * Removes all messages from the current model except 'needaction'.
     * We want to keep it in inbox.
     *
     * @param  {string} model
     */
    removeChatterMessages: function (model) {
        this.messages = _.reject(this.messages, function (message) {
            return (!message.channel_ids || message.channel_ids.length === 0) && message.model === model;
        });
    },
    /**
     * Search among prefetched partners, using the string 'searchVal'
     *
     * @param  {string} searchVal
     * @param  {integer} limit max number of found partners in the response
     * @return {$.Promise<Object[]>} list of found partners (matching 'searchVal')
     */
    searchPartner: function (searchVal, limit) {
        var def = $.Deferred();
        var values = [];
        // search among prefetched partners
        var searchRegexp = new RegExp(_.str.escapeRegExp(utils.unaccent(searchVal)), 'i');
        _.each(this.mentionPartnerSuggestions, function (partners) {
            if (values.length < limit) {
                values = values.concat(_.filter(partners, function (partner) {
                    return session.partner_id !== partner.id && searchRegexp.test(partner.name);
                })).splice(0, limit);
            }
        });
        if (!values.length) {
            // extend the research to all users
            def = this._rpc({
                    model: 'res.partner',
                    method: 'im_search',
                    args: [searchVal, limit || 20],
                }, {
                    shadow: true,
                });
        } else {
            def = $.when(values);
        }
        return def.then(function (values) {
            var autocompleteData = _.map(values, function (value) {
                return { id: value.id, value: value.name, label: value.name };
            });
            return _.sortBy(autocompleteData, 'label');
        });
    },
    /**
     * Stars or unstars message
     *
     * @param  {integer} msgID
     * @return {$.Promise}
     */
    toggleStarStatus: function (msgID) {
        return this._rpc({
                model: 'mail.message',
                method: 'toggle_message_starred',
                args: [[msgID]],
            });
    },
    /**
     * Unstars all messages from all channels
     *
     * @return {$.Promise}
     */
    unstarAll: function () {
        return this._rpc({
                model: 'mail.message',
                method: 'unstar_all',
                args: [[]]
            });
    },
    /**
     * Unsubscribes from channel
     *
     * @param  {Object} channel
     * @param  {integer|string} [channel.id] mandatory if channel is of type 'public' or 'private'
     * @param  {string} [channel.type]
     * @param  {string} [channel.uuid] mandatory if channel is not of type 'public' or 'private'
     * @return {$.Promise}
     */
    unsubscribe: function (channel) {
        if (_.contains(['public', 'private'], channel.type)) {
            return this._rpc({
                    model: 'mail.channel',
                    method: 'action_unfollow',
                    args: [[channel.id]],
                });
        } else {
            return this._rpc({
                    model: 'mail.channel',
                    method: 'channel_pin',
                    args: [channel.uuid, false],
                });
        }
    },

    //--------------------------------------------------------------------------
    // Private
    //--------------------------------------------------------------------------

    /**
     * Adds a channel and returns it.
     * Simply returns the channel if already exists.
     *
     * @private
     * @param  {Object} data
     * @param  {string|integer} data.id id of channel or 'channel_inbox', 'channel_starred', ...
     * @param  {string|Object} data.name name of channel, e.g. 'general'
     * @param  {string} data.type type of channel, e.g. 'static'
     * @param  {string} [data.state] e.g. 'open', 'folded'
     * @param  {Object|integer} [options=undefined]
     * @param  {boolean} [options.silent]
     * @return {Object} the newly or already existing channel
     */
    _addChannel: function (data, options) {
        options = typeof options === "object" ? options : {};
        var channel = this.getChannel(data.id);
        if (channel) {
            if (channel.is_folded !== (data.state === "folded")) {
                channel.is_folded = (data.state === "folded");
                this.call('chat_window_manager', 'toggleFoldChat', channel);
            }
        } else {
            channel = this._makeChannel(data, options);
            this.channels.push(channel);
            if (data.last_message) {
                channel.last_message = this._addMessage(data.last_message);
            }
            // In case of a static channel (Inbox, Starred), the name is translated thanks to _lt
            // (lazy translate). In this case, channel.name is an object, not a string.
            this.channels = _.sortBy(this.channels, function (channel) {
                return _.isString(channel.name) ? channel.name.toLowerCase() : '';
            });
            if (!options.silent) {
                this.chatBus.trigger("new_channel", channel);
            }
            if (channel.is_detached) {
                this.call('chat_window_manager', 'openChat', channel);
            }
        }
        return channel;
    },
    /**
     * Adds a channel to a message
     * Usefull when you mark a message as 'to do'.
     * The message will be available in 'Starred' channel.
     *
     * @private
     * @param  {Object} message
     * @param  {string} channelID
     */
    _addChannelToMessage: function (message, channelID) {
        if (!message.channel_ids) {
            message.channel_ids = [];
        }
        message.channel_ids.push(channelID);
        message.channel_ids = _.uniq(message.channel_ids);
    },
    /**
     * Creates a new message
     *
     * @private
     * @param  {Object} data message data
     * @param  {integer} data.id
     * @param  {Object} [options]
     * @param  {Array} [options.domain]
     * @param  {boolean} [options.increment_unread] whether we should increment
     *      the unread_counter of channel.
     * @param  {boolean} [options.silent] whether it should inform in the chatBus
     *      of the newly created message.
     * @return {Object} message object
     */
    _addMessage: function (data, options) {
        var self = this;
        options = options || {};
        var msg = _.findWhere(this.messages, { id: data.id });

        if (!msg) {
            msg = this._makeMessage(data);
            // Keep the array ordered by id when inserting the new message
            this.messages.splice(_.sortedIndex(this.messages, msg, 'id'), 0, msg);
            _.each(msg.channel_ids, function (channelID) {
                var channel = self.getChannel(channelID);
                if (channel) {
                    // update the channel's last message (displayed in the channel
                    // preview, in mobile)
                    if (!channel.last_message || msg.id > channel.last_message.id) {
                        channel.last_message = msg;
                    }
                    self._addToCache(msg, []);
                    if (options.domain && options.domain !== []) {
                        self._addToCache(msg, options.domain);
                    }
                    if (channel.hidden) {
                        channel.hidden = false;
                        self.chatBus.trigger('new_channel', channel);
                    }
                    if (channel.type !== 'static' && !msg.is_author && !msg.is_system_notification) {
                        if (options.increment_unread) {
                            self._updateChannelUnreadCounter(channel, channel.unread_counter+1);
                        }
                        if (channel.is_chat && options.show_notification) {
                            if (!self.discussOpen && !config.device.isMobile) {
                                // automatically open chat window
                                self.call('chat_window_manager', 'openChat', channel, { passively: true });
                            }
                            var query = {is_displayed: false};
                            self.chatBus.trigger('anyone_listening', channel, query);
                            self._notifyIncomingMessage(msg, query);
                        }
                    }
                }
            });
            if (!options.silent) {
                this.chatBus.trigger('new_message', msg);
            }
        } else if (options.domain && options.domain !== []) {
            this._addToCache(msg, options.domain);
        }
        return msg;
    },
    /**
     * Stores message to channelCache.
     *
     * @private
     * @param  {Object} message
     * @param  {Array} domain
     */
    _addToCache: function (message, domain) {
        var self = this;
        _.each(message.channel_ids, function (channelID) {
            var channel = self.getChannel(channelID);
            if (channel) {
                var channelCache = self._getChannelCache(channel, domain);
                var index = _.sortedIndex(channelCache.messages, message, 'id');
                if (channelCache.messages[index] !== message) {
                    channelCache.messages.splice(index, 0, message);
                }
            }
        });
    },
    /**
     * Gets messages from their ids
     * This method is used when the chatter linked to a record need to be loaded.
     *
     * @private
     * @param  {Array} msgIDs message ids to load
     * @param  {Object} options
     * @return {$.Promise<Object[]>} resolved with fetched messages
     */
    _fetchDocumentMessages : function (msgIDs, options) {
        var self = this;
        var loadedMsgs = _.filter(this.messages, function (message) {
            return _.contains(msgIDs, message.id);
        });
        var loadedMsgIDs = _.pluck(loadedMsgs, 'id');

        options = options || {};
        if (options.forceFetch || _.difference(msgIDs.slice(0, LIMIT), loadedMsgIDs).length) {
            var idsToLoad = _.difference(msgIDs, loadedMsgIDs).slice(0, LIMIT);
            return this._rpc({
                    model: 'mail.message',
                    method: 'message_format',
                    args: [idsToLoad],
                    context: session.user_context,
                })
                .then(function (msgs) {
                    var processedMsgs = [];
                    _.each(msgs, function (msg) {
                        processedMsgs.push(self._addMessage(msg, {silent: true}));
                    });
                    return _.sortBy(loadedMsgs.concat(processedMsgs), function (msg) {
                        return msg.id;
                    });
                });
        } else {
            return $.when(loadedMsgs);
        }
    },
    /**
     * Gets messages from channel
     *
     * @private
     * @param  {Object} channel
     * @param  {integer|string} channel.id string for static channels, e.g. 'channel_inbox'
     * @param  {Object} [option={}]
     * @param  {Array} [options.domain] filter on the messages of the channel
     * @param  {boolean} [options.loadMore] Whether it should load more message
     * @return {$.Promise<Object[]>} resolved with list of messages
     */
    _fetchFromChannel: function (channel, options) {
        var self = this;
        options = options || {};
        var domain =
            (channel.id === "channel_inbox") ? [['needaction', '=', true]] :
            (channel.id === "channel_starred") ? [['starred', '=', true]] :
                                                [['channel_ids', 'in', channel.id]];
        var cache = this._getChannelCache(channel, options.domain);

        if (options.domain) {
            domain = domain.concat(options.domain || []);
        }
        if (options.loadMore) {
            var minMessageID = cache.messages[0].id;
            domain = [['id', '<', minMessageID]].concat(domain);
        }

        return this._rpc({
                model: 'mail.message',
                method: 'message_fetch',
                args: [domain],
                kwargs: {limit: LIMIT, context: session.user_context},
            })
            .then(function (msgs) {
                if (!cache.all_history_loaded) {
                    cache.all_history_loaded =  msgs.length < LIMIT;
                }
                cache.loaded = true;

                _.each(msgs, function (msg) {
                    self._addMessage(msg, {
                        channel_id: channel.id,
                        silent: true,
                        domain: options.domain,
                    });
                });
                var channelCache = self._getChannelCache(channel, options.domain || []);
                return channelCache.messages;
            });
    },
    /**
     * Gets channel content from the cache.
     * Usefull to get cached messages from a channel.
     *
     * @private
     * @param  {Object} channel
     * @param  {Object[]} channel.cache
     * @param  {Array} domain
     * @return {Object|undefined}
     */
    _getChannelCache: function (channel, domain) {
        var stringifiedDomain = JSON.stringify(domain || []);
        if (!channel.cache[stringifiedDomain]) {
            channel.cache[stringifiedDomain] = {
                all_history_loaded: false,
                loaded: false,
                messages: [],
            };
        }
        return channel.cache[stringifiedDomain];
    },
    /**
     * @private
     * @returns {$.Promise}
     */
    _initMessaging: function () {
        var self = this;
        return session.is_bound.then(function (){
            var context = _.extend({isMobile: config.device.isMobile}, session.user_context);
            return self._rpc({
                route: '/mail/init_messaging',
                params: {context: context},
            });
        }).then(function (result) {
            _.each(result.channel_slots, function (channels) {
                _.each(channels, self._addChannel.bind(self));
            });
            self.needactionCounter = result.needaction_inbox_counter || 0;
            self.starredCounter = result.starred_counter || 0;
            self.commands = _.map(result.commands, function (command) {
                return _.extend({ id: command.name }, command);
            });
            self.mentionPartnerSuggestions = result.mention_partner_suggestions;
            self.discussMenuID = result.menu_id;

            // Shortcodes: canned responses
            _.each(result.shortcodes, function (s) {
                self.cannedResponses.push(_.pick(s, ['id', 'source', 'substitution']));
            });
            // emojis

            var lastAdded = null;
            _.each(emojiUnicodes, function (unicode, key) {
                if (lastAdded != unicode){
                    lastAdded = unicode;
                    self.emojis.push({source:key, unicode_source:unicode, description:key});
                }
            });

            self.busBus.start_polling();
        });
    },
    /**
     * Clear cache of a channel
     *
     * @private
     * @param  {Array} channelIDs must be int or string
     */
    _invalidateCaches: function (channelIDs) {
        var self = this;
        _.each(channelIDs, function (channelID) {
            var channel = self.getChannel(channelID);
            if (channel) {
                channel.cache = { '[]': channel.cache['[]']};
            }
        });
    },
    /**
     * Creates channel object
     *
     * @private
     * @param  {Object} data
     * @param  {string} [data.anonymous_name]
     * @param  {string} data.channel_type
     * @param  {Object[]} [data.direct_partner]
     * @param  {boolean} [data.group_based_subscription]
     * @param  {integer|string} data.id
     * @param  {boolean} data.is_minimized
     * @param  {string} [data.last_message_date]
     * @param  {boolean} data.mass_mailing
     * @param  {integer} [data.message_needaction_counter]
     * @param  {integer} [data.message_unread_counter]
     * @param  {string} data.name
     * @param  {string} [data.public]
     * @param  {integer} data.seen_message_id
     * @param  {string} [data.state]
     * @param  {string} [data.type]
     * @param  {string} channel.uuid
     * @param  {Object} options
     * @param  {boolean} [options.autoswitch]
     * @param  {boolean} options.displayNeedactions
     * @param  {boolean} [options.hidden]
     * @return {Object} channel
     */
    _makeChannel: function (data, options) {
        var channel = {
            id: data.id,
            name: data.name,
            server_type: data.channel_type,
            type: data.type || data.channel_type,
            all_history_loaded: false,
            uuid: data.uuid,
            is_detached: data.is_minimized,
            is_folded: data.state === "folded",
            autoswitch: 'autoswitch' in options ? options.autoswitch : true,
            hidden: options.hidden,
            display_needactions: options.displayNeedactions,
            mass_mailing: data.mass_mailing,
            group_based_subscription: data.group_based_subscription,
            needaction_counter: data.message_needaction_counter || 0,
            unread_counter: 0,
            last_seen_message_id: data.seen_message_id,
            cache: {'[]': {
                all_history_loaded: false,
                loaded: false,
                messages: [],
            }},
        };
        if (channel.type === "channel") {
            channel.type = data.public !== "private" ? "public" : "private";
        }
        if (_.size(data.direct_partner) > 0) {
            channel.type = "dm";
            channel.name = data.direct_partner[0].name;
            channel.direct_partner_id = data.direct_partner[0].id;
            channel.status = data.direct_partner[0].im_status;
            this.pinnedDmPartners.push(channel.direct_partner_id);
            this.busBus.update_option('bus_presence_partner_ids', this.pinnedDmPartners);
        } else if ('anonymous_name' in data) {
            channel.name = data.anonymous_name;
        }
        if (data.last_message_date) {
            channel.last_message_date = moment(time.str_to_datetime(data.last_message_date));
        }
        channel.is_chat = !channel.type.match(/^(public|private|static)$/);
        if (data.message_unread_counter) {
            this._updateChannelUnreadCounter(channel, data.message_unread_counter);
        }
        return channel;
    },
    /**
     * Creates message object
     *
     * @private
     * @param  {Object} data
     * @param  {integer[]} [data.attachment_ids=[]]
     * @param  {integer[]} [data.author_id]
     * @param  {string} [data.body=""]
     * @param  {Array} data.channel_ids contains integers and strings
     * @param  {string} data.customer_email_status
     * @param  {string} data.date
     * @param  {string} data.email_from
     * @param  {integer} data.id
     * @param  {string} [data.info]
     * @param  {boolean} data.is_discussion
     * @param  {boolean} data.is_note
     * @param  {boolean} data.is_notification
     * @param  {string} data.message_type
     * @param  {string} [data.model]
     * @param  {boolean} data.module_icon src url of the module icon
     * @param  {string} data.record_name
     * @param  {integer} data.res_id
     * @param  {string} data.subject
     * @param  {string} data.subtype_description
     * @param  {integer[]} data.tracking_value_ids
     * @return {Object} message
     */
    _makeMessage: function (data) {
        var self = this;
        var msg = {
            id: data.id,
            author_id: data.author_id,
            body: data.body || "",
            date: moment(time.str_to_datetime(data.date)),
            message_type: data.message_type,
            subtype_description: data.subtype_description,
            is_author: data.author_id && data.author_id[0] === session.partner_id,
            is_note: data.is_note,
            is_discussion: data.is_discussion,
            is_notification: data.is_notification,
            is_system_notification: (data.message_type === 'notification' && data.model === 'mail.channel')
                || data.info === 'transient_message',
            attachment_ids: data.attachment_ids || [],
            subject: data.subject,
            email_from: data.email_from,
            customer_email_status: data.customer_email_status,
            customer_email_data: data.customer_email_data,
            record_name: data.record_name,
            tracking_value_ids: data.tracking_value_ids,
            channel_ids: data.channel_ids,
            model: data.model,
            res_id: data.res_id,
            url: session.url("/mail/view?message_id=" + data.id),
            module_icon:data.module_icon,
        };
<<<<<<< HEAD
        _.each(emojiUnicodes, function (value, key) {
            //add o_mail_emoji class on each unicode to manage size and font
            var unicode = String(value);
            var regexp = new RegExp("(?:^|\\s|<[a-z]*>)(" + unicode + ")(?=\\s|$|</[a-z]*>)", "g");
            msg.body = msg.body.replace(regexp, ' <span class="o_mail_emoji">'+unicode+'</span> ');
=======

        _.each(_.keys(this.emojiSubstitutions), function (key) {
            var escapedKey = String(key).replace(/([.*+?=^!:${}()|[\]/\\])/g, '\\$1');
            var regexp = new RegExp("(?:^|\\s|<[a-z]*>)(" + escapedKey + ")(?=\\s|$|</[a-z]*>)", "g");
            var msg_bak = msg.body;
            msg.body = msg.body.replace(regexp, ' <span class="o_mail_emoji">'+self.emojiSubstitutions[key]+'</span> ');
            // Idiot-proof limit. If the user had the amazing idea of copy-pasting thousands of emojis,
            // the image rendering can lead to memory overflow errors on some browsers (e.g. Chrome).
            // Set an arbitrary limit to 200 from which we simply don't replace them (anyway, they are
            // already replaced by the unicode counterpart).
            if (_.str.count(msg.body, 'o_mail_emoji') > 200) {
                msg.body = msg_bak;
            }
>>>>>>> aae54ecc
        });
        function propertyDescr(channel) {
            return {
                enumerable: true,
                get: function () {
                    return _.contains(msg.channel_ids, channel);
                },
                set: function (bool) {
                    if (bool) {
                        self._addChannelToMessage(msg, channel);
                    } else {
                        msg.channel_ids = _.without(msg.channel_ids, channel);
                    }
                }
            };
        }

        Object.defineProperties(msg, {
            is_starred: propertyDescr("channel_starred"),
            is_needaction: propertyDescr("channel_inbox"),
        });

        if (_.contains(data.needaction_partner_ids, session.partner_id)) {
            msg.is_needaction = true;
        }
        if (_.contains(data.starred_partner_ids, session.partner_id)) {
            msg.is_starred = true;
        }
        if (msg.model === 'mail.channel') {
            var realChannels = _.without(msg.channel_ids, 'channel_inbox', 'channel_starred');
            var origin = realChannels.length === 1 ? realChannels[0] : undefined;
            var channel = origin && this.getChannel(origin);
            if (channel) {
                msg.origin_id = origin;
                msg.origin_name = channel.name;
            }
        }

        // Compute displayed author name or email
        if ((!msg.author_id || !msg.author_id[0]) && msg.email_from) {
            msg.mailto = msg.email_from;
        } else {
            msg.displayed_author = (msg.author_id === ODOOBOT_ID) && "OdooBot" ||
                                   msg.author_id && msg.author_id[1] ||
                                   msg.email_from || _t('Anonymous');
        }

        // Don't redirect on author clicked of self-posted or OdooBot messages
        msg.author_redirect = !msg.is_author && msg.author_id !== ODOOBOT_ID;

        // Compute the avatar_url
        if (msg.author_id === ODOOBOT_ID) {
            msg.avatar_src = "/mail/static/src/img/odoo_o.png";
        } else if (msg.author_id && msg.author_id[0]) {
            msg.avatar_src = "/web/image/res.partner/" + msg.author_id[0] + "/image_small";
        } else if (msg.message_type === 'email') {
            msg.avatar_src = "/mail/static/src/img/email_icon.png";
        } else {
            msg.avatar_src = "/mail/static/src/img/smiley/avatar.jpg";
        }

        // add anchor tags to urls
        msg.body = utils.parse_and_transform(msg.body, utils.add_link);

        // Compute url of attachments
        _.each(msg.attachment_ids, function (a) {
            a.url = '/web/content/' + a.id + '?download=true';
        });

        // format date to the local only once by message
        // can not be done in preprocess, since it alter the original value
        if (msg.tracking_value_ids && msg.tracking_value_ids.length) {
            var format;
            _.each(msg.tracking_value_ids, function (f) {
                if (f.field_type === 'datetime') {
                    format = 'LLL';
                    if (f.old_value) {
                        f.old_value = moment.utc(f.old_value).local().format(format);
                    }
                    if (f.new_value) {
                        f.new_value = moment.utc(f.new_value).local().format(format);
                    }
                } else if (f.field_type === 'date') {
                    format = 'LL';
                    if (f.old_value) {
                        f.old_value = moment(f.old_value).local().format(format);
                    }
                    if (f.new_value) {
                        f.new_value = moment(f.new_value).local().format(format);
                    }
                }
            });
        }

        return msg;
    },
    /**
     * @private
     * @param  {Object} data key, value to decide activity created or deleted
     */
    _manageActivityUpdateNotification: function (data) {
        this.chatBus.trigger('activity_updated', data);
    },
    /**
     * @private
     * @param  {Object} message
     * @param  {Array} message.channel_ids list of integers and strings,
     *      where strings for static channels, e.g. 'channel_inbox'.
     */
    _manageChannelNotification: function (message) {
        var self = this;
        var def;
        var channelAlreadyInCache = true;
        if (message.channel_ids.length === 1) {
            channelAlreadyInCache = !!this.getChannel(message.channel_ids[0]);
            def = this.joinChannel(message.channel_ids[0], {autoswitch: false});
        } else {
            def = $.when();
        }
        def.then(function () {
            // don't increment unread if channel wasn't in cache yet as
            // its unread counter has just been fetched
            self._addMessage(message, {
                show_notification: true,
                increment_unread: channelAlreadyInCache
            });
            self._invalidateCaches(message.channel_ids);
        });
    },
    /**
     * @private
     * @param  {Object} data
     * @param  {integer|string} data.id string for static channels, e.g. 'channel_inbox'
     * @param  {integer} [data.last_message_id] mandatory if 'id' refers to an
     *      existing channel.
     */
    _manageChannelSeenNotification: function (data) {
        var channel = this.getChannel(data.id);
        if (channel) {
            channel.last_seen_message_id = data.last_message_id;
            if (channel.unread_counter) {
                this._updateChannelUnreadCounter(channel, 0);
            }
        }
    },
    /**
     * Controls the session of the chat window
     *
     * @private
     * @param  {Object} chatSession
     * @param  {string} chatSession.channel_type
     * @param  {string|integer} chatSession.id string for static channels, e.g. 'channel_inbox'
     * @param  {string} chatSession.info
     * @param  {boolean} chatSession.is_minimized
     * @param  {string} chatSession.name
     * @param  {string} chatSession.state
     */
    _manageChatSessionNotification: function (chatSession) {
        var channel;
        if ((chatSession.channel_type === "channel") && (chatSession.state === "open")) {
            this._addChannel(chatSession, {autoswitch: false});
            if (!chatSession.is_minimized && chatSession.info !== 'creation') {
                web_client.do_notify(_t("Invitation"), _t("You have been invited to: ") + chatSession.name);
            }
        }
        // partner specific change (open a detached window for example)
        if ((chatSession.state === "open") || (chatSession.state === "folded")) {
            channel = chatSession.is_minimized && this.getChannel(chatSession.id);
            if (channel) {
                channel.is_detached = true;
                channel.is_folded = (chatSession.state === "folded");
                this.call('chat_window_manager', 'openChat', channel);
            }
        } else if (chatSession.state === "closed") {
            channel = this.getChannel(chatSession.id);
            if (channel) {
                channel.is_detached = false;
                this.call('chat_window_manager', 'closeChat', channel, {keep_open_if_unread: true});
            }
        }
    },
    /**
     * Updates channel_inbox when a message has marked as read.
     *
     * @private
     * @param  {Object} data
     * @param  {integer[]} [data.channel_ids]
     * @param  {integer[]} [data.message_ids]
     * @param  {string} [data.type]
     */
    _manageMarkAsReadNotification: function (data) {
        var self = this;
        _.each(data.message_ids, function (msgID) {
            var message = _.findWhere(self.messages, { id: msgID });
            if (message) {
                self._invalidateCaches(message.channel_ids);
                self._removeMessageFromChannel("channel_inbox", message);
                self.chatBus.trigger('update_message', message, data.type);
            }
        });
        if (data.channel_ids) {
            _.each(data.channel_ids, function (channelID) {
                var channel = self.getChannel(channelID);
                if (channel) {
                    channel.needaction_counter = Math.max(channel.needaction_counter - data.message_ids.length, 0);
                }
            });
        } else { // if no channel_ids specified, this is a 'mark all read' in the inbox
            _.each(this.channels, function (channel) {
                channel.needaction_counter = 0;
            });
        }
        this.needactionCounter = Math.max(this.needactionCounter - data.message_ids.length, 0);
        this.chatBus.trigger('update_needaction', this.needactionCounter);
    },
    /**
     * @private
     * @param  {Object} message
     * @param  {integer[]} message.channel_ids
     */
    _manageNeedactionNotification: function (message) {
        var self = this;
        message = this._addMessage(message, {
            channel_id: 'channel_inbox',
            increment_unread: true,
            show_notification: true,
        });
        this._invalidateCaches(message.channel_ids);
        if (message.channel_ids.length !== 0) {
            this.needactionCounter++;
        }
        _.each(message.channel_ids, function (channelID) {
            var channel = self.getChannel(channelID);
            if (channel) {
                channel.needaction_counter++;
            }
        });
        this.chatBus.trigger('update_needaction', this.needactionCounter);
    },
    /**
     * @private
     * @param  {Object} data structure depending on the type
     * @param  {integer} data.id
     */
    _managePartnerNotification: function (data) {
        if (data.info === "unsubscribe") {
            var channel = this.getChannel(data.id);
            if (channel) {
                var msg;
                if (_.contains(['public', 'private'], channel.type)) {
                    msg = _.str.sprintf(_t('You unsubscribed from <b>%s</b>.'), channel.name);
                } else {
                    msg = _.str.sprintf(_t('You unpinned your conversation with <b>%s</b>.'), channel.name);
                }
                this._removeChannel(channel);
                this.chatBus.trigger("unsubscribe_from_channel", data.id);
                web_client.do_notify(_("Unsubscribed"), msg);
            }
        } else if (data.type === 'toggle_star') {
            this._manageToggleStarNotification(data);
        } else if (data.type === 'mark_as_read') {
            this._manageMarkAsReadNotification(data);
        } else if (data.info === 'channel_seen') {
            this._manageChannelSeenNotification(data);
        } else if (data.info === 'transient_message') {
            this._manageTransientMessageNotification(data);
        } else if (data.type === 'activity_updated') {
            this._manageActivityUpdateNotification(data);
        } else {
            this._manageChatSessionNotification(data);
        }
    },
    /**
     * @private
     * @param  {Object} data partner infos
     * @param  {integer} data.id
     * @param  {string} data.im_status
     */
    _managePresenceNotification: function (data) {
        var dm = this.getDmFromPartnerID(data.id);
        if (dm) {
            dm.status = data.im_status;
            this.chatBus.trigger('update_dm_presence', dm);
        }
    },
    /**
     * @private
     * @param  {Object} data
     * @param  {integer[]} data.message_ids
     * @param  {boolean} data.starred
     * @param  {string} data.type
     */
    _manageToggleStarNotification: function (data) {
        var self = this;
        _.each(data.message_ids, function (msgID) {
            var message = _.findWhere(self.messages, { id: msgID });
            if (message) {
                self._invalidateCaches(message.channel_ids);
                message.is_starred = data.starred;
                if (!message.is_starred) {
                    self._removeMessageFromChannel("channel_starred", message);
                } else {
                    self._addToCache(message, []);
                    var channelStarred = self.getChannel('channel_starred');
                    channelStarred.cache = _.pick(channelStarred.cache, "[]");
                }
                self.chatBus.trigger('update_message', message);
            }
        });

        if (data.starred) { // increase starred counter if message is marked as star
            this.starredCounter += data.message_ids.length;
        } else { // decrease starred counter if message is remove from star if unstar_all then it will set to 0.
            this.starredCounter -= data.message_ids.length;
        }

        this.chatBus.trigger('update_starred', this.starredCounter);
    },
    /**
     * @private
     * @param  {Object} data
     * @param  {string} data.author_id
     */
    _manageTransientMessageNotification: function (data) {
        var lastMessage = _.last(this.messages);
        data.id = (lastMessage ? lastMessage.id : 0) + 0.01;
        data.author_id = data.author_id || ODOOBOT_ID;
        this._addMessage(data);
    },
    /**
     * shows a popup to notify a new received message.
     * This will also rename the odoo tab browser if
     * the user is not in it.
     *
     * @private
     * @param  {Object} msg message received
     * @param  {Array} msg.author_id contains [integer, string]
     * @param  {string} msg.body
     * @param  {Object} options
     * @param  {boolean} options.is_displayed
     */
    _notifyIncomingMessage: function (msg, options) {
        if (this.busBus.is_odoo_focused() && options.is_displayed) {
            // no need to notify
            return;
        }
        var title = _t('New message');
        if (msg.author_id[1]) {
            title = _.escape(msg.author_id[1]);
        }
        var content = utils.parse_and_transform(msg.body, utils.strip_html)
            .substr(0, PREVIEW_MSG_MAX_SIZE);

        if (!this.busBus.is_odoo_focused()) {
            this.globalUnreadCounter++;
            var tabTitle = _.str.sprintf(_t("%d Messages"), this.globalUnreadCounter);
            web_client.set_title_part("_chat", tabTitle);
        }

        this.call('bus_service', 'sendNotification', web_client, title, content);
    },
    /**
     * Removes channel
     *
     * @private
     * @param  {Object} [channel]
     * @param  {integer} [channel.direct_partner_id] mandatory if type is 'dm'
     * @param  {integer|string} channel.id string for static channels, e.g. 'channel_inbox'
     * @param  {string} [channel.type]
     */
    _removeChannel: function (channel) {
        if (!channel) { return; }
        if (channel.type === 'dm') {
            var index = this.pinnedDmPartners.indexOf(channel.direct_partner_id);
            if (index > -1) {
                this.pinnedDmPartners.splice(index, 1);
                this.busBus.update_option('bus_presence_partner_ids', this.pinnedDmPartners);
            }
        }
        this.channels = _.without(this.channels, channel);
        delete this.channelDefs[channel.id];
    },
    /**
     * Removes a message from a channel.
     * it will also remove cached message from the channel
     *
     * @private
     * @param  {integer|string} channelID string for static channels, e.g. 'channel_inbox'
     * @param  {Object} message
     */
    _removeMessageFromChannel: function (channelID, message) {
        message.channel_ids = _.without(message.channel_ids, channelID);
        var channel = _.findWhere(this.channels, { id: channelID });
        _.each(channel.cache, function (cache) {
            cache.messages = _.without(cache.messages, message);
        });
    },
    /**
     * Increments or decrements unreadConversationCounter
     *
     * @private
     * @param  {Object} channel
     * @param  {integer} counter
     */
    _updateChannelUnreadCounter: function (channel, counter) {
        if (channel.unread_counter > 0 && counter === 0) {
            this.unreadConversationCounter = Math.max(0, this.unreadConversationCounter-1);
        } else if (channel.unread_counter === 0 && counter > 0) {
            this.unreadConversationCounter++;
        }
        channel.unread_counter = counter;
        this.chatBus.trigger("update_channel_unread_counter", channel);
    },

    //--------------------------------------------------------------------------
    // Handlers
    //--------------------------------------------------------------------------

    /**
     * Notification handlers
     * Sometimes, the web client receives unsubscribe notification and an extra
     * notification on that channel.  This is then followed by an attempt to
     * rejoin the channel that we just left.  The next few lines remove the
     * extra notification to prevent that situation to occur.
     *
     * @private
     * @param  {Array} notifications
     */
    _onNotification: function (notifications) {
        var self = this;
        var unsubscribedNotif = _.find(notifications, function (notif) {
            return notif[1].info === "unsubscribe";
        });
        if (unsubscribedNotif) {
            notifications = _.reject(notifications, function (notif) {
                return notif[0][1] === "mail.channel" && notif[0][2] === unsubscribedNotif[1].id;
            });
        }
        _.each(notifications, function (notification) {
            var model = notification[0][1];
            if (model === 'ir.needaction') {
                // new message in the inbox
                self._manageNeedactionNotification(notification[1]);
            } else if (model === 'mail.channel') {
                // new message in a channel
                self._manageChannelNotification(notification[1]);
            } else if (model === 'res.partner') {
                // channel joined/left, message marked as read/(un)starred, chat open/closed
                self._managePartnerNotification(notification[1]);
            } else if (model === 'bus.presence') {
                // update presence of users
                self._managePresenceNotification(notification[1]);
            }
        });
    },
    /**
     * Global unread counter and notifications
     *
     * @private
     */
    _onWindowFocus: function () {
        this.globalUnreadCounter = 0;
        web_client.set_title_part("_chat");
    },

});

core.serviceRegistry.add('chat_manager', ChatManager);

return ChatManager;

});<|MERGE_RESOLUTION|>--- conflicted
+++ resolved
@@ -1353,19 +1353,12 @@
             url: session.url("/mail/view?message_id=" + data.id),
             module_icon:data.module_icon,
         };
-<<<<<<< HEAD
         _.each(emojiUnicodes, function (value, key) {
             //add o_mail_emoji class on each unicode to manage size and font
             var unicode = String(value);
             var regexp = new RegExp("(?:^|\\s|<[a-z]*>)(" + unicode + ")(?=\\s|$|</[a-z]*>)", "g");
+            var msg_bak = msg.body;
             msg.body = msg.body.replace(regexp, ' <span class="o_mail_emoji">'+unicode+'</span> ');
-=======
-
-        _.each(_.keys(this.emojiSubstitutions), function (key) {
-            var escapedKey = String(key).replace(/([.*+?=^!:${}()|[\]/\\])/g, '\\$1');
-            var regexp = new RegExp("(?:^|\\s|<[a-z]*>)(" + escapedKey + ")(?=\\s|$|</[a-z]*>)", "g");
-            var msg_bak = msg.body;
-            msg.body = msg.body.replace(regexp, ' <span class="o_mail_emoji">'+self.emojiSubstitutions[key]+'</span> ');
             // Idiot-proof limit. If the user had the amazing idea of copy-pasting thousands of emojis,
             // the image rendering can lead to memory overflow errors on some browsers (e.g. Chrome).
             // Set an arbitrary limit to 200 from which we simply don't replace them (anyway, they are
@@ -1373,7 +1366,6 @@
             if (_.str.count(msg.body, 'o_mail_emoji') > 200) {
                 msg.body = msg_bak;
             }
->>>>>>> aae54ecc
         });
         function propertyDescr(channel) {
             return {
