/* ------------------------------------------------------------ */
/* Reset because of ugly display of end of August
/* ------------------------------------------------------------ */

.openerp .oe_mail_wall ul, .openerp .oe_mail_wall li {
    list-style-type: none;
    padding: 0;
    margin: 0;
}

.openerp .oe_chatter ul, .openerp .oe_chatter li {
    list-style-type: none;
    padding: 0;
    margin: 0;
}


/* ------------------------------------------------------------ */
/* Wall
/* ------------------------------------------------------------ */

.openerp div.oe_mail_wall {
    overflow: auto;
    padding: 0;
    background: white;
}

.openerp div.oe_mail_wall div.oe_mail_wall_aside {
    margin-left: 565px;
    margin: 8px;
}

.openerp div.oe_mail_wall ul.oe_mail_wall_threads {
    float: left;
    width: 560px;
    margin: 8px;
    list-style-type: none;
}

/* Specific display of threads in the wall */
/* ------------------------------------------------------------ */

.openerp ul.oe_mail_wall_threads .oe_mail_msg_content textarea.oe_mail_compose_textarea {
    width: 434px;
    height: 30px;
    padding: 4px;
}

.openerp li.oe_mail_wall_thread:first .oe_mail_msg_notification {
    border-top: 0;
}

.openerp div.oe_mail_thread_subthread img {
    width: 28px;
    height: 28px;
}

.openerp div.oe_mail_msg_content {
    position: relative;
    width: 486px;
}

.openerp div.oe_mail_msg_content > li {
    float: left;
    margin-right: 3px;
}

.openerp div.oe_mail_thread_subthread div.oe_mail_msg_content {
    width: 440px;
}


/* ------------------------------------------------------------ */
/* RecordThread
/* ------------------------------------------------------------ */

.openerp .oe_form div.oe_chatter {
    overflow: auto;
}

.openerp div.oe_mail_recthread_main {
    float: left;
    width: 560px;
}

.openerp div.oe_mail_recthread_aside {
    float: right;
    width: 250px;
}

.openerp div.oe_mail_recthread_actions {
    margin-bottom: 8px;
}

.openerp div.oe_mail_recthread_actions button {
    width: 120px;
}

.openerp button.oe_mail_button_mouseout {
  color: white;
  background-color: #8a89ba;
  background-image: -webkit-gradient(linear, left top, left bottom, from(#8a89ba), to(#807fb4));
  background-image: -webkit-linear-gradient(top, #8a89ba, #807fb4);
  background-image: -moz-linear-gradient(top, #8a89ba, #807fb4);
  background-image: -ms-linear-gradient(top, #8a89ba, #807fb4);
  background-image: -o-linear-gradient(top, #8a89ba, #807fb4);
  background-image: linear-gradient(to bottom, #8a89ba, #807fb4);
}

.openerp button.oe_mail_button_mouseover {
  display: none;
  color: white;
  background-color: #dc5f59;
  background-image: -webkit-gradient(linear, left top, left bottom, from(#dc5f59), to(#b33630));
  background-image: -webkit-linear-gradient(top, #dc5f59, #b33630);
  background-image: -moz-linear-gradient(top, #dc5f59, #b33630);
  background-image: -ms-linear-gradient(top, #dc5f59, #b33630);
  background-image: -o-linear-gradient(top, #dc5f59, #b33630);
  background-image: linear-gradient(to bottom, #dc5f59, #b33630);
}

.openerp div.oe_mail_recthread_followers {
    margin-bottom: 8px;
}


/* ------------------------------------------------------------ */
/* Thread
/* ------------------------------------------------------------ */

.openerp div.oe_mail_thread_action {
    display: none;
    white-space: normal;
    padding: 8px;
    background: #eee;
    border-top: 1px solid #ccc;
}

.openerp div.oe_mail_thread_action:after {
    content: "";
    display: block;
    clear: both; 
}

/* default textarea (oe_mail_compose_textarea), and body textarea for compose form view */
.openerp .oe_mail_msg_content textarea.oe_mail_compose_textarea,
.openerp .oe_mail_msg_content div.oe_mail_compose_message_body textarea {
    width: 474px;
    height: 60px;
    padding: 4px;
    font-size: 12px;
    border: 1px solid #cccccc;
}

/* default textarea (oe_mail_compose_textarea), and body textarea for compose form view */
.openerp .oe_mail_msg_content textarea.oe_mail_compose_textarea:focus,
.openerp .oe_mail_msg_content div.oe_mail_compose_message_body textarea:focus {
    outline: 0;
    border-color: rgba(82, 168, 236, 0.8);
    -moz-box-shadow: inset 0 1px 3px rgba(0, 0, 0, 0.1), 0 0 8px rgba(82, 168, 236, 0.6);
    -webkit-box-shadow: inset 0 1px 3px rgba(0, 0, 0, 0.1), 0 0 8px rgba(82, 168, 236, 0.6);
    -box-shadow: inset 0 1px 3px rgba(0, 0, 0, 0.1), 0 0 8px rgba(82, 168, 236, 0.6);
}

.openerp div.oe_mail_thread_display {
    white-space: normal;
}

.openerp div.oe_mail_thread_subthread {
    margin-left: 66px;
}

.openerp div.oe_mail_thread_subthread li.oe_mail_thread_msg:last-child {
    margin-bottom: 8px;
}

.openerp div.oe_mail_thread_more {
    display: none;
    border-bottom: 1px solid #D2D9E7;
}

.openerp li.oe_mail_thread_msg:after {
    content: "";
    display: block;
    clear: both; 
}

.openerp li.oe_mail_thread_msg > div:after {
    content: "";
    display: block;
    clear: both; 
}

.openerp div.oe_mail_msg {
    padding: 0;
    margin: 0 0 4px 0;
}

.openerp .oe_mail_msg_notification, 
.openerp .oe_mail_msg_comment, 
.openerp .oe_mail_msg_email {
    padding: 8px;
    background: white;
    border-top: 1px solid #ccc;
}

.openerp div.oe_mail_thread_subthread .oe_mail_msg_comment {
    background: #eee;
}

.openerp .oe_mail_msg_notification:after, 
.openerp .oe_mail_msg_comment:after, 
.openerp .oe_mail_msg_email:after {
    content: "";
    display: block;
    clear: both; 
}

.openerp .oe_mail_msg_content {
    float: left;
}

.openerp .oe_mail_msg_content:after {
    content: "";
    display: block;
    clear: both; 
}

.openerp .oe_mail_msg_content a {
    cursor: pointer;
}

.openerp img.oe_mail_icon {
    width: 50px;
    height: 50px;
}

.openerp img.oe_mail_thumbnail {
    width: 28px;
    height: 28px;
    margin: 4px;
}

.openerp img.oe_mail_frame {
    text-align: center;
    overflow: hidden;
    -moz-border-radius: 3px;
    -webkit-border-radius: 3px;
    -o-border-radius: 3px;
    -ms-border-radius: 3px;
    border-radius: 3px;
    -moz-box-shadow: 0 1px 4px rgba(0, 0, 0, 0.4);
    -webkit-box-shadow: 0 1px 4px rgba(0, 0, 0, 0.4);
    -o-box-shadow: 0 1px 4px rgba(0, 0, 0, 0.4);
    -box-shadow: 0 1px 4px rgba(0, 0, 0, 0.4);
    clip: rect(5px, 40px, 45px, 0px);
}

.openerp .oe_mail_invisible {
    display: none;
}

/*--------------------------------------------------------------*/
/* mail.vote
/*--------------------------------------------------------------*/

.openerp .oe_mail_msg_content button.oe_mail_msg_vote {
    height:21px;
    width: 30px;
    padding: 1px;
    background: #8A89BA;
    margin-top: -4px;
}

.openerp .oe_mail_msg_content button.oe_mail_msg_vote_true {
    background:#DC5F59;
}

.openerp .oe_mail_msg_content button.oe_mail_msg_vote span {
    color: white;
}

.openerp .oe_mail_msg_content span.oe_mail_vote_count{
    color: #807FB4;
}


/* ------------------------------------------------------------ */
/* mail.compose.message form view & OpenERP hacks
/* ------------------------------------------------------------ */

/* form_view: delete white background */
.openerp .oe_mail_msg_content div.oe_formview {
    background-color: transparent;
}

.openerp .oe_mail_msg_content div.oe_form_nosheet {
    margin: 0px;
}

.openerp .oe_mail_msg_content table.oe_form_group {
    margin: 0px;
}

.openerp .oe_mail_msg_content table.oe_form_field,
.openerp .oe_mail_msg_content div.oe_form_field {
    padding: 0px;
}

.openerp .oe_mail_msg_content td.oe_form_group_cell {
    vertical-align: bottom;
}

/* subject: change width */
.openerp .oe_mail_msg_content .oe_form .oe_form_field input {
    width: 472px;
}

/* body_html: cleditor */
.openerp .oe_mail_msg_content div.cleditorMain {
    border: 1px solid #cccccc;
}

/* destination_partner_ids */
.openerp .oe_mail_msg_content div.text-core {
    height: 22px !important;
    width: 472px;
}

/* buttons */
.openerp .oe_mail_msg_content .oe_mail_compose_message_icons button.oe_form_button {
    padding: 1px;
}

/* attachment button: override of openerp values */
.openerp .oe_mail_msg_content .oe_mail_compose_message_icons div.oe_hidden_input_file {
    display: inline-block;
    width: 24px;
    height: 24px;
<<<<<<< HEAD
=======
    margin: 2px;
}
.openerp .oe_mail_msg_content .oe_mail_compose_message_icons div.oe_hidden_input_file button {
    margin: 0px;
>>>>>>> 5959a1f7
}
.openerp .oe_mail_msg_content .oe_mail_compose_message_icons input.oe_form_binary_file {
    bottom: 0px;
    top: auto;
    left: auto;
<<<<<<< HEAD
    right: 24px;
    height: 24px;
    width: 24px;
    min-width: 24px;
=======
    right: 28px;
    height: 26px;
    width: 26px;
    min-width: 22px;
    font-size: 0px;
    margin: 0px;
    padding: 0px;
>>>>>>> 5959a1f7
}

/* ------------------------------------------------------------ */
/* Messages layout
/* ------------------------------------------------------------ */

.openerp .oe_mail_msg .oe_mail_msg_title {
    margin: 0;
    font-size: 1.3em;
    font-weight: bold;
}
.openerp .oe_mail_msg .oe_mail_msg_title a:link,
.openerp .oe_mail_msg .oe_mail_msg_title a:visited {
    color: #4C4C4C;
    text-decoration: none;
}

.openerp .oe_mail_msg .oe_mail_msg_body {
    margin-bottom: .5em;
    text-align: justify;
}

.openerp .oe_mail_msg .oe_mail_msg_body pre {
    font-family: "Lucida Grande", Helvetica, Verdana, Arial, sans-serif;
    margin: 0px;
    white-space: pre-wrap;
    display: inline;
}

/* Read more/less link */
.openerp .oe_mail_msg span.oe_mail_reduce {
    position: absolute;
    right: 0;
}

/* Dropdown menu */
.openerp .oe_mail_msg_content .oe_dropdown_toggle {
    position: absolute;
    top: 0px;
    right: 3px;
}
.openerp .oe_mail_msg_content .oe_dropdown_arrow:after {
    border-top: 4px solid transparent;
}
.openerp .oe_mail_msg_content:hover .oe_dropdown_arrow:after {
    border-top: 4px solid #404040;
}

/* Message footer */
.openerp .oe_mail_msg .oe_mail_msg_footer {
    color: #888;
}
.openerp .oe_mail_msg .oe_mail_msg_footer li {
    float: left;
    margin-right: 3px;
}
.openerp .oe_mail_msg .oe_mail_msg_footer li:after {
    content: " · ";
}
.openerp .oe_mail_msg .oe_mail_msg_footer li:last-child:after {
    content: "";
}

/* Attachments list */
.openerp .oe_mail_msg_content ul.oe_mail_msg_attachments {
    display: none;
    width: 100%;
    border-top: 1px solid #CCC;
    margin: .5em 0 0 0;
    padding: .5em 0;
    list-style-position: inside;
}
.openerp .oe_mail_msg_content ul.oe_mail_msg_attachments li {
    float: none;
    margin: 0;
    padding: 0;
    list-style-type: square;
}<|MERGE_RESOLUTION|>--- conflicted
+++ resolved
@@ -337,24 +337,15 @@
     display: inline-block;
     width: 24px;
     height: 24px;
-<<<<<<< HEAD
-=======
     margin: 2px;
 }
 .openerp .oe_mail_msg_content .oe_mail_compose_message_icons div.oe_hidden_input_file button {
     margin: 0px;
->>>>>>> 5959a1f7
 }
 .openerp .oe_mail_msg_content .oe_mail_compose_message_icons input.oe_form_binary_file {
     bottom: 0px;
     top: auto;
     left: auto;
-<<<<<<< HEAD
-    right: 24px;
-    height: 24px;
-    width: 24px;
-    min-width: 24px;
-=======
     right: 28px;
     height: 26px;
     width: 26px;
@@ -362,7 +353,6 @@
     font-size: 0px;
     margin: 0px;
     padding: 0px;
->>>>>>> 5959a1f7
 }
 
 /* ------------------------------------------------------------ */
