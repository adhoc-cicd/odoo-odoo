odoo.define('mail.chatter_tests', function (require) {
"use strict";

var AttachmentBox = require('mail.AttachmentBox');
var mailTestUtils = require('mail.testUtils');

var concurrency = require('web.concurrency');
var core = require('web.core');
var FormView = require('web.FormView');
var KanbanView = require('web.KanbanView');
var testUtils = require('web.test_utils');

var createAsyncView = testUtils.createAsyncView;
var createView = testUtils.createView;

<<<<<<< HEAD
var _t = core._t;
=======
var Activity = require('mail.Activity');
>>>>>>> 6c103589

QUnit.module('mail', {}, function () {

QUnit.module('Chatter', {
    beforeEach: function () {
        // patch _.debounce and _.throttle to be fast and synchronous
        this.underscoreDebounce = _.debounce;
        this.underscoreThrottle = _.throttle;
        _.debounce = _.identity;
        _.throttle = _.identity;

        this.services = mailTestUtils.getMailServices();
        this.data = {
            partner: {
                fields: {
                    display_name: { string: "Displayed name", type: "char" },
                    foo: {string: "Foo", type: "char", default: "My little Foo Value"},
                    message_follower_ids: {
                        string: "Followers",
                        type: "one2many",
                        relation: 'mail.followers',
                        relation_field: "res_id",
                    },
                    message_ids: {
                        string: "messages",
                        type: "one2many",
                        relation: 'mail.message',
                        relation_field: "res_id",
                    },
                    activity_ids: {
                        string: 'Activities',
                        type: 'one2many',
                        relation: 'mail.activity',
                        relation_field: 'res_id',
                    },
                    activity_state: {
                        string: 'State',
                        type: 'selection',
                        selection: [['overdue', 'Overdue'], ['today', 'Today'], ['planned', 'Planned']],
                    },
                    related_attachment_count: {
                        string: 'Attachment count',
                        type: 'integer',
                    },
                },
                records: [{
                    id: 2,
                    related_attachment_count: 3,
                    display_name: "first partner",
                    foo: "HELLO",
                    message_follower_ids: [],
                    message_ids: [],
                    activity_ids: [],
                }]
            },
            'mail.activity': {
                fields: {
                    activity_type_id: { string: "Activity type", type: "many2one", relation: "mail.activity.type" },
                    create_uid: { string: "Assigned to", type: "many2one", relation: 'partner' },
                    create_user_id: { string: "Creator", type: "many2one", relation: 'partner' },
                    display_name: { string: "Display name", type: "char" },
                    date_deadline: { string: "Due Date", type: "date" },
                    user_id: { string: "Assigned to", type: "many2one", relation: 'partner' },
                    state: {
                        string: 'State',
                        type: 'selection',
                        selection: [['overdue', 'Overdue'], ['today', 'Today'], ['planned', 'Planned']],
                    },
                    note : { string: "Note", type: "char" },
                },
            },
            'mail.activity.type': {
                fields: {
                    name: { string: "Name", type: "char" },
                },
                records: [
                    { id: 1, name: "Type 1" },
                    { id: 2, name: "Type 2" },
                ],
            },
            'mail.message': {
                fields: {
                    attachment_ids: {
                        string: "Attachments",
                        type: 'many2many',
                        relation: 'ir.attachment',
                        default: [],
                    },
                    author_id: {
                        string: "Author",
                        relation: 'res.partner',
                    },
                    body: {
                        string: "Contents",
                        type: 'html',
                    },
                    date: {
                        string: "Date",
                        type: 'datetime',
                    },
                    is_note: {
                        string: "Note",
                        type: 'boolean',
                    },
                    is_discussion: {
                        string: "Discussion",
                        type: 'boolean',
                    },
                    is_notification: {
                        string: "Notification",
                        type: 'boolean',
                    },
                    is_starred: {
                        string: "Starred",
                        type: 'boolean',
                    },
                    model: {
                        string: "Related Document Model",
                        type: 'char',
                    },
                    res_id: {
                        string: "Related Document ID",
                        type: 'integer',
                    }
                },
                records: [],
            },
            'ir.attachment': {
                fields:{
                    name:{type:'char', string:"attachment name", required:true},
                    res_model:{type:'char', string:"res model"},
                    res_id:{type:'integer', string:"res id"},
                    url:{type:'char', string:'url'},
                    type:{ type:'selection', selection:[['url',"URL"],['binary',"BINARY"]]},
                    mimetype:{type:'char', string:"mimetype"},
                    datas_fname:{type:'char', string:"filename"},
                },
                records:[
                    {id:1, name:"name1", type:'url', mimetype:'image/png', datas_fname:'filename.jpg',
                     res_id: 7, res_model: 'partner'},
                    {id:2, name:"name2", type:'binary', mimetype:"application/x-msdos-program",
                     datas_fname:"file2.txt", res_id: 7, res_model: 'partner'},
                    {id:3, name:"name2", type:'binary', mimetype:"application/x-msdos-program",
                     datas_fname:"file2.txt", res_id: 5, res_model: 'partner'},
                ],
            },
        };
    },
    afterEach: function () {
        // unpatch _.debounce and _.throttle
        _.debounce = this.underscoreDebounce;
        _.throttle = this.underscoreThrottle;
    }
});

QUnit.test('basic rendering', function (assert) {
    assert.expect(9);

    var count = 0;
    var unwanted_read_count = 0;

    var form = createView({
        View: FormView,
        model: 'partner',
        data: this.data,
        services: this.services,
        arch: '<form string="Partners">' +
                '<sheet>' +
                    '<field name="foo"/>' +
                '</sheet>' +
                '<div class="oe_chatter">' +
                    '<field name="message_follower_ids" widget="mail_followers"/>' +
                    '<field name="message_ids" widget="mail_thread"/>' +
                    '<field name="activity_ids" widget="mail_activity"/>' +
                '</div>' +
            '</form>',
        mockRPC: function (route, args) {
            if (route === '/web/dataset/call_kw/mail.followers/read') {
                unwanted_read_count++;
            }
            if (route === '/mail/read_followers') {
                count++;
                return $.when({
                    followers: [],
                    subtypes: [],
                });
            }
            return this._super(route, args);
        },
        res_id: 2,
    });

    assert.ok(form.$('.o_mail_activity').length, "there should be an activity widget");
    assert.ok(form.$('.o_chatter_topbar .o_chatter_button_schedule_activity').length,
        "there should be a 'Schedule an activity' button in the chatter's topbar");
    assert.ok(form.$('.o_chatter_topbar .o_followers').length,
        "there should be a followers widget, moved inside the chatter's topbar");
    assert.ok(form.$('.o_chatter').length, "there should be a chatter widget");
    assert.ok(form.$('.o_mail_thread').length, "there should be a mail thread");
    assert.strictEqual(form.$('.o_chatter_button_attachment').length, 1, "should have one attachment button");
    assert.ok(!form.$('.o_chatter_topbar .o_chatter_button_log_note').length,
        "log note button should not be available");

    form.$buttons.find('.o_form_button_edit').click();
    assert.strictEqual(count, 0, "should have done no read_followers rpc as there are no followers");
    assert.strictEqual(unwanted_read_count, 0, "followers should only be fetched with read_followers route");
    form.destroy();
});

<<<<<<< HEAD
QUnit.test('attachmentBox basic rendering', function (assert) {
    assert.expect(11);
    this.data.partner.records.push({
        id: 7,
        display_name: "attachment_test",
=======
QUnit.test('Activity Done keep feedback on blur', function (assert) {
    assert.expect(3);
    var done = assert.async();

    this.data['mail.activity'].records = [
        {activity_type_id: 1, id: 1, user_id: 2, state: 'today', note: 'But I\'m talkin\' about Shaft'},
    ];
    this.data.partner.records[0].activity_ids = [1];

    var shownDef = $.Deferred();
    var hiddenDef = $.Deferred();
    testUtils.patch(Activity, {
        _bindPopoverFocusout: function () {
            this._super.apply(this, arguments);
            shownDef.resolve();
        },
>>>>>>> 6c103589
    });

    var form = createView({
        View: FormView,
        model: 'partner',
        data: this.data,
        services: this.services,
<<<<<<< HEAD
        arch: '<form string="Partners">' +
                '<sheet>' +
                    '<field name="foo"/>' +
                '</sheet>' +
                '<div class="oe_chatter">' +
                '</div>' +
            '</form>',
        res_id: 7,
    });
    var $button = form.$('.o_chatter_button_attachment');
    assert.strictEqual($button.length, 1, "should have one attachment button");
    $button.click();
    assert.strictEqual(form.$('.o_mail_chatter_attachments').length, 1,
        "attachment widget should exist after a first click on the button");
    assert.strictEqual(form.$('.o_attachment_image').length, 1, "there should be an image preview");
    assert.strictEqual(form.$('.o_attachments_previews').length, 1, "there should be a list of previews");
    assert.strictEqual(form.$('.o_attachments_list').length, 1, "there should be a list of non previewable attachments");
    assert.strictEqual(form.$('.o_attachment_title').text(), 'name1',
        "the image name should be correct");
    // since there are two elements "Download name2"; one "name" and the other "txt" as text content, the following test
    // asserts both at the same time.
    assert.strictEqual(form.$('a[title = "Download name2"]').text().trim(), 'name2txt',
        "the attachment name should be correct");
    assert.ok(form.$('.o_attachment_image').css('background-image').indexOf('/web/image/1/160x160/?crop=true') >= 0,
        "the attachment image URL should be correct");
    assert.strictEqual(form.$('.o_attachment_download').eq(0).attr('href'), '/web/content/1?download=true',
        "the download URL of name1 must be correct");
    assert.strictEqual(form.$('.o_attachment_download').eq(1).attr('href'), '/web/content/2?download=true',
        "the download URL of name2 must be correct");
    $button.click();
    assert.strictEqual(form.$('.o_mail_chatter_attachments').length, 0,
        "attachment widget should de destroyed after we reclick the button");
    form.destroy();
=======
        res_id: 2,
        arch:'<form string="Partners">' +
                '<div class="oe_chatter">' +
                    '<field name="activity_ids" widget="mail_activity"/>' +
                '</div>' +
            '</form>',
    });

    // sanity checks
    var $activityEl = form.$('.o_mail_activity[name=activity_ids]');
    assert.strictEqual($activityEl.find('.o_thread_message').length, 1,
        'There should be one activity');
    assert.strictEqual($activityEl.find('.o_thread_message .o_thread_message_note').text().trim(),
        'But I\'m talkin\' about Shaft', 'The activity should have the right note');

    var $popoverEl = $activityEl.find('.o_thread_message_tools .o_activity_done');
    $popoverEl.on('hidden.bs.popover', hiddenDef.resolve.bind(hiddenDef));

    // open popover
    $popoverEl.click();

    shownDef.then(function () {
        // write a feedback and focusout
        var $feedbackPopover = $popoverEl.data('bs.popover').tip();
        $feedbackPopover.find('#activity_feedback').val('John Shaft').focusout();

        hiddenDef.then(function () {
            shownDef = $.Deferred();

            // re-open popover
            $popoverEl.click();

            shownDef.then(function () {
                var $feedbackPopover = $popoverEl.data('bs.popover').tip();
                assert.strictEqual($feedbackPopover.find('#activity_feedback').val(), 'John Shaft',
                    "feedback should have been kept");

                form.destroy();
                testUtils.unpatch(Activity);
                done();
            });
        });
    });
>>>>>>> 6c103589
});

QUnit.test('chatter in create mode', function (assert) {
    assert.expect(9);

    var form = createView({
        View: FormView,
        model: 'partner',
        data: this.data,
        services: this.services,
        arch: '<form string="Partners">' +
                '<sheet>' +
                    '<field name="foo"/>' +
                '</sheet>' +
                '<div class="oe_chatter">' +
                    '<field name="message_ids" widget="mail_thread"/>' +
                '</div>' +
            '</form>',
        res_id: 2,
        mockRPC: function (route, args) {
            if (route === "/web/dataset/call_kw/partner/message_get_suggested_recipients") {
                return $.when({2: []});
            }
            return this._super(route, args);
        },
    });

    assert.strictEqual(form.$('.o_chatter').length, 1,
        "chatter should be displayed");

    // entering create mode
    form.$buttons.find('.o_form_button_create').click();
    assert.ok(form.$el.find('.o_form_view').hasClass('o_form_editable'),
        "we should be in create mode");
    assert.strictEqual(form.$('.o_chatter').length, 1,
        "chatter should still be displayed in create mode");

    // topbar buttons disabled in create mode (e.g. 'send message')
    assert.strictEqual(form.$('.o_chatter_topbar button:not(:disabled)').length, 0,
        "button should be disabled in create mode");

    // chatter containing a single message with 'Creating a record...'
    assert.strictEqual(form.$('.o_mail_thread').length, 1,
        "there should be a mail thread");
    assert.strictEqual(form.$('.o_thread_message').length, 1,
        "there should be a single thread message");
    assert.strictEqual(form.$('.o_thread_message_content').text().trim(),
        "Creating a new record...",
        "the content of the message should be 'Creating a new record...'");

    // getting out of create mode by saving
    form.$('.o_field_char').val('coucou').trigger('input');
    form.$buttons.find('.o_form_button_save').click();

    assert.strictEqual(form.$('.o_chatter').length, 1,
        "chatter should still be displayed after saving from create mode");

    // check if chatter buttons still work
    form.$('.o_chatter_button_new_message').click();
    assert.strictEqual(form.$('.o_thread_composer:visible').length, 1,
        "chatter should be opened");

    form.destroy();
});

QUnit.test('chatter rendering inside the sheet', function (assert) {
    assert.expect(5);

    var form = createView({
        View: FormView,
        model: 'partner',
        data: this.data,
        services: this.services,
        arch: '<form string="Partners">' +
                '<sheet>' +
                    '<field name="foo"/>' +
                    '<notebook>' +
                        '<page>' +
                            '<div class="oe_chatter">' +
                                '<field name="message_ids" widget="mail_thread"/>' +
                            '</div>' +
                        '</page>' +
                    '</notebook>' +
                '</sheet>' +
            '</form>',
        res_id: 2,
        mockRPC: function (route, args) {
            if (route === "/web/dataset/call_kw/partner/message_get_suggested_recipients") {
                return $.when({2: []});
            }
            return this._super(route, args);
        },
    });

    assert.strictEqual(form.$('.o_chatter').length, 1,
        "chatter should be displayed");

    form.$buttons.find('.o_form_button_create').click();
    assert.ok(form.$el.find('.o_form_view').hasClass('o_form_editable'),
        "we should be in create mode");

    assert.strictEqual(form.$('.o_chatter').length, 1,
        "chatter should be displayed");

    form.$('.o_field_char').val('coucou').trigger('input');
    form.$buttons.find('.o_form_button_save').click();

    assert.strictEqual(form.$('.o_chatter').length, 1,
        "chatter should be displayed");

    // check if chatter buttons still work
    form.$('.o_chatter_button_new_message').click();
    assert.strictEqual(form.$('.o_thread_composer:visible').length, 1,
        "chatter should be opened");

    form.destroy();
});

QUnit.test('kanban activity widget with no activity', function (assert) {
    assert.expect(4);

    var rpcCount = 0;
    var kanban = createView({
        View: KanbanView,
        model: 'partner',
        data: this.data,
        arch: '<kanban>' +
                    '<field name="activity_state"/>' +
                    '<templates><t t-name="kanban-box">' +
                        '<div><field name="activity_ids" widget="kanban_activity"/></div>' +
                    '</t></templates>' +
                '</kanban>',
        mockRPC: function (route, args) {
            rpcCount++;
            return this._super(route, args);
        },
        session: {uid: 2},
    });

    var $record = kanban.$('.o_kanban_record').first();
    assert.ok($record.find('.o_mail_activity .o_activity_color_default').length,
        "activity widget should have been rendered correctly");
    assert.strictEqual(rpcCount, 1, '1 RPC (search_read) should have been done');

    // click on the activity button
    $record.find('.o_activity_btn').click();
    assert.strictEqual(rpcCount, 1, 'no RPC should have been done as there is no activity');
    assert.strictEqual($record.find('.o_no_activity').length, 1, "should have no activity scheduled");

    // fixme: it would be nice to be able to test the scheduling of a new activity, but not
    // possible for now as we can't mock a fields_view_get (required by the do_action)
    kanban.destroy();
});

QUnit.test('kanban activity widget with an activity', function (assert) {
    assert.expect(11);

    this.data.partner.records[0].activity_ids = [1];
    this.data.partner.records[0].activity_state = 'today';
    this.data['mail.activity'].records = [{
        id: 1,
        display_name: "An activity",
        date_deadline: moment().format("YYYY-MM-DD"), // now
        state: "today",
        user_id: 2,
        create_user_id: 2,
        activity_type_id: 1,
    }];
    var rpcCount = 0;
    var kanban = createView({
        View: KanbanView,
        model: 'partner',
        data: this.data,
        arch: '<kanban>' +
                    '<field name="activity_state"/>' +
                    '<templates><t t-name="kanban-box">' +
                        '<div><field name="activity_ids" widget="kanban_activity"/></div>' +
                    '</t></templates>' +
                '</kanban>',
        mockRPC: function (route, args) {
            rpcCount++;
            if (route === '/web/dataset/call_kw/mail.activity/action_feedback') {
                var current_ids = this.data.partner.records[0].activity_ids;
                var done_ids = args.args[0];
                this.data.partner.records[0].activity_ids = _.difference(current_ids, done_ids);
                this.data.partner.records[0].activity_state = false;
                return $.when();
            }
            return this._super(route, args);
        },
        session: {uid:2},
    });

    var $record = kanban.$('.o_kanban_record').first();
    assert.ok($record.find('.o_mail_activity .o_activity_color_today').length,
        "activity widget should have been rendered correctly");
    assert.strictEqual(rpcCount, 1, '1 RPC (search_read) should have been done');

    // click on the activity button
    $record.find('.o_activity_btn').click();
    assert.strictEqual(rpcCount, 2, 'a read should have been done to fetch the activity details');
    assert.strictEqual($record.find('.o_activity_title').length, 1, "should have an activity scheduled");
    var label_text = $record.find('.o_activity_label .o_activity_color_today').text();
    assert.ok(label_text.indexOf('Today (1)') >= 0, "should display the correct label and count");

    // click on the activity button to close the dropdown
    $record.find('.o_activity_btn').click();
    assert.strictEqual(rpcCount, 2, 'no RPC should be done when closing the dropdown');

    // click on the activity button to re-open dropdown
    $record.find('.o_activity_btn').click();
    assert.strictEqual(rpcCount, 3, 'should have reloaded the activities');

    // mark activity as done
    $record.find('.o_mark_as_done').click();
    $record.find('.o_activity_popover_done').click();
    $record = kanban.$('.o_kanban_record').first(); // the record widget has been reset
    assert.strictEqual(rpcCount, 5, 'should have done an RPC to mark activity as done, and a read');
    assert.ok($record.find('.o_mail_activity .o_activity_color_default:not(.o_activity_color_today)').length,
        "activity widget should have been updated correctly");
    assert.strictEqual($record.find('.o_mail_activity.show').length, 1,
        "dropdown should remain open when marking an activity as done");
    assert.strictEqual($record.find('.o_no_activity').length, 1, "should have no activity scheduled");

    kanban.destroy();
});

QUnit.test('kanban activity widget popover test', function (assert) {
    assert.expect(3);

    this.data.partner.records[0].activity_ids = [1];
    this.data.partner.records[0].activity_state = 'today';
    this.data['mail.activity'].records = [{
        id: 1,
        display_name: "An activity",
        date_deadline: moment().format("YYYY-MM-DD"), // now
        state: "today",
        user_id: 2,
        create_user_id: 2,
        activity_type_id: 1,
    }];
    var rpcCount = 0;
    var kanban = createView({
        View: KanbanView,
        model: 'partner',
        data: this.data,
        arch: '<kanban>' +
                    '<field name="activity_state"/>' +
                    '<templates><t t-name="kanban-box">' +
                        '<div><field name="activity_ids" widget="kanban_activity"/></div>' +
                    '</t></templates>' +
                '</kanban>',
        mockRPC: function (route, args) {
            if (route === '/web/dataset/call_kw/mail.activity/action_feedback_schedule_next') {
                rpcCount++;

                var current_ids = this.data.partner.records[0].activity_ids;
                var done_ids = args.args[0];
                this.data.partner.records[0].activity_ids = _.difference(current_ids, done_ids);
                this.data.partner.records[0].activity_state = false;
                return $.when();
            }
            return this._super(route, args);
        },
    });

    var $record = kanban.$('.o_kanban_record').first();

    $record.find('.o_activity_btn').click();

    // Click on button and see popover no RPC call
    $record.find('.o_mark_as_done').click();
    assert.equal(rpcCount, 0, "");
    // Click on discard no RPC call
    $record.find('.o_activity_popover_discard').click();
    assert.equal(rpcCount, 0, "");
    // Click on button and then on done and schedule next
    // RPC call
    $record.find('.o_activity_popover_done_next').click();
    assert.equal(rpcCount, 1, "");

    kanban.destroy();
});

QUnit.test('chatter: post, receive and star messages', function (assert) {
    var done = assert.async();
    assert.expect(27);

    this.data.partner.records[0].message_ids = [1];
    this.data['mail.message'].records = [{
        author_id: ["1", "John Doe"],
        body: "A message",
        date: "2016-12-20 09:35:40",
        id: 1,
        is_note: false,
        is_discussion: true,
        is_notification: false,
        is_starred: false,
        model: 'partner',
        res_id: 2,
    }];

    var getSuggestionsDef = $.Deferred();
    var form = createView({
        View: FormView,
        model: 'partner',
        data: this.data,
        services: this.services,
        arch: '<form string="Partners">' +
                '<sheet>' +
                    '<field name="foo"/>' +
                '</sheet>' +
                '<div class="oe_chatter">' +
                    '<field name="message_ids" widget="mail_thread" options="{\'display_log_button\': True}"/>' +
                '</div>' +
            '</form>',
        res_id: 2,
        mockRPC: function (route, args) {
            if (args.method === 'message_get_suggested_recipients') {
                return $.when({2: []});
            }
            if (args.method === 'get_mention_suggestions') {
                getSuggestionsDef.resolve();
                return $.when([{email: "test@odoo.com", id: 1, name: "Test User"}]);
            }
            if (args.method === 'message_post') {
                var lastMessageData = _.max(this.data['mail.message'].records, function (messageData) {
                    return messageData.id;
                });
                var messageID = lastMessageData.id + 1;
                this.data['mail.message'].records.push({
                    attachment_ids: args.kwargs.attachment_ids,
                    author_id: ["42", "Me"],
                    body: args.kwargs.body,
                    date: "2016-12-20 10:35:40",
                    id: messageID,
                    is_note: args.kwargs.subtype === 'mail.mt_note',
                    is_discussion: args.kwargs.subtype === 'mail.mt_comment',
                    is_notification: false,
                    is_starred: false,
                    model: 'partner',
                    res_id: 2,
                });
                return $.when(messageID);
            }
            if (args.method === 'toggle_message_starred') {
                assert.ok(_.contains(args.args[0], 2),
                    "toggle_star_status should have been triggered for message 2 (twice)");
                var messageData = _.findWhere(
                    this.data['mail.message'].records,
                    { id: args.args[0][0] }
                );
                messageData.is_starred = !messageData.is_starred;
                // simulate notification received by mail_service from longpoll
                var data = {
                    info: false,
                    message_ids: [messageData.id],
                    starred: messageData.is_starred,
                    type: 'toggle_star',
                };
                var notification = [[false, 'res.partner'], data];
                form.call('bus_service', 'trigger', 'notification', [notification]);
                return $.when();
            }
            return this._super(route, args);
        },
        session: {},
    });

    assert.ok(form.$('.o_chatter_topbar .o_chatter_button_log_note').length,
        "log note button should be available");
    assert.strictEqual(form.$('.o_thread_message').length, 1, "thread should contain one message");
    assert.ok(form.$('.o_thread_message:first().o_mail_discussion').length,
        "the message should be a discussion");
    assert.ok(form.$('.o_thread_message:first() .o_thread_message_core').text().indexOf('A message') >= 0,
        "the message's body should be correct");
    assert.ok(form.$('.o_thread_message:first() .o_mail_info').text().indexOf('John Doe') >= 0,
        "the message's author should be correct");

    // send a message
    form.$('.o_chatter_button_new_message').click();
    assert.ok(!$('.oe_chatter .o_thread_composer').hasClass('o_hidden'), "chatter should be opened");
    form.$('.oe_chatter .o_composer_text_field:first()').val("My first message");
    form.$('.oe_chatter .o_composer_button_send').click();
    assert.ok($('.oe_chatter .o_thread_composer').hasClass('o_hidden'), "chatter should be closed");
    assert.strictEqual(form.$('.o_thread_message').length, 2, "thread should contain two messages");
    assert.ok(form.$('.o_thread_message:first().o_mail_discussion').length,
        "the last message should be a discussion");
    assert.ok(form.$('.o_thread_message:first() .o_thread_message_core').text().indexOf('My first message') >= 0,
        "the message's body should be correct");
    assert.ok(form.$('.o_thread_message:first() .o_mail_info').text().indexOf('Me') >= 0,
        "the message's author should be correct");

    // log a note
    form.$('.o_chatter_button_log_note').click();
    assert.ok(!$('.oe_chatter .o_thread_composer').hasClass('o_hidden'), "chatter should be opened");
    form.$('.oe_chatter .o_composer_text_field:first()').val("My first note");
    form.$('.oe_chatter .o_composer_button_send').click();
    assert.ok($('.oe_chatter .o_thread_composer').hasClass('o_hidden'), "chatter should be closed");
    assert.strictEqual(form.$('.o_thread_message').length, 3, "thread should contain three messages");
    assert.ok(!form.$('.o_thread_message:first().o_mail_discussion').length,
        "the last message should not be a discussion");
    assert.ok(form.$('.o_thread_message:first() .o_thread_message_core').text().indexOf('My first note') >= 0,
        "the message's body should be correct");
    assert.ok(form.$('.o_thread_message:first() .o_mail_info').text().indexOf('Me') >= 0,
        "the message's author should be correct");

    // star message 2
    assert.ok(form.$('.o_thread_message[data-message-id=2] .o_thread_message_star.fa-star-o').length,
        "message 2 should not be starred");
    form.$('.o_thread_message[data-message-id=2] .o_thread_message_star').click();
    assert.ok(form.$('.o_thread_message[data-message-id=2] .o_thread_message_star.fa-star').length,
        "message 2 should be starred");

    // unstar message 2
    form.$('.o_thread_message[data-message-id=2] .o_thread_message_star').click();
    assert.ok(form.$('.o_thread_message[data-message-id=2] .o_thread_message_star.fa-star-o').length,
        "message 2 should not be starred");

    // very basic test of mention
    form.$('.o_chatter_button_new_message').click();
    var $input = form.$('.oe_chatter .o_composer_text_field:first()');
    $input.val('@');
    // the cursor position must be set for the mention manager to detect that we are mentionning
    $input[0].selectionStart = 1;
    $input[0].selectionEnd = 1;
    $input.trigger('keyup');

    assert.strictEqual(getSuggestionsDef.state(), "pending",
        "the mention suggestion RPC should be throttled");

    getSuggestionsDef
        .then(concurrency.delay.bind(concurrency, 0))
        .then(function () {
            assert.strictEqual(form.$('.o_mention_proposition:visible').length, 1,
                "there should be one mention suggestion");
            assert.strictEqual(form.$('.o_mention_proposition').data('id'), 1,
                "suggestion's id should be correct");
            assert.strictEqual(form.$('.o_mention_proposition .o_mention_name').text(), 'Test User',
                "suggestion should be displayed correctly");
            assert.strictEqual(form.$('.o_mention_proposition .o_mention_info').text(), '(test@odoo.com)',
                "suggestion should be displayed correctly");

            //cleanup
            form.destroy();
            done();
        });
});

QUnit.test('chatter: post a message and switch in edit mode', function (assert) {
    assert.expect(5);

    var form = createView({
        View: FormView,
        model: 'partner',
        data: this.data,
        services: this.services,
        arch: '<form string="Partners">' +
                '<sheet>' +
                    '<field name="foo"/>' +
                '</sheet>' +
                '<div class="oe_chatter">' +
                    '<field name="message_ids" widget="mail_thread" options="{\'display_log_button\': True}"/>' +
                '</div>' +
            '</form>',
        res_id: 2,
        session: {},
        mockRPC: function (route, args) {
            if (args.method === 'message_get_suggested_recipients') {
                return $.when({2: []});
            }
            if (args.method === 'message_post') {
                this.data['mail.message'].records.push({
                    attachment_ids: args.kwargs.attachment_ids,
                    author_id: ["42", "Me"],
                    body: args.kwargs.body,
                    date: "2016-12-20 10:35:40",
                    id: 42,
                    is_note: args.kwargs.subtype === 'mail.mt_note',
                    is_discussion: args.kwargs.subtype === 'mail.mt_comment',
                    is_starred: false,
                    model: 'partner',
                    res_id: 2,
                });
                return $.when(42);
            }

            return this._super(route, args);
        },
    });

    assert.strictEqual(form.$('.o_thread_message').length, 0, "thread should not contain messages");

    // send a message
    form.$('.o_chatter_button_new_message').click();
    form.$('.oe_chatter .o_composer_text_field:first()').val("My first message");
    form.$('.oe_chatter .o_composer_button_send').click();
    assert.strictEqual(form.$('.o_thread_message').length, 1, "thread should contain a message");
    assert.ok(form.$('.o_thread_message:first() .o_thread_message_core').text().indexOf('My first message') >= 0,
        "the message's body should be correct");

    // switch in edit mode
    form.$buttons.find('.o_form_button_edit').click();
    assert.strictEqual(form.$('.o_thread_message').length, 1, "thread should contain a message");
    assert.ok(form.$('.o_thread_message:first() .o_thread_message_core').text().indexOf('My first message') >= 0,
        "the message's body should be correct");

    form.destroy();
});

QUnit.test('chatter: discard changes on message post with post_refresh "always"', function (assert) {
    // After posting a message that always reloads the record, if the record
    // is dirty (= has some unsaved changes), we should warn the user that
    // these changes will be lost if he proceeds.
    assert.expect(2);

    var form = createView({
        View: FormView,
        model: 'partner',
        data: this.data,
        services: this.services,
        arch: '<form string="Partners">' +
                '<sheet>' +
                    '<field name="foo"/>' +
                '</sheet>' +
                '<div class="oe_chatter">' +
                    '<field name="message_ids" widget="mail_thread"' +
                        ' options="{\'display_log_button\': True, \'post_refresh\': \'always\'}"/>' +
                '</div>' +
            '</form>',
        res_id: 2,
        session: {},
        mockRPC: function (route, args) {
            if (route === "/web/dataset/call_kw/partner/message_get_suggested_recipients") {
                return $.when({2: []});
            }
            return this._super(route, args);
        },
        viewOptions: {
            mode: 'edit',
        },
    });

    // Make record dirty
    form.$('.o_form_sheet input').val('trululu').trigger('input');

    // Send a message
    form.$('.o_chatter_button_new_message').click();
    form.$('.oe_chatter .o_composer_text_field:first()').val("My first message");
    form.$('.oe_chatter .o_composer_button_send').click();

    var $modal = $('.modal-dialog');
    assert.strictEqual($modal.length, 1, "should have a modal opened");
    assert.strictEqual($modal.find('.modal-body').text(),
        "The record has been modified, your changes will be discarded. Do you want to proceed?",
        "should warn the user that any unsaved changes will be lost");

    form.destroy();
});

QUnit.test('chatter: discard changes on message post without post_refresh', function (assert) {
    // After posting a message, if the record is dirty and there are no
    // post_refresh rule, it will not discard the changes on the record.
    assert.expect(2);

    var hasDiscardChanges = false; // set if `discard_changes` has been triggered up
    var messages = [];
    var form = createView({
        View: FormView,
        model: 'partner',
        data: this.data,
        services: this.services,
        arch: '<form string="Partners">' +
                '<sheet>' +
                    '<field name="foo"/>' +
                '</sheet>' +
                '<div class="oe_chatter">' +
                    '<field name="message_ids" widget="mail_thread"' +
                        ' options="{\'display_log_button\': True}"/>' +
                '</div>' +
            '</form>',
        res_id: 2,
        session: {},
        mockRPC: function (route, args) {
            if (route === "/web/dataset/call_kw/partner/message_get_suggested_recipients") {
                return $.when({2: []});
            }
            if (args.method === 'message_format') {
                var requested_msgs = _.filter(messages, function (msg) {
                    return _.contains(args.args[0], msg.id);
                });
                return $.when(requested_msgs);
            }
            if (args.method === 'message_post') {
                messages.push({
                    attachment_ids: [],
                    author_id: ["42", "Me"],
                    body: args.kwargs.body,
                    date: moment().format('YYYY-MM-DD HH:MM:SS'), // now
                    displayed_author: "Me",
                    id: 42,
                    is_note: args.kwargs.subtype === 'mail.mt_note',
                    is_starred: false,
                    model: 'partner',
                    res_id: 2,
                });
                return $.when(42);
            }
            return this._super(route, args);
        },
        intercepts: {
            discard_changes: function () {
                hasDiscardChanges = true; // should not do that
            },
        },
        viewOptions: {
            mode: 'edit',
        },
    });

    // Make record dirty
    form.$('.o_form_sheet input').val('trululu').trigger('input');

    // Send a message
    form.$('.o_chatter_button_new_message').click();
    form.$('.oe_chatter .o_composer_text_field:first()').val("My first message");
    form.$('.oe_chatter .o_composer_button_send').click();

    var $modal = $('.modal-dialog');
    assert.strictEqual($modal.length, 0, "should have no modal opened");
    assert.notOk(hasDiscardChanges);

    form.destroy();
});

QUnit.test('chatter: discard changes on message post with post_refresh "recipients"', function (assert) {
    // After posting a message with mentions, the record will be reloaded,
    // as the rpc `message_post` may make changes on some fields of the record.
    // If the record is dirty (= has some unsaved changes), we should warn the
    // user that these changes will be lost if he proceeds.
    assert.expect(2);
    var done = assert.async();

    var getSuggestionsDef = $.Deferred();

    var messages = [];
    var form = createView({
        View: FormView,
        model: 'partner',
        data: this.data,
        services: this.services,
        arch: '<form string="Partners">' +
                '<sheet>' +
                    '<field name="foo"/>' +
                '</sheet>' +
                '<div class="oe_chatter">' +
                    '<field name="message_ids" widget="mail_thread"' +
                        ' options="{\'display_log_button\': True, \'post_refresh\': \'recipients\'}"/>' +
                '</div>' +
            '</form>',
        res_id: 2,
        session: {},
        mockRPC: function (route, args) {
            if (route === "/web/dataset/call_kw/partner/message_get_suggested_recipients") {
                return $.when({2: [[42, "Me"]]});
            }
            if (args.method === 'get_mention_suggestions') {
                getSuggestionsDef.resolve();
                return $.when([{email: "me@odoo.com", id: 42, name: "Me"}]);
            }
            if (args.method === 'message_format') {
                var requested_msgs = _.filter(messages, function (msg) {
                    return _.contains(args.args[0], msg.id);
                });
                return $.when(requested_msgs);
            }
            if (args.method === 'message_post') {
                messages.push({
                    attachment_ids: [],
                    author_id: ["42", "Me"],
                    body: args.kwargs.body,
                    date: moment().format('YYYY-MM-DD HH:MM:SS'), // now
                    displayed_author: "Me",
                    id: 42,
                    is_note: args.kwargs.subtype === 'mail.mt_note',
                    is_starred: false,
                    model: 'partner',
                    res_id: 2,
                });
                return $.when(42);
            }
            return this._super(route, args);
        },
        viewOptions: {
            mode: 'edit',
        },
    });

    // Make record dirty
    form.$('.o_form_sheet input').val('trululu').trigger('input');

    // create a new message
    form.$('.o_chatter_button_new_message').click();

    // Add a user as mention
    form.$('.oe_chatter .o_composer_text_field:first()').val("@");

    var $input = form.$('.oe_chatter .o_composer_text_field:first()');
    $input.val('@');
    // the cursor position must be set for the mention manager to detect that we are mentionning
    $input[0].selectionStart = 1;
    $input[0].selectionEnd = 1;
    $input.trigger('keyup');

    getSuggestionsDef
        .then(concurrency.delay.bind(concurrency, 0))
        .then(function () {
            // click on mention
            $input.trigger($.Event('keyup', {which: $.ui.keyCode.ENTER}));

            // untick recipient as follower (prompts a res.partner form otherwise)
            form.$('input[type="checkbox"]').prop('checked', false);

            // send message
            form.$('.oe_chatter .o_composer_button_send').click();

            var $modal = $('.modal-dialog');
            assert.strictEqual($modal.length, 1, "should have a modal opened");
            assert.strictEqual($modal.find('.modal-body').text(),
                "The record has been modified, your changes will be discarded. Do you want to proceed?",
                "should warn the user that any unsaved changes will be lost");

            form.destroy();
            done();
        });
});

QUnit.test('chatter: discard changes on opening full-composer', function (assert) {
    // When we open the full-composer, any following operations by the user
    // will reload the record (even closing the full-composer). Therefore,
    // we should warn the user when we open the full-composer if the record
    // is dirty (= has some unsaved changes).
    assert.expect(2);

    var form = createView({
        View: FormView,
        model: 'partner',
        data: this.data,
        services: this.services,
        arch: '<form string="Partners">' +
                '<sheet>' +
                    '<field name="foo"/>' +
                '</sheet>' +
                '<div class="oe_chatter">' +
                    '<field name="message_ids" widget="mail_thread"' +
                        ' options="{\'display_log_button\': True,' +
                        ' \'post_refresh\': \'always\'}"/>' +
                '</div>' +
            '</form>',
        res_id: 2,
        session: {},
        mockRPC: function (route, args) {
            if (route === "/web/dataset/call_kw/partner/message_get_suggested_recipients") {
                return $.when({2: []});
            }
            return this._super(route, args);
        },
        viewOptions: {
            mode: 'edit',
        },
    });

    // Make record dirty
    form.$('.o_form_sheet input').val('trululu').trigger('input');

    // Open full-composer
    form.$('.o_chatter_button_new_message').click();
    form.$('.o_composer_button_full_composer').click();

    var $modal = $('.modal-dialog');
    assert.strictEqual($modal.length, 1, "should have a modal opened");
    assert.strictEqual($modal.find('.modal-body').text(),
        "The record has been modified, your changes will be discarded. Do you want to proceed?",
        "should warn the user that any unsaved changes will be lost");

    form.destroy();
});

QUnit.test('chatter: Attachment viewer', function (assert) {
    assert.expect(6);
    this.data.partner.records[0].message_ids = [1];
    this.data['mail.message'].records = [{
        attachment_ids: [{
            filename: 'image1.jpg',
            id:1,
            checksum: 999,
            mimetype: 'image/jpeg',
            name: 'Test Image 1',
            url: '/web/content/1?download=true'
        },{
            filename: 'image2.jpg',
            id:2,
            checksum: 999,
            mimetype: 'image/jpeg',
            name: 'Test Image 2',
            url: '/web/content/2?download=true'
        },{
            filename: 'image3.jpg',
            id:3,
            checksum: 999,
            mimetype: 'image/jpeg',
            name: 'Test Image 3',
            url: '/web/content/3?download=true'
        },{
            filename: 'pdf1.pdf',
            id:4,
            mimetype: 'application/pdf',
            name: 'Test PDF 1',
            url: '/web/content/4?download=true'
        }],
        author_id: ["1", "John Doe"],
        body: "Attachement viewer test",
        date: "2016-12-20 09:35:40",
        id: 1,
        is_note: false,
        is_discussion: true,
        is_starred: false,
        model: 'partner',
        res_id: 2,
    }];

    var form = createView({
        View: FormView,
        model: 'partner',
        data: this.data,
        services: this.services,
        arch: '<form string="Partners">' +
                '<sheet>' +
                    '<field name="foo"/>' +
                '</sheet>' +
                '<div class="oe_chatter">' +
                    '<field name="message_ids" widget="mail_thread" options="{\'display_log_button\': True}"/>' +
                '</div>' +
            '</form>',
        res_id: 2,
        mockRPC: function (route, args) {
            if (_.str.contains(route, '/mail/attachment/preview/') ||
                _.str.contains(route, '/web/static/lib/pdfjs/web/viewer.html')){
                var canvas = document.createElement('canvas');
                return $.when(canvas.toDataURL());
            }
            return this._super.apply(this, arguments);
        },
    });
    assert.strictEqual(form.$('.o_thread_message .o_attachment').length, 4,
        "there should be three attachment on message");
    assert.strictEqual(form.$('.o_thread_message .o_attachment a').first().attr('href'), '/web/content/1?download=true',
        "image caption should have correct download link");
    // click on first image attachement
    form.$('.o_thread_message .o_attachment .o_image_box .o_image_overlay').first().click();
    assert.strictEqual($('.o_modal_fullscreen img.o_viewer_img[data-src="/web/image/1?unique=1&signature=999"]').length, 1,
        "Modal popup should open with first image src");
    //  click on next button
    $('.modal .arrow.arrow-right.move_next span').click();
    assert.strictEqual($('.o_modal_fullscreen img.o_viewer_img[data-src="/web/image/2?unique=1&signature=999"]').length, 1,
        "Modal popup should have now second image src");
    assert.strictEqual($('.o_modal_fullscreen .o_viewer_toolbar .o_download_btn').length, 1,
        "Modal popup should have download button");
    // close attachment popup
    $('.o_modal_fullscreen .o_viewer-header .o_close_btn').click();
    // click on pdf attachement
    form.$('span:contains(Test PDF 1)').click();
    assert.strictEqual($('.o_modal_fullscreen iframe[data-src*="/web/content/4"]').length, 1,
        "Modal popup should open with the pdf preview");
    // close attachment popup
    $('.o_modal_fullscreen .o_viewer-header .o_close_btn').click();
    form.destroy();
});

QUnit.test('form activity widget: read RPCs', function (assert) {
    // Records of model 'mail.activity' may be updated in business flows (e.g.
    // the date of a 'Meeting' activity is updated when the associated meeting
    // is dragged&dropped in the Calendar view). Because of that, the activities
    // must be reloaded when the form is reloaded (the widget can't keep an
    // internal cache).
    assert.expect(6);
    this.data.partner.records[0].activity_ids = [1];
    this.data.partner.records[0].activity_state = 'today';
    this.data['mail.activity'].records = [{
        id: 1,
        display_name: "An activity",
        date_deadline: moment().format("YYYY-MM-DD"), // now
        state: "today",
        user_id: 2,
        create_user_id: 2,
        activity_type_id: 2,
    }];

    var nbReads = 0;
    var form = createView({
        View: FormView,
        model: 'partner',
        data: this.data,
        services: this.services,
        arch: '<form string="Partners">' +
                '<div class="oe_chatter">' +
                    '<field name="activity_ids" widget="mail_activity"/>' +
                '</div>' +
            '</form>',
        res_id: 2,
        mockRPC: function (route, args) {
            if (args.method === 'activity_format' && args.model === 'mail.activity') {
                nbReads++;
            }
            return this._super.apply(this, arguments);
        },
    });

    assert.strictEqual(nbReads, 1, "should have read the activities");
    assert.strictEqual(form.$('.o_mail_activity .o_thread_message').length, 1,
        "should display an activity");
    assert.strictEqual(form.$('.o_mail_activity .o_thread_message .o_activity_date').text(),
        'Today', "the activity should be today");

    form.$buttons.find('.o_form_button_edit').click();
    form.$buttons.find('.o_form_button_save').click();

    assert.strictEqual(nbReads, 1, "should not have re-read the activities");

    // simulate a date change, and a reload of the form view
    var tomorrow = moment().add(1, 'day').format("YYYY-MM-DD");
    this.data['mail.activity'].records[0].date_deadline = tomorrow;
    form.reload();

    assert.strictEqual(nbReads, 2, "should have re-read the activities");
    assert.strictEqual(form.$('.o_mail_activity .o_thread_message .o_activity_date').text(),
        'Tomorrow', "the activity should be tomorrow");

    form.destroy();
});

QUnit.test('form activity widget on a new record', function (assert) {
    assert.expect(0);

    var form = createView({
        View: FormView,
        model: 'partner',
        data: this.data,
        services: this.services,
        arch: '<form string="Partners">' +
                '<div class="oe_chatter">' +
                    '<field name="activity_ids" widget="mail_activity"/>' +
                '</div>' +
            '</form>',
        mockRPC: function (route, args) {
            if (args.method === 'read' && args.model === 'mail.activity') {
                throw new Error("should not do a read on mail.activity");
            }
            return this._super.apply(this, arguments);
        },
    });

    form.destroy();
});

QUnit.test('form activity widget with another x2many field in view', function (assert) {
    assert.expect(1);

    this.data.partner.fields.m2m = {string: "M2M", type: 'many2many', relation: 'partner'};

    this.data.partner.records[0].m2m = [2];
    this.data.partner.records[0].activity_ids = [1];
    this.data.partner.records[0].activity_state = 'today';
    this.data['mail.activity'].records = [{
        id: 1,
        display_name: "An activity",
        date_deadline: moment().format("YYYY-MM-DD"), // now
        state: "today",
        user_id: 2,
        create_user_id: 2,
        activity_type_id: 2,
    }];

    var form = createView({
        View: FormView,
        model: 'partner',
        data: this.data,
        services: this.services,
        arch: '<form string="Partners">' +
                '<field name="m2m" widget="many2many_tags"/>' +
                '<div class="oe_chatter">' +
                    '<field name="activity_ids" widget="mail_activity"/>' +
                '</div>' +
            '</form>',
        res_id: 2,
    });

    assert.strictEqual(form.$('.o_mail_activity .o_thread_message').length, 1,
        "should display an activity");

    form.destroy();
});

QUnit.test('form activity widget: schedule next activity', function (assert) {
    assert.expect(4);
    this.data.partner.records[0].activity_ids = [1];
    this.data.partner.records[0].activity_state = 'today';
    this.data['mail.activity'].records = [{
        id: 1,
        display_name: "An activity",
        date_deadline: moment().format("YYYY-MM-DD"), // now
        state: "today",
        user_id: 2,
        create_user_id: 2,
        activity_type_id: 2,
    }];

    var form = createView({
        View: FormView,
        model: 'partner',
        data: this.data,
        services: this.services,
        arch: '<form string="Partners">' +
                '<sheet>' +
                    '<field name="foo"/>' +
                '</sheet>' +
                '<div class="oe_chatter">' +
                    '<field name="message_ids" widget="mail_thread"/>' +
                    '<field name="activity_ids" widget="mail_activity"/>' +
                '</div>' +
            '</form>',
        res_id: 2,
        mockRPC: function (route, args) {
            if (route === '/web/dataset/call_kw/mail.activity/action_feedback_schedule_next') {
                assert.ok(_.isEqual(args.args[0], [1]), "should call 'action_feedback_schedule_next' for id 1");
                assert.strictEqual(args.kwargs.feedback, 'everything is ok',
                    "the feedback should be sent correctly");
                return $.when('test_result');
            }
            return this._super.apply(this, arguments);
        },
        intercepts: {
            do_action: function (event) {
                assert.strictEqual(event.data.action,'test_result' , "should do a do_action with correct parameters");
                event.data.options.on_close();
            },
        },
    });
    //Schedule next activity
    form.$('.o_mail_activity .o_mark_as_done[data-activity-id=1]').click();
    assert.strictEqual(form.$('.o_mail_activity_feedback.popover').length, 1,
        "a feedback popover should be visible");
    $('.o_mail_activity_feedback.popover textarea').val('everything is ok'); // write a feedback
    form.$('.o_activity_popover_done_next').click(); // schedule next activity
    form.destroy();
});


QUnit.test('form activity widget: edit next activity', function (assert) {
    assert.expect(3);
    var self = this;
    this.data.partner.records[0].activity_ids = [1];
    this.data.partner.records[0].activity_state = 'today';
    this.data['mail.activity'].records = [{
        id: 1,
        display_name: "An activity",
        date_deadline: moment().format("YYYY-MM-DD"), // now
        state: "today",
        user_id: 2,
        create_user_id: 2,
        activity_type_id: 2,
    }];

    var form = createView({
        View: FormView,
        model: 'partner',
        data: this.data,
        services: this.services,
        arch: '<form string="Partners">' +
                '<sheet>' +
                    '<field name="foo"/>' +
                '</sheet>' +
                '<div class="oe_chatter">' +
                    '<field name="message_ids" widget="mail_thread"/>' +
                    '<field name="activity_ids" widget="mail_activity"/>' +
                '</div>' +
            '</form>',
        res_id: 2,
        intercepts: {
            do_action: function (event) {
                assert.deepEqual(event.data.action, {
                    context: {
                      default_res_id: 2,
                      default_res_model: "partner"
                    },
                    res_id: 1,
                    res_model: "mail.activity",
                    target: "new",
                    type: "ir.actions.act_window",
                    view_mode: "form",
                    view_type: "form",
                    views: [
                      [
                        false,
                        "form"
                      ]
                    ]
                  },
                  "should do a do_action with correct parameters");
                self.data['mail.activity'].records[0].activity_type_id = 1;
                event.data.options.on_close();
            },
        },
    });
    assert.strictEqual(form.$('.o_mail_activity .o_mail_info strong:eq(1)').text(), " Type 2", 
        "Initial type should be Type 2");
    form.$('.o_mail_activity .o_edit_activity[data-activity-id=1]').click();
    assert.strictEqual(form.$('.o_mail_activity .o_mail_info strong:eq(1)').text(), " Type 1", 
        "After edit type should be Type 1");
    form.destroy();
});

QUnit.test('form activity widget: clic mail template', function (assert) {
    assert.expect(4);
    this.data.partner.records[0].activity_ids = [1];
    this.data.partner.records[0].activity_state = 'today';
    this.data['mail.activity'].records = [{
        id: 1,
        display_name: "An activity",
        date_deadline: moment().format("YYYY-MM-DD"), // now
        state: "today",
        user_id: 2,
        activity_type_id: 2,
    }];

    var form = createView({
        View: FormView,
        model: 'partner',
        data: this.data,
        services: this.services,
        arch: '<form string="Partners">' +
                '<sheet>' +
                    '<field name="foo"/>' +
                '</sheet>' +
                '<div class="oe_chatter">' +
                    '<field name="message_ids" widget="mail_thread"/>' +
                    '<field name="activity_ids" widget="mail_activity"/>' +
                '</div>' +
            '</form>',
        res_id: 2,
        mockRPC: function (route, args) {
            if (args.method === 'activity_format') {
                return this._super.apply(this, arguments).then(function (res) {
                    res[0].mail_template_ids = [{ id: 100, name: 'Temp1' }];
                    return res;
                });
            }
            return this._super.apply(this, arguments);
        },
        intercepts: {
            do_action: function (ev) {
                assert.deepEqual(ev.data.action, {
                        name: _t('Compose Email'),
                        type: 'ir.actions.act_window',
                        res_model: 'mail.compose.message',
                        views: [[false, 'form']],
                        target: 'new',
                        context: {
                            default_res_id: 2,
                            default_model: 'partner',
                            default_use_template: true,
                            default_template_id: 100,
                            force_email: true,
                        },
                    },
                    "should do a do_action with correct parameters");
                    ev.data.options.on_close();
            },
        },
    });
    assert.strictEqual(form.$('.o_mail_activity .o_thread_message').length, 1,
        "we should have one activity");
    assert.strictEqual(form.$('.o_activity_template_preview').length, 1,
        "Activity should contains one mail template");
    form.$('.o_activity_template_preview[data-template-id=100]').click();
    assert.strictEqual(form.$('.o_mail_activity .o_thread_message').length, 1,
        "activity should still be there");
    form.destroy();
});

QUnit.test('form activity widget: schedule activity does not discard changes', function (assert) {
    assert.expect(1);

    var form = createView({
        View: FormView,
        model: 'partner',
        data: this.data,
        services: this.services,
        arch: '<form string="Partners">' +
                '<sheet>' +
                    '<field name="foo"/>' +
                '</sheet>' +
                '<div class="oe_chatter">' +
                    '<field name="activity_ids" widget="mail_activity"/>' +
                '</div>' +
            '</form>',
        res_id: 2,
        mockRPC: function (route, args) {
            if (args.method === 'write') {
                assert.deepEqual(args.args[1], {foo: 'new value'},
                    "should correctly save the change");
            }
            return this._super.apply(this, arguments);
        },
        intercepts: {
            do_action: function (event) {
                event.data.options.on_close();
            },
        },
        viewOptions: {
            mode: 'edit',
        },
    });

    // update value of foo field
    form.$('.o_field_widget[name=foo]').val('new value').trigger('input');

    // schedule an activity (this triggers a do_action)
    form.$('.o_chatter_button_schedule_activity').click();

    // save the record
    form.$buttons.find('.o_form_button_save').click();

    form.destroy();
});

QUnit.test('form activity widget: mark as done and remove', function (assert) {
    assert.expect(15);

    var self = this;

    var nbReads = 0;
    this.data.partner.records[0].activity_ids = [1, 2];
    this.data.partner.records[0].activity_state = 'today';
    this.data['mail.activity'].records = [{
        id: 1,
        display_name: "An activity",
        date_deadline: moment().format("YYYY-MM-DD"), // now
        state: "today",
        user_id: 2,
        create_user_id: 2,
        activity_type_id: 1,
    }, {
        id: 2,
        display_name: "A second activity",
        date_deadline: moment().format("YYYY-MM-DD"), // now
        state: "today",
        user_id: 2,
        create_user_id: 2,
        activity_type_id: 1,
    }];

    var form = createView({
        View: FormView,
        model: 'partner',
        data: this.data,
        services: this.services,
        arch: '<form string="Partners">' +
                '<sheet>' +
                    '<field name="foo"/>' +
                '</sheet>' +
                '<div class="oe_chatter">' +
                    '<field name="message_ids" widget="mail_thread"/>' +
                    '<field name="activity_ids" widget="mail_activity"/>' +
                '</div>' +
            '</form>',
        res_id: 2,
        mockRPC: function (route, args) {
            if (route === '/web/dataset/call_kw/mail.activity/unlink') {
                assert.ok(_.isEqual(args.args[0], [1]), "should call 'unlink' for id 1");
            } else if (route === '/web/dataset/call_kw/mail.activity/action_feedback') {
                assert.ok(_.isEqual(args.args[0], [2]), "should call 'action_feedback' for id 2");
                assert.strictEqual(args.kwargs.feedback, 'everything is ok',
                    "the feedback should be sent correctly");
                // should generate a message and unlink the activity
                self.data.partner.records[0].message_ids = [1];
                this.data['mail.message'].records.push({
                    attachment_ids: [],
                    author_id: ["1", "John Doe"],
                    body: "The activity has been done",
                    date: "2016-12-20 09:35:40",
                    id: 1,
                    is_note: true,
                    is_discussion: false,
                    model: 'partner',
                    res_id: 2,
                });
                route = '/web/dataset/call_kw/mail.activity/unlink';
                args.method = 'unlink';
            } else if (route === '/web/dataset/call_kw/partner/read') {
                nbReads++;
                if (nbReads === 1) { // first read
                    assert.strictEqual(args.args[1].length, 5, 'should read all fiels the first time');
                } else if (nbReads === 2) { // second read: after the unlink
                    assert.ok(_.isEqual(args.args[1], ['activity_ids', 'display_name']),
                        'should only read the activities (+ display_name) after an unlink');
                } else { // third read: after marking an activity done
                    assert.ok(_.isEqual(args.args[1], ['activity_ids', 'message_ids', 'display_name']),
                        'should read the activities and messages (+ display_name) after marking an activity done');
                }
            }
            return this._super.apply(this, arguments);
        },
    });

    assert.strictEqual(form.$('.o_mail_activity .o_thread_message').length, 2,
        "there should be two activities");

    // remove activity 1
    form.$('.o_mail_activity .o_unlink_activity[data-activity-id=1]').click();
    assert.strictEqual(form.$('.o_mail_activity .o_thread_message').length, 1,
        "there should be one remaining activity");
    assert.ok(!form.$('.o_mail_activity .o_unlink_activity[data-activity-id=1]').length,
        "activity 1 should have been removed");

    // mark activity done
    assert.ok(!form.$('.o_mail_thread .o_thread_message').length,
        "there should be no chatter message");
    form.$('.o_mail_activity .o_mark_as_done[data-activity-id=2]').click();
    assert.strictEqual(form.$('.o_mail_activity_feedback.popover').length, 1,
        "a feedback popover should be visible");
    $('.o_mail_activity_feedback.popover textarea').val('everything is ok'); // write a feedback
    form.$('.o_activity_popover_done').click(); // send feedback
    assert.strictEqual(form.$('.o_mail_activity_feedback.popover').length, 0,
        "the feedback popover should be closed");
    assert.ok(!form.$('.o_mail_activity .o_thread_message').length,
        "there should be no more activity");
    assert.strictEqual(form.$('.o_mail_thread .o_thread_message').length, 1,
        "a chatter message should have been generated");
    assert.strictEqual(form.$('.o_thread_message:contains(The activity has been done)').length, 1,
        "the message's body should be correct");
    form.destroy();
});

QUnit.test('followers widget: follow/unfollow, edit subtypes', function (assert) {
    assert.expect(24);

    var resID = 2;
    var partnerID = 1;
    var followers = [];
    var nbReads = 0;
    var subtypes = [
        {id: 1, name: "First subtype", followed: true},
        {id: 2, name: "Second subtype", followed: true},
        {id: 3, name: "Third subtype", followed: false},
    ];
    var form = createView({
        View: FormView,
        model: 'partner',
        data: this.data,
        services: this.services,
        arch: '<form string="Partners">' +
                '<sheet>' +
                    '<field name="foo"/>' +
                '</sheet>' +
                '<div class="oe_chatter">' +
                    '<field name="message_follower_ids" widget="mail_followers"/>' +
                '</div>' +
            '</form>',
        res_id: resID,
        mockRPC: function (route, args) {
            if (route === '/web/dataset/call_kw/partner/message_subscribe') {
                assert.strictEqual(args.args[0][0], resID, 'should call route for correct record');
                assert.ok(_.isEqual(args.kwargs.partner_ids, [partnerID]),
                    'should call route for correct partner');
                if (args.kwargs.subtype_ids) {
                    // edit subtypes
                    assert.ok(_.isEqual(args.kwargs.subtype_ids, [1]),
                        'should call route with the correct subtypes');
                    _.each(subtypes, function (subtype) {
                        subtype.followed = _.contains(args.kwargs.subtype_ids, subtype.id);
                    });
                    // hack: the server creates a new follower each time the subtypes are updated
                    // so we need here to mock that weird behavior here, as the followers widget
                    // relies on that behavior
                    this.data.partner.records[0].message_follower_ids = [2];
                    followers[0].id = 2;
                } else {
                    // follow
                    this.data.partner.records[0].message_follower_ids = [1];
                    followers.push({
                        id: 1,
                        is_uid: true,
                        name: "Admin",
                        email: "admin@example.com",
                        res_id: resID,
                        res_model: 'partner',
                    });
                }
                return $.when(true);
            }
            if (route === '/mail/read_followers') {
                return $.when({
                    followers: followers,
                    subtypes: subtypes,
                });
            }
            if (route === '/web/dataset/call_kw/partner/message_unsubscribe') {
                assert.strictEqual(args.args[0][0], resID, 'should call route for correct record');
                assert.ok(_.isEqual(args.args[1], [partnerID]), 'should call route for correct partner');
                this.data.partner.records[0].message_follower_ids = [];
                followers = [];
                return $.when(true);
            }
            if (route === '/web/dataset/call_kw/partner/read') {
                nbReads++;
                if (nbReads === 1) { // first read: should read all fields
                    assert.strictEqual(args.args[1].length, 3,
                        'should read "foo", "message_follower_ids" and "display_name"');
                } else { // three next reads: only read 'message_follower_ids' field
                    assert.deepEqual(args.args[1], ['message_follower_ids', 'display_name'],
                        'should only read "message_follower_ids" and "display_name"');
                }
            }
            return this._super.apply(this, arguments);
        },
        session: {partner_id: partnerID},
    });

    assert.strictEqual(form.$('.o_followers_count').text(), "0", 'should have no followers');
    assert.ok(form.$('.o_followers_follow_button.o_followers_notfollow').length,
        'should display the "Follow" button');

    // click to follow the document
    form.$('.o_followers_follow_button').click();
    assert.strictEqual(form.$('.o_followers_count').text(), "1", 'should have one follower');
    assert.ok(form.$('.o_followers_follow_button.o_followers_following').length,
        'should display the "Following/Unfollow" button');
    assert.strictEqual(form.$('.o_followers_list .o_partner').length, 1,
        "there should be one follower in the follower dropdown");

    // edit the subtypes
    assert.strictEqual(form.$('.o_subtypes_list .o_subtype').length, 3,
        'subtype list should contain 3 subtypes');
    assert.strictEqual(form.$('.o_subtypes_list .o_subtype_checkbox:checked').length, 2,
        'two subtypes should be checked by default');
    form.$('.o_subtypes_list .dropdown-toggle').click(); // click to open the dropdown
    assert.ok(form.$('.o_subtypes_list.show').length, 'dropdown should be opened');
    form.$('.o_subtypes_list .o_subtype input[data-id=2]').click(); // uncheck second subtype
    assert.ok(form.$('.o_subtypes_list.show').length, 'dropdown should remain opened');
    assert.ok(!form.$('.o_subtypes_list .o_subtype_checkbox[data-id=2]:checked').length,
        'second subtype should now be unchecked');

    // click to unfollow
    form.$('.o_followers_follow_button').click(); // click to open the dropdown
    assert.ok($('.modal').length, 'a confirm modal should be opened');
    $('.modal .modal-footer .btn-primary').click(); // click on 'OK'
    assert.strictEqual(form.$('.o_followers_count').text(), "0", 'should have no followers');
    assert.ok(form.$('.o_followers_follow_button.o_followers_notfollow').length,
        'should display the "Follow" button');

    form.destroy();
});

QUnit.test('followers widget: do not display follower duplications', function (assert) {
    assert.expect(2);

    this.data.partner.records[0].message_follower_ids = [1];
    var resID = 2;
    var followers = [{
        id: 1,
        name: "Admin",
        email: "admin@example.com",
        res_id: resID,
        res_model: 'partner',
    }];
    var def;
    var form = createView({
        View: FormView,
        model: 'partner',
        data: this.data,
        services: this.services,
        arch: '<form>' +
                '<sheet></sheet>' +
                '<div class="oe_chatter">' +
                    '<field name="message_follower_ids" widget="mail_followers"/>' +
                '</div>' +
            '</form>',
        mockRPC: function (route, args) {
            if (route === '/mail/read_followers') {
                return $.when(def).then(function () {
                    return {
                        followers: _.filter(followers, function (follower) {
                            return _.contains(args.follower_ids, follower.id);
                        }),
                        subtypes: [],
                    };
                });
            }
            return this._super.apply(this, arguments);
        },
        res_id: resID,
        session: {partner_id: 1},
    });


    followers.push({
        id: 2,
        is_uid: false,
        name: "A follower",
        email: "follower@example.com",
        res_id: resID,
        res_model: 'partner',
    });
    this.data.partner.records[0].message_follower_ids.push(2);

    // simulate concurrent calls to read_followers and check that those followers
    // are not added twice in the dropdown
    def = $.Deferred();
    form.reload();
    form.reload();
    def.resolve();

    assert.strictEqual(form.$('.o_followers_count').text(), '2',
        "should have 2 followers");
    assert.strictEqual(form.$('.o_followers_list .o_partner').length, 2,
        "there should be 2 followers in the follower dropdown");

    form.destroy();
});

QUnit.test('does not render and crash when destroyed before chat system is ready', function (assert) {
    assert.expect(0);

    var def = $.Deferred();

    var form = createView({
        View: FormView,
        model: 'partner',
        data: this.data,
        services: this.services,
        arch: '<form string="Partners">' +
                '<sheet>' +
                    '<field name="foo"/>' +
                '</sheet>' +
                '<div class="oe_chatter">' +
                    '<field name="message_follower_ids" widget="mail_followers"/>' +
                    '<field name="message_ids" widget="mail_thread"/>' +
                    '<field name="activity_ids" widget="mail_activity"/>' +
                '</div>' +
            '</form>',
        res_id: 2,
        mockRPC: function (route, args) {
            if (args.method === 'message_format') {
                return $.when([{
                    attachment_ids: [],
                    body: "",
                    date: "2016-12-20 09:35:40",
                    id: 34,
                    res_id: 3,
                    author_id: ["3", "Fu Ck Mil Grom"],
                }]);
            }
            if (route === '/mail/read_followers') {
                return $.when({
                    followers: [],
                    subtypes: [],
                });
            }
            return this._super(route, args);
        },
        intercepts: {
            get_session: function (event) {
                event.stopPropagation();
                event.data.callback({uid: 1, origin: 'http://web'});
            },
        },
    });

    form.destroy();
    // here, the chat service system is ready, and the chatter can try to render
    // itself. We simply make sure here that no crashes occur (since the form
    // view is destroyed, all rpcs will be dropped, and many other mechanisms
    // relying on events will not work, such as the chat bus)
    def.resolve();
});

QUnit.test('chatter: do not duplicate messages on (un)star message', function (assert) {
    assert.expect(4);

    this.data.partner.records[0].message_ids = [1];
    this.data['mail.message'].records = [{
        author_id: ["1", "John Doe"],
        body: "A message",
        date: "2016-12-20 09:35:40",
        id: 1,
        is_note: false,
        is_discussion: true,
        is_notification: false,
        is_starred: false,
        model: 'partner',
        res_id: 2,
    }];

    var form = createView({
        View: FormView,
        model: 'partner',
        data: this.data,
        services: this.services,
        arch: '<form string="Partners">' +
                '<sheet>' +
                    '<field name="foo"/>' +
                '</sheet>' +
                '<div class="oe_chatter">' +
                    '<field name="message_ids" widget="mail_thread" options="{\'display_log_button\': True}"/>' +
                '</div>' +
            '</form>',
        res_id: 2,
        mockRPC: function (route, args) {
            if (args.method === 'toggle_message_starred') {
                var messageData = _.findWhere(
                    this.data['mail.message'].records,
                    { id: args.args[0][0] }
                );
                messageData.is_starred = !messageData.is_starred;
                // simulate notification received by mail_service from longpoll
                var data = {
                    info: false,
                    message_ids: [messageData.id],
                    starred: messageData.is_starred,
                    type: 'toggle_star',
                };
                var notification = [[false, 'res.partner'], data];
                form.call('bus_service', 'trigger', 'notification', [notification]);
                return $.when();
            }
            return this._super(route, args);
        },
        session: {},
    });

    assert.strictEqual(form.$('.o_thread_message').length, 1,
        "there should be a single message in the chatter");
    assert.ok(form.$('.o_thread_message .o_thread_message_star.fa-star-o').length,
        "message should not be starred");

    // star message
    form.$('.o_thread_message .o_thread_message_star').click();
    assert.strictEqual(form.$('.o_thread_message').length, 1,
        "there should still be a single message in the chatter after starring the message");

    // unstar message
    form.$('.o_thread_message .o_thread_message_star').click();
    assert.strictEqual(form.$('.o_thread_message').length, 1,
        "there should still be a single message in the chatter after unstarring the message");

    //cleanup
    form.destroy();
});

QUnit.test('chatter: new messages on document without any "display_name"', function (assert) {
    assert.expect(5);

    this.data.partner.records[0].message_ids = [1];
    this.data.partner.records[0].display_name = false;
    this.data['mail.message'].records = [{
        author_id: [1, "John Doe"],
        body: "A message",
        date: "2016-12-20 09:35:40",
        id: 1,
        is_note: false,
        is_discussion: true,
        is_notification: false,
        is_starred: false,
        model: 'partner',
        res_id: 2,
    }];

    var form = createView({
        View: FormView,
        model: 'partner',
        data: this.data,
        services: this.services,
        arch: '<form string="Partners">' +
                '<sheet>' +
                    '<field name="foo"/>' +
                '</sheet>' +
                '<div class="oe_chatter">' +
                    '<field name="message_ids" widget="mail_thread" options="{\'display_log_button\': True}"/>' +
                '</div>' +
            '</form>',
        res_id: 2,
        session: {},
    });

    assert.strictEqual(form.$('.o_thread_message').length, 1,
        "should have a single message in the chatter");
    assert.strictEqual(form.$('.o_thread_message[data-message-id="1"]').length, 1,
        "single message should have ID 1");

    // Simulate a new message in the chatter
    this.data['mail.message'].records.push({
        author_id: [2, "Mister Smith"],
        body: "Second message",
        date: "2016-12-20 09:35:40",
        id: 2,
        is_note: false,
        is_discussion: true,
        is_notification: false,
        is_starred: false,
        model: 'partner',
        res_id: 2,
    });
    this.data.partner.records[0].message_ids.push(2);

    form.reload();

    assert.strictEqual(form.$('.o_thread_message').length, 2,
        "should have a two messages in the chatter after reload");
    assert.strictEqual(form.$('.o_thread_message[data-message-id="1"]').length, 1,
        "one of the message should have ID 1");
    assert.strictEqual(form.$('.o_thread_message[data-message-id="2"]').length, 1,
        "the other message should have ID 2");

    //cleanup
    form.destroy();
});

QUnit.module('FieldMany2ManyTagsEmail', {
    beforeEach: function () {
        this.data = {
            partner: {
                fields: {
                    display_name: { string: "Displayed name", type: "char" },
                    timmy: { string: "pokemon", type: "many2many", relation: 'partner_type'},
                },
                records: [{
                    id: 1,
                    display_name: "first record",
                    timmy: [],
                }],
            },
            partner_type: {
                fields: {
                    name: {string: "Partner Type", type: "char"},
                    email: {string: "Email", type: "char"},
                },
                records: [
                    {id: 12, display_name: "gold", email: 'coucou@petite.perruche'},
                    {id: 14, display_name: "silver", email: ''},
                ]
            },
        };
    },
});

QUnit.test('fieldmany2many tags email', function (assert) {
    assert.expect(13);
    var done = assert.async();

    this.data.partner.records[0].timmy = [12, 14];

    // the modals need to be closed before the form view rendering
    createAsyncView({
        View: FormView,
        model: 'partner',
        data: this.data,
        res_id: 1,
        arch:'<form string="Partners">' +
                '<sheet>' +
                    '<field name="display_name"/>' +
                    '<field name="timmy" widget="many2many_tags_email"/>' +
                '</sheet>' +
            '</form>',
        viewOptions: {
            mode: 'edit',
        },
        mockRPC: function (route, args) {
            if (args.method ==='read' && args.model === 'partner_type') {
                assert.step(args.args[0]);
                assert.deepEqual(args.args[1] , ['display_name', 'email'], "should read the email");
            }
            return this._super.apply(this, arguments);
        },
        archs: {
            'partner_type,false,form': '<form string="Types"><field name="display_name"/><field name="email"/></form>',
        },
    }).then(function (form) {
        // should read it 3 times (1 with the form view, one with the form dialog and one after save)
        assert.verifySteps([[12, 14], [14], [14]]);
        assert.strictEqual(form.$('.o_field_many2manytags[name="timmy"] .badge.o_tag_color_0').length, 2,
            "two tags should be present");
        var firstTag = form.$('.o_field_many2manytags[name="timmy"] .badge.o_tag_color_0').first();
        assert.strictEqual(firstTag.find('.o_badge_text').text(), "gold",
            "tag should only show display_name");
        assert.strictEqual(firstTag.find('.o_badge_text').attr('title'), "coucou@petite.perruche",
            "tag should show email address on mouse hover");
        form.destroy();
        done();
    });

    assert.strictEqual($('.modal-body.o_act_window').length, 1,
        "there should be one modal opened to edit the empty email");
    assert.strictEqual($('.modal-body.o_act_window input[name="display_name"]').val(), "silver",
        "the opened modal should be a form view dialog with the partner_type 14");
    assert.strictEqual($('.modal-body.o_act_window input[name="email"]').length, 1,
        "there should be an email field in the modal");

    // set the email and save the modal (will render the form view)
    $('.modal-body.o_act_window input[name="email"]').val('coucou@petite.perruche').trigger('input');
    $('.modal-footer .btn-primary').click();
});

QUnit.test('fieldmany2many tags email (edition)', function (assert) {
    assert.expect(15);

    this.data.partner.records[0].timmy = [12];

    var form = createView({
        View: FormView,
        model: 'partner',
        data: this.data,
        res_id: 1,
        arch:'<form string="Partners">' +
                '<sheet>' +
                    '<field name="display_name"/>' +
                    '<field name="timmy" widget="many2many_tags_email"/>' +
                '</sheet>' +
            '</form>',
        viewOptions: {
            mode: 'edit',
        },
        mockRPC: function (route, args) {
            if (args.method ==='read' && args.model === 'partner_type') {
                assert.step(args.args[0]);
                assert.deepEqual(args.args[1] , ['display_name', 'email'], "should read the email");
            }
            return this._super.apply(this, arguments);
        },
        archs: {
            'partner_type,false,form': '<form string="Types"><field name="display_name"/><field name="email"/></form>',
        },
    });

    assert.verifySteps([[12]]);
    assert.strictEqual(form.$('.o_field_many2manytags[name="timmy"] .badge.o_tag_color_0').length, 1,
        "should contain one tag");

    // add an other existing tag
    var $input = form.$('.o_field_many2manytags input');
    $input.click(); // opens the dropdown
    $input.autocomplete('widget').find('li:first').click(); // add 'silver'

    assert.strictEqual($('.modal-body.o_act_window').length, 1,
        "there should be one modal opened to edit the empty email");
    assert.strictEqual($('.modal-body.o_act_window input[name="display_name"]').val(), "silver",
        "the opened modal in edit mode should be a form view dialog with the partner_type 14");
    assert.strictEqual($('.modal-body.o_act_window input[name="email"]').length, 1,
        "there should be an email field in the modal");

    // set the email and save the modal (will rerender the form view)
    $('.modal-body.o_act_window input[name="email"]').val('coucou@petite.perruche').trigger('input');
    $('.modal-footer .btn-primary').click();

    assert.strictEqual(form.$('.o_field_many2manytags[name="timmy"] .badge.o_tag_color_0').length, 2,
        "should contain the second tag");
    // should have read [14] three times: when opening the dropdown, when opening the modal, and
    // after the save
    assert.verifySteps([[12], [14], [14], [14]]);

    form.destroy();
});

});
});<|MERGE_RESOLUTION|>--- conflicted
+++ resolved
@@ -13,11 +13,8 @@
 var createAsyncView = testUtils.createAsyncView;
 var createView = testUtils.createView;
 
-<<<<<<< HEAD
+var Activity = require('mail.Activity');
 var _t = core._t;
-=======
-var Activity = require('mail.Activity');
->>>>>>> 6c103589
 
 QUnit.module('mail', {}, function () {
 
@@ -227,13 +224,6 @@
     form.destroy();
 });
 
-<<<<<<< HEAD
-QUnit.test('attachmentBox basic rendering', function (assert) {
-    assert.expect(11);
-    this.data.partner.records.push({
-        id: 7,
-        display_name: "attachment_test",
-=======
 QUnit.test('Activity Done keep feedback on blur', function (assert) {
     assert.expect(3);
     var done = assert.async();
@@ -250,15 +240,70 @@
             this._super.apply(this, arguments);
             shownDef.resolve();
         },
->>>>>>> 6c103589
-    });
-
-    var form = createView({
-        View: FormView,
-        model: 'partner',
-        data: this.data,
-        services: this.services,
-<<<<<<< HEAD
+    });
+
+    var form = createView({
+        View: FormView,
+        model: 'partner',
+        data: this.data,
+        services: this.services,
+        res_id: 2,
+        arch:'<form string="Partners">' +
+                '<div class="oe_chatter">' +
+                    '<field name="activity_ids" widget="mail_activity"/>' +
+                '</div>' +
+            '</form>',
+    });
+
+    // sanity checks
+    var $activityEl = form.$('.o_mail_activity[name=activity_ids]');
+    assert.strictEqual($activityEl.find('.o_thread_message').length, 1,
+        'There should be one activity');
+    assert.strictEqual($activityEl.find('.o_thread_message .o_thread_message_note').text().trim(),
+        'But I\'m talkin\' about Shaft', 'The activity should have the right note');
+
+    var $popoverEl = $activityEl.find('.o_thread_message_tools .o_activity_done');
+    $popoverEl.on('hidden.bs.popover', hiddenDef.resolve.bind(hiddenDef));
+
+    // open popover
+    $popoverEl.click();
+
+    shownDef.then(function () {
+        // write a feedback and focusout
+        var $feedbackPopover = $popoverEl.data('bs.popover').tip();
+        $feedbackPopover.find('#activity_feedback').val('John Shaft').focusout();
+
+        hiddenDef.then(function () {
+            shownDef = $.Deferred();
+
+            // re-open popover
+            $popoverEl.click();
+
+            shownDef.then(function () {
+                var $feedbackPopover = $popoverEl.data('bs.popover').tip();
+                assert.strictEqual($feedbackPopover.find('#activity_feedback').val(), 'John Shaft',
+                    "feedback should have been kept");
+
+                form.destroy();
+                testUtils.unpatch(Activity);
+                done();
+            });
+        });
+    });
+});
+
+QUnit.test('attachmentBox basic rendering', function (assert) {
+    assert.expect(11);
+    this.data.partner.records.push({
+        id: 7,
+        display_name: "attachment_test",
+    });
+
+    var form = createView({
+        View: FormView,
+        model: 'partner',
+        data: this.data,
+        services: this.services,
         arch: '<form string="Partners">' +
                 '<sheet>' +
                     '<field name="foo"/>' +
@@ -292,51 +337,6 @@
     assert.strictEqual(form.$('.o_mail_chatter_attachments').length, 0,
         "attachment widget should de destroyed after we reclick the button");
     form.destroy();
-=======
-        res_id: 2,
-        arch:'<form string="Partners">' +
-                '<div class="oe_chatter">' +
-                    '<field name="activity_ids" widget="mail_activity"/>' +
-                '</div>' +
-            '</form>',
-    });
-
-    // sanity checks
-    var $activityEl = form.$('.o_mail_activity[name=activity_ids]');
-    assert.strictEqual($activityEl.find('.o_thread_message').length, 1,
-        'There should be one activity');
-    assert.strictEqual($activityEl.find('.o_thread_message .o_thread_message_note').text().trim(),
-        'But I\'m talkin\' about Shaft', 'The activity should have the right note');
-
-    var $popoverEl = $activityEl.find('.o_thread_message_tools .o_activity_done');
-    $popoverEl.on('hidden.bs.popover', hiddenDef.resolve.bind(hiddenDef));
-
-    // open popover
-    $popoverEl.click();
-
-    shownDef.then(function () {
-        // write a feedback and focusout
-        var $feedbackPopover = $popoverEl.data('bs.popover').tip();
-        $feedbackPopover.find('#activity_feedback').val('John Shaft').focusout();
-
-        hiddenDef.then(function () {
-            shownDef = $.Deferred();
-
-            // re-open popover
-            $popoverEl.click();
-
-            shownDef.then(function () {
-                var $feedbackPopover = $popoverEl.data('bs.popover').tip();
-                assert.strictEqual($feedbackPopover.find('#activity_feedback').val(), 'John Shaft',
-                    "feedback should have been kept");
-
-                form.destroy();
-                testUtils.unpatch(Activity);
-                done();
-            });
-        });
-    });
->>>>>>> 6c103589
 });
 
 QUnit.test('chatter in create mode', function (assert) {
