# -*- coding: utf-8 -*-
##############################################################################
#
#    OpenERP, Open Source Management Solution
#    Copyright (C) 2010-today OpenERP SA (<http://www.openerp.com>)
#
#    This program is free software: you can redistribute it and/or modify
#    it under the terms of the GNU Affero General Public License as
#    published by the Free Software Foundation, either version 3 of the
#    License, or (at your option) any later version
#
#    This program is distributed in the hope that it will be useful,
#    but WITHOUT ANY WARRANTY; without even the implied warranty of
#    MERCHANTABILITY or FITNESS FOR A PARTICULAR PURPOSE.  See the
#    GNU Affero General Public License for more details
#
#    You should have received a copy of the GNU Affero General Public License
#    along with this program.  If not, see <http://www.gnu.org/licenses/>
#
##############################################################################

import datetime as DT
import openerp
import openerp.tools as tools
from operator import itemgetter
from osv import osv
from osv import fields
import tools
from tools.translate import _
from lxml import etree

class mail_group(osv.Model):
    """
    A mail_group is a collection of users sharing messages in a discussion
    group. Group users are users that follow the mail group, using the
    subscription/follow mechanism of OpenSocial. A mail group has nothing
    in common with res.users.group.
    """
    
    _description = 'Discussion group'
    _name = 'mail.group'
    _inherit = ['mail.thread']
    _inherits = {'mail.alias': 'alias_id', 'ir.ui.menu': 'menu_id'}

    def _get_image(self, cr, uid, ids, name, args, context=None):
        result = dict.fromkeys(ids, False)
        for obj in self.browse(cr, uid, ids, context=context):
            result[obj.id] = tools.image_get_resized_images(obj.image)
        return result
    
    def _set_image(self, cr, uid, id, name, value, args, context=None):
        return self.write(cr, uid, [id], {'image': tools.image_resize_image_big(value)}, context=context)
    
    def _get_last_month_msg_nbr(self, cr, uid, ids, name, args, context=None):
        result = {}
        message_obj = self.pool.get('mail.message')
        for id in ids:
            lower_date = (DT.datetime.now() - DT.timedelta(days=30)).strftime(tools.DEFAULT_SERVER_DATE_FORMAT)
            result[id] = self.message_search(cr, uid, [id], limit=None, domain=[('date', '>=', lower_date)], count=True, context=context)
        return result
    
    def _get_default_image(self, cr, uid, context=None):
        image_path = openerp.modules.get_module_resource('mail', 'static/src/img', 'groupdefault.png')
        return tools.image_resize_image_big(open(image_path, 'rb').read().encode('base64'))
    
    _columns = {
        #'name': fields.char('Group Name', size=64, required=True),
        'description': fields.text('Description'),
        'menu_id': fields.many2one('ir.ui.menu', string='Related Menu', required=True, ondelete="cascade"),
        'responsible_id': fields.many2one('res.users', string='Responsible',
            ondelete='set null', required=True, select=1,
            help="Responsible of the group that has all rights on the record."),
        'public': fields.selection([('public','Public'),('private','Private'),('groups','Selected Group Only')], 'Privacy', required=True,
            help='This group is visible by non members. \
            Invisible groups can add members through the invite button.'),
        'group_public_id': fields.many2one('res.groups', string='Authorized Group'),
        'group_ids': fields.many2many('res.groups', rel='mail_group_res_group_rel',
            id1='mail_group_id', id2='groups_id', string='Auto Subscription',
            help="Members of those groups will automatically added as followers. "\
                    "Note that they will be able to manage their subscription manually "\
                    "if necessary."),
        'image': fields.binary("Photo",
            help="This field holds the image used as photo for the "\
                 "user. The image is base64 encoded, and PIL-supported. "\
                 "It is limited to a 12024x1024 px image."),
        'image_medium': fields.function(_get_image, fnct_inv=_set_image,
            string="Medium-sized photo", type="binary", multi="_get_image",
            store = {
                'mail.group': (lambda self, cr, uid, ids, c={}: ids, ['image'], 10),
            },
            help="Medium-sized photo of the group. It is automatically "\
                 "resized as a 180x180px image, with aspect ratio preserved. "\
                 "Use this field in form views or some kanban views."),
        'image_small': fields.function(_get_image, fnct_inv=_set_image,
            string="Small-sized photo", type="binary", multi="_get_image",
            store = {
                'mail.group': (lambda self, cr, uid, ids, c={}: ids, ['image'], 10),
            },
            help="Small-sized photo of the group. It is automatically "\
                 "resized as a 50x50px image, with aspect ratio preserved. "\
                 "Use this field anywhere a small image is required."),
<<<<<<< HEAD
        'last_month_msg_nbr': fields.function(_get_last_month_msg_nbr, type='integer',
=======
        'member_ids': fields.function(get_member_ids, fnct_search=search_member_ids,
            type='many2many', relation='res.users', string='Group members', multi='get_member_ids',
            deprecated='This field will be deleted in a few hours or days, so please do not use it.'),
        'member_count': fields.function(get_member_ids, type='integer',
            string='Member count', multi='get_member_ids',
            deprecated='This field will be deleted in a few hours or days, so please do not use it.'),
        'is_subscriber': fields.function(get_member_ids, type='boolean',
            string='Joined', multi='get_member_ids'),
        'last_month_msg_nbr': fields.function(get_last_month_msg_nbr, type='integer',
>>>>>>> ff9cbe06
            string='Messages count for last month'),
        'alias_id': fields.many2one('mail.alias', 'Alias', ondelete="cascade", 
                                    help="The email address associated with this group. New emails received will automatically "
                                         "create new topics."),
    }

    def _get_default_employee_group(self, cr, uid, context=None):
        ref = self.pool.get('ir.model.data').get_object_reference(cr, uid, 'base', 'group_user')
        return ref and ref[1] or False

    def _get_menu_parent(self, cr, uid, context=None):
        ref = self.pool.get('ir.model.data').get_object_reference(cr, uid, 'mail', 'mail_group_root')
        return ref and ref[1] or False

    _defaults = {
        'public': 'groups',
        'group_public_id': _get_default_employee_group,
        'responsible_id': (lambda s, cr, uid, ctx: uid),
        'image': _get_default_image,
        'parent_id': _get_menu_parent,
    }

    def _subscribe_user_with_group_m2m_command(self, cr, uid, ids, group_ids_command, context=None):
        # form: {'group_ids': [(3, 10), (3, 3), (4, 10), (4, 3)]} or {'group_ids': [(6, 0, [ids]}
        user_group_ids = [command[1] for command in group_ids_command if command[0] == 4]
        user_group_ids += [id for command in group_ids_command if command[0] == 6 for id in command[2]]
        # retrieve the user member of those groups
        user_ids = []
        res_groups_obj = self.pool.get('res.groups')
        for group in res_groups_obj.browse(cr, uid, user_group_ids, context=context):
            user_ids += [user.id for user in group.users]
        # subscribe the users
        return self.message_subscribe(cr, uid, ids, user_ids, context=context)

    def create(self, cr, uid, vals, context=None):
        alias_pool = self.pool.get('mail.alias')
        if not vals.get('alias_id'):
            name = vals.get('alias_name') or vals['name']
            alias_id = alias_pool.create_unique_alias(cr, uid, 
                    {'alias_name': "group_"+name}, 
                    model_name=self._name, context=context)
            vals['alias_id'] = alias_id

        mail_group_id = super(mail_group, self).create(cr, uid, vals, context)

        # Create client action for this group and link the menu to it
        ref = self.pool.get('ir.model.data').get_object_reference(cr, uid, 'mail', 'action_mail_group_feeds')
        if ref:
            search_ref = self.pool.get('ir.model.data').get_object_reference(cr, uid, 'mail', 'view_message_search_wall')
            params = {
                'search_view_id': search_ref and search_ref[1] or False,
                'domain': [('model','=','mail.group'),('res_id','=',mail_group_id)],
                'res_model': 'mail.group',
                'res_id': mail_group_id,
                'thread_level': 2
            }
            cobj = self.pool.get('ir.actions.client')
            newref = cobj.copy(cr, uid, ref[1], default={'params': str(params), 'name': vals['name']}, context=context)
            self.write(cr, uid, [mail_group_id], {'action': 'ir.actions.client,'+str(newref), 'mail_group_id': mail_group_id}, context=context)

        alias_pool.write(cr, uid, [vals['alias_id']], {"alias_force_thread_id": mail_group_id}, context)
        if vals.get('group_ids'):
            self._subscribe_user_with_group_m2m_command(cr, uid, [mail_group_id], vals.get('group_ids'), context=context)

        return mail_group_id

    def unlink(self, cr, uid, ids, context=None):
        # Cascade-delete mail aliases as well, as they should not exist without the mail group.
        mail_alias = self.pool.get('mail.alias')
        alias_ids = [group.alias_id.id for group in self.browse(cr, uid, ids, context=context) if group.alias_id]
        res = super(mail_group, self).unlink(cr, uid, ids, context=context)
        mail_alias.unlink(cr, uid, alias_ids, context=context)
        return res

    def write(self, cr, uid, ids, vals, context=None):
        if vals.get('group_ids'):
            self._subscribe_user_with_group_m2m_command(cr, uid, ids, vals.get('group_ids'), context=context)
        return super(mail_group, self).write(cr, uid, ids, vals, context=context)

    def action_group_join(self, cr, uid, ids, context=None):
        return self.message_subscribe(cr, uid, ids, context=context)

    def action_group_leave(self, cr, uid, ids, context=None):
        return self.message_unsubscribe(cr, uid, ids, context=context)<|MERGE_RESOLUTION|>--- conflicted
+++ resolved
@@ -99,19 +99,7 @@
             help="Small-sized photo of the group. It is automatically "\
                  "resized as a 50x50px image, with aspect ratio preserved. "\
                  "Use this field anywhere a small image is required."),
-<<<<<<< HEAD
         'last_month_msg_nbr': fields.function(_get_last_month_msg_nbr, type='integer',
-=======
-        'member_ids': fields.function(get_member_ids, fnct_search=search_member_ids,
-            type='many2many', relation='res.users', string='Group members', multi='get_member_ids',
-            deprecated='This field will be deleted in a few hours or days, so please do not use it.'),
-        'member_count': fields.function(get_member_ids, type='integer',
-            string='Member count', multi='get_member_ids',
-            deprecated='This field will be deleted in a few hours or days, so please do not use it.'),
-        'is_subscriber': fields.function(get_member_ids, type='boolean',
-            string='Joined', multi='get_member_ids'),
-        'last_month_msg_nbr': fields.function(get_last_month_msg_nbr, type='integer',
->>>>>>> ff9cbe06
             string='Messages count for last month'),
         'alias_id': fields.many2one('mail.alias', 'Alias', ondelete="cascade", 
                                     help="The email address associated with this group. New emails received will automatically "
