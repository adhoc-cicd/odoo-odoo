# -*- coding: utf-8 -*-
# Part of Odoo. See LICENSE file for full copyright and licensing details.

from datetime import date, datetime, timedelta
import pytz

from odoo import api, exceptions, fields, models, _
from odoo.osv import expression


class MailActivityType(models.Model):
    """ Activity Types are used to categorize activities. Each type is a different
    kind of activity e.g. call, mail, meeting. An activity can be generic i.e.
    available for all models using activities; or specific to a model in which
    case res_model_id field should be used. """
    _name = 'mail.activity.type'
    _description = 'Activity Type'
    _rec_name = 'name'
    _order = 'sequence, id'

    @api.model
    def default_get(self, fields):
        if not self.env.context.get('default_res_model_id') and self.env.context.get('default_res_model'):
            self = self.with_context(
                default_res_model_id=self.env['ir.model']._get(self.env.context.get('default_res_model'))
            )
        return super(MailActivityType, self).default_get(fields)

    name = fields.Char('Name', required=True, translate=True)
    summary = fields.Char('Summary', translate=True)
    sequence = fields.Integer('Sequence', default=10)
    active = fields.Boolean(default=True)
    days = fields.Integer(
        'Planned in', default=0,
        help='Number of days before executing the action. It allows to plan the action deadline.')
    icon = fields.Char('Icon', help="Font awesome icon e.g. fa-tasks")
    res_model_id = fields.Many2one(
        'ir.model', 'Model', index=True,
        domain=['&', ('is_mail_thread', '=', True), ('transient', '=', False)],
        help='Specify a model if the activity should be specific to a model'
             ' and not available when managing activities for other models.')
    next_type_ids = fields.Many2many(
        'mail.activity.type', 'mail_activity_rel', 'activity_id', 'recommended_id',
        string='Recommended Next Activities')
    previous_type_ids = fields.Many2many(
        'mail.activity.type', 'mail_activity_rel', 'recommended_id', 'activity_id',
        string='Preceding Activities')
    category = fields.Selection([
        ('default', 'Other')], default='default',
        string='Category',
        help='Categories may trigger specific behavior like opening calendar view')


class MailActivity(models.Model):
    """ An actual activity to perform. Activities are linked to
    documents using res_id and res_model_id fields. Activities have a deadline
    that can be used in kanban view to display a status. Once done activities
    are unlinked and a message is posted. This message has a new activity_type_id
    field that indicates the activity linked to the message. """
    _name = 'mail.activity'
    _description = 'Activity'
    _order = 'date_deadline ASC'
    _rec_name = 'summary'

    @api.model
    def default_get(self, fields):
        res = super(MailActivity, self).default_get(fields)
        if not fields or 'res_model_id' in fields and res.get('res_model'):
            res['res_model_id'] = self.env['ir.model']._get(res['res_model']).id
        return res

    # owner
    res_id = fields.Integer('Related Document ID', index=True, required=True)
    res_model_id = fields.Many2one(
        'ir.model', 'Document Model',
        index=True, ondelete='cascade', required=True)
    res_model = fields.Char(
        'Related Document Model',
        index=True, related='res_model_id.model', store=True, readonly=True)
    res_name = fields.Char(
        'Document Name', compute='_compute_res_name', store=True,
        help="Display name of the related document.", readonly=True)
    # activity
    activity_type_id = fields.Many2one(
        'mail.activity.type', 'Activity',
        domain="['|', ('res_model_id', '=', False), ('res_model_id', '=', res_model_id)]", ondelete='restrict')
    activity_category = fields.Selection(related='activity_type_id.category')
    icon = fields.Char('Icon', related='activity_type_id.icon')
    summary = fields.Char('Summary')
    note = fields.Html('Note')
    feedback = fields.Html('Feedback')
<<<<<<< HEAD
    date_deadline = fields.Date('Due Date', index=True, required=True, default=fields.Date.today)
    automated = fields.Boolean(
        'Automated activity', readonly=True,
        help='Indicates this activity has been created automatically and not by any user.')
=======
    date_deadline = fields.Date('Due Date', index=True, required=True, default=fields.Date.context_today)
>>>>>>> aae54ecc
    # description
    user_id = fields.Many2one(
        'res.users', 'Assigned to',
        default=lambda self: self.env.user,
        index=True, required=True)
    state = fields.Selection([
        ('overdue', 'Overdue'),
        ('today', 'Today'),
        ('planned', 'Planned')], 'State',
        compute='_compute_state')
    recommended_activity_type_id = fields.Many2one('mail.activity.type', string="Recommended Activity Type")
    previous_activity_type_id = fields.Many2one('mail.activity.type', string='Previous Activity Type')
    has_recommended_activities = fields.Boolean(
        'Next activities available',
        compute='_compute_has_recommended_activities',
        help='Technical field for UX purpose')

    @api.multi
    @api.onchange('previous_activity_type_id')
    def _compute_has_recommended_activities(self):
        for record in self:
            record.has_recommended_activities = bool(record.previous_activity_type_id.next_type_ids)

    @api.depends('res_model', 'res_id')
    def _compute_res_name(self):
        for activity in self:
            activity.res_name = self.env[activity.res_model].browse(activity.res_id).name_get()[0][1]

    @api.depends('date_deadline')
    def _compute_state(self):
        today_default = date.today()

        for record in self.filtered(lambda activity: activity.date_deadline):
            today = today_default
            if record.user_id.tz:
                today_utc = pytz.UTC.localize(datetime.utcnow())
                today_tz = today_utc.astimezone(pytz.timezone(record.user_id.tz))
                today = date(year=today_tz.year, month=today_tz.month, day=today_tz.day)

            date_deadline = fields.Date.from_string(record.date_deadline)
            diff = (date_deadline - today)
            if diff.days == 0:
                record.state = 'today'
            elif diff.days < 0:
                record.state = 'overdue'
            else:
                record.state = 'planned'

    @api.onchange('activity_type_id')
    def _onchange_activity_type_id(self):
        if self.activity_type_id:
            self.summary = self.activity_type_id.summary
            self.date_deadline = (datetime.now() + timedelta(days=self.activity_type_id.days))

    @api.onchange('previous_activity_type_id')
    def _onchange_previous_activity_type_id(self):
        if self.previous_activity_type_id.next_type_ids:
            self.recommended_activity_type_id = self.previous_activity_type_id.next_type_ids[0]

    @api.onchange('recommended_activity_type_id')
    def _onchange_recommended_activity_type_id(self):
        if self.recommended_activity_type_id:
            self.activity_type_id = self.recommended_activity_type_id

    @api.multi
    def _check_access(self, operation):
        """ Rule to access activities

         * create: check write rights on related document;
         * write: rule OR write rights on document;
         * unlink: rule OR write rights on document;
        """
        self.check_access_rights(operation, raise_exception=True)  # will raise an AccessError

        if operation in ('write', 'unlink'):
            try:
                self.check_access_rule(operation)
            except exceptions.AccessError:
                pass
            else:
                return
        doc_operation = 'read' if operation == 'read' else 'write'
        activity_to_documents = dict()
        for activity in self.sudo():
            activity_to_documents.setdefault(activity.res_model, list()).append(activity.res_id)
        for model, res_ids in activity_to_documents.items():
            self.env[model].check_access_rights(doc_operation, raise_exception=True)
            try:
                self.env[model].browse(res_ids).check_access_rule(doc_operation)
            except exceptions.AccessError:
                raise exceptions.AccessError(
                    _('The requested operation cannot be completed due to security restrictions. Please contact your system administrator.\n\n(Document type: %s, Operation: %s)') %
                    (self._description, operation))

    @api.model
    def create(self, values):
        # already compute default values to be sure those are computed using the current user
        values_w_defaults = self.default_get(self._fields.keys())
        values_w_defaults.update(values)

        # continue as sudo because activities are somewhat protected
        activity = super(MailActivity, self.sudo()).create(values_w_defaults)
        activity_user = activity.sudo(self.env.user)
        activity_user._check_access('create')
        self.env[activity_user.res_model].browse(activity_user.res_id).message_subscribe(partner_ids=[activity_user.user_id.partner_id.id])
        if activity.date_deadline <= fields.Date.today():
            self.env['bus.bus'].sendone(
                (self._cr.dbname, 'res.partner', activity.user_id.partner_id.id),
                {'type': 'activity_updated', 'activity_created': True})
        return activity_user

    @api.multi
    def write(self, values):
        self._check_access('write')
        if values.get('user_id'):
            pre_responsibles = self.mapped('user_id.partner_id')
        res = super(MailActivity, self.sudo()).write(values)

        if values.get('user_id'):
            for activity in self:
                self.env[activity.res_model].browse(activity.res_id).message_subscribe(partner_ids=[activity.user_id.partner_id.id])
                if activity.date_deadline <= fields.Date.today():
                    self.env['bus.bus'].sendone(
                        (self._cr.dbname, 'res.partner', activity.user_id.partner_id.id),
                        {'type': 'activity_updated', 'activity_created': True})
            for activity in self:
                if activity.date_deadline <= fields.Date.today():
                    for partner in pre_responsibles:
                        self.env['bus.bus'].sendone(
                            (self._cr.dbname, 'res.partner', partner.id),
                            {'type': 'activity_updated', 'activity_deleted': True})
        return res

    @api.multi
    def unlink(self):
        self._check_access('unlink')
        for activity in self:
            if activity.date_deadline <= fields.Date.today():
                self.env['bus.bus'].sendone(
                    (self._cr.dbname, 'res.partner', activity.user_id.partner_id.id),
                    {'type': 'activity_updated', 'activity_deleted': True})
        return super(MailActivity, self.sudo()).unlink()

    @api.multi
    def action_done(self):
        """ Wrapper without feedback because web button add context as
        parameter, therefore setting context to feedback """
        return self.action_feedback()

    def action_feedback(self, feedback=False):
        message = self.env['mail.message']
        if feedback:
            self.write(dict(feedback=feedback))
        for activity in self:
            record = self.env[activity.res_model].browse(activity.res_id)
            record.message_post_with_view(
                'mail.message_activity_done',
                values={'activity': activity},
                subtype_id=self.env['ir.model.data'].xmlid_to_res_id('mail.mt_activities'),
                mail_activity_type_id=activity.activity_type_id.id,
            )
            message |= record.message_ids[0]

        self.unlink()
        return message.ids and message.ids[0] or False

    @api.multi
    def action_done_schedule_next(self):
        wizard_ctx = dict(
            self.env.context,
            default_previous_activity_type_id=self.activity_type_id.id,
            default_res_id=self.res_id,
            default_res_model=self.res_model,
        )
        self.action_done()
        return {
            'name': _('Schedule an Activity'),
            'context': wizard_ctx,
            'view_type': 'form',
            'view_mode': 'form',
            'res_model': 'mail.activity',
            'views': [(False, 'form')],
            'type': 'ir.actions.act_window',
            'target': 'new',
        }

    @api.multi
    def action_close_dialog(self):
        return {'type': 'ir.actions.act_window_close'}


class MailActivityMixin(models.AbstractModel):
    """ Mail Activity Mixin is a mixin class to use if you want to add activities
    management on a model. It works like the mail.thread mixin. It defines
    an activity_ids one2many field toward activities using res_id and res_model_id.
    Various related / computed fields are also added to have a global status of
    activities on documents.

    Activities come with a new JS widget for the form view. It is integrated in the
    Chatter widget although it is a separate widget. It displays activities linked
    to the current record and allow to schedule, edit and mark done activities.
    Use widget="mail_activity" on activity_ids field in form view to use it.

    There is also a kanban widget defined. It defines a small widget to integrate
    in kanban vignettes. It allow to manage activities directly from the kanban
    view. Use widget="kanban_activity" on activitiy_ids field in kanban view to
    use it.

    Some context keys allow to control the mixin behavior. Use those in some
    specific cases like import

     * ``mail_activity_automation_skip``: skip activities automation; it means
       no automated activities will be generated, updated or unlinked, allowing
       to save computation and avoid generating unwanted activities;
    """
    _name = 'mail.activity.mixin'
    _description = 'Activity Mixin'

    activity_ids = fields.One2many(
        'mail.activity', 'res_id', 'Activities',
        auto_join=True,
        groups="base.group_user",
        domain=lambda self: [('res_model', '=', self._name)])
    activity_state = fields.Selection([
        ('overdue', 'Overdue'),
        ('today', 'Today'),
        ('planned', 'Planned')], string='Activity State',
        compute='_compute_activity_state',
        groups="base.group_user",
        help='Status based on activities\nOverdue: Due date is already passed\n'
             'Today: Activity date is today\nPlanned: Future activities.')
    activity_user_id = fields.Many2one(
        'res.users', 'Responsible User',
        related='activity_ids.user_id',
        search='_search_activity_user_id',
        groups="base.group_user")
    activity_type_id = fields.Many2one(
        'mail.activity.type', 'Next Activity Type',
        related='activity_ids.activity_type_id',
        search='_search_activity_type_id',
        groups="base.group_user")
    activity_date_deadline = fields.Date(
        'Next Activity Deadline',
        compute='_compute_activity_date_deadline', search='_search_activity_date_deadline',
        readonly=True, store=False,
        groups="base.group_user")
    activity_summary = fields.Char(
        'Next Activity Summary',
        related='activity_ids.summary',
        search='_search_activity_summary',
        groups="base.group_user",)

    @api.depends('activity_ids.state')
    def _compute_activity_state(self):
        for record in self:
            states = record.activity_ids.mapped('state')
            if 'overdue' in states:
                record.activity_state = 'overdue'
            elif 'today' in states:
                record.activity_state = 'today'
            elif 'planned' in states:
                record.activity_state = 'planned'

    @api.depends('activity_ids.date_deadline')
    def _compute_activity_date_deadline(self):
        for record in self:
            record.activity_date_deadline = record.activity_ids[:1].date_deadline

    def _search_activity_date_deadline(self, operator, operand):
        return [('activity_ids.date_deadline', operator, operand)]

    @api.model
    def _search_activity_user_id(self, operator, operand):
        return [('activity_ids.user_id', operator, operand)]

    @api.model
    def _search_activity_type_id(self, operator, operand):
        return [('activity_ids.activity_type_id', operator, operand)]

    @api.model
    def _search_activity_summary(self, operator, operand):
        return [('activity_ids.summary', operator, operand)]

    @api.multi
    def write(self, vals):
        # Delete activities of archived record.
        if 'active' in vals and vals['active'] is False:
            self.env['mail.activity'].sudo().search(
                [('res_model', '=', self._name), ('res_id', 'in', self.ids)]
            ).unlink()
        return super(MailActivityMixin, self).write(vals)

    @api.multi
    def unlink(self):
        """ Override unlink to delete records activities through (res_model, res_id). """
        record_ids = self.ids
        result = super(MailActivityMixin, self).unlink()
        self.env['mail.activity'].sudo().search(
            [('res_model', '=', self._name), ('res_id', 'in', record_ids)]
        ).unlink()
        return result

    def activity_schedule(self, act_type_xmlid='', date_deadline=None, summary='', note='', **act_values):
        """ Schedule an activity on each record of the current record set.
        This method allow to provide as parameter act_type_xmlid. This is an
        xml_id of activity type instead of directly giving an activity_type_id.
        It is useful to avoid having various "env.ref" in the code and allow
        to let the mixin handle access rights.
        """
        if self.env.context.get('mail_activity_automation_skip'):
            return False

        if not date_deadline:
            date_deadline = fields.Date.today()
        if act_type_xmlid:
            activity_type = self.sudo().env.ref(act_type_xmlid)
        else:
            activity_type = self.env['mail.activity.type'].sudo().browse(act_values['activity_type_id'])

        model_id = self.env['ir.model']._get(self._name).id
        activities = self.env['mail.activity']
        for record in self:
            create_vals = {
                'activity_type_id': activity_type.id,
                'summary': summary or activity_type.summary,
                'automated': True,
                'note': note,
                'date_deadline': date_deadline,
                'res_model_id': model_id,
                'res_id': record.id,
            }
            create_vals.update(act_values)
            activities |= self.env['mail.activity'].create(create_vals)
        return activities

    def activity_reschedule(self, act_type_xmlids, user_id=None, date_deadline=None):
        """ Reschedule some automated activities. Activities to reschedule are
        selected based on type xml ids and optionally by user. Purpose is to be
        able to change the deadline, not anything else currently. """
        if self.env.context.get('mail_activity_automation_skip'):
            return False

        Data = self.env['ir.model.data'].sudo()
        activity_types_ids = [Data.xmlid_to_res_id(xmlid) for xmlid in act_type_xmlids]
        domain = [
            '&', '&', '&',
            ('res_model', '=', self._name),
            ('res_id', 'in', self.ids),
            ('automated', '=', True),
            ('activity_type_id', 'in', activity_types_ids)
        ]
        if user_id:
            domain = ['&'] + domain + [('user_id', '=', user_id)]
        activities = self.env['mail.activity'].search(domain)
        if activities:
            activities.write({
                'date_deadline': date_deadline,
            })
        return activities

    def activity_feedback(self, act_type_xmlids, user_id=None, feedback=None):
        """ Set activities as done, limiting to some activity types and
        optionally to a given user. """
        if self.env.context.get('mail_activity_automation_skip'):
            return False

        Data = self.env['ir.model.data'].sudo()
        activity_types_ids = [Data.xmlid_to_res_id(xmlid) for xmlid in act_type_xmlids]
        domain = [
            '&', '&', '&',
            ('res_model', '=', self._name),
            ('res_id', 'in', self.ids),
            ('automated', '=', True),
            ('activity_type_id', 'in', activity_types_ids)
        ]
        if user_id:
            domain = ['&'] + domain + [('user_id', '=', user_id)]
        activities = self.env['mail.activity'].search(domain)
        if activities:
            activities.action_feedback(feedback=feedback)
        return True

    def activity_unlink(self, act_type_xmlids, user_id=None):
        """ Unlink activities, limiting to some activity types and optionally
        to a given user. """
        if self.env.context.get('mail_activity_automation_skip'):
            return False

        Data = self.env['ir.model.data'].sudo()
        activity_types_ids = [Data.xmlid_to_res_id(xmlid) for xmlid in act_type_xmlids]
        domain = [
            '&', '&', '&',
            ('res_model', '=', self._name),
            ('res_id', 'in', self.ids),
            ('automated', '=', True),
            ('activity_type_id', 'in', activity_types_ids)
        ]
        if user_id:
            domain = ['&'] + domain + [('user_id', '=', user_id)]
        self.env['mail.activity'].search(domain).unlink()
        return True<|MERGE_RESOLUTION|>--- conflicted
+++ resolved
@@ -89,14 +89,10 @@
     summary = fields.Char('Summary')
     note = fields.Html('Note')
     feedback = fields.Html('Feedback')
-<<<<<<< HEAD
-    date_deadline = fields.Date('Due Date', index=True, required=True, default=fields.Date.today)
+    date_deadline = fields.Date('Due Date', index=True, required=True, default=fields.Date.context_today)
     automated = fields.Boolean(
         'Automated activity', readonly=True,
         help='Indicates this activity has been created automatically and not by any user.')
-=======
-    date_deadline = fields.Date('Due Date', index=True, required=True, default=fields.Date.context_today)
->>>>>>> aae54ecc
     # description
     user_id = fields.Many2one(
         'res.users', 'Assigned to',
