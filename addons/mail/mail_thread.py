# -*- coding: utf-8 -*-
##############################################################################
#
#    OpenERP, Open Source Management Solution
#    Copyright (C) 2009-today OpenERP SA (<http://www.openerp.com>)
#
#    This program is free software: you can redistribute it and/or modify
#    it under the terms of the GNU Affero General Public License as
#    published by the Free Software Foundation, either version 3 of the
#    License, or (at your option) any later version
#
#    This program is distributed in the hope that it will be useful,
#    but WITHOUT ANY WARRANTY; without even the implied warranty of
#    MERCHANTABILITY or FITNESS FOR A PARTICULAR PURPOSE.  See the
#    GNU Affero General Public License for more details
#
#    You should have received a copy of the GNU Affero General Public License
#    along with this program.  If not, see <http://www.gnu.org/licenses/>
#
##############################################################################

import base64
import dateutil
import email
import logging
import pytz
import time
import tools
import xmlrpclib

from email.message import Message
from mail_message import decode
from openerp import SUPERUSER_ID
from osv import osv, fields
from tools.safe_eval import safe_eval as eval

_logger = logging.getLogger(__name__)

def decode_header(message, header, separator=' '):
    return separator.join(map(decode, message.get_all(header, [])))

class many2many_reference(fields.many2many):
    """ many2many_reference manages many2many fields where one id is found
        by a reference-like key (a char column in addition to the foreign id).
        The reference_column attribute on the many2many fields is used;
        if not defined, ``res_model`` is used. """

    def _get_query_and_where_params(self, cr, model, ids, values, where_params):
        """ Add in where condition like mail_followers.res_model = 'crm.lead' """
        reference_column = self.reference_column if self.reference_column else 'res_model'
        values.update(reference_column=reference_column, reference_value=model._name)
        query = 'SELECT %(rel)s.%(id2)s, %(rel)s.%(id1)s \
                    FROM %(rel)s, %(from_c)s \
                    WHERE %(rel)s.%(id1)s IN %%s \
                    AND %(rel)s.%(id2)s = %(tbl)s.id \
                    AND %(rel)s.%(reference_column)s = \'%(reference_value)s\' \
                    %(where_c)s  \
                    %(order_by)s \
                    %(limit)s \
                    OFFSET %(offset)d' \
                % values
        return query, where_params

    def set(self, cr, model, id, name, values, user=None, context=None):
        """ Override to add the reference field in queries. """
        if not values: return
        rel, id1, id2 = self._sql_names(model)
        obj = model.pool.get(self._obj)
        # reference column name: given by attribute or res_model
        reference_column = self.reference_column if self.reference_column else 'res_model'
        for act in values:
            if not (isinstance(act, list) or isinstance(act, tuple)) or not act:
                continue
            if act[0] == 0:
                idnew = obj.create(cr, user, act[2], context=context)
                cr.execute('INSERT INTO '+rel+' ('+id1+','+id2+','+reference_column+') VALUES (%s,%s,%s)', (id, idnew, model._name))
            elif act[0] == 3:
                cr.execute('DELETE FROM '+rel+' WHERE '+id1+'=%s AND '+id2+'=%s AND '+reference_column+'=%s', (id, act[1], model._name))
            elif act[0] == 4:
                # following queries are in the same transaction - so should be relatively safe
                cr.execute('SELECT 1 FROM '+rel+' WHERE '+id1+'=%s AND '+id2+'=%s AND '+reference_column+'=%s', (id, act[1], model._name))
                if not cr.fetchone():
                    cr.execute('INSERT INTO '+rel+' ('+id1+','+id2+','+reference_column+') VALUES (%s,%s,%s)', (id, act[1], model._name))
            elif act[0] == 5:
                cr.execute('delete from '+rel+' where '+id1+' = %s AND '+reference_column+'=%s', (id, model._name))
            elif act[0] == 6:
                d1, d2,tables = obj.pool.get('ir.rule').domain_get(cr, user, obj._name, context=context)
                if d1:
                    d1 = ' and ' + ' and '.join(d1)
                else:
                    d1 = ''
                cr.execute('DELETE FROM '+rel+' WHERE '+id1+'=%s AND '+reference_column+'=%s AND '+id2+' IN (SELECT '+rel+'.'+id2+' FROM '+rel+', '+','.join(tables)+' WHERE '+rel+'.'+id1+'=%s AND '+rel+'.'+id2+' = '+obj._table+'.id '+ d1 +')', [id, model._name, id]+d2)
                for act_nbr in act[2]:
                    cr.execute('INSERT INTO '+rel+' ('+id1+','+id2+','+reference_column+') VALUES (%s,%s,%s)', (id, act_nbr, model._name))
            # cases 1, 2: performs write and unlink -> default implementation is ok
            else:
                return super(many2many_reference, self).set(cr, model, id, name, values, user, context)


class mail_thread(osv.AbstractModel):
    ''' mail_thread model is meant to be inherited by any model that needs to
        act as a discussion topic on which messages can be attached. Public
        methods are prefixed with ``message_`` in order to avoid name
        collisions with methods of the models that will inherit from this class.

        ``mail.thread`` defines fields used to handle and display the
        communication history. ``mail.thread`` also manages followers of
        inheriting classes. All features and expected behavior are managed
        by mail.thread. Widgets has been designed for the 7.0 and following
        versions of OpenERP.

        Inheriting classes are not required to implement any method, as the
        default implementation will work for any model. However it is common
        to override at least the ``message_new`` and ``message_update``
        methods (calling ``super``) to add model-specific behavior at
        creation and update of a thread when processing incoming emails.
    '''
    _name = 'mail.thread'
    _description = 'Email Thread'
    _mail_autothread = True

    def _get_message_data(self, cr, uid, ids, name, args, context=None):
        """ Computes:
            - message_unread: has uid unread message for the document
            - message_summary: html snippet summarizing the Chatter for kanban views """
        res = dict((id, dict(message_unread=False, message_summary='')) for id in ids)

        # search for unread messages, by reading directly mail.notification, as SUPERUSER
        notif_obj = self.pool.get('mail.notification')
        notif_ids = notif_obj.search(cr, SUPERUSER_ID, [
            ('partner_id.user_ids', 'in', [uid]),
            ('message_id.res_id', 'in', ids),
            ('message_id.model', '=', self._name),
            ('read', '=', False)
        ], context=context)
        for notif in notif_obj.browse(cr, SUPERUSER_ID, notif_ids, context=context):
            res[notif.message_id.res_id]['message_unread'] = True

        for thread in self.browse(cr, uid, ids, context=context):
            cls = res[thread.id]['message_unread'] and ' class="oe_kanban_mail_new"' or ''
            res[thread.id]['message_summary'] = "<span%s><span class='oe_e'>9</span> %d</span> <span><span class='oe_e'>+</span> %d</span>" % (cls, len(thread.message_comment_ids), len(thread.message_follower_ids))

        return res
        
    def _get_subscription_data(self, cr, uid, ids, name, args, context=None):
        """ Computes:
            - message_is_follower: is uid in the document followers
            - message_subtype_data: data about document subtypes: which are
                available, which are followed if any """
        res = dict((id, dict(message_subtype_data='', message_is_follower=False)) for id in ids)
        user_pid = self.pool.get('res.users').read(cr, uid, uid, ['partner_id'], context=context)['partner_id'][0]

        # find current model subtypes, add them to a dictionary
        subtype_obj = self.pool.get('mail.message.subtype')
        subtype_ids = subtype_obj.search(cr, uid, ['|', ('res_model', '=', self._name), ('res_model', '=', False)], context=context)
        subtype_dict = dict((subtype.name, dict(default=subtype.default, followed=False, id=subtype.id)) for subtype in subtype_obj.browse(cr, uid, subtype_ids, context=context))
        for id in ids:
            res[id]['message_subtype_data'] = subtype_dict.copy()

        # find the document followers, update the data
        fol_obj = self.pool.get('mail.followers')
        fol_ids = fol_obj.search(cr, uid, [
            ('partner_id', '=', user_pid),
            ('res_id', 'in', ids),
            ('res_model', '=', self._name),
        ], context=context)
        for fol in fol_obj.browse(cr, uid, fol_ids, context=context):
            thread_subtype_dict = res[fol.res_id]['message_subtype_data']
            res[fol.res_id]['message_is_follower'] = True
            for subtype in fol.subtype_ids:
                thread_subtype_dict[subtype.name]['followed'] = True
            res[fol.res_id]['message_subtype_data'] = thread_subtype_dict
        
        return res

    def _search_unread(self, cr, uid, obj=None, name=None, domain=None, context=None):
        partner_id = self.pool.get('res.users').read(cr, uid, uid, ['partner_id'], context=context)['partner_id'][0]
        res = {}
        notif_obj = self.pool.get('mail.notification')
        notif_ids = notif_obj.search(cr, uid, [
            ('partner_id', '=', partner_id),
            ('message_id.model', '=', self._name),
            ('read', '=', False)
        ], context=context)
        for notif in notif_obj.browse(cr, uid, notif_ids, context=context):
            res[notif.message_id.res_id] = True
        return [('id', 'in', res.keys())]

    _columns = {
        'message_is_follower': fields.function(_get_subscription_data,
            type='boolean', string='Is a Follower', multi='_get_subscription_data,'),
        'message_subtype_data': fields.function(_get_subscription_data,
            type='text', string='Subscription data', multi="_get_subscription_data",
            help="Holds data about the subtypes. The content of this field "\
                  "is a structure holding the current model subtypes, and the "\
                  "current document followed subtypes."),
        'message_follower_ids': many2many_reference('res.partner',
            'mail_followers', 'res_id', 'partner_id',
            reference_column='res_model', string='Followers'),
        'message_comment_ids': fields.one2many('mail.message', 'res_id',
            domain=lambda self: [('model', '=', self._name), ('type', 'in', ('comment', 'email'))],
            string='Comments and emails',
            help="Comments and emails"),
        'message_ids': fields.one2many('mail.message', 'res_id',
            domain=lambda self: [('model', '=', self._name)],
            string='Messages',
            help="Messages and communication history"),
        'message_unread': fields.function(_get_message_data, fnct_search=_search_unread,
            type='boolean', string='Unread Messages', multi="_get_message_data",
            help="If checked new messages require your attention."),
        'message_summary': fields.function(_get_message_data, method=True,
            type='text', string='Summary', multi="_get_message_data",
            help="Holds the Chatter summary (number of messages, ...). "\
                 "This summary is directly in html format in order to "\
                 "be inserted in kanban views."),
    }

    #------------------------------------------------------
    # Automatic subscription when creating
    #------------------------------------------------------

    def create(self, cr, uid, vals, context=None):
        """ Override to subscribe the current user. """
        thread_id = super(mail_thread, self).create(cr, uid, vals, context=context)
        self.message_subscribe_users(cr, uid, [thread_id], [uid], context=context)
        return thread_id

    def unlink(self, cr, uid, ids, context=None):
        """ Override unlink to delete messages and followers. This cannot be
            cascaded, because link is done through (res_model, res_id). """
        msg_obj = self.pool.get('mail.message')
        fol_obj = self.pool.get('mail.followers')
        # delete messages and notifications
        msg_ids = msg_obj.search(cr, uid, [('model', '=', self._name), ('res_id', 'in', ids)], context=context)
        msg_obj.unlink(cr, uid, msg_ids, context=context)
        # delete followers
        fol_ids = fol_obj.search(cr, uid, [('res_model', '=', self._name), ('res_id', 'in', ids)], context=context)
        fol_obj.unlink(cr, uid, fol_ids, context=context)
        return super(mail_thread, self).unlink(cr, uid, ids, context=context)

    def copy(self, cr, uid, id, default=None, context=None):
        default = default or {}
        default['message_ids'] = []
        default['message_comment_ids'] = []
        default['message_follower_ids'] = []
        return super(mail_thread, self).copy(cr, uid, id, default=default, context=context)

    #------------------------------------------------------
    # mail.message wrappers and tools
    #------------------------------------------------------

    def _needaction_domain_get(self, cr, uid, context=None):
        if self._needaction:
            return [('message_unread', '=', True)]
        return []

    #------------------------------------------------------
    # Mail gateway
    #------------------------------------------------------

    def message_capable_models(self, cr, uid, context=None):
        """ Used by the plugin addon, based for plugin_outlook and others. """
        ret_dict = {}
        for model_name in self.pool.obj_list():
            model = self.pool.get(model_name)
            if 'mail.thread' in getattr(model, '_inherit', []):
                ret_dict[model_name] = model._description
        return ret_dict

    def _message_find_partners(self, cr, uid, message, header_fields=['From'], context=None):
        """ Find partners related to some header fields of the message. """
        s = ', '.join([decode(message.get(h)) for h in header_fields if message.get(h)])
        return [partner_id for email in tools.email_split(s)
                for partner_id in self.pool.get('res.partner').search(cr, uid, [('email', 'ilike', email)], context=context)]

    def _message_find_user_id(self, cr, uid, message, context=None):
        from_local_part = tools.email_split(decode(message.get('From')))[0]
        # FP Note: canonification required, the minimu: .lower()
        user_ids = self.pool.get('res.users').search(cr, uid, ['|',
            ('login', '=', from_local_part),
            ('email', '=', from_local_part)], context=context)
        return user_ids[0] if user_ids else uid

    def message_route(self, cr, uid, message, model=None, thread_id=None,
                      custom_values=None, context=None):
        """Attempt to figure out the correct target model, thread_id,
        custom_values and user_id to use for an incoming message.
        Multiple values may be returned, if a message had multiple
        recipients matching existing mail.aliases, for example.

        The following heuristics are used, in this order:
             1. If the message replies to an existing thread_id, and
                properly contains the thread model in the 'In-Reply-To'
                header, use this model/thread_id pair, and ignore
                custom_value (not needed as no creation will take place)
             2. Look for a mail.alias entry matching the message
                recipient, and use the corresponding model, thread_id,
                custom_values and user_id.
             3. Fallback to the ``model``, ``thread_id`` and ``custom_values``
                provided.
             4. If all the above fails, raise an exception.

           :param string message: an email.message instance
           :param string model: the fallback model to use if the message
               does not match any of the currently configured mail aliases
               (may be None if a matching alias is supposed to be present)
           :type dict custom_values: optional dictionary of default field values
                to pass to ``message_new`` if a new record needs to be created.
                Ignored if the thread record already exists, and also if a
                matching mail.alias was found (aliases define their own defaults)
           :param int thread_id: optional ID of the record/thread from ``model``
               to which this mail should be attached. Only used if the message
               does not reply to an existing thread and does not match any mail alias.
           :return: list of [model, thread_id, custom_values, user_id]
        """
        assert isinstance(message, Message), 'message must be an email.message.Message at this point'
        message_id = message.get('Message-Id')

        # 1. Verify if this is a reply to an existing thread
        references = decode_header(message, 'References') or decode_header(message, 'In-Reply-To')
        ref_match = references and tools.reference_re.search(references)
        if ref_match:
            thread_id = int(ref_match.group(1))
            model = ref_match.group(2) or model
            model_pool = self.pool.get(model)
            if thread_id and model and model_pool and model_pool.exists(cr, uid, thread_id) \
                and hasattr(model_pool, 'message_update'):
                _logger.debug('Routing mail with Message-Id %s: direct reply to model: %s, thread_id: %s, custom_values: %s, uid: %s',
                              message_id, model, thread_id, custom_values, uid)
                return [(model, thread_id, custom_values, uid)]

        # 2. Look for a matching mail.alias entry
        # Delivered-To is a safe bet in most modern MTAs, but we have to fallback on To + Cc values
        # for all the odd MTAs out there, as there is no standard header for the envelope's `rcpt_to` value.
        rcpt_tos = decode_header(message, 'Delivered-To') or \
             ','.join([decode_header(message, 'To'),
                       decode_header(message, 'Cc'),
                       decode_header(message, 'Resent-To'),
                       decode_header(message, 'Resent-Cc')])
        local_parts = [e.split('@')[0] for e in tools.email_split(rcpt_tos)]
        if local_parts:
            mail_alias = self.pool.get('mail.alias')
            alias_ids = mail_alias.search(cr, uid, [('alias_name', 'in', local_parts)])
            if alias_ids:
                routes = []
                for alias in mail_alias.browse(cr, uid, alias_ids, context=context):
                    user_id = alias.alias_user_id.id
                    if not user_id:
                        user_id = self._message_find_user_id(cr, uid, message, context=context)
                    routes.append((alias.alias_model_id.model, alias.alias_force_thread_id, \
                                   eval(alias.alias_defaults), user_id))
                _logger.debug('Routing mail with Message-Id %s: direct alias match: %r', message_id, routes)
                return routes

        # 3. Fallback to the provided parameters, if they work
        model_pool = self.pool.get(model)
        if not thread_id:
            # Legacy: fallback to matching [ID] in the Subject
            match = tools.res_re.search(decode_header(message, 'Subject'))
            thread_id = match and match.group(1)
        assert thread_id and hasattr(model_pool, 'message_update') or hasattr(model_pool, 'message_new'), \
            "No possible route found for incoming message with Message-Id %s. " \
            "Create an appropriate mail.alias or force the destination model." % message_id
        if thread_id and not model_pool.exists(cr, uid, thread_id):
            _logger.warning('Received mail reply to missing document %s! Ignoring and creating new document instead for Message-Id %s',
                            thread_id, message_id)
            thread_id = None
        _logger.debug('Routing mail with Message-Id %s: fallback to model:%s, thread_id:%s, custom_values:%s, uid:%s',
                      message_id, model, thread_id, custom_values, uid)
        return [(model, thread_id, custom_values, uid)]

    def message_process(self, cr, uid, model, message, custom_values=None,
                        save_original=False, strip_attachments=False,
                        thread_id=None, context=None):
        """Process an incoming RFC2822 email message, relying on
           ``mail.message.parse()`` for the parsing operation,
           and ``message_route()`` to figure out the target model.

           Once the target model is known, its ``message_new`` method
           is called with the new message (if the thread record did not exist)
            or its ``message_update`` method (if it did).

           :param string model: the fallback model to use if the message
               does not match any of the currently configured mail aliases
               (may be None if a matching alias is supposed to be present)
           :param message: source of the RFC2822 message
           :type message: string or xmlrpclib.Binary
           :type dict custom_values: optional dictionary of field values
                to pass to ``message_new`` if a new record needs to be created.
                Ignored if the thread record already exists, and also if a
                matching mail.alias was found (aliases define their own defaults)
           :param bool save_original: whether to keep a copy of the original
                email source attached to the message after it is imported.
           :param bool strip_attachments: whether to strip all attachments
                before processing the message, in order to save some space.
           :param int thread_id: optional ID of the record/thread from ``model``
               to which this mail should be attached. When provided, this
               overrides the automatic detection based on the message
               headers.
        """
        if context is None: context = {}

        # extract message bytes - we are forced to pass the message as binary because
        # we don't know its encoding until we parse its headers and hence can't
        # convert it to utf-8 for transport between the mailgate script and here.
        if isinstance(message, xmlrpclib.Binary):
            message = str(message.data)
        # Warning: message_from_string doesn't always work correctly on unicode,
        # we must use utf-8 strings here :-(
        if isinstance(message, unicode):
            message = message.encode('utf-8')
        msg_txt = email.message_from_string(message)
        routes = self.message_route(cr, uid, msg_txt, model,
                                    thread_id, custom_values,
                                    context=context)
        msg = self.message_parse(cr, uid, msg_txt, save_original=save_original, context=context)
        if strip_attachments: msg.pop('attachments', None)
        thread_id = False
        for model, thread_id, custom_values, user_id in routes:
            if self._name != model:
                context.update({'thread_model': model})
            model_pool = self.pool.get(model)
            assert thread_id and hasattr(model_pool, 'message_update') or hasattr(model_pool, 'message_new'), \
                "Undeliverable mail with Message-Id %s, model %s does not accept incoming emails" % \
                    (msg['message-id'], model)
            if thread_id and hasattr(model_pool, 'message_update'):
                model_pool.message_update(cr, user_id, [thread_id], msg, context=context)
            else:
                thread_id = model_pool.message_new(cr, user_id, msg, custom_values, context=context)
            self.message_post(cr, uid, [thread_id], context=context, **msg)
        return thread_id

    def message_new(self, cr, uid, msg_dict, custom_values=None, context=None):
        """Called by ``message_process`` when a new message is received
           for a given thread model, if the message did not belong to
           an existing thread.
           The default behavior is to create a new record of the corresponding
           model (based on some very basic info extracted from the message).
           Additional behavior may be implemented by overriding this method.

           :param dict msg_dict: a map containing the email details and
                                 attachments. See ``message_process`` and
                                ``mail.message.parse`` for details.
           :param dict custom_values: optional dictionary of additional
                                      field values to pass to create()
                                      when creating the new thread record.
                                      Be careful, these values may override
                                      any other values coming from the message.
           :param dict context: if a ``thread_model`` value is present
                                in the context, its value will be used
                                to determine the model of the record
                                to create (instead of the current model).
           :rtype: int
           :return: the id of the newly created thread object
        """
        if context is None:
            context = {}
        model = context.get('thread_model') or self._name
        model_pool = self.pool.get(model)
        fields = model_pool.fields_get(cr, uid, context=context)
        data = model_pool.default_get(cr, uid, fields, context=context)
        if 'name' in fields and not data.get('name'):
            data['name'] = msg_dict.get('subject', '')
        if custom_values and isinstance(custom_values, dict):
            data.update(custom_values)
        res_id = model_pool.create(cr, uid, data, context=context)
        return res_id

    def message_update(self, cr, uid, ids, msg_dict, update_vals=None, context=None):
        """Called by ``message_process`` when a new message is received
           for an existing thread. The default behavior is to update the record
           with update_vals taken from the incoming email.
           Additional behavior may be implemented by overriding this
           method.
           :param dict msg_dict: a map containing the email details and
                               attachments. See ``message_process`` and
                               ``mail.message.parse()`` for details.
           :param dict update_vals: a dict containing values to update records
                              given their ids; if the dict is None or is
                              void, no write operation is performed.
        """
        if update_vals:
            self.write(cr, uid, ids, update_vals, context=context)
        return True

    def _message_extract_payload(self, message, save_original=False):
        """Extract body as HTML and attachments from the mail message"""
        attachments = []
        body = u''
        if save_original:
            attachments.append(('original_email.eml', message.as_string()))
        if not message.is_multipart() or 'text/' in message.get('content-type', ''):
            encoding = message.get_content_charset()
            body = message.get_payload(decode=True)
            body = tools.ustr(body, encoding, errors='replace')
            if message.get_content_type() == 'text/plain':
                # text/plain -> <pre/>
                body = tools.append_content_to_html(u'', body)
        else:
            alternative = (message.get_content_type() == 'multipart/alternative')
            for part in message.walk():
                if part.get_content_maintype() == 'multipart':
                    continue # skip container
                filename = part.get_filename() # None if normal part
                encoding = part.get_content_charset() # None if attachment
                # 1) Explicit Attachments -> attachments
                if filename or part.get('content-disposition', '').strip().startswith('attachment'):
                    attachments.append((filename or 'attachment', part.get_payload(decode=True)))
                    continue
                # 2) text/plain -> <pre/>
                if part.get_content_type() == 'text/plain' and (not alternative or not body):
                    body = tools.append_content_to_html(body, tools.ustr(part.get_payload(decode=True),
                                                                         encoding, errors='replace'))
                # 3) text/html -> raw
                elif part.get_content_type() == 'text/html':
                    html = tools.ustr(part.get_payload(decode=True), encoding, errors='replace')
                    if alternative:
                        body = html
                    else:
                        body = tools.append_content_to_html(body, html, plaintext=False)
                # 4) Anything else -> attachment
                else:
                    attachments.append((filename or 'attachment', part.get_payload(decode=True)))
        return body, attachments

    def message_parse(self, cr, uid, message, save_original=False, context=None):
        """Parses a string or email.message.Message representing an
           RFC-2822 email, and returns a generic dict holding the
           message details.

           :param message: the message to parse
           :type message: email.message.Message | string | unicode
           :param bool save_original: whether the returned dict
               should include an ``original`` attachment containing
               the source of the message
           :rtype: dict
           :return: A dict with the following structure, where each
                    field may not be present if missing in original
                    message::

                    { 'message-id': msg_id,
                      'subject': subject,
                      'from': from,
                      'to': to,
                      'cc': cc,
                      'body': unified_body,
                      'attachments': [('file1', 'bytes'),
                                      ('file2', 'bytes')}
                    }
        """
        msg_dict = {}
        if not isinstance(message, Message):
            if isinstance(message, unicode):
                # Warning: message_from_string doesn't always work correctly on unicode,
                # we must use utf-8 strings here :-(
                message = message.encode('utf-8')
            message = email.message_from_string(message)

        message_id = message['message-id']
        if not message_id:
            # Very unusual situation, be we should be fault-tolerant here
            message_id = "<%s@localhost>" % time.time()
            _logger.debug('Parsing Message without message-id, generating a random one: %s', message_id)
        msg_dict['message_id'] = message_id

        if 'Subject' in message:
            msg_dict['subject'] = decode(message.get('Subject'))

        # Envelope fields not stored in  mail.message but made available for message_new()
        msg_dict['from'] = decode(message.get('from'))
        msg_dict['to'] = decode(message.get('to'))
        msg_dict['cc'] = decode(message.get('cc'))

        if 'From' in message:
            author_ids = self._message_find_partners(cr, uid, message, ['From'], context=context)
            if author_ids:
                msg_dict['author_id'] = author_ids[0]
        partner_ids = self._message_find_partners(cr, uid, message, ['From', 'To', 'Cc'], context=context)
        msg_dict['partner_ids'] = partner_ids

        if 'Date' in message:
            date_hdr = decode(message.get('Date'))
            # convert from email timezone to server timezone
            date_server_datetime = dateutil.parser.parse(date_hdr).astimezone(pytz.timezone(tools.get_server_timezone()))
            date_server_datetime_str = date_server_datetime.strftime(tools.DEFAULT_SERVER_DATETIME_FORMAT)
            msg_dict['date'] = date_server_datetime_str

        if 'In-Reply-To' in message:
            parent_ids = self.pool.get('mail.message').search(cr, uid, [('message_id', '=', decode(message['In-Reply-To']))])
            if parent_ids:
                msg_dict['parent_id'] = parent_ids[0]

        if 'References' in message and 'parent_id' not in msg_dict:
            parent_ids = self.pool.get('mail.message').search(cr, uid, [('message_id', 'in',
                                                                         [x.strip() for x in decode(message['References']).split()])])
            if parent_ids:
                msg_dict['parent_id'] = parent_ids[0]

        msg_dict['body'], msg_dict['attachments'] = self._message_extract_payload(message)
        return msg_dict

    #------------------------------------------------------
    # Note specific
    #------------------------------------------------------

    def log(self, cr, uid, id, message, secondary=False, context=None):
        _logger.warning("log() is deprecated. As this module inherit from "\
                        "mail.thread, the message will be managed by this "\
                        "module instead of by the res.log mechanism. Please "\
                        "use mail_thread.message_post() instead of the "\
                        "now deprecated res.log.")
        self.message_post(cr, uid, [id], message, context=context)

    def message_post(self, cr, uid, thread_id, body='', subject=None, type='notification',
                        subtype=None, parent_id=False, attachments=None, context=None, **kwargs):
        """ Post a new message in an existing thread, returning the new
            mail.message ID. Extra keyword arguments will be used as default
            column values for the new mail.message record.
            Auto link messages for same id and object
            :param int thread_id: thread ID to post into, or list with one ID
            :param str body: body of the message, usually raw HTML that will
                be sanitized
            :param str subject: optional subject
            :param str type: mail_message.type
            :param int parent_id: optional ID of parent message in this thread
            :param tuple(str,str) attachments: list of attachment tuples in the form
                ``(name,content)``, where content is NOT base64 encoded
            :return: ID of newly created mail.message
        """

        context = context or {}
        attachments = attachments or []
<<<<<<< HEAD
        assert (not thread_id) or isinstance(thread_id, (int,long)) or \
            (isinstance(thread_id, (list, tuple)) and len(thread_id) == 1), "Invalid thread_id"
=======
        assert (not thread_id) or isinstance(thread_id, (int, long)) or \
            (isinstance(thread_id, (list, tuple)) and len(thread_id) == 1), "Invalid thread_id"

>>>>>>> 09763017
        if isinstance(thread_id, (list, tuple)):
            thread_id = thread_id and thread_id[0]

        attachment_ids = []
        for name, content in attachments:
            if isinstance(content, unicode):
                content = content.encode('utf-8')
            data_attach = {
                'name': name,
                'datas': base64.b64encode(str(content)),
                'datas_fname': name,
                'description': name,
                'res_model': context.get('thread_model') or self._name,
                'res_id': thread_id,
            }
            attachment_ids.append((0, 0, data_attach))

        # get subtype
        if subtype:
            ref = self.pool.get('ir.model.data').get_object_reference(cr, uid, 'mail', subtype)
            subtype_id = ref and ref[1] or False
        else:
            subtype_id = False

        model = context.get('thread_model', self._name) if thread_id else False
        messages = self.pool.get('mail.message')


        #auto link messages for same id and object
        if self._mail_autothread and thread_id:
            message_ids = messages.search(cr, uid, ['&',('res_id', '=', thread_id),('model','=',model)], context=context)
            if len(message_ids):
                parent_id = min(message_ids)


        values = kwargs
        values.update({
            'model': model,
            'res_id': thread_id or False,
            'body': body,
            'subject': subject or False,
            'type': type,
            'parent_id': parent_id,
            'attachment_ids': attachment_ids,
            'subtype_id': subtype_id,
        })
<<<<<<< HEAD
        for x in ('from', 'to', 'cc'): values.pop(x, None) # Avoid warnings
        return self.pool.get('mail.message').create(cr, uid, values, context=context)
=======
        # Avoid warnings about non-existing fields
        for x in ('from', 'to', 'cc'):
            values.pop(x, None)

        return messages.create(cr, uid, values, context=context)
>>>>>>> 09763017

    #------------------------------------------------------
    # Followers API
    #------------------------------------------------------

    def message_post_api(self, cr, uid, thread_id, body='', subject=False, type='notification',
                        subtype=None, parent_id=False, attachments=None, context=None, **kwargs):
        added_message_id = self.message_post(cr, uid, thread_id=thread_id, body=body, subject=subject, type=type,
                        subtype=subtype, parent_id=parent_id, attachments=attachments, context=context)
        added_message = self.pool.get('mail.message').message_read(cr, uid, [added_message_id])

        return added_message

    def get_message_subtypes(self, cr, uid, ids, context=None):
        """ message_subtype_data: data about document subtypes: which are
                available, which are followed if any """
        return self._get_subscription_data(cr, uid, ids, None, None, context=context)

    def message_subscribe_users(self, cr, uid, ids, user_ids=None, subtype_ids=None, context=None):
        """ Wrapper on message_subscribe, using users. If user_ids is not
            provided, subscribe uid instead. """
        if not user_ids:
            user_ids = [uid]
        partner_ids = [user.partner_id.id for user in self.pool.get('res.users').browse(cr, uid, user_ids, context=context)]
        return self.message_subscribe(cr, uid, ids, partner_ids, subtype_ids=subtype_ids, context=context)

    def message_subscribe(self, cr, uid, ids, partner_ids, subtype_ids=None, context=None):
        """ Add partners to the records followers. """
        self.write(cr, uid, ids, {'message_follower_ids': [(4, pid) for pid in partner_ids]}, context=context)
        # if subtypes are not specified (and not set to a void list), fetch default ones
        if subtype_ids is None:
            subtype_obj = self.pool.get('mail.message.subtype')
            subtype_ids = subtype_obj.search(cr, uid, [('default', '=', True), '|', ('res_model', '=', self._name), ('res_model', '=', False)], context=context)
        # update the subscriptions
        fol_obj = self.pool.get('mail.followers')
        fol_ids = fol_obj.search(cr, uid, [('res_model', '=', self._name), ('res_id', 'in', ids), ('partner_id', 'in', partner_ids)], context=context)
        fol_obj.write(cr, uid, fol_ids, {'subtype_ids': [(6, 0, subtype_ids)]}, context=context)
        return True

    def message_unsubscribe_users(self, cr, uid, ids, user_ids=None, context=None):
        """ Wrapper on message_subscribe, using users. If user_ids is not
            provided, unsubscribe uid instead. """
        if not user_ids:
            user_ids = [uid]
        partner_ids = [user.partner_id.id for user in self.pool.get('res.users').browse(cr, uid, user_ids, context=context)]
        return self.message_unsubscribe(cr, uid, ids, partner_ids, context=context)

    def message_unsubscribe(self, cr, uid, ids, partner_ids, context=None):
        """ Remove partners from the records followers. """
        return self.write(cr, uid, ids, {'message_follower_ids': [(3, pid) for pid in partner_ids]}, context=context)

    #------------------------------------------------------
    # Thread state
    #------------------------------------------------------

    def message_mark_as_unread(self, cr, uid, ids, context=None):
        """ Set as unread. """
        partner_id = self.pool.get('res.users').browse(cr, uid, uid, context=context).partner_id.id
        cr.execute('''
            UPDATE mail_notification SET
                read=false
            WHERE
                message_id IN (SELECT id from mail_message where res_id=any(%s) and model=%s limit 1) and
                partner_id = %s
        ''', (ids, self._name, partner_id))
        return True

    def message_mark_as_read(self, cr, uid, ids, context=None):
        """ Set as read. """
        partner_id = self.pool.get('res.users').browse(cr, uid, uid, context=context).partner_id.id
        cr.execute('''
            UPDATE mail_notification SET
                read=true
            WHERE
                message_id IN (SELECT id FROM mail_message WHERE res_id=ANY(%s) AND model=%s) AND
                partner_id = %s
        ''', (ids, self._name, partner_id))
        return True

# vim:expandtab:smartindent:tabstop=4:softtabstop=4:shiftwidth=4:<|MERGE_RESOLUTION|>--- conflicted
+++ resolved
@@ -630,14 +630,8 @@
 
         context = context or {}
         attachments = attachments or []
-<<<<<<< HEAD
-        assert (not thread_id) or isinstance(thread_id, (int,long)) or \
-            (isinstance(thread_id, (list, tuple)) and len(thread_id) == 1), "Invalid thread_id"
-=======
         assert (not thread_id) or isinstance(thread_id, (int, long)) or \
             (isinstance(thread_id, (list, tuple)) and len(thread_id) == 1), "Invalid thread_id"
-
->>>>>>> 09763017
         if isinstance(thread_id, (list, tuple)):
             thread_id = thread_id and thread_id[0]
 
@@ -656,15 +650,16 @@
             attachment_ids.append((0, 0, data_attach))
 
         # get subtype
-        if subtype:
-            ref = self.pool.get('ir.model.data').get_object_reference(cr, uid, 'mail', subtype)
-            subtype_id = ref and ref[1] or False
-        else:
-            subtype_id = False
+        if not subtype:
+            subtype = 'mail.mt_comment'
+        s = subtype.split('.')
+        if len(s)==1:
+            s = ('mail', s[0])
+        ref = self.pool.get('ir.model.data').get_object_reference(cr, uid, s[0], s[1])
+        subtype_id = ref and ref[1] or False
 
         model = context.get('thread_model', self._name) if thread_id else False
         messages = self.pool.get('mail.message')
-
 
         #auto link messages for same id and object
         if self._mail_autothread and thread_id:
@@ -684,16 +679,11 @@
             'attachment_ids': attachment_ids,
             'subtype_id': subtype_id,
         })
-<<<<<<< HEAD
-        for x in ('from', 'to', 'cc'): values.pop(x, None) # Avoid warnings
-        return self.pool.get('mail.message').create(cr, uid, values, context=context)
-=======
         # Avoid warnings about non-existing fields
         for x in ('from', 'to', 'cc'):
             values.pop(x, None)
 
         return messages.create(cr, uid, values, context=context)
->>>>>>> 09763017
 
     #------------------------------------------------------
     # Followers API
