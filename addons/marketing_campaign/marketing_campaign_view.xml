--- conflicted
+++ resolved
@@ -24,11 +24,7 @@
                     </group>
                     <group colspan="2" col="2">
                         <separator string="Resource" colspan="2" />
-<<<<<<< HEAD
-                        <field name="object_id" select="1"/>
-=======
                         <field name="object_id"/>
->>>>>>> e22b807a
                         <field name="partner_field_id"/>
                     </group>
                     <group colspan="2" col="2">
@@ -161,11 +157,7 @@
                     <field name="date_run" readonly="1"/>
                     <field name="date_done" readonly="1"/>
                 </group>
-<<<<<<< HEAD
-                <separator string="Status" colspan="4"/>
-=======
                 <separator string="" colspan="4"/>
->>>>>>> e22b807a
                 <group col="6" colspan="4">
                     <field name="state" readonly="1"/>
                     <button name="state_running_set" string="Run" states="draft" icon="gtk-apply"/>
