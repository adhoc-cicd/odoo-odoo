--- conflicted
+++ resolved
@@ -151,12 +151,8 @@
                             -->
                         </group>
                         <group>
-<<<<<<< HEAD
-                            <field name="user_id" on_change="onchange_user_id(section_id, user_id)"/>
-=======
-                            <field name="user_id"
+                            <field name="user_id" on_change="onchange_user_id(section_id, user_id)"
                                 context="{'default_groups_ref': ['base.group_user', 'base.group_sale_salesman_all_leads']}"/>
->>>>>>> c0c2bcd6
                             <label for="section_id"/>
                             <div>
                                 <field name="section_id"/>
@@ -431,11 +427,7 @@
                             </group>
 
                             <group>
-<<<<<<< HEAD
-                                <field name="user_id" on_change="onchange_user_id(section_id, user_id)"/>
-=======
-                                <field name="user_id" context="{'default_groups_ref': ['base.group_user', 'base.group_sale_salesman_all_leads']}"/>
->>>>>>> c0c2bcd6
+                                <field name="user_id" on_change="onchange_user_id(section_id, user_id)" context="{'default_groups_ref': ['base.group_user', 'base.group_sale_salesman_all_leads']}"/>
                                 <label for="section_id"/>
                                 <div>
                                     <field name="section_id" widget="selection"/>
