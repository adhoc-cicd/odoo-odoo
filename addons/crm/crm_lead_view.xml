<?xml version="1.0"?>
<openerp>
    <data>

        <!-- Read/Unread actions -->
        <record id="actions_server_crm_lead_unread" model="ir.actions.server">
            <field name="name">Mark unread</field>
            <field name="condition">True</field>
            <field name="type">ir.actions.server</field>
            <field name="model_id" ref="model_crm_lead"/>
            <field name="state">code</field>
            <field name="code">self.message_mark_as_unread(cr, uid, context.get('active_ids'), context=context)</field>
        </record>
        <record id="action_crm_lead_unread" model="ir.values">
            <field name="name">action_crm_lead_unread</field>
            <field name="action_id" ref="actions_server_crm_lead_unread"/>
            <field name="value" eval="'ir.actions.server,' + str(ref('actions_server_crm_lead_unread'))"/>
            <field name="key">action</field>
            <field name="model_id" ref="model_crm_lead"/>
            <field name="model">crm.lead</field>
            <field name="key2">client_action_multi</field>
        </record>

        <record id="actions_server_crm_lead_read" model="ir.actions.server">
            <field name="name">Mark read</field>
            <field name="condition">True</field>
            <field name="type">ir.actions.server</field>
            <field name="model_id" ref="model_crm_lead"/>
            <field name="state">code</field>
            <field name="code">self.message_mark_as_read(cr, uid, context.get('active_ids'), context=context)</field>
        </record>
        <record id="action_crm_lead_read" model="ir.values">
            <field name="name">action_crm_lead_read</field>
            <field name="action_id" ref="actions_server_crm_lead_read"/>
            <field name="value" eval="'ir.actions.server,' + str(ref('actions_server_crm_lead_read'))"/>
            <field name="key">action</field>
            <field name="model_id" ref="model_crm_lead"/>
            <field name="model">crm.lead</field>
            <field name="key2">client_action_multi</field>
        </record>

        <!--
            CRM CASE STAGE
        -->

        <!-- Stage Search view -->
        <record id="crm_lead_stage_search" model="ir.ui.view">
            <field name="name">Stage - Search</field>
            <field name="model">crm.case.stage</field>
            <field name="arch" type="xml">
                <search string="Stage Search">
                    <field name="name" string="Stage Name"/>
                    <field name="state"/>
                    <field name="type"/>
                </search>
            </field>
        </record>

        <!-- Stage Form view -->
        <record id="crm_lead_stage_act" model="ir.actions.act_window">
            <field name="name">Stages</field>
            <field name="res_model">crm.case.stage</field>
            <field name="view_type">form</field>
            <field name="view_id" ref="crm.crm_case_stage_tree"/>
            <field name="help" type="html">
              <p class="oe_view_nocontent_create">
                Click to set a new stage in your lead/opportunity pipeline.
              </p><p>
                Stages will allow salespersons to easily track how a specific
                lead or opportunity is positioned in the sales cycle.
              </p>
            </field>
        </record>

        <menuitem action="crm_lead_stage_act" id="menu_crm_lead_stage_act" name="Stages" sequence="0" parent="base.menu_crm_config_lead" groups="base.group_no_one"/>

        <!--
            LEADS/OPPORTUNITIES CATEGORIES
        -->

        <!-- Categories Form View -->
        <record id="crm_lead_categ_action" model="ir.actions.act_window">
            <field name="name">Sales Tags</field>
            <field name="res_model">crm.case.categ</field>
            <field name="view_type">form</field>
            <field name="view_id" ref="crm_case_categ_tree-view"/>
            <field name="context" eval="{'object_id': ref('model_crm_lead')}"/>
            <field name="domain">[('object_id.model', '=', 'crm.lead')]</field>
            <field name="help" type="html">
              <p class="oe_view_nocontent_create">
                Click to define a new sales tag.
              </p><p>
                Create specific tags that fit your company's activities
                to better classify and analyse your leads and opportunities.
                Such categories could for instance reflect your product
                structure or the different types of sales you do.
              </p>
            </field>
        </record>

        <menuitem action="crm_lead_categ_action"
            id="menu_crm_lead_categ" name="Sales Tags"
            parent="base.menu_crm_config_lead" sequence="1" groups="base.group_no_one"/>

        <!--
            LEADS
        -->
        <act_window
                id="act_crm_opportunity_crm_phonecall_new"
                name="Phone calls"
                groups="base.group_sale_salesman"
                res_model="crm.phonecall"
                view_mode="tree,calendar,form"
                context="{'default_duration': 1.0 ,'default_opportunity_id': active_id}"
                view_type="form"/>

        <act_window
                id="act_crm_opportunity_crm_meeting_new"
                name="Meetings"
                res_model="crm.meeting"
                view_mode="tree,form,calendar"
                context="{'default_duration': 4.0, 'default_opportunity_id': active_id}"
                view_type="form"/>


        <!-- CRM Lead Form View  -->
        <record model="ir.ui.view" id="crm_case_form_view_leads">
        <field name="name">CRM - Leads Form</field>
        <field name="model">crm.lead</field>
        <field name="arch" type="xml">
            <form string="Leads Form" version="7.0">
                <header>
                    <button name="%(crm.action_crm_lead2opportunity_partner)d" string="Convert to Opportunity" type="action"
                            states="draft,open,pending" help="Convert to Opportunity" class="oe_highlight"/>
                    <button name="case_reset" string="Reset" type="object"
                            states="cancel"/>
                    <button name="case_cancel" string="Cancel" type="object"
                            states="draft,open,pending"/>
                    <field name="stage_id" widget="statusbar"
                            on_change="onchange_stage_id(stage_id)"/>
                </header>
                <sheet>
                    <div class="oe_right oe_button_box" name="buttons">
                        <button type="action"
                            name="%(act_crm_opportunity_crm_phonecall_new)d"
                            string="Phone Calls"/>
                    </div>
                    <div class="oe_title">
                        <label for="name" class="oe_edit_only" string="Lead Description"/>
                        <h1><field name="name" placeholder="Describe the lead..."/></h1>
                    </div>
                    <group>
                        <group>
                            <field name="partner_name" string="Company Name"/>
                            <field name="partner_id" string="Customer"
                                on_change="on_change_partner(partner_id)" options='{"create_name_field": "name"}'/>
                            <label for="street" string="Address"/>
                            <div>
                                <field name="street" placeholder="Street..."/>
                                <field name="street2"/>
                                <div class="address_format">
                                    <field name="city" placeholder="City" style="width: 40%%"/>
                                    <field name="state_id" on_change="onchange_state(state_id)" options='{"no_open": True}' placeholder="State" style="width: 24%%"/>
                                    <field name="zip" placeholder="ZIP" style="width: 34%%"/>
                                </div>
                                <field name="country_id" placeholder="Country" options='{"no_open": True}'/>
                            </div>
                        </group>
                        <group>
                            <label for="contact_name"/>
                            <div>
                                <field name="contact_name" class="oe_inline"/>,
                                <field name="title" placeholder="Title" domain="[('domain', '=', 'contact')]" class="oe_inline" options='{"no_open": True}'/>
                            </div>
                            <field name="email_from" widget="email"/>
                            <field name="function"/>
                            <field name="phone"/>
                            <field name="mobile"/>
                            <field name="fax"/>
                            <!--
                            This should be integrated in Open Chatter
                            <button string="Mail"
                                name="%(mail.action_email_compose_message_wizard)d"
                                icon="terp-mail-message-new" type="action" colspan="1"/>
                            -->
                        </group>
                        <group>
                            <field name="user_id"/>
                            <label for="section_id"/>
                            <div>
                                <field name="section_id"/>
                                <button name="case_escalate" string="Escalate" type="object" states="draft,open,pending"/>
                            </div>
                            <field name="type" invisible="1"/>
                        </group>
                        <group>
                            <field name="priority"/>
                            <field name="categ_ids"
                                widget="many2many_tags"
                                domain="[('object_id.model','=','crm.lead')]"/>
                        </group>
                    </group>
                    <notebook colspan="4">
                    <page string="Notes">
                        <field name="description"/>
                    </page>
                    <page string="Extra Info">
                        <group>
                            <group string="Categorization">
                                <field name="company_id"
                                    groups="base.group_multi_company"
<<<<<<< HEAD
                                    widget="selection" colspan="2" />
                                <field name="type_id" />
=======
                                    widget="selection" colspan="2"/>
                                <field name="type_id" widget="selection"/>
>>>>>>> 437833ba
                                <field name="channel_id" widget="selection"/>
                                <field name="referred"/>
                                <field name="state" groups="base.group_no_one"/>
                            </group>
                            <group string="Mailings">
                                <field name="opt_out"/>
                            </group>
                        </group>
                    </page>
                    </notebook>
                </sheet>
                <div class="oe_chatter">
                    <field name="message_follower_ids" widget="mail_followers"/>
                    <field name="message_ids" widget="mail_thread"/>
                </div>
            </form>
        </field>
        </record>

        <!-- CRM Lead Graph View -->
        <record model="ir.ui.view" id="crm_case_graph_view_leads">
            <field name="name">Opportunities</field>
            <field name="model">crm.lead</field>
            <field name="arch" type="xml">
                <graph string="Opportunities" type="bar">
                    <field name="stage_id"/>
                    <field name="planned_revenue" operator="+"/>
                </graph>
            </field>
        </record>


        <!-- CRM Lead Tree View -->
        <record model="ir.ui.view" id="crm_case_tree_view_leads">
            <field name="name">Leads</field>
            <field name="model">crm.lead</field>
            <field name="arch" type="xml">
                <tree string="Leads" fonts="bold:message_unread==True" colors="grey:state in ('cancel', 'done')">
                    <field name="date_deadline" invisible="1"/>
                    <field name="create_date" groups="base.group_no_one"/>
                    <field name="name"/>
                    <field name="contact_name"/>
                    <field name="country_id" invisible="context.get('invisible_country', True)"/>
                    <field name="email_from"/>
                    <field name="phone"/>
                    <field name="stage_id"/>
                    <field name="user_id" invisible="1"/>
                    <field name="section_id" invisible="context.get('invisible_section', True)"/>
                    <field name="state" invisible="1"/>
                    <field name="type_id" invisible="1"/>
                    <field name="referred" invisible="1"/>
                    <field name="channel_id" invisible="1"/>
                    <field name="message_unread" invisible="1"/>
                </tree>
            </field>
        </record>

        <!-- CRM Lead Calendar View -->
        <record model="ir.ui.view" id="crm_case_calendar_view_leads">
            <field name="name">CRM - Leads Calendar</field>
            <field name="model">crm.lead</field>
            <field name="priority" eval="2"/>
            <field name="arch" type="xml">
                <calendar string="Leads Generation"
                    date_start="date_action" color="user_id">
                    <field name="name"/>
                    <field name="partner_name"/>
                </calendar>
            </field>
        </record>

        <!-- CRM Lead Kanban View  -->
        <record model="ir.ui.view" id="crm_case_kanban_view_leads">
            <field name="name">CRM - Leads Kanban</field>
            <field name="model">crm.lead</field>
            <field name="arch" type="xml">
                <kanban default_group_by="stage_id">
                    <field name="state" groups="base.group_no_one"/>
                    <field name="stage_id"/>
                    <field name="color"/>
                    <field name="priority"/>
                    <field name="planned_revenue" sum="Expected Revenues"/>
                    <field name="user_email"/>
                    <field name="user_id"/>
                    <field name="partner_address_email"/>
                    <field name="message_summary"/>
                    <field name="message_unread"/>
                    <templates>
                        <field name="date_deadline"/>
                        <t t-name="kanban-box">
                            <div t-attf-class="oe_kanban_color_#{kanban_getcolor(record.color.raw_value)} oe_kanban_card oe_kanban_global_click">
                                <div class="oe_dropdown_toggle oe_dropdown_kanban">
                                    <span class="oe_e">í</span>
                                    <ul class="oe_dropdown_menu">
                                        <t t-if="widget.view.is_action_enabled('edit')"><li><a type="edit">Edit...</a></li></t>
                                        <t t-if="widget.view.is_action_enabled('delete')"><li><a type="delete">Delete</a></li></t>
                                        <li><a name="%(mail.action_email_compose_message_wizard)d" type="action">Send Email</a></li>
                                        <li><a name="%(opportunity2phonecall_act)d" type="action">Log Call</a></li>
                                        <li><a name="action_makeMeeting" type="object">Schedule Meeting</a></li>
                                        <li><ul class="oe_kanban_colorpicker" data-field="color"/></li>
                                    </ul>
                                </div>
                                <div class="oe_kanban_content">
                                    <div>
                                        <b><field name="name"/></b>
                                        <t t-if="record.planned_revenue.raw_value">
                                            - <b><t t-esc="Math.round(record.planned_revenue.value)"/>
                                            <field name="company_currency"/></b>
                                        </t>
                                    </div>
                                    <div>
                                        <field name="partner_id"/>
                                    </div>
                                    <div style="padding-left: 0.5em">
                                        <t t-if="record.date_deadline.raw_value and record.date_deadline.raw_value lt (new Date())" t-set="red">oe_kanban_text_red</t>
                                        <span t-attf-class="#{red || ''}"><field name="date_action"/></span>
                                        <t t-if="record.date_action.raw_value"> : </t>
                                        <field name="title_action"/>
                                    </div>
                                    <div class="oe_kanban_bottom_right">
                                        <a t-if="record.priority.raw_value == 1" type="object" name="set_normal_priority" class="oe_e oe_star_on">7</a>
                                        <a t-if="record.priority.raw_value != 1" type="object" name="set_high_priority" class="oe_e oe_star_off">7</a>
                                        <img t-att-src="kanban_image('res.users', 'image_small', record.user_id.raw_value)" t-att-title="record.user_id.value" width="24" height="24" class="oe_kanban_avatar"/>
                                    </div>
                                    <div class="oe_kanban_footer_left">
                                        <t t-raw="record.message_summary.raw_value"/>
                                    </div>
                                </div>
                                <div class="oe_clear"></div>
                            </div>
                        </t>
                    </templates>
                </kanban>
            </field>
        </record>

        <!-- CRM Lead Search View -->
        <record id="view_crm_case_leads_filter" model="ir.ui.view">
            <field name="name">CRM - Leads Search</field>
            <field name="model">crm.lead</field>
            <field name="arch" type="xml">
                <search string="Search Leads">
                    <field name="name" string="Lead / Customer" filter_domain="['|','|',('partner_name','ilike',self),('email_from','ilike',self),('name','ilike',self)]"/>
                    <field name="categ_ids" string="Category" filter_domain="[('categ_ids','ilike',self)]"/>
                    <field name="create_date"/>
                    <filter icon="terp-mail-message-new" string="Unread Messages" help="Unread messages" name="message_unread" domain="[('message_unread','=',True)]"/>
                    <separator/>
                    <filter icon="terp-check" string="New" name="new" help="New Leads" domain="[('state','=','draft')]"/>
                    <filter icon="terp-camera_test" string="In Progress" name="open" domain="[('state','=','open')]"/>
                    <separator/>
                    <filter string="Unassigned Leads" icon="terp-personal-" domain="[('user_id','=', False)]" help="Unassigned Leads"/>
                    <separator/>
                    <filter string="Leads Assigned to Me or My Team(s)" icon="terp-personal+" context="{'invisible_section': False}"
                            domain="['|', ('section_id.user_id','=',uid), ('section_id.member_ids', 'in', [uid])]"
                            help="Leads that are assigned to one of the sale teams I manage, or to me"/>
                    <field name="user_id"/>
                    <field name="section_id" context="{'invisible_section': False}"/>
                    <field name="country_id" context="{'invisible_country': False}"/>
                    <group expand="0" string="Group By...">
                        <filter string="Salesperson" icon="terp-personal" domain="[]" context="{'group_by':'user_id'}"/>
                        <filter string="Team" icon="terp-personal+" domain="[]" context="{'group_by':'section_id'}"/>
                        <filter string="Referrer" icon="terp-personal" domain="[]" context="{'group_by':'referred'}"/>
                        <filter string="Campaign" icon="terp-gtk-jump-to-rtl" domain="[]" context="{'group_by':'type_id'}"/>
                        <filter string="Channel" icon="terp-call-start" domain="[]" context="{'group_by':'channel_id'}"/>
                        <separator orientation="vertical"/>
                        <filter string="Stage" icon="terp-stage" domain="[]" context="{'group_by':'stage_id'}"/>
                        <filter string="Creation" help="Create date" icon="terp-go-month" domain="[]" context="{'group_by':'create_date'}" groups="base.group_no_one"/>
                    </group>
                    <group string="Display">
                        <filter string="Show Countries" icon="terp-personal+" context="{'invisible_country': False}" help="Show Countries"/>
                        <filter string="Show Sales Team" icon="terp-personal+" context="{'invisible_section': False}" domain="[]" help="Show Sales Team"/>
                    </group>
               </search>
            </field>
        </record>


        <!--
            OPPORTUNITY
        -->

        <!-- Opportunities Form View -->
        <record model="ir.ui.view" id="crm_case_form_view_oppor">
            <field name="name">Opportunities</field>
            <field name="model">crm.lead</field>
            <field name="priority">20</field>
            <field name="arch" type="xml">
                <form string="Opportunities" version="7.0">
                    <header>
                        <button name="case_mark_won" string="Mark Won" type="object"
                                states="draft,open,pending" class="oe_highlight"/>
                        <button name="case_mark_lost" string="Mark Lost" type="object"
                                states="draft,open" class="oe_highlight"/>
                        <field name="stage_id" widget="statusbar" clickable="True"/>
                    </header>
                    <sheet>
                        <div class="oe_right oe_button_box">
                            <button string="Schedule/Log Call"
                                name="%(opportunity2phonecall_act)d"
                                type="action"/>
                            <button string="Meeting"
                                name="action_makeMeeting"
                                type="object"
                                context="{'search_default_attendee_id': active_id, 'default_attendee_id' : active_id}"
                               />
                        </div>
                        <div class="oe_title">
                            <label for="name" class="oe_edit_only"/>
                            <h1><field name="name"/></h1>
                            <label for="planned_revenue" class="oe_edit_only"/>
                            <h2>
                                <field name="planned_revenue" class="oe_inline"/>
                                <field name="company_currency" class="oe_inline" groups="base.group_multi_currency"/> at
                                <field name="probability" class="oe_inline" widget="integer"/>%% success rate
                            </h2>
                        </div>
                        <group>
                            <group>
                                <field name="partner_id"
                                    on_change="onchange_partner_id(partner_id, email_from)"
                                    string="Customer"
                                    context="{'default_name': partner_name, 'default_email': email_from, 'default_phone': phone}"/>
                                <field name="email_from" string="Email"/>
                                <field name="phone"/>
                            </group>

                            <group>
                                <label for="title_action"/>
                                <div>
                                    <field name="date_action" nolabel="1"/> <label string="-" attrs="{'invisible': ['|', ('date_action', '=', False), ('title_action', '=', False)]}"/>
                                    <field name="title_action" class="oe_inline" nolabel="1" placeholder="e.g. Call for proposal"/>
                                </div>
                                <field name="date_deadline"/>
                                <field name="priority"/>
                            </group>

                            <group>
                                <field name="user_id"/>
                                <label for="section_id"/>
                                <div>
                                    <field name="section_id" widget="selection"/>
                                    <button name="case_escalate" string="Escalate" type="object" states="draft,open,pending"/>
                                </div>
                            </group>
                            <group>
                                <field name="categ_ids"
                                    string="Categories" widget="many2many_tags"
                                    domain="[('object_id.model', '=', 'crm.lead')]"/>

                            </group>
                        </group>

                        <notebook colspan="4">
                        <page string="Internal Notes">
                            <field name="description"/>
                        </page>
                        <page string="Lead">
                            <group>
                                <group>
                                    <field name="partner_name"/>
                                    <label for="street" string="Address"/>
                                    <div>
                                        <field name="street" placeholder="Street..."/>
                                        <field name="street2"/>
                                        <div class="address_format">
                                            <field name="city" placeholder="City" style="width: 40%%"/>
                                            <field name="state_id" options='{"no_open": True}' on_change="onchange_state(state_id)" placeholder="State" style="width: 24%%"/>
                                            <field name="zip" placeholder="ZIP" style="width: 34%%"/>
                                        </div>
                                        <field name="country_id" placeholder="Country" options='{"no_open": True}'/>
                                    </div>
                                </group>

                                <group>
                                    <label for="contact_name"/>
                                    <div>
                                        <field name="contact_name" class="oe_inline"/>
                                        <field name="title" placeholder="Title" domain="[('domain', '=', 'contact')]" options='{"no_open": True}' class="oe_inline"/>
                                    </div>
                                    <field name="function"/>
                                    <field name="mobile"/>
                                    <field name="fax"/>
                                </group>

                                <group string="Categorization">
                                    <field name="type_id" />
                                    <field name="channel_id" widget="selection"/>
                                </group>
                                <group string="Mailings">
                                    <field name="opt_out"/>
                                </group>
                                <group string="Misc">
                                    <field name="active"/>
                                    <field name="day_open" groups="base.group_no_one"/>
                                    <field name="day_close" groups="base.group_no_one"/>
                                    <field name="referred"/>
                                    <field name="state" invisible="1"/>
                                    <field name="type" invisible="1"/>
                                </group>
                                <group string="References">
                                    <field name="ref"/>
                                    <field name="ref2"/>
                                </group>
                            </group>
                        </page>
                        <page string="Fund Raising" groups="crm.group_fund_raising">
                            <group>
                                <field name="payment_mode" widget="selection"/>
                                <field name="planned_cost"/>
                            </group>
                        </page>
                        </notebook>
                    </sheet>
                    <div class="oe_chatter">
                        <field name="message_follower_ids" widget="mail_followers"/>
                        <field name="message_ids" widget="mail_thread"/>
                    </div>
                </form>
            </field>
        </record>

        <!-- Opportunities Tree View -->
        <record model="ir.ui.view" id="crm_case_tree_view_oppor">
            <field name="name">Opportunities Tree</field>
            <field name="model">crm.lead</field>
            <field name="arch" type="xml">
                <tree string="Opportunities" fonts="bold:message_unread==True" colors="gray:state in ('cancel', 'done');red:date_deadline and (date_deadline &lt; current_date)">
                    <field name="date_deadline" invisible="1"/>
                    <field name="create_date" groups="base.group_no_one"/>
                    <field name="name" string="Opportunity"/>
                    <field name="partner_id" string="Customer"/>
                    <field name="country_id" invisible="context.get('invisible_country', True)"/>
                    <field name="date_action"/>
                    <field name="title_action"/>
                    <field name="channel_id" invisible="1"/>
                    <field name="type_id" invisible="1"/>
                    <field name="stage_id"/>
                    <field name="planned_revenue" sum="Expected Revenues"/>
                    <field name="probability" widget="progressbar" avg="Avg. of Probability"/>
                    <field name="section_id" invisible="context.get('invisible_section', True)"/>
                    <field name="user_id"/>
                    <field name="priority" invisible="1"/>
                    <field name="state" groups="base.group_no_one"/>
                    <field name="message_unread" invisible="1"/>
                </tree>
            </field>
        </record>


        <!-- Opportunities Search View -->
        <record id="view_crm_case_opportunities_filter" model="ir.ui.view">
            <field name="name">CRM - Opportunities Search</field>
            <field name="model">crm.lead</field>
            <field name="arch" type="xml">
                <search string="Search Opportunities">
                    <field name="name" string="Opportunity / Customer"
                        filter_domain="['|','|','|',('partner_id','ilike',self),('partner_name','ilike',self),('email_from','ilike',self),('name', 'ilike', self)]"/>
                    <field name="categ_ids" string="Category" filter_domain="[('categ_ids','ilike', self)]"/>
                    <filter icon="terp-mail-message-new" string="Unread Messages" help="Unread messages" name="message_unread" domain="[('message_unread','=',True)]"/>
                    <separator/>
                    <filter icon="terp-check" string="New" help="New Opportunities" name="new" domain="[('state','=','draft')]"/>
                    <filter icon="terp-camera_test" string="In Progress" help="Open Opportunities" name="open" domain="[('state','=','open')]"/>
                    <separator/>
                    <filter string="Unassigned Opportunities" icon="terp-personal-" domain="[('user_id','=', False)]" help="Unassigned Opportunities"/>
                    <separator/>
                    <filter string="Opportunities Assigned to Me or My Team(s)"  icon="terp-personal+"
                            domain="['|', ('section_id.user_id','=',uid), ('section_id.member_ids', 'in', [uid])]" context="{'invisible_section': False}"
                            help="Opportunities that are assigned to either me or one of the sale teams I manage"/>
                    <field name="user_id"/>
                    <field name="section_id" context="{'invisible_section': False, 'default_section_id': self}"/>
                    <field name="partner_id"/>
                    <group expand="0" string="Group By..." colspan="16">
                        <filter string="Salesperson" icon="terp-personal" domain="[]" context="{'group_by':'user_id'}"/>
                        <filter string="Team" help="Sales Team" icon="terp-personal+" domain="[]" context="{'group_by':'section_id'}"/>
                        <filter string="Customer" help="Partner" icon="terp-personal+" domain="[]" context="{'group_by':'partner_id'}"/>
                        <filter string="Stage" icon="terp-stage" domain="[]" context="{'group_by':'stage_id'}"/>
                        <filter string="Priority" icon="terp-rating-rated" domain="[]" context="{'group_by':'priority'}"/>
                        <filter string="Campaign" icon="terp-gtk-jump-to-rtl" domain="[]" context="{'group_by':'type_id'}"/>
                        <filter string="Channel" icon="terp-call-start" domain="[]" context="{'group_by':'channel_id'}"/>
                        <filter string="Creation" icon="terp-go-month" domain="[]" context="{'group_by':'create_date'}" groups="base.group_no_one"/>
                        <filter string="Exp.Closing" icon="terp-go-month" help="Expected Closing" domain="[]" context="{'group_by':'date_deadline'}"/>
                    </group>
                    <group string="Display">
                        <filter string="Show Sales Team" icon="terp-personal+" context="{'invisible_section': False}" domain="[]" help="Show Sales Team"/>
                    </group>
                </search>
            </field>
        </record>

    </data>
</openerp><|MERGE_RESOLUTION|>--- conflicted
+++ resolved
@@ -209,13 +209,8 @@
                             <group string="Categorization">
                                 <field name="company_id"
                                     groups="base.group_multi_company"
-<<<<<<< HEAD
-                                    widget="selection" colspan="2" />
-                                <field name="type_id" />
-=======
                                     widget="selection" colspan="2"/>
                                 <field name="type_id" widget="selection"/>
->>>>>>> 437833ba
                                 <field name="channel_id" widget="selection"/>
                                 <field name="referred"/>
                                 <field name="state" groups="base.group_no_one"/>
