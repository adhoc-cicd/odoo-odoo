--- conflicted
+++ resolved
@@ -184,12 +184,7 @@
                        help="Unassigned Phonecalls" />
                </field>
                <field name="section_id"
-<<<<<<< HEAD
-                   default="context.get('section_id', False)" select="1"
-                   widget="selection" string="Section">
-=======
                    select="1" widget="selection" string="Sales Team">
->>>>>>> 5e9e4eaa
                    <filter icon="terp-crm"
                        domain="[('section_id','=',context.get('section_id',False))]"
                        help="My section" />
