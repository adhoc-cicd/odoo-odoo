<?xml version="1.0" encoding="utf-8"?>
<openerp>
    <data noupdate="1">

        <!-- After installation of the module, open the related menu -->
        <record id="action_client_crm_menu" model="ir.actions.client">
            <field name="name">Open Sale Menu</field>
            <field name="tag">reload</field>
            <field name="params" eval="{'menu_id': ref('base.menu_base_partner')}"/>
        </record>
        <record id="todo_open_crm_menu" model="ir.actions.todo">
            <field name="action_id" ref="action_client_crm_menu"/>
            <field name="type">automatic</field>
            <field name="sequence">100</field>
        </record>

        <record model="crm.case.channel" id="crm_case_channel_website">
            <field name="name">Website</field>
        </record>
        <record model="crm.case.channel" id="crm_case_channel_phone">
            <field name="name">Phone</field>
        </record>
        <record model="crm.case.channel" id="crm_case_channel_direct">
            <field name="name">Direct</field>
        </record>
        <record model="crm.case.channel" id="crm_case_channel_email">
            <field name="name">Email</field>
        </record>

        <record model="crm.case.section" id="section_sales_department">
            <field name="name">Sales Department</field>
            <field name="code">Sales</field>
        </record>

        <!-- Payment Mode -->

        <record model="crm.payment.mode" id="payment_mode_1">
            <field name="name">Cash</field>
            <field name="section_id" ref="crm.section_sales_department"/>
        </record>

        <record model="crm.payment.mode" id="payment_mode_2">
            <field name="name">Cheque</field>
            <field name="section_id" ref="crm.section_sales_department"/>
        </record>

        <record model="crm.payment.mode" id="payment_mode_3">
            <field name="name">Credit Card</field>
            <field name="section_id" ref="crm.section_sales_department"/>
        </record>

        <record model="crm.payment.mode" id="payment_mode_4">
            <field name="name">Demand Draft</field>
            <field name="section_id" ref="crm.section_sales_department"/>
        </record>

        <!-- notify all employees of module installation -->
<<<<<<< HEAD
        <function model="mail.group" name="message_append_note">
            <!-- ids, subject,subtype_id="other", body, parent_id=False, type='notification', content_subtype='html' -->
=======
        <function model="mail.group" name="message_post">
            <!-- ids, subject, body, parent_id=False, type='notification', content_subtype='html' -->
>>>>>>> d8c65aa8
            <value eval="[ref('mail.group_all_employees')]"/>
            <value>From the top menu Sales, you can: trace leads and opportunities, get accurate forecast on your sales pipeline, plan meetings and phonecalls, get realtime statistics and efficiently organize the communication with your prospects.

To manage quotations and sale orders, install the module "Sales Management".</value>
            <value>Module CRM has been installed</value>
        </function>
        
        <record model="mail.alias" id="default_sales_alias">
            <field name="alias_name">sales</field>
            <field name="alias_model_id" ref="model_crm_lead"/>
            <field name="alias_user_id" ref="base.user_root"/>
            <field name="alias_defaults">{'type':'lead'}</field>
        </record>

    </data>
</openerp><|MERGE_RESOLUTION|>--- conflicted
+++ resolved
@@ -55,13 +55,8 @@
         </record>
 
         <!-- notify all employees of module installation -->
-<<<<<<< HEAD
-        <function model="mail.group" name="message_append_note">
-            <!-- ids, subject,subtype_id="other", body, parent_id=False, type='notification', content_subtype='html' -->
-=======
         <function model="mail.group" name="message_post">
             <!-- ids, subject, body, parent_id=False, type='notification', content_subtype='html' -->
->>>>>>> d8c65aa8
             <value eval="[ref('mail.group_all_employees')]"/>
             <value>From the top menu Sales, you can: trace leads and opportunities, get accurate forecast on your sales pipeline, plan meetings and phonecalls, get realtime statistics and efficiently organize the communication with your prospects.
 
