--- conflicted
+++ resolved
@@ -106,7 +106,6 @@
         'crm_phonecall_demo.xml'
     ],
     'test': [
-<<<<<<< HEAD
 #            'test/test_crm_lead.yml', 
 #            'test/test_crm_meeting.yml', 
 #            'test/test_crm_opportunity.yml', 
@@ -114,16 +113,6 @@
              ], 
     'installable': True, 
     'active': False, 
-    'certificate': '0079056041421', 
-=======
-            'test/test_crm_lead.yml',
-            'test/test_crm_meeting.yml',
-            'test/test_crm_opportunity.yml',
-            'test/test_crm_phonecall.yml',
-             ],
-    'installable': True,
-    'active': False,
     'certificate': '0079056041421',
->>>>>>> f30e575d
 }
 # vim:expandtab:smartindent:tabstop=4:softtabstop=4:shiftwidth=4: