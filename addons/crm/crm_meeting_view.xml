--- conflicted
+++ resolved
@@ -25,10 +25,6 @@
         <field name="model">crm.meeting</field>
         <field name="type">form</field>
         <field name="arch" type="xml">
-<<<<<<< HEAD
-            <form layout="manual">
-            <sheet string="Meetings" layout="auto">
-=======
             <form string="Meetings" layout="manual">
                 <div class="oe_form_topbar oe_form_topbar_hifirst">
                     <button name="case_open" string="Confirm" type="object"
@@ -45,7 +41,6 @@
                     <div class="oe_clear"/>
                 </div>
                 <sheet layout="auto">
->>>>>>> f9e6b60c
                 <group col="6" colspan="4">
                     <field name="name" select="1" string="Title"
                            required="1" />
@@ -216,17 +211,10 @@
 
                     </page>
                 </notebook>
-<<<<<<< HEAD
-            </sheet>
-            <div class="oe_form_sheet_width">
-                <field name="message_ids" colspan="4" widget="ThreadView" nolabel="1"/>
-            </div>
-=======
                 </sheet>
                 <div class="oe_form_bottom">
-                    <field name="message_ids_social" colspan="4" widget="ThreadView" nolabel="1"/>
+                    <field name="message_ids" colspan="4" widget="ThreadView" nolabel="1"/>
                 </div>
->>>>>>> f9e6b60c
             </form>
         </field>
     </record>
