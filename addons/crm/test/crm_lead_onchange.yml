--- conflicted
+++ resolved
@@ -23,13 +23,8 @@
 -
   !record {model: crm.phonecall, id: crm_phonecall_5}:
     name: 'Bad time'
-<<<<<<< HEAD
     partner_id: base.res_partner_5
--
   Sales manager set the next stage to "New" for the lead.
 -
   !python {model: crm.lead}: |
-    self.stage_next(cr, uid, [ref("crm_case_4")], context={'stage_type': 'lead'})
-=======
-    partner_id: base.res_partner_5
->>>>>>> 3fa90321
+    self.stage_next(cr, uid, [ref("crm_case_4")], context={'stage_type': 'lead'})