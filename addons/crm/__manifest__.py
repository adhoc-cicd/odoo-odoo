# -*- coding: utf-8 -*-
# Part of Odoo. See LICENSE file for full copyright and licensing details.

{
    'name': 'CRM',
    'version': '1.0',
    'category': 'Sales',
    'sequence': 5,
    'summary': 'Track leads and close opportunities',
    'description': "",
    'website': 'https://www.odoo.com/page/crm',
    'depends': [
        'base_setup',
        'sales_team',
        'mail',
        'calendar',
        'resource',
        'fetchmail',
        'utm',
        'web_tour',
        'contacts',
        'digest',
    ],
    'data': [
        'security/crm_security.xml',
        'security/ir.model.access.csv',

        'data/crm_data.xml',
        'data/crm_stage_data.xml',
        'data/crm_lead_data.xml',
        'data/digest_data.xml',

        'wizard/crm_lead_lost_views.xml',
        'wizard/crm_lead_to_opportunity_views.xml',
        'wizard/crm_merge_opportunities_views.xml',

        'views/crm_templates.xml',
        'views/res_config_settings_views.xml',
        'views/crm_views.xml',
        'views/crm_stage_views.xml',
        'views/crm_lead_views.xml',
        'views/calendar_views.xml',
        'views/res_partner_views.xml',
        'report/crm_activity_report_views.xml',
        'report/crm_opportunity_report_views.xml',
        'views/crm_team_views.xml',
<<<<<<< HEAD
        'views/res_users_views.xml',
        'views/digest_views.xml',
=======
>>>>>>> 11994516
    ],
    'demo': [
        'data/crm_demo.xml',
        'data/mail_activity_demo.xml',
        'data/crm_lead_demo.xml',
    ],
    'css': ['static/src/css/crm.css'],
    'installable': True,
    'application': True,
    'auto_install': False,
    'uninstall_hook': 'uninstall_hook',
}<|MERGE_RESOLUTION|>--- conflicted
+++ resolved
@@ -44,11 +44,7 @@
         'report/crm_activity_report_views.xml',
         'report/crm_opportunity_report_views.xml',
         'views/crm_team_views.xml',
-<<<<<<< HEAD
-        'views/res_users_views.xml',
         'views/digest_views.xml',
-=======
->>>>>>> 11994516
     ],
     'demo': [
         'data/crm_demo.xml',
