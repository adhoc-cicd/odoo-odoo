<?xml version="1.0" encoding="utf-8"?>
<openerp>
    <data>
        <menuitem id="menu_crm_configuration" name="Cases"
            parent="base.menu_base_config" sequence="0"/>

<!-- Case Sections Form View -->

        <record id="crm_case_section_view_form" model="ir.ui.view">
            <field name="name">crm.case.section.form</field>
            <field name="model">crm.case.section</field>
            <field name="type">form</field>
            <field name="arch" type="xml">
                <form string="Case Section">
                    <group col="6" colspan="4">
                        <field name="name" select="1" colspan="4"/>
                        <field name="code" select="1"/>
                        <newline/>
                        <field name="resource_calendar_id" select="2"/>
                    </group>
                    <notebook colspan="4">
                        <page string="Case section">
                            <group col="2" colspan="2">
                                <separator string="Responsible" colspan="2"/>
                                <field name="parent_id" select="2" widget="selection"/>
                                <field name="user_id" select="2"/>
                            </group>
                            <group col="2" colspan="2">
                                <separator string="Contact Information" colspan="2"/>
                                <field name="server_id" select="2"/>
                                <field name="reply_to" select="2"/>
                            </group>
                            <group col="2" colspan="2">
                                <separator string="Section Property" colspan="2"/>
                                <field name="active" select="2"/>
                                <field name="allow_unlink" select="2"/>
                            </group>
                            <separator string="Note" colspan="4"/>
                            <field name="note" select="1" colspan="4" nolabel="1"/>
                        </page>
                    </notebook>
                </form>
            </field>
        </record>

<!-- Case Sections Tree View -->

        <record id="crm_case_section_view_tree" model="ir.ui.view">
            <field name="name">crm.case.section.tree</field>
            <field name="model">crm.case.section</field>
            <field name="type">tree</field>
            <field name="field_parent">child_ids</field>
            <field name="arch" type="xml">
                <tree string="Case Section">
                    <field name="name" select="1"/>
                    <field name="code" select="1"/>
                    <field name="user_id" select="1"/>
                </tree>
            </field>
        </record>

<!-- Case Sections Action -->

        <record id="crm_case_section_act" model="ir.actions.act_window">
            <field name="name">Sections</field>
            <field name="res_model">crm.case.section</field>
            <field name="view_type">form</field>
            <field name="view_id" ref="crm_case_section_view_tree"/>
        </record>

<!-- CRM Stage Tree View -->

        <record model="ir.ui.view" id="crm_case_stage_tree">
            <field name="name">crm.case.stage.tree</field>
            <field name="model">crm.case.stage</field>
            <field name="type">tree</field>
            <field name="arch" type="xml">
                <tree string="Stages">
                    <field name="sequence"/>
                    <field name="name"/>
                    <field name="probability"/>
                    <field name="section_id"/>

                </tree>
            </field>
        </record>

<!-- CRM Stage Form View -->

        <record model="ir.ui.view" id="crm_case_stage_form">
            <field name="name">crm.case.stage.form</field>
            <field name="model">crm.case.stage</field>
            <field name="type">form</field>
            <field name="arch" type="xml">
                <form string="Stage">
                    <separator string="Stage Definition" colspan="4"/>
                    <field name="name" select="1"/>
                    <field name="section_id" select="1" widget="selection"/>
                    <field name="object_id" invisible="1" />
                    <field name="sequence"/>
                    <field name="probability"/>
                    <field name="on_change"/>
                    <separator string="Requirements" colspan="4"/>
                    <field name="requirements" nolabel="1" colspan="4"/>
                </form>
            </field>
        </record>

<!-- CRM Stage Action -->

        <record id="crm_case_stage_act" model="ir.actions.act_window">
            <field name="name">Stages</field>
            <field name="res_model">crm.case.stage</field>
            <field name="view_type">form</field>
            <field name="view_id" ref="crm_case_stage_tree"/>
        </record>

        <menuitem  id="menu_crm_case_stage" name="Stages" parent="crm.menu_crm_configuration"/>


<!-- Case Categories Form View -->

        <record id="crm_case_categ-view" model="ir.ui.view">
            <field name="name">crm.case.categ.form</field>
            <field name="model">crm.case.categ</field>
            <field name="type">form</field>
            <field name="arch" type="xml">
                <form string="Case Category">
                    <field name="name" select="1"/>
                    <field name="section_id" select="1" widget="selection"/>
                    <field name="object_id"  invisible="1" />
                </form>
            </field>
        </record>

<!-- Case Categories Tree View -->

        <record id="crm_case_categ_tree-view" model="ir.ui.view">
            <field name="name">crm.case.categ.tree</field>
            <field name="model">crm.case.categ</field>
            <field name="type">tree</field>
            <field name="arch" type="xml">
                <tree string="Case Category">
                    <field name="name"/>
                    <field name="section_id"/>
                </tree>
            </field>
        </record>

<!-- Case Categories Action -->

        <record id="crm_case_categ-act" model="ir.actions.act_window">
            <field name="name">Categories</field>
            <field name="res_model">crm.case.categ</field>
            <field name="view_type">form</field>
            <field name="view_id" ref="crm_case_categ_tree-view"/>
        </record>
        <menuitem id="menu_crm_case_categ"   name="Categories"  parent="crm.menu_crm_configuration"/>

        <menuitem action="crm_case_section_act"
            id="menu_crm_case_section_act"
            parent="crm.menu_crm_configuration" />


<!-- Resource Type of case Tree View -->

        <record model="ir.ui.view" id="crm_case_resource_type_tree">
            <field name="name">crm.case.resource.type.tree</field>
            <field name="model">crm.case.resource.type</field>
            <field name="type">tree</field>
            <field name="arch" type="xml">
                <tree string="Resource Type">
                    <field name="name"/>
                    <field name="object_id"/>
                    <field name="section_id"/>
                </tree>
            </field>
        </record>

<!-- Resource Type of case Form View -->

        <record model="ir.ui.view" id="crm_case_resource_type_form">
            <field name="name">crm.case.resource.type.form</field>
            <field name="model">crm.case.resource.type</field>
            <field name="type">form</field>
            <field name="arch" type="xml">
                <form string="Resource Type">
                    <field name="name" select="1"/>
                    <field name="section_id" select="1" widget="selection"/>
                    <field name="object_id"  />
                </form>
            </field>
        </record>

<!-- Resource Type of case Action -->

        <record id="crm_case_resource_type_act" model="ir.actions.act_window">
            <field name="name">Resource Type</field>
            <field name="res_model">crm.case.resource.type</field>
            <field name="view_type">form</field>
            <field name="view_id" ref="crm_case_resource_type_tree"/>
        </record>
        <menuitem id="menu_crm_case_resource_type" name="Resource Type"
            parent="crm.menu_crm_configuration" />

        <record id="crm_case_section_act_tree" model="ir.actions.act_window">
            <field name="name">Cases by section</field>
            <field name="res_model">crm.case.section</field>
            <field name="domain">[('parent_id','=',False)]</field>
            <field name="view_type">tree</field>
            <field name="view_id" ref="crm_case_section_view_tree"/>
        </record>

<!-- Cases Tree View  -->

        <record id="crm_case_log_tree-view" model="ir.ui.view">
            <field name="name">crm.case.log.tree</field>
            <field name="model">crm.case.log</field>
            <field name="type">tree</field>
            <field name="arch" type="xml">
                <tree string="Case logs">
                    <field name="date"/>
                    <field name="name"/>
                    <field name="user_id"/>
                    <field name="section_id"/>
                    <!--
                    <field name="som"/>
                    <field name="canal_id"/>
                    -->
                </tree>
            </field>
        </record>

<!--Case History Tree View  -->

        <record id="crm_case_history_tree-view" model="ir.ui.view">
            <field name="name">crm.case.history.tree</field>
            <field name="model">crm.case.history</field>
            <field name="type">tree</field>
            <field name="arch" type="xml">
                <tree string="Case History">
                    <field name="date"/>
                    <field name="name"/>
                    <field name="user_id"/>
                    <!--
                    <field name="som"/>
                    <field name="canal_id"/>
                    -->
                </tree>
            </field>
        </record>

<!-- Case Calendar View  -->

        <record id="crm_case_calendar-view" model="ir.ui.view">
            <field name="name">crm.case.calendar</field>
            <field name="model">crm.case</field>
            <field name="type">calendar</field>
            <field name="arch" type="xml">
                <calendar color="user_id" date_start="create_date"
                    date_stop="date_deadline" day_length="12"
                    string="Cases">
                    <field name="name" />
                    <field name="partner_id" />
                    <field name="state" />
                </calendar>
            </field>
        </record>

<!-- Case Tree View  -->

        <record id="crm_case_tree-view" model="ir.ui.view">
            <field name="name">crm.case.tree</field>
            <field name="model">crm.case</field>
            <field name="type">tree</field>
            <field name="arch" type="xml">
                <tree colors="red:date_deadline&lt;current_date and state=='open';black:state in ('draft', 'cancel','done','pending')" string="Cases">
                    <field name="id"/>
                    <field name="section_id"/>
                    <field name="create_date"/>
                    <field name="date_deadline"/>
                    <field name="name"/>
                    <field name="partner_id"/>
                    <field name="user_id"/>
                    <field name="state"/>
                    <button name="case_close"
                        states="open,draft,pending" string="Close"
                        type="object" icon="gtk-close" />
                    <button name="case_open" states="draft,pending"
                        string="Open" type="object" icon="gtk-go-forward" />
                    <button name="case_cancel"
                        states="draft,open,pending" string="Cancel"
                        type="object" icon="gtk-cancel" />
                    <button name="case_pending" states="draft,open"
                        string="Pending" type="object"
                        icon="gtk-media-pause" />
                    <button name="case_escalate"
                        states="open,draft,pending" string="Escalate"
                        groups="base.group_extended"
                        type="object" icon="gtk-go-up" />
                    <button name="case_reset" states="done,cancel"
                        string="Reset to Draft" type="object"
                        icon="gtk-convert" />
                </tree>
            </field>
        </record>

<!-- Case Form View  -->

        <record id="crm_case-view" model="ir.ui.view">
            <field name="name">crm.case.form</field>
            <field name="model">crm.case</field>
            <field name="type">form</field>
            <field name="priority" eval="1"/>
            <field name="arch" type="xml">
                <form string="Cases">
                    <field colspan="4" name="name" select="1"/>
                    <field colspan="2" name="section_id" widget="selection"/>
                    <field name="create_date" select="1"/>
                    <field name="date_deadline"/>
                    <newline />
                    <notebook colspan="4">
                        <page string="General">
                            <group col="8" colspan="4">
                                <field colspan="4" name="partner_id"
                                    on_change="onchange_partner_id(partner_id, email_from)"
                                    select="1" />
                                <field colspan="3"
                                    name="partner_address_id"
                                    on_change="onchange_partner_address_id(partner_address_id, email_from)"
                                    />
                                <newline />
                                <field colspan="3" name="email_from"
                                    />
                                <button name="remind_partner"
                                    states="open,pending"
                                    string="Send Reminder" type="object"
                                    icon="gtk-go-forward" />
                                <field name="user_id" select="1" />
                                <button name="remind_user"
                                    states="open,pending"
                                    string="Send Reminder" type="object"
                                    icon="gtk-go-forward" />
                            </group>
                            <separator colspan="4" string="Description"/>
                            <field name="description" colspan="4" nolabel="1"/>
                            <separator colspan="4"/>
                            <group col="8" colspan="4">
                                <field name="state" select="1"/>
                                <button name="case_close"
                                    states="open,draft,pending"
                                    string="Close" type="object"
                                    icon="gtk-close" />
                                <button name="case_open"
                                    states="draft,pending" string="Open"
                                    type="object" icon="gtk-go-forward" />
                                <button name="case_cancel"
                                    states="draft,open,pending"
                                    string="Cancel" type="object"
                                    icon="gtk-cancel" />
                                <button name="case_pending"
                                    states="draft,open" string="Pending"
                                    type="object" icon="gtk-media-pause" />
                                <button name="case_escalate"
                                    states="open,draft,pending"
                                    string="Escalate" type="object"
                                    groups="base.group_extended"
                                    icon="gtk-go-up" />
                                <button name="case_reset"
                                    states="done,cancel"
                                    string="Reset to Draft" type="object"
                                    icon="gtk-convert" />
                            </group>
                        </page>
                        <page string="History" groups="base.group_extended">
                            <field name="id" select="1"/>
                            <field name="active"/>
                            <separator colspan="4" string="Dates"/>
                            <field name="create_date"/>
                            <field colspan="4" name="log_ids" nolabel="1">
                                <form string="Actions">
                                    <separator colspan="4" string="Action Information"/>
                                    <field colspan="4" name="name"/>
<<<<<<< HEAD
                                    <field name="date" select="2"/>
                                    <field name="user_id" select="2"/>                                    
=======
                                    <field name="date"/>
                                    <field name="user_id"/>
>>>>>>> 5e9e4eaa
                                </form>
                            </field>
                        </page>
                        <page string="Emails" groups="base.group_extended">
                           <group colspan="4">
                               <field colspan="4" name="email_cc" string="CC"/>
                           </group>
                           <field name="history_line" colspan="4" nolabel="1" mode="form,tree">
                               <form string="Communication history">
                                   <group col="7" colspan="4">
                                       <field name="date"/>
                                       <field name="email_to"/>
                                       <field name="email_from"/>                                       
                                       <button
                                     string="Add a CC"
                                               name="%(crm.action_view_crm_email_add_cc_wizard)d"
                                               icon="gtk-add" type="action"/>
                                   </group>
                                   <newline/>
                                   <field name="description" colspan="4" nolabel="1"/>
                                   <button colspan="4"
                                       string="Reply to Last Email"
                                       name="%(action_crm_send_mail)d"
                                       context="{'mail':'reply', 'model': 'crm.case'}"
                                       icon="gtk-undo" type="action" />
                               </form>
                               <tree string="Communication history">
                                   <field name="description"/>
                                   <field name="email_to"/>
                                   <field name="date"/>
                               </tree>
                           </field>
                           <button colspan="4" string="Send New Email"
                               name="%(action_crm_send_mail)d"
                               context="{'mail':'new', 'model': 'crm.case'}"
                               icon="gtk-go-forward" type="action" />
                        </page>
                    </notebook>
                </form>
            </field>
        </record>

<!-- Case Search View  -->

        <record id="view_crm_case_filter" model="ir.ui.view">
            <field name="name">crm.case.select</field>
            <field name="model">crm.case</field>
            <field name="type">search</field>
            <field name="arch" type="xml">
                <search string="Search Case">
                    <group col='6' colspan='4'>
                        <filter icon="terp-partner" string="My Cases"
                            domain="[('user_id','=',uid)]" separator="1"
                            default="1" help="Cases Related to Current User" />
                        <field name="state" select="1">
                            <filter icon="gtk-new"
                                domain="[('state','in',('draft', 'open'))]"
                                help="Current Cases" />
                            <filter icon="gtk-yes"
                                domain="[('state','=','open')]" help="Open Cases" />
                            <filter icon="gtk-media-pause"
                                domain="[('state','=','pending')]"
                                help="Pending Cases" />
                        </field>
                        <separator orientation="vertical" />
                        <field name="name" select='1' />
                        <field name="user_id" select="1"
                            widget="selection" />
                    </group>
                    <field name="section_id"
                        default="context.get('section_id', False)" select="1"
                        widget="selection"/>
                </search>
            </field>
        </record>

        <record id="crm_case_categ0-act" model="ir.actions.act_window">
            <field name="name">Cases</field>
            <field name="res_model">crm.case</field>
            <field name="view_type">form</field>
            <field name="view_id" ref="crm_case_tree-view"/>
            <field name="search_view_id" ref="view_crm_case_filter"/>
        </record>

        <record id="crm_case_categ0-act_open" model="ir.actions.act_window">
            <field name="name">Open Cases</field>
            <field name="res_model">crm.case</field>
            <field name="view_type">form</field>
            <field name="domain">
                [('state','&lt;&gt;','done'),('state','&lt;&gt;','cancel'),('state','&lt;&gt;','pending')]
            </field>
            <field name="search_view_id" ref="view_crm_case_filter"/>
        </record>

        <record id="crm_case_section_open_act" model="ir.actions.act_window">
            <field name="name">Cases</field>
            <field name="res_model">crm.case</field>
            <field name="domain">[('section_id','child_of',[active_id])]</field>
            <field name="view_type">form</field>
            <field name="view_mode">tree,form,calendar</field>
        </record>
        <record id="ir_open_section_case" model="ir.values">
            <field eval="'tree_but_open'" name="key2"/>
            <field eval="'crm.case.section'" name="model"/>
            <field name="name">Open Cases</field>
            <field eval="'ir.actions.act_window,%d'%crm_case_section_open_act" name="value"/>
            <field eval="True" name="object"/>
        </record>

<!--Case History Form View  -->

        <record id="crm_case_history-view" model="ir.ui.view">
            <field name="name">crm.case.history.form</field>
            <field name="model">crm.case.history</field>
            <field name="type">form</field>
            <field name="arch" type="xml">
                <form string="Cases">
                    <separator colspan="4" string="Case Description"/>
                    <field colspan="4" name="name" select="1"/>
                    <field name="date" select="1"/>
                    <field name="user_id" select="1"/>
                    <field name="model_id"/>
                    <field name="res_id"/>
                    <field name="som"/>
                    <field name="canal_id"/>
                    <field colspan="4" name="description"/>
                </form>
            </field>
        </record>

<!--Case History Search View  -->

        <record id="crm_case_history_search" model="ir.ui.view">
        <field name="name">crm.case.history.select</field>
        <field name="model">crm.case.history</field>
        <field name="type">search</field>
        <field name="arch" type="xml">
                <search string="Search Histories">
                       <filter icon="terp-crm" string="My Histories"
                           domain="[('user_id','=',uid)]"
                           help="My Histories" />
                       <separator orientation="vertical"/>
                     <group col="6" colspan="2">
                       <field name="date" select="1"/>
                    <field name="user_id" select="1" widget="selection"/>
                    <field name="section_id"
                        default="context.get('section_id', False)"
                        select="1" widget="selection"/>
                     </group>
                </search>
            </field>
        </record>

<!--Case History Action -->

        <record id="crm_case_history-act" model="ir.actions.act_window">
            <field name="name">Histories</field>
            <field name="res_model">crm.case.history</field>
            <field name="view_type">form</field>
            <field name="view_mode">tree,form</field>
            <field name="view_id" ref="crm_case_history_tree-view"/>
            <field name="search_view_id" ref="crm_case_history_search"/>
        </record>

<!-- Segmentation line Tree View  -->

        <record id="crm_segmentation_line_tree-view" model="ir.ui.view">
            <field name="name">crm.segmentation.line.tree</field>
            <field name="model">crm.segmentation.line</field>
            <field name="type">tree</field>
            <field name="arch" type="xml">
                <tree string="Partner Segmentation Lines">
                    <field name="name"/>
                    <field name="expr_name"/>
                    <field name="expr_operator"/>
                    <field name="expr_value"/>
                    <field name="operator"/>
                </tree>
            </field>
        </record>

<!-- Segmentation line Form View  -->

        <record id="crm_segmentation_line-view" model="ir.ui.view">
            <field name="name">crm.segmentation.line.form</field>
            <field name="model">crm.segmentation.line</field>
            <field name="type">form</field>
            <field name="arch" type="xml">
                <form string="Partner Segmentation Lines">
                    <field colspan="4" name="name" select="1"/>
                    <group col="2" colspan="4">
                        <field name="expr_name"/>
                        <field name="expr_operator"/>
                        <field name="expr_value"/>
                    </group>
                    <newline/>
                    <field name="operator"/>
                </form>
            </field>
        </record>

<!-- CRM Segmentation  Form View  -->

        <record id="crm_segmentation-view" model="ir.ui.view">
            <field name="name">crm.segmentation.form</field>
            <field name="model">crm.segmentation</field>
            <field name="type">form</field>
            <field name="arch" type="xml">
                <form string="Partner Segmentation">
                    <group col="6" colspan="4">
                        <field name="name" select="1"/>
                        <field name="categ_id"/>
                        <field name="exclusif"/>
                    </group>
                    <notebook colspan="4">
                        <page string="Sales Purchase">
                            <field name="sales_purchase_active"/>
                            <separator colspan="4" string="State of Mind Computation"/>
                            <field name="som_interval"/>
                            <field name="som_interval_max"/>
                            <field name="som_interval_decrease"/>
                            <field name="som_interval_default"/>
                            <separator colspan="4" string="Segmentation Test"/>
                            <field colspan="4" name="segmentation_line" widget="one2many_list" nolabel="1"/>
                        </page>
                        <page string="Description">
                               <field colspan="4" name="description" nolabel="1"/>
                           </page>
                    </notebook>
                    <field name="state"/>
                    <group col="3" colspan="2">
                        <button name="process_start"
                            states="not running"
                            string="Compute Segmentation" type="object"
                            icon="gtk-execute" />
                        <button name="process_stop" states="running"
                            string="Stop Process" type="object"
                            icon="gtk-cancel" />
                        <button name="process_continue" states="running"
                            string="Continue Process" type="object"
                            icon="gtk-go-forward" />
                    </group>
                </form>
            </field>
        </record>

<!-- CRM Segmentation  Tree View  -->

        <record id="crm_segmentation_tree-view" model="ir.ui.view">
            <field name="name">crm.segmentation.tree</field>
            <field name="model">crm.segmentation</field>
            <field name="type">tree</field>
            <field name="arch" type="xml">
                <tree string="Partner Segmentations">
                    <field name="name"/>
                    <field name="description"/>
                    <field name="categ_id"/>
                </tree>
            </field>
        </record>

        <record id="crm_segmentation-act" model="ir.actions.act_window">
            <field name="name">Segmentations</field>
            <field name="res_model">crm.segmentation</field>
            <field name="view_type">form</field>
            <field name="view_id" ref="crm_segmentation-view"/>
        </record>

        <record id="crm_segmentation_tree-act" model="ir.actions.act_window">
            <field name="name">Segmentations</field>
            <field name="res_model">crm.segmentation</field>
            <field name="view_type">form</field>
            <field name="view_mode">tree,form</field>
        </record>
        <menuitem action="crm_segmentation_tree-act"
            id="menu_crm_segmentation-act"
            groups="base.group_extended"
            parent="crm.menu_crm_configuration" />

        <record model="ir.ui.view" id="view_users_form_simple_modif_inherited1">
            <field name="name">view.users.form.crm.modif.inherited1</field>
            <field name="model">res.users</field>
            <field name="inherit_id" ref="base.view_users_form_simple_modif" />
            <field name="type">form</field>
            <field name="arch" type="xml">
                <page string="Current Activity" position="inside">
                    <field name="context_section_id" completion="1"
                        widget="selection"
                        context="{'user_prefence':True}" />
                </page>
            </field>
        </record>

        <record id="view_users_form_simple_modif_inherited2" model="ir.ui.view">
                <field name="name">view.users.form.crm.modif.inherited2</field>
                <field name="model">res.users</field>
                <field name="type">form</field>
                <field name="inherit_id" ref="base.view_users_form"/>
                <field eval="18" name="priority"/>
                <field name="arch" type="xml">
                    <field name="password" position="after">
                        <field name="context_section_id" completion="1" widget="selection"/>
                    </field>
                </field>
        </record>

<!-- Inherit View From Partner  -->

        <record id="view_partners_form_crm1" model="ir.ui.view">
                <field name="name">view.res.partner.form.crm.inherited1</field>
                <field name="model">res.partner</field>
                <field name="type">form</field>
                <field name="inherit_id" ref="base.view_partner_form"/>
                <field eval="18" name="priority"/>
                <field name="arch" type="xml">
                    <field name="parent_id" position="after">
                        <field name="section_id" completion="1" widget="selection"
                            groups="base.group_extended"/>
                    </field>
                </field>
        </record>

        <record id="view_partners_form_crm2" model="ir.ui.view">
                <field name="name">view.res.partner.tree.crm.inherited2</field>
                <field name="model">res.partner</field>
                <field name="type">tree</field>
                <field name="inherit_id" ref="base.view_partner_tree"/>
                <field eval="18" name="priority"/>
                <field name="arch" type="xml">
                    <field name="lang" position="after">
                        <field name="section_id" completion="1" widget="selection"
                            groups="base.group_extended"/>
                    </field>
                </field>
        </record>

        <record id="view_partners_form_crm3" model="ir.ui.view">
                <field name="name">view.res.partner.search.crm.inherited3</field>
                <field name="model">res.partner</field>
                <field name="type">search</field>
                <field name="inherit_id" ref="base.view_res_partner_filter"/>
                <field eval="18" name="priority"/>
                <field name="arch" type="xml">
                    <field name="category_id" position="after">
                        <field name="section_id" completion="1" widget="selection"
                            groups="base.group_extended"/>
                    </field>
                </field>
        </record>
    </data>
</openerp><|MERGE_RESOLUTION|>--- conflicted
+++ resolved
@@ -381,13 +381,8 @@
                                 <form string="Actions">
                                     <separator colspan="4" string="Action Information"/>
                                     <field colspan="4" name="name"/>
-<<<<<<< HEAD
-                                    <field name="date" select="2"/>
-                                    <field name="user_id" select="2"/>                                    
-=======
                                     <field name="date"/>
                                     <field name="user_id"/>
->>>>>>> 5e9e4eaa
                                 </form>
                             </field>
                         </page>
@@ -400,7 +395,7 @@
                                    <group col="7" colspan="4">
                                        <field name="date"/>
                                        <field name="email_to"/>
-                                       <field name="email_from"/>                                       
+                                       <field name="email_from"/>
                                        <button
                                      string="Add a CC"
                                                name="%(crm.action_view_crm_email_add_cc_wizard)d"
