--- conflicted
+++ resolved
@@ -3776,6 +3776,12 @@
 msgstr ""
 
 #. module: crm
+#: code:addons/crm/base_partner_merge.py:309
+#, python-format
+msgid "You cannot merge a contact with one of his parent."
+msgstr ""
+
+#. module: crm
 #: model:ir.ui.view,arch_db:crm.crm_planner
 msgid "You can change the pricing method at anytime. We\n"
 "                            recommend you to select the easiest option that\n"
@@ -3951,20 +3957,8 @@
 msgstr ""
 
 #. module: crm
-<<<<<<< HEAD
 #: model:ir.model,name:crm.model_sale_config_settings
 msgid "sale.config.settings"
-=======
-#: code:addons/crm/base_partner_merge.py:310
-#, python-format
-msgid "You cannot merge a contact with one of his parent."
-msgstr ""
-
-#. module: crm
-#: code:addons/crm/base_partner_merge.py:446
-#, python-format
-msgid "You have to specify a filter for your selection"
->>>>>>> df45a312
 msgstr ""
 
 #. module: crm
