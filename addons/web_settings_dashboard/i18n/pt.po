--- conflicted
+++ resolved
@@ -3,17 +3,13 @@
 # * web_settings_dashboard
 # 
 # Translators:
+# Ricardo Martins <ricardo.nbs.martins@gmail.com>, 2015
 msgid ""
 msgstr ""
 "Project-Id-Version: Odoo 9.0\n"
 "Report-Msgid-Bugs-To: \n"
-<<<<<<< HEAD
-"POT-Creation-Date: 2015-09-07 14:41+0000\n"
-"PO-Revision-Date: 2015-09-18 16:34+0000\n"
-=======
 "POT-Creation-Date: 2016-01-28 12:13+0000\n"
 "PO-Revision-Date: 2016-01-29 08:31+0000\n"
->>>>>>> f0a63e59
 "Last-Translator: Martin Trigaux\n"
 "Language-Team: Portuguese (http://www.transifex.com/odoo/odoo-9/language/pt/)\n"
 "MIME-Version: 1.0\n"
@@ -29,35 +25,35 @@
 msgid ""
 "%\n"
 "                Implementation"
-msgstr ""
+msgstr "%\nImplementação"
 
 #. module: web_settings_dashboard
 #. openerp-web
 #: code:addons/web_settings_dashboard/static/src/xml/dashboard.xml:49
 #, python-format
 msgid "Active User"
-msgstr ""
+msgstr "Utilizador Ativo"
 
 #. module: web_settings_dashboard
 #. openerp-web
 #: code:addons/web_settings_dashboard/static/src/xml/dashboard.xml:9
 #, python-format
 msgid "App store"
-msgstr ""
+msgstr "Loja de Apps"
 
 #. module: web_settings_dashboard
 #. openerp-web
 #: code:addons/web_settings_dashboard/static/src/xml/dashboard.xml:39
 #, python-format
 msgid "Browse Apps"
-msgstr ""
+msgstr "Procurar Apps"
 
 #. module: web_settings_dashboard
 #. openerp-web
 #: code:addons/web_settings_dashboard/static/src/xml/dashboard.xml:90
 #, python-format
 msgid "Browse the documentation."
-msgstr ""
+msgstr "Procurar Documentação"
 
 #. module: web_settings_dashboard
 #: model:ir.actions.client,name:web_settings_dashboard.web_settings_dashboard_action
@@ -70,14 +66,14 @@
 #: code:addons/web_settings_dashboard/static/src/xml/dashboard.xml:64
 #, python-format
 msgid "Enter e-mail addresses (one per line)"
-msgstr ""
+msgstr "Adicionar endereço de email (um por linha)"
 
 #. module: web_settings_dashboard
 #. openerp-web
 #: code:addons/web_settings_dashboard/static/src/xml/dashboard.xml:92
 #, python-format
 msgid "Follow these implementation guides to get the most out of Odoo."
-msgstr ""
+msgstr "Siga estas ajudas na implementação para retirar o máximo do Odoo."
 
 #. module: web_settings_dashboard
 #. openerp-web
@@ -91,21 +87,21 @@
 #: code:addons/web_settings_dashboard/static/src/xml/dashboard.xml:131
 #, python-format
 msgid "Help us spread the word: Share Odoo's awesomeness with your friends!"
-msgstr ""
+msgstr "Ajude-nos a espalhar a palavra: Partilhe a espectacularidade do Odoo com os seus amigos!"
 
 #. module: web_settings_dashboard
 #. openerp-web
 #: code:addons/web_settings_dashboard/static/src/xml/dashboard.xml:31
 #, python-format
 msgid "Installed App"
-msgstr ""
+msgstr "App Instalada"
 
 #. module: web_settings_dashboard
 #. openerp-web
 #: code:addons/web_settings_dashboard/static/src/xml/dashboard.xml:32
 #, python-format
 msgid "Installed Apps"
-msgstr ""
+msgstr "Apps Instaladas"
 
 #. module: web_settings_dashboard
 #. openerp-web
@@ -119,28 +115,28 @@
 #: code:addons/web_settings_dashboard/static/src/xml/dashboard.xml:57
 #, python-format
 msgid "Invite new users:"
-msgstr ""
+msgstr "Convidar novos utilizadores:"
 
 #. module: web_settings_dashboard
 #. openerp-web
 #: code:addons/web_settings_dashboard/static/src/xml/dashboard.xml:53
 #, python-format
 msgid "Manage access rights"
-msgstr ""
+msgstr "Gerir Permissões de Acesso"
 
 #. module: web_settings_dashboard
 #. openerp-web
 #: code:addons/web_settings_dashboard/static/src/xml/dashboard.xml:89
 #, python-format
 msgid "Need more help?"
-msgstr ""
+msgstr "Necessita mais ajuda?"
 
 #. module: web_settings_dashboard
 #. openerp-web
 #: code:addons/web_settings_dashboard/static/src/xml/dashboard.xml:34
 #, python-format
 msgid "No app installed"
-msgstr ""
+msgstr "Nenhum app instalada"
 
 #. module: web_settings_dashboard
 #. openerp-web
@@ -154,28 +150,28 @@
 #: code:addons/web_settings_dashboard/static/src/xml/dashboard.xml:71
 #, python-format
 msgid "Pending invitations:"
-msgstr ""
+msgstr "Convites pendentes:"
 
 #. module: web_settings_dashboard
 #. openerp-web
 #: code:addons/web_settings_dashboard/static/src/js/dashboard.js:107
 #, python-format
 msgid "Please provide valid email addresses"
-msgstr ""
+msgstr "Por favor introduza um endereço de email válido"
 
 #. module: web_settings_dashboard
 #. openerp-web
 #: code:addons/web_settings_dashboard/static/src/xml/dashboard.xml:129
 #, python-format
 msgid "Social Share"
-msgstr ""
+msgstr "Partilha Social"
 
 #. module: web_settings_dashboard
 #. openerp-web
 #: code:addons/web_settings_dashboard/static/src/xml/dashboard.xml:43
 #, python-format
 msgid "Theme store"
-msgstr ""
+msgstr "Loja de Temas"
 
 #. module: web_settings_dashboard
 #. openerp-web
@@ -194,8 +190,6 @@
 #: code:addons/web_settings_dashboard/static/src/xml/dashboard.xml:107
 #, python-format
 msgid "You need to install some apps first."
-<<<<<<< HEAD
-=======
 msgstr "Precisa instalar algumas apps primeiro."
 
 #. module: web_settings_dashboard
@@ -203,5 +197,4 @@
 #: code:addons/web_settings_dashboard/static/src/xml/dashboard.xml:77
 #, python-format
 msgid "more"
->>>>>>> f0a63e59
 msgstr ""