
var _gaq = _gaq || [];  // asynchronous stack used by google analytics

openerp.web_analytics = function(instance) {

    /*
    *  The Web Analytics Module inserts the Google Analytics JS Snippet
    *  at the top of the page, and sends to google an url each time the
    *  openerp url is changed.
    *  The pushes of the urls is made by triggering the 'state_pushed' event in the
    *  web_client.do_push_state() method which is responsible of changing the openerp current url
    */

    // Google Analytics Code snippet
    (function() {
        var ga   = document.createElement('script');
        ga.type  = 'text/javascript';
        ga.async = true;
        ga.src   = ('https:' === document.location.protocol ? 'https://ssl' : 'http://www') + '.google-analytics.com/ga.js';
        var s = document.getElementsByTagName('script')[0];
        s.parentNode.insertBefore(ga,s);
    })();

    instance.web_analytics.Tracker = instance.web.Class.extend({
        /*
        * This method initializes the tracker
        */
        init: function(webclient) {
            var self = this;
            self.initialized = $.Deferred();
            _gaq.push(['_setAccount', 'UA-7333765-1']);
            _gaq.push(['_setDomainName', '.openerp.com']);  // Allow multi-domain
            self.initialize_custom(webclient).then(function() {
                webclient.on('state_pushed', self, self.on_state_pushed);
                self.include_tracker();
            });
        },
        /*
        * This method MUST be overriden by saas_demo and saas_trial in order to
        * set the correct user type. By default, the user connected is local to
        * the DB (like in accounts).
        */
        _get_user_type: function() {
            return 'Local User';
        },
        /*
        * This method gets the user access level, to be used as CV in GA
        */
        _get_user_access_level: function() {
            if (!instance.session.session_is_valid()) {
                return "Unauthenticated User";
            }
            if (instance.session.uid === 1) {
                return 'Admin User';
            }
            // Make the difference between portal users and anonymous users
            if (instance.session.username.indexOf('@') !== -1) {
                return 'Portal User';
            }
            if (instance.session.username === 'anonymous') {
                return 'Anonymous User';
            }
            return 'Normal User';
        },
        
        /*
        * This method contains the initialization of all user-related custom variables
        * stored in GA. Also other modules can override it to add new custom variables
        * Must be followed by a call to _push_*() in order to actually send the data
        * to GA.
        */
        initialize_custom: function() {
            var self = this;
            instance.session.rpc("/web/webclient/version_info", {})
                .done(function(res) {
                    _gaq.push(['_setCustomVar', 5, 'Version', res.server_version, 3]);
<<<<<<< HEAD
                    // Track User Access Level, Custom Variable 4 in GA with visitor level scope
                    // Values: 'Admin User', 'Normal User', 'Portal User', 'Anonymous User'
                    _gaq.push(['_setCustomVar', 4, 'User Access Level', self.user_access_level, 1]);

                    // Track User Type Conversion, Custom Variable 3 in GA with session level scope
                    // Values: 'Visitor', 'Demo', 'Online Trial', 'Online Paying', 'Local User'
                    _gaq.push(['_setCustomVar', 1, 'User Type Conversion', self._get_user_type(), 2]);
                    _gaq.push(['_trackPageview']);
                    return;
=======
                    self._push_customvars();
                    self.initialized.resolve(self);
>>>>>>> 82da94b3
                });
            return self.initialized;
        },

        /*
         * Method called in order to send _setCustomVar to GA
         */
        _push_customvars: function() {
            var self = this;
            // Track User Access Level, Custom Variable 4 in GA with visitor level scope
            // Values: 'Admin User', 'Normal User', 'Portal User', 'Anonymous User'
            _gaq.push(['_setCustomVar', 4, 'User Access Level', self._get_user_access_level(), 1]);

            // Track User Type Conversion, Custom Variable 3 in GA with session level scope
            // Values: 'Visitor', 'Demo', 'Online Trial', 'Online Paying', 'Local User'
            _gaq.push(['_setCustomVar', 1, 'User Type Conversion', self._get_user_type(), 2]);
        },
        
        /*
        * Method called in order to send _trackPageview to GA
        */
        _push_pageview: function(url) {
            _gaq.push(['_trackPageview', url]);
        },
        /*
        * Method called in order to send _trackEvent to GA
        */
        _push_event: function(options) {
            _gaq.push(['_trackEvent',
                options.category,
                options.action,
                options.label,
                options.value,
                options.noninteraction
            ]);
        },
        /*
        * Method called in order to send ecommerce transactions to GA
        */
        _push_ecommerce: function(trans_data, item_list) {
            _gaq.push(['_addTrans',
                trans_data.order_id,
                trans_data.store_name,
                trans_data.total,
                trans_data.tax,
                trans_data.shipping,
                trans_data.city,
                trans_data.state,
                trans_data.country,
            ]);
            _.each(item_list, function(item) {
                _gaq.push(['_addItem',
                    item.order_id,
                    item.sku,
                    item.name,
                    item.category,
                    item.price,
                    item.quantity,
                ]);
            });
            _gaq.push(['_trackTrans']);
        },
        /*
        *  This method contains the initialization of the object and view type
        *  as an event in GA.
        */
        on_state_pushed: function(state) {
            // Track only pages corresponding to a 'normal' view of OpenERP, views
            // related to client actions are tracked by the action manager
            if (state.model && state.view_type) {
                // Track the page
                var url = instance.web_analytics.generateUrl({'model': state.model, 'view_type': state.view_type});
                this._push_event({
                    'category': state.model,
                    'action': state.view_type,
                    'label': url,
                });
            }
        },
        /*
        * This method includes the tracker into views and managers. It can be overriden
        * by other modules in order to extend tracking functionalities
        */
        include_tracker: function() {
            var t = this;
            // Track the events related with the creation and the  modification of records,
            // the view type is always form
            instance.web.FormView.include({
                init: function(parent, dataset, view_id, options) {
                    this._super.apply(this, arguments);
                    var self = this;
                    this.on('record_created', self, function(r) {
                        var url = instance.web_analytics.generateUrl({'model': r.model, 'view_type': 'form'});
                        t._push_event({
                            'category': r.model,
                            'action': 'form',
                            'label': url,
                            'noninteraction': true,
                        });
                    });
                    this.on('record_saved', self, function(r) {
                        var url = instance.web_analytics.generateUrl({'model': r.model, 'view_type': 'form'});
                        t._push_event({
                            'category': r.model,
                            'action': 'form',
                            'label': url,
                            'noninteraction': true,
                        });
                    });
                }
            });

            // Track client actions
            instance.web.ActionManager.include({
                ir_actions_client: function (action, options) {
                    var url = instance.web_analytics.generateUrl({'action': action.tag});
                    var category = action.res_model || action.type;
                    t._push_event({
                        'category': action.res_model || action.type,
                        'action': action.name || action.tag,
                        'label': url,
                    });
                    return this._super.apply(this, arguments);
                },
            });

            // Track button events
            instance.web.View.include({
                do_execute_action: function(action_data, dataset, record_id, on_closed) {
                    var category = this.model || dataset.model || '';
                    var action;
                    if (action_data.name && _.isNaN(action_data.name-0)) {
                        action = action_data.name;
                    } else {
                        action = action_data.string || action_data.special || '';
                    }
                    var url = instance.web_analytics.generateUrl({'model': category, 'view_type': this.view_type});
                    t._push_event({
                        'category': category,
                        'action': action,
                        'label': url,
                        'noninteraction': true,
                    });
                    return this._super.apply(this, arguments);
                },
            });

            // Track error events
            instance.web.CrashManager.include({
                show_error: function(error) {
                    var hash = window.location.hash;
                    var params = $.deparam(hash.substr(hash.indexOf('#')+1));
                    var options = {};
                    if (params.model && params.view_type) {
                        options = {'model': params.model, 'view_type': params.view_type};
                    } else {
                        options = {'action': params.action};
                    }
                    var url = instance.web_analytics.generateUrl(options);
                    if (error.code) {
                        t._push_event({
                            'category': error.message,
                            'action': error.data.message,
                            'label': url,
                            'noninteraction': true,
                        });
                    } else {
                        t._push_event({
                            'category': error.type,
                            'action': error.data.debug,
                            'label': url,
                            'noninteraction': true,
                        });
                    }
                    this._super.apply(this, arguments);
                },
            });
        },
    });

    // ----------------------------------------------------------------
    // utility functions
    // ----------------------------------------------------------------

    instance.web_analytics.generateUrl = function(options) {
        var url = '';
<<<<<<< HEAD
        _.each(options, function(value, key) {
            url += '/' + key + '=' + value;
=======
        var keys = _.keys(options);
        keys = _.sortBy(keys, function(i) { return i;});
        _.each(keys, function(key) {
            url += '/' + key + '/' + options[key];
>>>>>>> 82da94b3
        });
        return url;
    };

<<<<<<< HEAD
    instance.web_analytics.setupTracker = function(wc) {
        var t = wc.tracker;
        return $.when(t._get_user_access_level()).then(function(r) {
            t.user_access_level = r;
            t.initialize_custom().then(function() {
                wc.on('state_pushed', t, t.on_state_pushed);
                t.include_tracker();
            });
        });
    };

    // Set correctly the tracker in the current instance
    if (instance.client instanceof instance.web.WebClient) {        // not for embedded clients
        instance.webclient.tracker = new instance.web_analytics.Tracker();
        instance.web_analytics.setupTracker(instance.webclient);
    } else if (!instance.client) {
        // client does not already exists, we are in monodb mode
        instance.web.WebClient.include({
            start: function() {
                var d = this._super.apply(this, arguments);
                this.tracker = new instance.web_analytics.Tracker();
                return d;
            },
            show_application: function() {
                var self = this;
                $.when(this.subscribe_deferred).then(function() {
                    instance.web_analytics.setupTracker(self);
                });
                this._super();
            },
        });
    }
=======
    // kept for API compatibility
    instance.web_analytics.setupTracker = function(wc) {
        return wc.tracker.initialized;
    };

    instance.web.Client.include({
        bind_events: function() {
            this._super.apply(this, arguments);
            this.tracker = new instance.web_analytics.Tracker(this);
        },
    });
>>>>>>> 82da94b3

    instance.web.Session.include({
        session_authenticate: function() {
            return $.when(this._super.apply(this, arguments)).then(function() {
                // the call to bind_events() may have been delayed in some embed
                // cases, and when that happens we can skip the push, as the
                // proper one will be done when bind_event is eventually called.
                if (instance.client && instance.client.tracker) {
                    instance.client.tracker._push_customvars();
                }
            });
        },
    });
 
};<|MERGE_RESOLUTION|>--- conflicted
+++ resolved
@@ -74,20 +74,8 @@
             instance.session.rpc("/web/webclient/version_info", {})
                 .done(function(res) {
                     _gaq.push(['_setCustomVar', 5, 'Version', res.server_version, 3]);
-<<<<<<< HEAD
-                    // Track User Access Level, Custom Variable 4 in GA with visitor level scope
-                    // Values: 'Admin User', 'Normal User', 'Portal User', 'Anonymous User'
-                    _gaq.push(['_setCustomVar', 4, 'User Access Level', self.user_access_level, 1]);
-
-                    // Track User Type Conversion, Custom Variable 3 in GA with session level scope
-                    // Values: 'Visitor', 'Demo', 'Online Trial', 'Online Paying', 'Local User'
-                    _gaq.push(['_setCustomVar', 1, 'User Type Conversion', self._get_user_type(), 2]);
-                    _gaq.push(['_trackPageview']);
-                    return;
-=======
                     self._push_customvars();
                     self.initialized.resolve(self);
->>>>>>> 82da94b3
                 });
             return self.initialized;
         },
@@ -165,6 +153,7 @@
                     'action': state.view_type,
                     'label': url,
                 });
+                this._push_pageview(url);
             }
         },
         /*
@@ -180,19 +169,19 @@
                     this._super.apply(this, arguments);
                     var self = this;
                     this.on('record_created', self, function(r) {
-                        var url = instance.web_analytics.generateUrl({'model': r.model, 'view_type': 'form'});
+                        var url = instance.web_analytics.generateUrl({'model': self.model, 'view_type': 'form'});
                         t._push_event({
-                            'category': r.model,
-                            'action': 'form',
+                            'category': self.model,
+                            'action': 'create',
                             'label': url,
                             'noninteraction': true,
                         });
                     });
                     this.on('record_saved', self, function(r) {
-                        var url = instance.web_analytics.generateUrl({'model': r.model, 'view_type': 'form'});
+                        var url = instance.web_analytics.generateUrl({'model': self.model, 'view_type': 'form'});
                         t._push_event({
-                            'category': r.model,
-                            'action': 'form',
+                            'category': self.model,
+                            'action': 'save',
                             'label': url,
                             'noninteraction': true,
                         });
@@ -204,12 +193,12 @@
             instance.web.ActionManager.include({
                 ir_actions_client: function (action, options) {
                     var url = instance.web_analytics.generateUrl({'action': action.tag});
-                    var category = action.res_model || action.type;
                     t._push_event({
-                        'category': action.res_model || action.type,
-                        'action': action.name || action.tag,
+                        'category': action.type,
+                        'action': action.tag,
                         'label': url,
                     });
+                    t._push_pageview(url);
                     return this._super.apply(this, arguments);
                 },
             });
@@ -247,21 +236,12 @@
                         options = {'action': params.action};
                     }
                     var url = instance.web_analytics.generateUrl(options);
-                    if (error.code) {
-                        t._push_event({
-                            'category': error.message,
-                            'action': error.data.message,
-                            'label': url,
-                            'noninteraction': true,
-                        });
-                    } else {
-                        t._push_event({
-                            'category': error.type,
-                            'action': error.data.debug,
-                            'label': url,
-                            'noninteraction': true,
-                        });
-                    }
+                    t._push_event({
+                        'category': options.model || "ir.actions.client",
+                        'action': "error " + (error.code ? error.message + error.data.message : error.type + error.data.debug),
+                        'label': url,
+                        'noninteraction': true,
+                    });
                     this._super.apply(this, arguments);
                 },
             });
@@ -274,53 +254,14 @@
 
     instance.web_analytics.generateUrl = function(options) {
         var url = '';
-<<<<<<< HEAD
-        _.each(options, function(value, key) {
-            url += '/' + key + '=' + value;
-=======
         var keys = _.keys(options);
         keys = _.sortBy(keys, function(i) { return i;});
         _.each(keys, function(key) {
             url += '/' + key + '/' + options[key];
->>>>>>> 82da94b3
         });
         return url;
     };
 
-<<<<<<< HEAD
-    instance.web_analytics.setupTracker = function(wc) {
-        var t = wc.tracker;
-        return $.when(t._get_user_access_level()).then(function(r) {
-            t.user_access_level = r;
-            t.initialize_custom().then(function() {
-                wc.on('state_pushed', t, t.on_state_pushed);
-                t.include_tracker();
-            });
-        });
-    };
-
-    // Set correctly the tracker in the current instance
-    if (instance.client instanceof instance.web.WebClient) {        // not for embedded clients
-        instance.webclient.tracker = new instance.web_analytics.Tracker();
-        instance.web_analytics.setupTracker(instance.webclient);
-    } else if (!instance.client) {
-        // client does not already exists, we are in monodb mode
-        instance.web.WebClient.include({
-            start: function() {
-                var d = this._super.apply(this, arguments);
-                this.tracker = new instance.web_analytics.Tracker();
-                return d;
-            },
-            show_application: function() {
-                var self = this;
-                $.when(this.subscribe_deferred).then(function() {
-                    instance.web_analytics.setupTracker(self);
-                });
-                this._super();
-            },
-        });
-    }
-=======
     // kept for API compatibility
     instance.web_analytics.setupTracker = function(wc) {
         return wc.tracker.initialized;
@@ -332,7 +273,6 @@
             this.tracker = new instance.web_analytics.Tracker(this);
         },
     });
->>>>>>> 82da94b3
 
     instance.web.Session.include({
         session_authenticate: function() {
