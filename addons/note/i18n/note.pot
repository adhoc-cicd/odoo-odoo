--- conflicted
+++ resolved
@@ -4,17 +4,10 @@
 #
 msgid ""
 msgstr ""
-<<<<<<< HEAD
-"Project-Id-Version: Odoo Server 10.0alpha1e\n"
-"Report-Msgid-Bugs-To: \n"
-"POT-Creation-Date: 2016-08-18 08:36+0000\n"
-"PO-Revision-Date: 2016-08-18 08:36+0000\n"
-=======
 "Project-Id-Version: Odoo Server 9.saas~10c\n"
 "Report-Msgid-Bugs-To: \n"
 "POT-Creation-Date: 2016-08-18 14:06+0000\n"
 "PO-Revision-Date: 2016-08-18 14:06+0000\n"
->>>>>>> 9ad5f26b
 "Last-Translator: <>\n"
 "Language-Team: \n"
 "MIME-Version: 1.0\n"
@@ -39,11 +32,6 @@
 msgstr ""
 
 #. module: note
-#: model:ir.actions.act_window,help:note.note_tag_action
-msgid "Click to add a new tag."
-msgstr ""
-
-#. module: note
 #: model:ir.actions.act_window,help:note.action_note_note
 msgid "Click to add a personal note."
 msgstr ""
@@ -129,6 +117,7 @@
 msgstr ""
 
 #. module: note
+#: model:note.stage,name:note.demo_note_stage_03
 #: model:note.stage,name:note.note_stage_03
 msgid "Later"
 msgstr ""
@@ -139,11 +128,7 @@
 msgstr ""
 
 #. module: note
-<<<<<<< HEAD
-#: code:addons/note/models/note.py:128
-=======
 #: code:addons/note/note.py:165
->>>>>>> 9ad5f26b
 #, python-format
 msgid "New Note"
 msgstr ""
@@ -191,7 +176,7 @@
 
 #. module: note
 #: model:ir.model.fields,help:note.field_note_stage_user_id
-msgid "Owner of the note stage"
+msgid "Owner of the note stage."
 msgstr ""
 
 #. module: note
@@ -244,33 +229,29 @@
 msgstr ""
 
 #. module: note
-#: model:ir.actions.act_window,name:note.note_tag_action
 #: model:ir.model.fields,field_description:note.field_note_note_tag_ids
-#: model:ir.ui.menu,name:note.notes_tag_menu
-#: model:ir.ui.view,arch_db:note.note_tag_view_form
 #: model:ir.ui.view,arch_db:note.view_note_note_form
 msgid "Tags"
 msgstr ""
 
 #. module: note
+#: model:note.stage,name:note.demo_note_stage_04
 #: model:note.stage,name:note.note_stage_02
 msgid "This Week"
 msgstr ""
 
 #. module: note
+#: model:note.stage,name:note.demo_note_stage_01
 #: model:note.stage,name:note.note_stage_01
 msgid "Today"
 msgstr ""
 
 #. module: note
-<<<<<<< HEAD
-=======
 #: model:note.stage,name:note.demo_note_stage_02
 msgid "Tomorrow"
 msgstr ""
 
 #. module: note
->>>>>>> 9ad5f26b
 #: model:ir.actions.act_window,help:note.action_note_note
 msgid "Use notes to organize personal tasks or notes. All\n"
 "            notes are private; no one else will be able to see them. However\n"
