--- conflicted
+++ resolved
@@ -1,186 +1,74 @@
 <?xml version="1.0" ?>
 <openerp>
     <data>
-        <record model="ir.ui.view" id="view_gtd_context_tree">
-            <field name="name">project.gtd.context.tree</field>
-            <field name="model">project.gtd.context</field>
-            <field name="type">tree</field>            
-            <field name="arch" type="xml">
-                <tree string="Context">
-                    <field name="name"/>
-                    <field name="project_default_id"/>
-                </tree>
-            </field>
-        </record>
-        <record model="ir.ui.view" id="view_gtd_context_form">
-            <field name="name">project.gtd.context.form</field>
-            <field name="model">project.gtd.context</field>
-            <field name="type">form</field>
-            <field name="arch" type="xml">
-                <form string="Context">
-                    <field name="name"/>
-                    <field name="sequence"/>
-                    <field name="project_default_id"/>
-                </form>
-            </field>
-        </record>
-        <record model="ir.actions.act_window" id="open_gtd_context_tree">
-            <field name="name">Contexts</field>
-            <field name="res_model">project.gtd.context</field>
-        </record>
+    <record model="ir.ui.view" id="view_gtd_context_tree">
+        <field name="name">project.gtd.context.tree</field>
+        <field name="model">project.gtd.context</field>
+        <field name="type">tree</field>            
+        <field name="arch" type="xml">
+            <tree string="Context">
+                <field name="name"/>
+                <field name="project_default_id"/>
+            </tree>
+        </field>
+    </record>
+    <record model="ir.ui.view" id="view_gtd_context_form">
+        <field name="name">project.gtd.context.form</field>
+        <field name="model">project.gtd.context</field>
+        <field name="type">form</field>
+        <field name="arch" type="xml">
+            <form string="Context">
+                <field name="name"/>
+                <field name="sequence"/>
+                <field name="project_default_id"/>
+            </form>
+        </field>
+    </record>
+    <record model="ir.actions.act_window" id="open_gtd_context_tree">
+        <field name="name">Contexts</field>
+        <field name="res_model">project.gtd.context</field>
+    </record>
 
-        <menuitem name="Time Management" id="menu_open_gtd_time" parent="project.menu_definitions" groups="group_project_getting"/>
-        <menuitem name="Contexts" id="menu_open_gtd_time_contexts" groups="group_project_getting" parent="menu_open_gtd_time" action="open_gtd_context_tree"/>        
+    <menuitem name="Time Management" id="menu_open_gtd_time" parent="project.menu_definitions" groups="group_project_getting"/>
+    <menuitem name="Contexts" id="menu_open_gtd_time_contexts" groups="group_project_getting" parent="menu_open_gtd_time" action="open_gtd_context_tree"/>        
 
-        <record model="ir.ui.view" id="view_gtd_timebox_tree">
-            <field name="name">project.gtd.timebox.tree</field>
-            <field name="model">project.gtd.timebox</field>
-            <field name="type">tree</field>
-            <field name="arch" type="xml">
-                <tree string="Timebox">
-                    <field name="sequence"/>
-                    <field name="name"/>                    
-                    <field name="icon"/>
-                </tree>
-            </field>
-        </record>
+    <record model="ir.ui.view" id="view_gtd_timebox_tree">
+        <field name="name">project.gtd.timebox.tree</field>
+        <field name="model">project.gtd.timebox</field>
+        <field name="type">tree</field>
+        <field name="arch" type="xml">
+            <tree string="Timebox">
+                <field name="sequence"/>
+                <field name="name"/>                    
+                <field name="icon"/>
+            </tree>
+        </field>
+    </record>
 
-        <record model="ir.ui.view" id="view_gtd_timebox_form">
-            <field name="name">project.gtd.timebox.form</field>
-            <field name="model">project.gtd.timebox</field>
-            <field name="type">form</field>
-            <field name="arch" type="xml">
-                <form string="Timeboxes">
-                    <separator string="Timebox Definition" colspan="4"/>
-                    <field name="name"/>
-                    <field name="sequence"/>
-                    <field name="icon"/>
-                </form>
-            </field>
-        </record>
+    <record model="ir.ui.view" id="view_gtd_timebox_form">
+        <field name="name">project.gtd.timebox.form</field>
+        <field name="model">project.gtd.timebox</field>
+        <field name="type">form</field>
+        <field name="arch" type="xml">
+            <form string="Timeboxes">
+                <separator string="Timebox Definition" colspan="4"/>
+                <field name="name"/>
+                <field name="sequence"/>
+                <field name="icon"/>
+            </form>
+        </field>
+    </record>
 
-        <record model="ir.actions.act_window" id="open_gtd_timebox_tree">
-            <field name="name">Timeboxes</field>
-            <field name="res_model">project.gtd.timebox</field>
-<<<<<<< HEAD
-            <field name="view_type">tree</field>
-            <field name="domain">[('parent_id','=',False)]</field>
-        </record>
-        <record model="ir.actions.act_window" id="open_gtd_timebox_tree_my">
-            <field name="name">My Timeboxes</field>
-            <field name="res_model">project.gtd.timebox</field>
-            <field name="domain">[('user_id','=',uid)]</field>
-        </record>
-        
-        <menuitem name="Timeboxes" id="menu_open_gtd_time_timeboxes" parent="menu_open_gtd_time" action="open_gtd_timebox_tree"/>        
-        <menuitem name="My Timeboxes" id="menu_open_gtd_time_my_timeboxes" parent="menu_open_gtd_time_timeboxes" action="open_gtd_timebox_tree_my"/>    
+    <record model="ir.actions.act_window" id="open_gtd_timebox_tree">
+        <field name="name">Timeboxes</field>
+        <field name="res_model">project.gtd.timebox</field>
+        <field name="view_type">form</field>
+        <field name="view_mode">tree,form</field>
+        <field name="view_id" ref="view_gtd_timebox_tree"/>
+    </record>        
 
-        <record model="ir.ui.view" id="task_inbox_view">
-            <field name="name">project.task.gtd.inbox.tree</field>
-            <field name="model">project.task</field>
-            <field name="type">tree</field>
-            <field name="priority" eval="20"/>
-            <field name="arch" type="xml">
-                <tree string="Tasks" editable="bottom" colors="blue:timebox_id">
-                    <field name="name"/>
-                    <field name="timebox_id" required="1" domain="[('user_id','=',uid)]"/>
-                    <button name="next_timebox" string="Next Timebox" type="object" icon="gtk-indent" attrs="{'invisible':[('timebox_id.type','=','other')]}"/>
-                    <button name="prev_timebox" string="Previous Timebox" type="object" icon="gtk-indent" attrs="{'invisible':[('timebox_id.type','=','daily')]}"/>                    
-                    <field name="context_id" required="1"/>
-                    <field name="date_start"/>
-                    <field name="priority"/>
-                    <field name="date_deadline"/>
-                    <field name="planned_hours"  widget="float_time" sum="Planned"
-                                on_change="onchange_planned(planned_hours,effective_hours)"/>
-                    <field name="remaining_hours" invisible="1"/>
-                    <field name="effective_hours" invisible="1"/>
-                    <field name="state"/>
-                </tree>
-            </field>
-        </record>
-        
-        <record id="view_project_gtd_inbox_filter" model="ir.ui.view">
-            <field name="name">project.task.gtd.inbox.select</field>
-            <field name="model">project.task</field>
-            <field name="type">search</field>
-            <field name="arch" type="xml">
-                <search string="Search timebox">
-                   <group col='6' colspan='4'>
-                       <filter icon="terp-project" string="Inbox" domain="[('user_id','=',uid)]" help="Inbox"/>                   
-                       <field name="timebox_id" select="1" widget="selection">
-                           <filter string="Daily Timebox" domain="[('timebox_id.type','=','daily')]" help="Daily Timebox"/>
-                       </field>
-                       <field name="context_id" select="1" widget="selection">
-                           <filter icon="terp-project" domain="[('context_id.name','=','Office')]" help="Office Context"/>
-                           <filter icon="terp-project" domain="[('context_id.name','=','Car')]" help="Car Context"/>
-                           <filter icon="terp-project" domain="[('context_id.name','=','Travel')]" help="Travel Context"/>
-                           <filter icon="terp-project" domain="[('context_id.name','=','Home')]" help="Home Context"/>
-                       </field>
-                       <separator orientation="vertical"/>
-                       <field name="name" select='1'/>
-                   </group>
-               </search>
-            </field>
-        </record>
-        
-        <record model="ir.actions.act_window" id="open_gtd_task_inbox">
-            <field name="name">My Inbox</field>
-            <field name="res_model">project.task</field>
-            <field name="domain">[('user_id','=',uid),('state','in',('open','draft'))]</field>
-            <field name="context">{'gtd_sort':True}</field>
-            <field name="view_id" ref="task_inbox_view"/>
-            <field name="search_view_id" ref="view_project_gtd_inbox_filter"/>            
-        </record>
-        
-        <menuitem name="Time Management" id="menu_open_time" parent="project.menu_main"/>
-        <menuitem name="My Inbox" id="menu_open_time_myinbox" parent="menu_open_time" action="open_gtd_task_inbox"/>
-
-        <record model="ir.ui.view" id="view_gtd_timebox_treelist">
-            <field name="name">project.gtd.timebox.treelist</field>
-            <field name="model">project.gtd.timebox</field>
-            <field name="type">tree</field>
-            <field name="field_parent">child_ids</field>
-            <field name="priority">50</field>
-            <field name="arch" type="xml">
-                <tree string="Timeboxes">
-                    <field name="name"/>
-                </tree>
-            </field>
-        </record>
-
-        <record model="ir.actions.act_window" id="open_gtd_timebox_all">
-            <field name="name">My Timeboxes</field>
-            <field name="res_model">project.gtd.timebox</field>
-            <field name="domain">[('user_id','=',uid),('parent_id','=',False)]</field>
-            <field name="view_type">tree</field>
-            <field name="view_id" ref="view_gtd_timebox_treelist"/>
-            <field name="context">{'record_id':False}</field>
-        </record>
-        
-        <menuitem
-            name="My Timeboxes" 
-            id="menu_open_time_allinbox" 
-            parent="menu_open_time" 
-            action="open_gtd_timebox_all"/>
+    <menuitem name="Timeboxes" id="menu_open_gtd_time_timeboxes" parent="menu_open_gtd_time" action="open_gtd_timebox_tree"/>        
 		
-		<record id="view_task_search_form" model="ir.ui.view">
-            <field name="name">project.task.search.form</field>
-            <field name="model">project.task</field>
-            <field name="type">search</field>
-            <field name="inherit_id" ref="project.view_task_search_form"/>
-            <field name="arch" type="xml">
-               <search string="Task Edition">
-                    <group col="6" colspan="4">
-                    	<field name="timebox_id" select="1" widget="selection">
-                           <filter string="Daily Timebox" domain="[('timebox_id.type','=','daily')]" help="Daily Timebox"/>
-                           <filter string="Inbox" domain="[('user_id','=',uid)]" help="Inbox"/>
-                       	</field>
-                    	<field name="context_id" select="1" widget="selection"/>
-                    </group>
-                </search>
-            </field>
-     	</record>
-
 	<record model="ir.ui.view" id="project_task_tree">
         <field name="name">project.task.tree.timebox</field>
         <field name="model">project.task</field>
@@ -194,14 +82,6 @@
         	</field>
         </field>
     </record>
-=======
-            <field name="view_type">form</field>
-			<field name="view_mode">tree,form</field>
-            <field name="view_id" ref="view_gtd_timebox_tree"/>
-        </record>
-       
-        <menuitem name="Timeboxes" id="menu_open_gtd_time_timeboxes" parent="menu_open_gtd_time" action="open_gtd_timebox_tree" groups="group_project_getting"/>        
->>>>>>> a0ea6a13
 
     <record model="ir.ui.view" id="project_task">
         <field name="name">project.task.form.timebox</field>
@@ -209,15 +89,6 @@
         <field name="type">form</field>
         <field name="inherit_id" ref="project.view_task_form2" />
         <field name="arch" type="xml">
-<<<<<<< HEAD
-            <notebook>
-                <page string="TimeBox Configuration" position="inside">
-                	<separator string="Getting Things Done" colspan="4"/>
-                	<field name="context_id" select="2"/>
-               	 	<field name="timebox_id" select="1" domain="[('user_id', '=', uid)]"/>
-                </page>
-             </notebook>
-=======
             <field name="progress" position="after">
                 <newline/>
                 <separator string="Getting Things Done" colspan="6"/>
@@ -226,7 +97,6 @@
                 <field name="timebox_id" select="1"/>
                 <newline/>
             </field>
->>>>>>> a0ea6a13
         </field>
     </record>
     
