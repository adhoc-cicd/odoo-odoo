--- conflicted
+++ resolved
@@ -1,30 +1,22 @@
-# Dutch translation for openobject-addons
-# Copyright (c) 2014 Rosetta Contributors and Canonical Ltd 2014
-# This file is distributed under the same license as the openobject-addons package.
-# FIRST AUTHOR <EMAIL@ADDRESS>, 2014.
-#
+# Translation of Odoo Server.
+# This file contains the translation of the following modules:
+# * pos_discount
+# 
+# Translators:
+# FIRST AUTHOR <EMAIL@ADDRESS>, 2014
 msgid ""
 msgstr ""
-<<<<<<< HEAD
-"Project-Id-Version: openobject-addons\n"
-"Report-Msgid-Bugs-To: FULL NAME <EMAIL@ADDRESS>\n"
-"POT-Creation-Date: 2014-08-14 13:08+0000\n"
-"PO-Revision-Date: 2014-08-16 12:23+0000\n"
-"Last-Translator: Mario Gielissen (Openworx) <Unknown>\n"
-"Language-Team: Dutch <nl@li.org>\n"
-=======
 "Project-Id-Version: Odoo 8.0\n"
 "Report-Msgid-Bugs-To: \n"
 "POT-Creation-Date: 2015-01-21 14:07+0000\n"
 "PO-Revision-Date: 2016-08-09 09:46+0000\n"
 "Last-Translator: Martin Trigaux\n"
 "Language-Team: Dutch (http://www.transifex.com/odoo/odoo-8/language/nl/)\n"
->>>>>>> 08ed48e2
 "MIME-Version: 1.0\n"
 "Content-Type: text/plain; charset=UTF-8\n"
-"Content-Transfer-Encoding: 8bit\n"
-"X-Launchpad-Export-Date: 2014-08-17 06:47+0000\n"
-"X-Generator: Launchpad (build 17156)\n"
+"Content-Transfer-Encoding: \n"
+"Language: nl\n"
+"Plural-Forms: nplurals=2; plural=(n != 1);\n"
 
 #. module: pos_discount
 #. openerp-web
