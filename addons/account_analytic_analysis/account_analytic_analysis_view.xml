<?xml version="1.0" encoding="utf-8"?>
<openerp>
    <data>

        <!--
        Analytic Account form

        Remove information on Account data => because they move on analysis sheet
        create a page with invoicing informations
       
        <record id="account_analytic_account_invoice_stat_form" model="ir.ui.view">
            <field name="name">account.analytic.account.invoice.stat.form.inherit</field>
            <field name="model">account.analytic.account</field>
            <field name="type">form</field>
            <field name="inherit_id" ref="hr_timesheet_invoice.account_analytic_account_form_form"/>
            <field eval="18" name="priority"/>
            <field name="arch" type="xml">
                <group name="invoice_stats" position="inside">
                    <field name="hours_qtt_non_invoiced" attrs="{'invisible': [('to_invoice','=',0)]}"/>
                    <field name="ca_to_invoice" attrs="{'invisible': [('to_invoice','=',0)]}"/>
                    <label string="" colspan="1"/>
                    <button
                        name="%(hr_timesheet_invoice.action_hr_timesheet_invoice_create_final)d"
                        string="Create Invoice"
                        type="action"
                        attrs="{'readonly':[('ca_to_invoice','=',0.0)], 'invisible': [('to_invoice','=',0)]}"
                        icon="gtk-go-forward"/>
                </group>
            </field>
        </record> -->
        <act_window
            id="action_sales_order_line"
            name="Sales Order Lines"
            res_model="sale.order.line"
            src_model="account.analytic.account"
            />
            
        <record id="hr_timesheet.account_analytic_account_form_form" model="ir.ui.view">
            <field name="name">account.analytic.account.invoice.form.inherit</field>
            <field name="model">account.analytic.account</field>
            <field name="type">form</field>
            <field name="inherit_id" ref="analytic.view_account_analytic_account_form"/>
            <field eval="18" name="priority"/>
            <field name="arch" type="xml">
            	<xpath expr='//field[@name="parent_id"]' position='after'>
            	    <field name="template_id" on_change="on_change_template(template_id)"  domain="[('type','=','template')]" attrs="{'invisible': [('type','in',['view', 'normal','template'])]}" context="{'default_type' : 'template'}"/>
            	</xpath>
                <xpath expr='//group[@name="project"]' position="after">
                    <group col="6" colspan="3" class="oe_form_group_label_border">
                        <field name="quantity_max"/><label string="/"/> <label string="Remaining"/> <field name="remaining_hours" nolabel="1"/>
                    </group>
                </xpath>
                <xpath expr='//separator[@name="description"]' position='before'>
		    <separator colspan="4" string="Invoicing" name="invoicing"/>
		    <group col="1" colspan="4">
			<table border="0">
			    <tr>
				<th class="oe_th_137px" height="20px"></th>
				<th width="10px"></th>
				<th class="oe_th_110px">Est.Tot</th>
				<th class="oe_th_110px">Invoiced</th>
				<th class="oe_th_110px">Remaining</th>
				<th class="oe_th_110px">Ready To Invoice</th>
				<th width="10px"></th>
				<th class="oe_th_150px"></th>
				<th class="oe_th_150px"></th>
			    </tr>
			    <tr>
				<th class="oe_border_right">Fix Price Invoices</th>
				<td><field name="fix_price_invoices" nolabel="1"/></td>
				<td class="oe_amount_center oe_th_110px"><field name="amount_max" nolabel="1" attrs="{'invisible': [('fix_price_invoices','=',0)]}"/></td>
				<td class="oe_amount_center oe_th_110px"><field name="ca_invoiced" nolabel="1" attrs="{'invisible': [('fix_price_invoices','=',0)]}"/></td>
				<td class="oe_amount_center oe_th_110px oe_border_right"><field name="remaining_ca" nolabel="1" attrs="{'invisible': [('fix_price_invoices','=',0)]}"/></td>
				<td class="oe_amount_center oe_th_110px"><field name="ca_to_invoice" nolabel="1" attrs="{'invisible': [('fix_price_invoices','=',0)]}"/></td>
				<td width="10px"></td>
				<td class="oe_th_150px"><button class= "oe_btn_width" name="%(action_sales_order_line)d" string="Sales" type="action" context="{'default_project_id': active_id,'search_default_project_id': active_id}" attrs="{'invisible': [('fix_price_invoices','=',0)]}"/></td>
				<td class="oe_th_150px"><button class= "oe_btn_width" name="%(sale.action_order_line_tree2)d" string="Lines To Invoice" type="action" context="{'default_project_id': active_id,'search_default_project_id': active_id}" attrs="{'invisible': [('fix_price_invoices','=',0)]}"/></td>
			    </tr>
			    <tr>
				<th class="oe_border_right">Invoice On Timesheets</th>
				<td><field name="invoice_on_timesheets" nolabel="1"/></td>
				<td class="oe_amount_center oe_th_110px"><field name="quantity_max" nolabel="1" attrs="{'invisible': [('invoice_on_timesheets','=',0)]}"/></td>
				<td class="oe_amount_center oe_th_110px"><field name="hours_qtt_invoiced" nolabel="1" attrs="{'invisible': [('invoice_on_timesheets','=',0)]}"/></td>
				<td class="oe_amount_center oe_th_110px oe_border_right"><field name="remaining_hours" nolabel="1" attrs="{'invisible': [('invoice_on_timesheets','=',0)]}"/></td>
				<td class="oe_amount_center oe_th_110px"><field name="hours_qtt_non_invoiced" nolabel="1" attrs="{'invisible': [('invoice_on_timesheets','=',0)]}"/></td>
				<td width="10px"></td>
				<td class="oe_th_150px"><button class= "oe_btn_width" name="%(hr_timesheet.act_hr_timesheet_line_evry1_all_form)d" string="Timesheets" type="action" attrs="{'invisible': [('invoice_on_timesheets','=',0)]}"/></td>
				<td class="oe_th_150px"><button class= "oe_btn_width" name="%(hr_timesheet_invoice.act_acc_analytic_acc_2_report_acc_analytic_line_to_invoice)d" string="Invoice Timesheets" type="action" attrs="{'invisible': [('invoice_on_timesheets','=',0)]}"/></td>
			    </tr>
			    <tr>
				<th class="oe_border_right">Charge Expenses</th>
				<td><field name="charge_expenses" nolabel="1"/></td>
				<td class="oe_amount_center oe_th_110px"><field name="expense_max" nolabel="1" attrs="{'invisible': [('charge_expenses','=',0)]}"/></td>
				<td class="oe_amount_center oe_th_110px"><field name="expense_invoiced" nolabel="1" attrs="{'invisible': [('charge_expenses','=',0)]}"/></td>
				<td class="oe_amount_center oe_th_110px oe_border_right"><field name="remaining_expense" nolabel="1" attrs="{'invisible': [('charge_expenses','=',0)]}"/></td>
				<td class="oe_amount_center oe_th_110px"><field name="expense_to_invoice" nolabel="1" attrs="{'invisible': [('charge_expenses','=',0)]}"/></td>
				<td width="10px"></td>
				<td class="oe_th_150px"><button class= "oe_btn_width" name="open_hr_expense" string="Expenses" type="object" attrs="{'invisible': [('charge_expenses','=',0)]}"/></td>
				<td class="oe_th_150px"><button class= "oe_btn_width" name="hr_to_invoiced_expense" string="Invoice Expenses" type="object" attrs="{'invisible': [('charge_expenses','=',0)]}"/></td>
			    </tr>
			    <tr>
				<th class="oe_border_right">Total</th>
				<td width="10px"></td>
				<td class="oe_amount_center oe_th_110px oe_border_top"><field name="est_total" nolabel="1"/></td>
				<td class="oe_amount_center oe_th_110px oe_border_top"><field name="invoiced_total" nolabel="1"/></td>
				<td class="oe_amount_center oe_th_110px oe_border_right oe_border_top"><field name="remaining_total" nolabel="1"/></td>
				<td class="oe_amount_center oe_th_110px oe_border_top"><field name="toinvoice_total" nolabel="1"/></td>
			    </tr>
			</table>
		    </group>
		    <group colspan="4" class="oe_form_group_label_border">
<<<<<<< HEAD
				<field name="pricelist_id" attrs="{'invisible': [('invoice_on_timesheets','!=',True),('charge_expenses','!=',True)]}"/>
			    <field name="to_invoice" widget="selection" attrs="{'invisible': [('invoice_on_timesheets','=',0)]}"/>
=======
			<field name="pricelist_id" attrs="{'invisible': ['|',('invoice_on_timesheets','!=',True),('charge_expenses','!=',True)]}"/>
			<field name="to_invoice" widget="selection" attrs="{'invisible': [('invoice_on_timesheets','=',0)]}"/>
>>>>>>> 6c6326cd
		    </group>
                </xpath>
            </field>
        </record>

        <record id="project_account_analytic_account_form" model="ir.ui.view">
            <field name="name">project.project.form.inherit</field>
            <field name="model">project.project</field>
            <field name="type">form</field>
            <field name="inherit_id" ref="project.edit_project"/>
            <field eval="18" name="priority"/>
            <field name="arch" type="xml">
            	<xpath expr='//page[@name="team"]' position='after'>
            	    <page string="Contract Data">
                        <group colspan="2" col= "2" class="oe_form_group_label_border">
                            <separator colspan="2" string="Validity"/>
                            <field name="date_start"/>
                            <field name="date"/>
                        </group>
			<group colspan="2" col= "2" class="oe_form_group_label_border">
                            <separator colspan="2" string="Invoice Rate"/>
                            <field name="pricelist_id" attrs="{'invisible': ['|',('invoice_on_timesheets','=',0),('charge_expenses','=',0)]}"/>
			    <field name="to_invoice" widget="selection" attrs="{'invisible': [('invoice_on_timesheets','=',0)]}"/>
                        </group> 
			<group col="6" colspan="2" class="oe_form_group_label_border">
                            <field name="quantity_max"/><field name="company_uom_id" nolabel="1" readonly="1"/><field name="remaining_hours" string="/ Remaining"/>
                        </group>
		        <separator colspan="4" string="Invoicing"/>
		        <group col="1" colspan="4">
			    <table border="0">
				<tr>
				    <th class="oe_th_137px" height="20px"></th>
				    <th width="10px"></th>
				    <th class="oe_th_110px">Est.Tot</th>
				    <th class="oe_th_110px">Invoiced</th>
				    <th class="oe_th_110px">Remaining</th>
				    <th class="oe_th_110px">Ready To Invoice</th>
				    <th width="10px"></th>
				    <th class="oe_th_150px"></th>
				    <th class="oe_th_150px"></th>
				</tr>
				<tr>
				    <th class="oe_border_right">Fix Price Invoices</th>
				    <td><field name="fix_price_invoices" nolabel="1"/></td>
				    <td class="oe_amount_center oe_th_110px"><field name="amount_max" nolabel="1" attrs="{'invisible': [('fix_price_invoices','=',0)]}"/></td>
				    <td class="oe_amount_center oe_th_110px"><field name="ca_invoiced" nolabel="1" attrs="{'invisible': [('fix_price_invoices','=',0)]}"/></td>
				    <td class="oe_amount_center oe_th_110px oe_border_right"><field name="remaining_ca" nolabel="1" attrs="{'invisible': [('fix_price_invoices','=',0)]}"/></td>
				    <td class="oe_amount_center oe_th_110px"><field name="ca_to_invoice" nolabel="1" attrs="{'invisible': [('fix_price_invoices','=',0)]}"/></td>
				    <td width="10px"></td>
				    <td class="oe_th_150px"><button class= "oe_btn_width" name="%(action_sales_order_line)d" string="Sales" type="action" context="{'default_project_id': active_id,'search_default_project_id': active_id}" attrs="{'invisible': [('fix_price_invoices','=',0)]}"/></td>
				    <td class="oe_th_150px"><button class= "oe_btn_width" name="%(sale.action_order_line_tree2)d" string="Lines To Invoice" type="action" context="{'default_project_id': active_id,'search_default_project_id': active_id}" attrs="{'invisible': [('fix_price_invoices','=',0)]}"/></td>
				</tr>
				<tr>
				    <th class="oe_border_right">Inv. On Timesheets</th>
				    <td><field name="invoice_on_timesheets" nolabel="1"/></td>
				    <td class="oe_amount_center oe_th_110px"><field name="quantity_max" nolabel="1" attrs="{'invisible': [('invoice_on_timesheets','=',0)]}"/></td>
				    <td class="oe_amount_center oe_th_110px"><field name="hours_qtt_invoiced" nolabel="1" attrs="{'invisible': [('invoice_on_timesheets','=',0)]}"/></td>
				    <td class="oe_amount_center oe_th_110px oe_border_right"><field name="remaining_hours" nolabel="1" attrs="{'invisible': [('invoice_on_timesheets','=',0)]}"/></td>
				    <td class="oe_amount_center oe_th_110px"><field name="hours_qtt_non_invoiced" nolabel="1" attrs="{'invisible': [('invoice_on_timesheets','=',0)]}"/></td>
				    <td width="10px"></td>
				    <td class="oe_th_150px"><button class= "oe_btn_width" name="%(hr_timesheet.act_hr_timesheet_line_evry1_all_form)d" string="Timesheets" type="action" attrs="{'invisible': [('invoice_on_timesheets','=',0)]}"/></td>
				    <td class="oe_th_150px"><button class= "oe_btn_width" name="%(hr_timesheet_invoice.act_acc_analytic_acc_2_report_acc_analytic_line_to_invoice)d" string="Invoice Timesheets" type="action" attrs="{'invisible': [('invoice_on_timesheets','=',0)]}"/></td>
				</tr>
				<tr>
				    <th class="oe_border_right">Charge Expenses</th>
				    <td><field name="charge_expenses" nolabel="1"/></td>
				    <td class="oe_amount_center oe_th_110px"><field name="expense_max" nolabel="1" attrs="{'invisible': [('charge_expenses','=',0)]}"/></td>
				    <td class="oe_amount_center oe_th_110px"><field name="expense_invoiced" nolabel="1" attrs="{'invisible': [('charge_expenses','=',0)]}"/></td>
				    <td class="oe_amount_center oe_th_110px oe_border_right"><field name="remaining_expense" nolabel="1" attrs="{'invisible': [('charge_expenses','=',0)]}"/></td>
				    <td class="oe_amount_center oe_th_110px"><field name="expense_to_invoice" nolabel="1" attrs="{'invisible': [('charge_expenses','=',0)]}"/></td>
				    <td width="10px"></td>
				    <td class="oe_th_150px"><button class= "oe_btn_width" name="open_hr_expense" string="Expenses" type="object" attrs="{'invisible': [('charge_expenses','=',0)]}"/></td>
				    <td class="oe_th_150px"><button class= "oe_btn_width" name="hr_to_invoiced_expense" string="Invoice Expenses" type="object" attrs="{'invisible': [('charge_expenses','=',0)]}"/></td>
				</tr>
				<tr>
				    <th class="oe_border_right">Total</th>
				    <td width="10px"></td>
				    <td class="oe_amount_center oe_th_110px oe_border_top"><field name="est_total" nolabel="1"/></td>
				    <td class="oe_amount_center oe_th_110px oe_border_top"><field name="invoiced_total" nolabel="1"/></td>
				    <td class="oe_amount_center oe_th_110px oe_border_right oe_border_top"><field name="remaining_total" nolabel="1"/></td>
				    <td class="oe_amount_center oe_th_110px oe_border_top"><field name="toinvoice_total" nolabel="1"/></td>
				</tr>
			    </table>
			</group>
		    <separator string="Terms and Condition" colspan="4"/>
                    <field colspan="4" name="description" nolabel="1"/>
                    </page>
                </xpath>
            </field>
        </record>

        <!-- Add information on Account analytic list for the project management -->
        <record id="view_account_analytic_account_tree_c2c_2" model="ir.ui.view">
            <field name="name">account.analytic.account.tree</field>
            <field name="model">account.analytic.account</field>
            <field name="inherit_id" ref="account.view_account_analytic_account_list"/>
            <field name="type">tree</field>
            <field name="arch" type="xml">
                <field name="quantity" position="replace">
                    <field name="hours_quantity"/>
                    <field name="hours_qtt_non_invoiced"/>
                    <field name="remaining_hours"/>
                    <field name="quantity_max"/>
                </field>
            </field>
        </record>

        <record id="view_account_analytic_account_tree_c2c_3" model="ir.ui.view">
            <field name="name">account.analytic.account.tree</field>
            <field name="model">account.analytic.account</field>
            <field name="inherit_id" ref="account.view_account_analytic_account_list"/>
            <field name="type">tree</field>
            <field name="arch" type="xml">
                <field name="date" position="before">
                    <field name="last_invoice_date"/>
                    <field name="ca_to_invoice"/>
                </field>
            </field>
        </record>
        
        <record id="template_of_contract_action" model="ir.actions.act_window">
            <field name="name">Template Of Contract</field>
            <field name="type">ir.actions.act_window</field>
            <field name="res_model">account.analytic.account</field>
            <field name="view_type">form</field>
            <field name="view_mode">tree,form</field>
            <field name="domain">[('type','=','template')]</field>
            <field name="context">{'search_default_type':'template','default_type' : 'template'}</field>
        </record>
        <menuitem action="template_of_contract_action" id="menu_template_of_contract_action" parent="base.menu_base_config" />
    </data>
</openerp><|MERGE_RESOLUTION|>--- conflicted
+++ resolved
@@ -109,13 +109,8 @@
 			</table>
 		    </group>
 		    <group colspan="4" class="oe_form_group_label_border">
-<<<<<<< HEAD
 				<field name="pricelist_id" attrs="{'invisible': [('invoice_on_timesheets','!=',True),('charge_expenses','!=',True)]}"/>
 			    <field name="to_invoice" widget="selection" attrs="{'invisible': [('invoice_on_timesheets','=',0)]}"/>
-=======
-			<field name="pricelist_id" attrs="{'invisible': ['|',('invoice_on_timesheets','!=',True),('charge_expenses','!=',True)]}"/>
-			<field name="to_invoice" widget="selection" attrs="{'invisible': [('invoice_on_timesheets','=',0)]}"/>
->>>>>>> 6c6326cd
 		    </group>
                 </xpath>
             </field>
