# -*- coding: utf-8 -*-
from openerp.osv import fields, osv
from openerp.tools.translate import _

class stock_picking_wave(osv.osv):
    _name = "stock.picking.wave"
    _order = "name desc"
    _columns = {
        'name': fields.char('name', required=True, help='Name of the picking wave'),
        'user_id': fields.many2one('res.users', 'Responsible', help='Person responsible for this wave'),
        'time': fields.float('Time', help='Time it will take to perform the wave'),
        'picking_ids': fields.one2many('stock.picking', 'wave_id', 'Pickings', help='List of picking associated to this wave'),
        'capacity': fields.float('Capacity', help='The capacity of the transport used to get the goods'),
        'capacity_uom': fields.many2one('product.uom', 'Unit of Measure', help='The Unity Of Measure of the transport capacity'),
        'state': fields.selection([('draft', 'Draft'), ('in_progress', 'Running'), ('done', 'Done'), ('cancel', 'Cancelled')], required=True),
    }

    _defaults = {
        'name': '/',
        'state': 'draft',
        }

    def confirm_picking(self, cr, uid, ids, context=None):
        picking_todo = self.pool.get('stock.picking').search(cr, uid, [('wave_id', 'in', ids)], context=context)
        self.write(cr, uid, ids, {'state': 'in_progress'}, context=context)
        return self.pool.get('stock.picking').action_assign(cr, uid, picking_todo, context=context)

    def cancel_picking(self, cr, uid, ids, context=None):
        picking_todo = self.pool.get('stock.picking').search(cr, uid, [('wave_id', 'in', ids)], context=context)
        self.pool.get('stock.picking').action_cancel(cr, uid, picking_todo, context=context)
        return self.write(cr, uid, ids, {'state': 'cancel'}, context=context)

    def print_picking(self, cr, uid, ids, context=None):
        '''
        This function print the report for all picking_ids associated to the picking wave
        '''
        picking_ids = []
        for wave in self.browse(cr, uid, ids, context=context):
            picking_ids += [picking.id for picking in wave.picking_ids]
        if not picking_ids:
            raise osv.except_osv(_('Error!'), _('Nothing to print.'))
        datas = {
            'ids': picking_ids,
            'model': 'stock.picking',
            'form': self.read(cr, uid, picking_ids, context=context)
        }
        return {
            'type': 'ir.actions.report.xml',
            'report_name': context.get('report', 'stock.picking.list'),
            'datas': datas,
            'nodestroy': True
        }

    def create(self, cr, uid, vals, context=None):
        if vals.get('name', '/') == '/':
            vals['name'] = self.pool.get('ir.sequence').get(cr, uid, 'picking.wave') or '/'
        return super(stock_picking_wave, self).create(cr, uid, vals, context=context)

    def copy(self, cr, uid, id, default=None, context=None):
        if not default:
            default = {}
        default.update({
            'state': 'in_progress',
            'name': self.pool.get('ir.sequence').get(cr, uid, 'picking.wave'),
        })
        return super(stock_picking_wave, self).copy(cr, uid, id, default=default, context=context)

    def done(self, cr, uid, ids, context=None):
        picking_todo = set()
        for wave in self.browse(cr, uid, ids, context=context):
            for picking in wave.picking_ids:
                if picking.state in ('cancel', 'done'):
                    continue
                if picking.state != 'assigned':
                    raise osv.except_osv(_('Warning'), _('Some pickings are still waiting for goods. Please check or force their availability before setting this wave to done.'))
                picking_todo.add(picking.id)
        if picking_todo:
            self.pool.get('stock.picking').action_done(cr, uid, list(picking_todo), context=context)
        return self.write(cr, uid, ids, {'state': 'done'}, context=context)


class stock_picking(osv.osv):
    _inherit = "stock.picking"
    _columns = {
<<<<<<< HEAD
        'wave_id': fields.many2one('stock.picking.wave', 'Picking Wave', help='Picking wave associated to this picking'),
=======
        'wave_id': fields.many2one('stock.picking.wave', 'Picking Wave', states={'done': [('readonly', True)], 'cancel': [('readonly', True)]}, help='Picking wave associated to this picking'),
        'wave_type_ids': fields.related('partner_id', 'wave_type_ids', type="many2many", relation='stock.picking.wave.type', string='Picking Wave Type'),
    }

class res_partner(osv.osv):
    _inherit = 'res.partner'
    _columns = {
        'wave_type_ids': fields.many2many('stock.picking.wave.type', 'stock_picking_wave_type_rel', 'wave_type_id', 'partner_id', 'Picking Wave Type'),
    }

class stock_picking_wave_type(osv.osv):
    _name = 'stock.picking.wave.type'
    _columns = {
        'name': fields.char('Type', required=True),
>>>>>>> 4f24ebfd
    }<|MERGE_RESOLUTION|>--- conflicted
+++ resolved
@@ -82,22 +82,5 @@
 class stock_picking(osv.osv):
     _inherit = "stock.picking"
     _columns = {
-<<<<<<< HEAD
-        'wave_id': fields.many2one('stock.picking.wave', 'Picking Wave', help='Picking wave associated to this picking'),
-=======
         'wave_id': fields.many2one('stock.picking.wave', 'Picking Wave', states={'done': [('readonly', True)], 'cancel': [('readonly', True)]}, help='Picking wave associated to this picking'),
-        'wave_type_ids': fields.related('partner_id', 'wave_type_ids', type="many2many", relation='stock.picking.wave.type', string='Picking Wave Type'),
-    }
-
-class res_partner(osv.osv):
-    _inherit = 'res.partner'
-    _columns = {
-        'wave_type_ids': fields.many2many('stock.picking.wave.type', 'stock_picking_wave_type_rel', 'wave_type_id', 'partner_id', 'Picking Wave Type'),
-    }
-
-class stock_picking_wave_type(osv.osv):
-    _name = 'stock.picking.wave.type'
-    _columns = {
-        'name': fields.char('Type', required=True),
->>>>>>> 4f24ebfd
     }