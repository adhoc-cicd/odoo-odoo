--- conflicted
+++ resolved
@@ -381,13 +381,8 @@
         ondelete="cascade", domain=[('deprecated', '=', False)], default=lambda self: self._context.get('account_id', False))
     move_id = fields.Many2one('account.move', string='Journal Entry', ondelete="cascade",
         help="The move of this entry line.", index=True, required=True, auto_join=True)
-<<<<<<< HEAD
     narration = fields.Text(related='move_id.narration', string='Narration')
-    ref = fields.Char(related='move_id.ref', string='Partner Reference', store=True, copy=False)
-=======
-    narration = fields.Text(related='move_id.narration', string='Internal Note')
     ref = fields.Char(related='move_id.ref', string='Partner Reference', store=True, copy=False, index=True)
->>>>>>> 3a2147d9
     payment_id = fields.Many2one('account.payment', string="Originator Payment", help="Payment that created this entry")
     statement_id = fields.Many2one('account.bank.statement', string='Statement',
         help="The bank statement used for bank reconciliation", index=True, copy=False)
