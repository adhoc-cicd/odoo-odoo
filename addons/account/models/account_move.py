--- conflicted
+++ resolved
@@ -1021,7 +1021,6 @@
         journal = vals.get('journal_id') and self.env['account.journal'].browse(vals['journal_id']) or move.journal_id
         vals['date_maturity'] = vals.get('date_maturity') or vals.get('date') or move.date
         ok = not (journal.type_control_ids or journal.account_control_ids)
-<<<<<<< HEAD
 
         if journal.type_control_ids:
             type = account.user_type_id
@@ -1038,37 +1037,14 @@
         # the provided values were not already multi-currency
         if account.currency_id and 'amount_currency' not in vals and account.currency_id.id != account.company_id.currency_id.id:
             vals['currency_id'] = account.currency_id.id
-            ctx = {}
-            if 'date' in vals:
-                ctx['date'] = vals['date']
-            vals['amount_currency'] = account.company_id.currency_id.with_context(ctx).compute(amount, account.currency_id)
-
-=======
-        if ('account_id' in vals):
-            account = AccountObj.browse(vals['account_id'])
-            if journal.type_control_ids:
-                type = account.user_type_id
-                for t in journal.type_control_ids:
-                    if type == t:
-                        ok = True
-                        break
-            if journal.account_control_ids and not ok:
-                for a in journal.account_control_ids:
-                    if a.id == vals['account_id']:
-                        ok = True
-                        break
-            # Automatically convert in the account's secondary currency if there is one and
-            # the provided values were not already multi-currency
-            if account.currency_id and 'amount_currency' not in vals and account.currency_id.id != account.company_id.currency_id.id:
-                vals['currency_id'] = account.currency_id.id
-                if self._context.get('skip_full_reconcile_check') == 'amount_currency_excluded':
-                    vals['amount_currency'] = 0.0
-                else:
-                    ctx = {}
-                    if 'date' in vals:
-                        ctx['date'] = vals['date']
-                    vals['amount_currency'] = account.company_id.currency_id.with_context(ctx).compute(amount, account.currency_id)
->>>>>>> e8e4145c
+            if self._context.get('skip_full_reconcile_check') == 'amount_currency_excluded':
+                vals['amount_currency'] = 0.0
+            else:
+                ctx = {}
+                if 'date' in vals:
+                    ctx['date'] = vals['date']
+                vals['amount_currency'] = account.company_id.currency_id.with_context(ctx).compute(amount, account.currency_id)
+
         if not ok:
             raise UserError(_('You cannot use this general account in this journal, check the tab \'Entry Controls\' on the related journal.'))
 
