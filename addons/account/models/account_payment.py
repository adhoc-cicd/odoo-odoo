--- conflicted
+++ resolved
@@ -327,7 +327,7 @@
         else:
             if self.payment_type == 'inbound':
                 domain.append(('at_least_one_inbound', '=', True))
-            else:
+            elif self.payment_type == 'outbound':
                 domain.append(('at_least_one_outbound', '=', True))
         return {'domain': domain, 'journal_types': set(journal_type)}
 
@@ -375,15 +375,10 @@
         res = self._onchange_journal()
         if not res.get('domain', {}):
             res['domain'] = {}
-<<<<<<< HEAD
         jrnl_filters = self._compute_journal_domain_and_types()
         journal_types = jrnl_filters['journal_types']
         journal_types.update(['bank', 'cash'])
         res['domain']['journal_id'] = jrnl_filters['domain'] + [('type', 'in', list(journal_types))]
-=======
-        res['domain']['journal_id'] = self.payment_type == 'inbound' and [('at_least_one_inbound', '=', True)] or self.payment_type == 'outbound' and [('at_least_one_outbound', '=', True)] or []
-        res['domain']['journal_id'].append(('type', 'in', ('bank', 'cash')))
->>>>>>> 0b188b58
         return res
 
     @api.model
