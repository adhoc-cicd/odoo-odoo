# -*- coding: utf-8 -*-

from odoo import models, fields, api, _
from odoo.exceptions import UserError, ValidationError

from collections import defaultdict

MAP_INVOICE_TYPE_PARTNER_TYPE = {
    'out_invoice': 'customer',
    'out_refund': 'customer',
    'out_receipt': 'customer',
    'in_invoice': 'supplier',
    'in_refund': 'supplier',
    'in_receipt': 'supplier',
}


class account_payment_method(models.Model):
    _name = "account.payment.method"
    _description = "Payment Methods"

    name = fields.Char(required=True, translate=True)
    code = fields.Char(required=True)  # For internal identification
    payment_type = fields.Selection([('inbound', 'Inbound'), ('outbound', 'Outbound')], required=True)


class account_payment(models.Model):
    _name = "account.payment"
    _inherit = ['mail.thread', 'mail.activity.mixin']
    _description = "Payments"
    _order = "payment_date desc, name desc"

    name = fields.Char(readonly=True, copy=False)  # The name is attributed upon post()
    payment_reference = fields.Char(copy=False, readonly=True, help="Reference of the document used to issue this payment. Eg. check number, file name, etc.")
    move_name = fields.Char(string='Journal Entry Name', readonly=True,
        default=False, copy=False,
        help="Technical field holding the number given to the journal entry, automatically set when the statement line is reconciled then stored to set the same number again if the line is cancelled, set to draft and re-processed again.")

    # Money flows from the journal_id's default_debit_account_id or default_credit_account_id to the destination_account_id
    destination_account_id = fields.Many2one('account.account', compute='_compute_destination_account_id', readonly=True)
    # For money transfer, money goes from journal_id to a transfer account, then from the transfer account to destination_journal_id
    destination_journal_id = fields.Many2one('account.journal', string='Transfer To', domain=[('type', 'in', ('bank', 'cash'))], readonly=True, states={'draft': [('readonly', False)]})

    invoice_ids = fields.Many2many('account.move', 'account_invoice_payment_rel', 'payment_id', 'invoice_id', string="Invoices", copy=False, readonly=True,
                                   help="""Technical field containing the invoice for which the payment has been generated.
                                   This does not especially correspond to the invoices reconciled with the payment,
                                   as it can have been generated first, and reconciled later""")
    reconciled_invoice_ids = fields.Many2many('account.move', string='Reconciled Invoices', compute='_compute_reconciled_invoice_ids', help="Invoices whose journal items have been reconciled with these payments.")
    has_invoices = fields.Boolean(compute="_compute_reconciled_invoice_ids", help="Technical field used for usability purposes")

    move_line_ids = fields.One2many('account.move.line', 'payment_id', readonly=True, copy=False, ondelete='restrict')
    move_reconciled = fields.Boolean(compute="_get_move_reconciled", readonly=True)

    state = fields.Selection([('draft', 'Draft'), ('posted', 'Posted'), ('sent', 'Sent'), ('reconciled', 'Reconciled'), ('cancelled', 'Cancelled')], readonly=True, default='draft', copy=False, string="Status")
    payment_type = fields.Selection([('outbound', 'Send Money'), ('inbound', 'Receive Money'), ('transfer', 'Internal Transfer')], string='Payment Type', required=True, readonly=True, states={'draft': [('readonly', False)]})
    payment_method_id = fields.Many2one('account.payment.method', string='Payment Method Type', required=True, readonly=True, states={'draft': [('readonly', False)]}, oldname="payment_method",
        help="Manual: Get paid by cash, check or any other method outside of Odoo.\n"\
        "Electronic: Get paid automatically through a payment acquirer by requesting a transaction on a card saved by the customer when buying or subscribing online (payment token).\n"\
        "Check: Pay bill by check and print it from Odoo.\n"\
        "Batch Deposit: Encase several customer checks at once by generating a batch deposit to submit to your bank. When encoding the bank statement in Odoo, you are suggested to reconcile the transaction with the batch deposit.To enable batch deposit, module account_batch_payment must be installed.\n"\
        "SEPA Credit Transfer: Pay bill from a SEPA Credit Transfer file you submit to your bank. To enable sepa credit transfer, module account_sepa must be installed ")
    payment_method_code = fields.Char(related='payment_method_id.code',
        help="Technical field used to adapt the interface to the payment type selected.", readonly=True)

    partner_type = fields.Selection([('customer', 'Customer'), ('supplier', 'Vendor')], tracking=True, readonly=True, states={'draft': [('readonly', False)]})
    partner_id = fields.Many2one('res.partner', string='Partner', tracking=True, readonly=True, states={'draft': [('readonly', False)]})

    amount = fields.Monetary(string='Payment Amount', required=True, readonly=True, states={'draft': [('readonly', False)]}, tracking=True)
    currency_id = fields.Many2one('res.currency', string='Currency', required=True, readonly=True, states={'draft': [('readonly', False)]}, default=lambda self: self.env.company.currency_id)
    payment_date = fields.Date(string='Payment Date', default=fields.Date.context_today, required=True, readonly=True, states={'draft': [('readonly', False)]}, copy=False, tracking=True)
    communication = fields.Char(string='Memo', readonly=True, states={'draft': [('readonly', False)]})
    journal_id = fields.Many2one('account.journal', string='Payment Journal', required=True, readonly=True, states={'draft': [('readonly', False)]}, tracking=True, domain=[('type', 'in', ('bank', 'cash'))])
    company_id = fields.Many2one('res.company', related='journal_id.company_id', string='Company', readonly=True)

    hide_payment_method = fields.Boolean(compute='_compute_hide_payment_method',
                                         help="Technical field used to hide the payment method if the"
                                         "selected journal has only one available which is 'manual'")

    payment_difference = fields.Monetary(compute='_compute_payment_difference', readonly=True)
    payment_difference_handling = fields.Selection([('open', 'Keep open'), ('reconcile', 'Mark invoice as fully paid')], default='open', string="Payment Difference Handling", copy=False)
    writeoff_account_id = fields.Many2one('account.account', string="Difference Account", domain=[('deprecated', '=', False)], copy=False)
    writeoff_label = fields.Char(
        string='Journal Item Label',
        help='Change label of the counterpart that will hold the payment difference',
        default='Write-Off')
    partner_bank_account_id = fields.Many2one('res.partner.bank', string="Recipient Bank Account", readonly=True, states={'draft': [('readonly', False)]})
    show_partner_bank_account = fields.Boolean(compute='_compute_show_partner_bank', help='Technical field used to know whether the field `partner_bank_account_id` needs to be displayed or not in the payments form views')
    require_partner_bank_account = fields.Boolean(compute='_compute_show_partner_bank', help='Technical field used to know whether the field `partner_bank_account_id` needs to be required or not in the payments form views')

    @api.model
    def default_get(self, default_fields):
        rec = super(account_payment, self).default_get(default_fields)
        active_ids = self._context.get('active_ids') or self._context.get('active_id')
        active_model = self._context.get('active_model')

        # Check for selected invoices ids
        if not active_ids or active_model != 'account.move':
            return rec

        invoices = self.env['account.move'].browse(active_ids).filtered(lambda move: move.is_invoice(include_receipts=True))

        # Check all invoices are open
        if not invoices or any(invoice.state != 'posted' for invoice in invoices):
            raise UserError(_("You can only register payments for open invoices"))
        # Check if, in batch payments, there are not negative invoices and positive invoices
        dtype = invoices[0].type
        for inv in invoices[1:]:
            if inv.type != dtype:
                if ((dtype == 'in_refund' and inv.type == 'in_invoice') or
                        (dtype == 'in_invoice' and inv.type == 'in_refund')):
                    raise UserError(_("You cannot register payments for vendor bills and supplier refunds at the same time."))
                if ((dtype == 'out_refund' and inv.type == 'out_invoice') or
                        (dtype == 'out_invoice' and inv.type == 'out_refund')):
                    raise UserError(_("You cannot register payments for customer invoices and credit notes at the same time."))

        amount = self._compute_payment_amount(invoices, invoices[0].currency_id, invoices[0].journal_id, rec.get('payment_date') or fields.Date.today())
        rec.update({
            'currency_id': invoices[0].currency_id.id,
            'amount': abs(amount),
            'payment_type': 'inbound' if amount > 0 else 'outbound',
            'partner_id': invoices[0].commercial_partner_id.id,
            'partner_type': MAP_INVOICE_TYPE_PARTNER_TYPE[invoices[0].type],
            'communication': invoices[0].ref or invoices[0].name,
            'invoice_ids': [(6, 0, invoices.ids)],
        })
        return rec

    @api.constrains('amount')
    def _check_amount(self):
        for payment in self:
            if payment.amount < 0:
                raise ValidationError(_('The payment amount cannot be negative.'))

    @api.model
    def _get_method_codes_using_bank_account(self):
        return []

    @api.model
    def _get_method_codes_needing_bank_account(self):
        return []

    @api.depends('payment_method_code')
    def _compute_show_partner_bank(self):
        """ Computes if the destination bank account must be displayed in the payment form view. By default, it
        won't be displayed but some modules might change that, depending on the payment type."""
        for payment in self:
            payment.show_partner_bank_account = payment.payment_method_code in self._get_method_codes_using_bank_account()
            payment.require_partner_bank_account = payment.payment_method_code in self._get_method_codes_needing_bank_account()

    @api.multi
    @api.depends('payment_type', 'journal_id')
    def _compute_hide_payment_method(self):
        for payment in self:
            if not payment.journal_id or payment.journal_id.type not in ['bank', 'cash']:
                payment.hide_payment_method = True
                continue
            journal_payment_methods = payment.payment_type == 'inbound'\
                and payment.journal_id.inbound_payment_method_ids\
                or payment.journal_id.outbound_payment_method_ids
            payment.hide_payment_method = len(journal_payment_methods) == 1 and journal_payment_methods[0].code == 'manual'

    @api.depends('invoice_ids', 'amount', 'payment_date', 'currency_id', 'payment_type')
    def _compute_payment_difference(self):
        for pay in self.filtered(lambda p: p.invoice_ids and p.state == 'draft'):
            payment_amount = -pay.amount if pay.payment_type == 'outbound' else pay.amount
            pay.payment_difference = pay._compute_payment_amount(pay.invoice_ids, pay.currency_id, pay.journal_id, pay.payment_date) - payment_amount

    @api.onchange('journal_id')
    def _onchange_journal(self):
        if self.journal_id:
            if self.journal_id.currency_id:
                self.currency_id = self.journal_id.currency_id

            # Set default payment method (we consider the first to be the default one)
            payment_methods = self.payment_type == 'inbound' and self.journal_id.inbound_payment_method_ids or self.journal_id.outbound_payment_method_ids
            payment_methods_list = payment_methods.ids

            default_payment_method_id = self.env.context.get('default_payment_method_id')
            if default_payment_method_id:
                # Ensure the domain will accept the provided default value
                payment_methods_list.append(default_payment_method_id)
            else:
                self.payment_method_id = payment_methods and payment_methods[0] or False

            # Set payment method domain (restrict to methods enabled for the journal and to selected payment type)
            payment_type = self.payment_type in ('outbound', 'transfer') and 'outbound' or 'inbound'

            domain = {'payment_method_id': [('payment_type', '=', payment_type), ('id', 'in', payment_methods_list)]}

            if self.env.context.get('active_model') == 'account.move':
                active_ids = self._context.get('active_ids')
                invoices = self.env['account.move'].browse(active_ids)
                self.amount = abs(self._compute_payment_amount(invoices, self.currency_id, self.journal_id, self.payment_date))

            return {'domain': domain}
        return {}

    @api.onchange('partner_id')
    def _onchange_partner_id(self):
        if self.invoice_ids and self.invoice_ids[0].invoice_partner_bank_id:
            self.partner_bank_account_id = self.invoice_ids[0].invoice_partner_bank_id
        elif self.partner_id != self.partner_bank_account_id.partner_id:
            # This condition ensures we use the default value provided into
            # context for partner_bank_account_id properly when provided with a
            # default partner_id. Without it, the onchange recomputes the bank account
            # uselessly and might assign a different value to it.
            if self.partner_id and len(self.partner_id.bank_ids) > 0:
                self.partner_bank_account_id = self.partner_id.bank_ids[0]
            elif self.partner_id and len(self.partner_id.commercial_partner_id.bank_ids) > 0:
                self.partner_bank_account_id = self.partner_id.commercial_partner_id.bank_ids[0]
            else:
                self.partner_bank_account_id = False
        return {'domain': {'partner_bank_account_id': [('partner_id', 'in', [self.partner_id.id, self.partner_id.commercial_partner_id.id])]}}

    @api.onchange('partner_type')
    def _onchange_partner_type(self):
        self.ensure_one()
        # Set partner_id domain
        if self.partner_type:
            return {'domain': {'partner_id': [(self.partner_type, '=', True)]}}

    @api.onchange('payment_type')
    def _onchange_payment_type(self):
        if not self.invoice_ids and not self.partner_type:
            # Set default partner type for the payment type
            if self.payment_type == 'inbound':
                self.partner_type = 'customer'
            elif self.payment_type == 'outbound':
                self.partner_type = 'supplier'
        elif self.payment_type not in ('inbound', 'outbound'):
            self.partner_type = False
        # Set payment method domain
        res = self._onchange_journal()
        if not res.get('domain', {}):
            res['domain'] = {}
        jrnl_filters = self._compute_journal_domain_and_types()
        journal_types = jrnl_filters['journal_types']
        journal_types.update(['bank', 'cash'])
        res['domain']['journal_id'] = jrnl_filters['domain'] + [('type', 'in', list(journal_types))]
        return res

    def _compute_journal_domain_and_types(self):
        journal_type = ['bank', 'cash']
        domain = []
        if self.invoice_ids:
            domain.append(('company_id', '=', self.invoice_ids[0].company_id.id))
        if self.currency_id.is_zero(self.amount) and self.has_invoices:
            # In case of payment with 0 amount, allow to select a journal of type 'general' like
            # 'Miscellaneous Operations' and set this journal by default.
            journal_type = ['general']
            self.payment_difference_handling = 'reconcile'
        else:
            if self.payment_type == 'inbound':
                domain.append(('at_least_one_inbound', '=', True))
            else:
                domain.append(('at_least_one_outbound', '=', True))
        return {'domain': domain, 'journal_types': set(journal_type)}

    @api.onchange('amount', 'currency_id')
    def _onchange_amount(self):
        jrnl_filters = self._compute_journal_domain_and_types()
        journal_types = jrnl_filters['journal_types']
        domain_on_types = [('type', 'in', list(journal_types))]
        if self.invoice_ids:
            domain_on_types.append(('company_id', '=', self.invoice_ids[0].company_id.id))
        if self.journal_id.type not in journal_types or (self.invoice_ids and self.journal_id.company_id != self.invoice_ids[0].company_id):
            self.journal_id = self.env['account.journal'].search(domain_on_types, limit=1)
        return {'domain': {'journal_id': jrnl_filters['domain'] + domain_on_types}}

    @api.onchange('currency_id')
    def _onchange_currency(self):
        self.amount = abs(self._compute_payment_amount(self.invoice_ids, self.currency_id, self.journal_id, self.payment_date))

        if self.journal_id:  # TODO: only return if currency differ?
            return

        # Set by default the first liquidity journal having this currency if exists.
        domain = [('type', 'in', ('bank', 'cash')), ('currency_id', '=', self.currency_id.id)]
        if self.invoice_ids:
            domain.append(('company_id', '=', self.invoice_ids[0].company_id.id))
        journal = self.env['account.journal'].search(domain, limit=1)
        if journal:
            return {'value': {'journal_id': journal.id}}

    @api.model
    def _compute_payment_amount(self, invoices, currency, journal, date):
        '''Compute the total amount for the payment wizard.

        :param invoices:    Invoices on which compute the total as an account.invoice recordset.
        :param currency:    The payment's currency as a res.currency record.
        :param journal:     The payment's journal as an account.journal record.
        :param date:        The payment's date as a datetime.date object.
        :return:            The total amount to pay the invoices.
        '''
        company = journal.company_id
        currency = currency or journal.currency_id or company.currency_id
        date = date or fields.Date.today()

        if not invoices:
            return 0.0

        self._cr.execute('''
            SELECT
                move.type AS type,
                move.currency_id AS currency_id,
                SUM(line.amount_residual) AS amount_residual,
                SUM(line.amount_residual_currency) AS residual_currency
            FROM account_move move
            LEFT JOIN account_move_line line ON line.move_id = move.id
            LEFT JOIN account_account account ON account.id = line.account_id
            LEFT JOIN account_account_type account_type ON account_type.id = account.user_type_id
            WHERE move.id IN %s
            AND account_type.type IN ('receivable', 'payable')
            GROUP BY move.id, move.type
        ''', [tuple(invoices.ids)])
        query_res = self._cr.dictfetchall()

        total = 0.0
        for res in query_res:
            move_currency = self.env['res.currency'].browse(res['currency_id'])
            if move_currency == currency and move_currency != company.currency_id:
                total += res['residual_currency']
            elif move_currency == currency == company.currency_id:
                total += res['amount_residual']
            else:
                total += move_currency._convert(res['amount_residual'], currency, company, date)
        return total

    @api.multi
    def name_get(self):
        return [(payment.id, payment.name or _('Draft Payment')) for payment in self]

    @api.multi
    @api.depends('move_line_ids.reconciled')
    def _get_move_reconciled(self):
        for payment in self:
            rec = True
            for aml in payment.move_line_ids.filtered(lambda x: x.account_id.reconcile):
                if not aml.reconciled:
                    rec = False
                    break
            payment.move_reconciled = rec

    def open_payment_matching_screen(self):
        # Open reconciliation view for customers/suppliers
        move_line_id = False
        for move_line in self.move_line_ids:
            if move_line.account_id.reconcile:
                move_line_id = move_line.id
                break
        if not self.partner_id:
            raise UserError(_("Payments without a customer can't be matched"))
        action_context = {'company_ids': [self.company_id.id], 'partner_ids': [self.partner_id.commercial_partner_id.id]}
        if self.partner_type == 'customer':
            action_context.update({'mode': 'customers'})
        elif self.partner_type == 'supplier':
            action_context.update({'mode': 'suppliers'})
        if move_line_id:
            action_context.update({'move_line_id': move_line_id})
        return {
            'type': 'ir.actions.client',
            'tag': 'manual_reconciliation_view',
            'context': action_context,
        }

    @api.one
    @api.depends('invoice_ids', 'payment_type', 'partner_type', 'partner_id')
    def _compute_destination_account_id(self):
        if self.invoice_ids:
            self.destination_account_id = self.invoice_ids[0].mapped('line_ids.account_id')\
                .filtered(lambda account: account.user_type_id.type in ('receivable', 'payable'))[0]
        elif self.payment_type == 'transfer':
            if not self.company_id.transfer_account_id.id:
                raise UserError(_('There is no Transfer Account defined in the accounting settings. Please define one to be able to confirm this transfer.'))
            self.destination_account_id = self.company_id.transfer_account_id.id
        elif self.partner_id:
            if self.partner_type == 'customer':
                self.destination_account_id = self.partner_id.property_account_receivable_id.id
            else:
                self.destination_account_id = self.partner_id.property_account_payable_id.id
        elif self.partner_type == 'customer':
            default_account = self.env['ir.property'].get('property_account_receivable_id', 'res.partner')
            self.destination_account_id = default_account.id
        elif self.partner_type == 'supplier':
            default_account = self.env['ir.property'].get('property_account_payable_id', 'res.partner')
            self.destination_account_id = default_account.id

    @api.depends('move_line_ids.matched_debit_ids', 'move_line_ids.matched_credit_ids')
    def _compute_reconciled_invoice_ids(self):
        for record in self:
            reconciled_moves = record.move_line_ids.mapped('matched_debit_ids.debit_move_id.move_id')\
                               + record.move_line_ids.mapped('matched_credit_ids.credit_move_id.move_id')
            record.reconciled_invoice_ids = reconciled_moves.filtered(lambda move: move.is_invoice())
            record.has_invoices = bool(record.reconciled_invoice_ids)

    @api.multi
    def action_register_payment(self):
        active_ids = self.env.context.get('active_ids')
        if not active_ids:
            return ''

        return {
            'name': _('Register Payment'),
            'res_model': len(active_ids) == 1 and 'account.payment' or 'account.payment.register',
            'view_type': 'form',
            'view_mode': 'form',
            'view_id': len(active_ids) != 1 and self.env.ref('account.view_account_payment_form_multi').id or self.env.ref('account.view_account_payment_invoice_form').id,
            'context': self.env.context,
            'target': 'new',
            'type': 'ir.actions.act_window',
        }

    @api.multi
    def button_journal_entries(self):
        return {
            'name': _('Journal Items'),
            'view_type': 'form',
            'view_mode': 'tree,form',
            'res_model': 'account.move.line',
            'view_id': False,
            'type': 'ir.actions.act_window',
            'domain': [('payment_id', 'in', self.ids)],
        }

    @api.multi
    def button_invoices(self):
        return {
            'name': _('Paid Invoices'),
            'view_type': 'form',
            'view_mode': 'tree,form',
            'res_model': 'account.move',
            'view_id': False,
            'views': [(self.env.ref('account.view_move_tree').id, 'tree'), (self.env.ref('account.view_move_form').id, 'form')],
            'type': 'ir.actions.act_window',
            'domain': [('id', 'in', [x.id for x in self.reconciled_invoice_ids])],
        }

    @api.multi
    def unreconcile(self):
        """ Set back the payments in 'posted' or 'sent' state, without deleting the journal entries.
            Called when cancelling a bank statement line linked to a pre-registered payment.
        """
        for payment in self:
            if payment.payment_reference:
                payment.write({'state': 'sent'})
            else:
                payment.write({'state': 'posted'})

    @api.multi
    def cancel(self):
        for rec in self:
            for move in rec.move_line_ids.mapped('move_id'):
                if rec.reconciled_invoice_ids:
                    move.line_ids.remove_move_reconcile()
                move.button_cancel()
                move.unlink()
            rec.state = 'cancelled'

    @api.multi
    def unlink(self):
        if any(bool(rec.move_line_ids) for rec in self):
            raise UserError(_("You cannot delete a payment that is already posted."))
        if any(rec.move_name for rec in self):
            raise UserError(_('It is not allowed to delete a payment that already created a journal entry since it would create a gap in the numbering. You should create the journal entry again and cancel it thanks to a regular revert.'))
        return super(account_payment, self).unlink()

    @api.multi
    def _prepare_payment_moves(self):
        ''' Prepare the creation of journal entries (account.move) by creating a list of python dictionary to be passed
        to the 'create' method.

        Example 1: outbound with write-off:

        Account             | Debit     | Credit
        ---------------------------------------------------------
        BANK                |   900.0   |
        RECEIVABLE          |           |   1000.0
        WRITE-OFF ACCOUNT   |   100.0   |

        Example 2: internal transfer from BANK to CASH:

        Account             | Debit     | Credit
        ---------------------------------------------------------
        BANK                |           |   1000.0
        TRANSFER            |   1000.0  |
        CASH                |   1000.0  |
        TRANSFER            |           |   1000.0

        :return: A list of Python dictionary to be passed to env['account.move'].create.
        '''
        all_move_vals = []
        for payment in self:
            company_currency = payment.company_id.currency_id

            # Compute amounts.
            write_off_amount = payment.payment_difference_handling == 'reconcile' and -payment.payment_difference or 0.0
            if payment.payment_type in ('outbound', 'transfer'):
                counterpart_amount = payment.amount
                liquidity_line_account = payment.journal_id.default_debit_account_id
            else:
                counterpart_amount = -payment.amount
                liquidity_line_account = payment.journal_id.default_credit_account_id

            # Manage currency.
            if payment.currency_id == company_currency:
                # Single-currency.
                balance = counterpart_amount
                write_off_balance = write_off_amount
                counterpart_amount = write_off_amount = 0.0
                currency_id = False
            else:
                # Multi-currencies.
                balance = payment.currency_id._convert(counterpart_amount, company_currency, payment.company_id, payment.payment_date)
                write_off_balance = payment.currency_id._convert(write_off_amount, company_currency, payment.company_id, payment.payment_date)
                currency_id = payment.currency_id.id

            # Manage custom currency on journal for liquidity line.
            if payment.journal_id.currency_id and payment.currency_id != payment.journal_id.currency_id:
                # Custom currency on journal.
                liquidity_line_currency_id = payment.journal_id.currency_id.id
                liquidity_amount = company_currency._convert(
                    balance, payment.journal_id.currency_id, payment.company_id, payment.payment_date)
            else:
                # Use the payment currency.
                liquidity_line_currency_id = currency_id
                liquidity_amount = counterpart_amount

            # Compute 'name' to be used in receivable/payable line.
            rec_pay_line_name = ''
            if payment.payment_type == 'transfer':
                rec_pay_line_name = payment.name
            else:
                if payment.partner_type == 'customer':
                    if payment.payment_type == 'inbound':
                        rec_pay_line_name += _("Customer Payment")
                    elif payment.payment_type == 'outbound':
                        rec_pay_line_name += _("Customer Credit Note")
                elif payment.partner_type == 'supplier':
                    if payment.payment_type == 'inbound':
                        rec_pay_line_name += _("Vendor Credit Note")
                    elif payment.payment_type == 'outbound':
                        rec_pay_line_name += _("Vendor Payment")
                if payment.invoice_ids:
                    rec_pay_line_name += ': %s' % ', '.join(payment.invoice_ids.mapped('name'))

            # Compute 'name' to be used in liquidity line.
            if payment.payment_type == 'transfer':
                liquidity_line_name = _('Transfer to %s') % payment.destination_journal_id.name
            else:
                liquidity_line_name = payment.name

            # ==== 'inbound' / 'outbound' ====

            move_vals = {
                'date': payment.payment_date,
                'ref': payment.communication,
                'journal_id': payment.journal_id.id,
                'currency_id': payment.journal_id.currency_id.id or payment.company_id.currency_id.id,
                'partner_id': payment.partner_id.id,
                'line_ids': [
                    # Receivable / Payable / Transfer line.
                    (0, 0, {
                        'name': rec_pay_line_name,
                        'amount_currency': counterpart_amount + write_off_amount,
                        'currency_id': currency_id,
                        'debit': balance + write_off_balance > 0.0 and balance + write_off_balance or 0.0,
                        'credit': balance + write_off_balance < 0.0 and -balance - write_off_balance or 0.0,
                        'date_maturity': payment.payment_date,
                        'partner_id': payment.partner_id.id,
                        'account_id': payment.destination_account_id.id,
                        'payment_id': payment.id,
                    }),
                    # Liquidity line.
                    (0, 0, {
                        'name': liquidity_line_name,
                        'amount_currency': -liquidity_amount,
                        'currency_id': liquidity_line_currency_id,
                        'debit': balance < 0.0 and -balance or 0.0,
                        'credit': balance > 0.0 and balance or 0.0,
                        'date_maturity': payment.payment_date,
                        'partner_id': payment.partner_id.id,
                        'account_id': liquidity_line_account.id,
                        'payment_id': payment.id,
                    }),
                ],
            }
            if write_off_balance:
                # Write-off line.
                move_vals['line_ids'].append((0, 0, {
                    'name': payment.writeoff_label,
                    'amount_currency': -write_off_amount,
                    'currency_id': currency_id,
                    'debit': write_off_balance < 0.0 and -write_off_balance or 0.0,
                    'credit': write_off_balance > 0.0 and write_off_balance or 0.0,
                    'date_maturity': payment.payment_date,
                    'partner_id': payment.partner_id.id,
                    'account_id': payment.writeoff_account_id.id,
                    'payment_id': payment.id,
                }))

            all_move_vals.append(move_vals)

            # ==== 'transfer' ====
            if payment.payment_type == 'transfer':

                if payment.destination_journal_id.currency_id:
                    transfer_amount = payment.currency_id._convert(counterpart_amount, payment.destination_journal_id.currency_id, payment.company_id, payment.payment_date)
                else:
                    transfer_amount = 0.0

                transfer_move_vals = {
                    'date': payment.payment_date,
                    'ref': payment.communication,
                    'partner_id': payment.partner_id.id,
                    'journal_id': payment.destination_journal_id.id,
                    'line_ids': [
                        # Transfer debit line.
                        (0, 0, {
                            'name': payment.name,
                            'amount_currency': -counterpart_amount,
                            'currency_id': currency_id,
                            'debit': balance < 0.0 and -balance or 0.0,
                            'credit': balance > 0.0 and balance or 0.0,
                            'date_maturity': payment.payment_date,
                            'partner_id': payment.partner_id.id,
                            'account_id': payment.company_id.transfer_account_id.id,
                            'payment_id': payment.id,
                        }),
                        # Liquidity credit line.
                        (0, 0, {
                            'name': _('Transfer from %s') % payment.journal_id.name,
                            'amount_currency': transfer_amount,
                            'currency_id': payment.destination_journal_id.currency_id.id,
                            'debit': balance > 0.0 and balance or 0.0,
                            'credit': balance < 0.0 and -balance or 0.0,
                            'date_maturity': payment.payment_date,
                            'partner_id': payment.partner_id.id,
                            'account_id': payment.destination_journal_id.default_credit_account_id.id,
                            'payment_id': payment.id,
                        }),
                    ],
                }

                all_move_vals.append(transfer_move_vals)
        return all_move_vals

    @api.multi
    def post(self):
        """ Create the journal items for the payment and update the payment's state to 'posted'.
            A journal entry is created containing an item in the source liquidity account (selected journal's default_debit or default_credit)
            and another in the destination reconcilable account (see _compute_destination_account_id).
            If invoice_ids is not empty, there will be one reconcilable move line per invoice to reconcile with.
            If the payment is a transfer, a second journal entry is created in the destination journal to receive money from the transfer account.
        """
        AccountMove = self.env['account.move'].with_context(default_type='entry')
        for rec in self:

            if rec.state != 'draft':
                raise UserError(_("Only a draft payment can be posted."))

            if any(inv.state != 'posted' for inv in rec.invoice_ids):
                raise ValidationError(_("The payment cannot be processed because the invoice is not open!"))

            # keep the name in case of a payment reset to draft
            if not rec.name:
                # Use the right sequence to set the name
                if rec.payment_type == 'transfer':
                    sequence_code = 'account.payment.transfer'
                else:
                    if rec.partner_type == 'customer':
                        if rec.payment_type == 'inbound':
                            sequence_code = 'account.payment.customer.invoice'
                        if rec.payment_type == 'outbound':
                            sequence_code = 'account.payment.customer.refund'
                    if rec.partner_type == 'supplier':
                        if rec.payment_type == 'inbound':
                            sequence_code = 'account.payment.supplier.refund'
                        if rec.payment_type == 'outbound':
                            sequence_code = 'account.payment.supplier.invoice'
                rec.name = self.env['ir.sequence'].next_by_code(sequence_code, sequence_date=rec.payment_date)
                if not rec.name and rec.payment_type != 'transfer':
                    raise UserError(_("You have to define a sequence for %s in your company.") % (sequence_code,))

            moves = AccountMove.create(rec._prepare_payment_moves())
            moves.filtered(lambda move: not move.journal_id.post_at_bank_rec).post()

            # Update the state / move before performing any reconciliation.
            rec.write({'state': 'posted', 'move_name': moves[0].name})

            if rec.payment_type in ('inbound', 'outbound'):
                # ==== 'inbound' / 'outbound' ====
                if rec.invoice_ids:
                    (moves[0] + rec.invoice_ids).line_ids \
                        .filtered(lambda line: not line.reconciled and line.account_id == rec.destination_account_id)\
                        .reconcile()
            elif rec.payment_type == 'transfer':
                # ==== 'transfer' ====
                moves.mapped('line_ids')\
                    .filtered(lambda line: line.account_id == rec.company_id.transfer_account_id)\
                    .reconcile()

        return True

    @api.multi
    def action_draft(self):
        return self.write({'state': 'draft'})

    @api.multi
    def _get_invoice_payment_amount(self, inv):
        """
        Computes the amount covered by the current payment in the given invoice.

        :param inv: an invoice object
        :returns: the amount covered by the payment in the invoice
        """
        self.ensure_one()
        return sum([
            data['amount']
            for data in inv._get_reconciled_info_JSON_values()
            if data['account_payment_id'] == self.id
        ])

class payment_register(models.TransientModel):
    _name = 'account.payment.register'
    _description = 'Register Payment'

    payment_date = fields.Date(required=True, default=fields.Date.context_today)
    journal_id = fields.Many2one('account.journal', required=True, domain=[('type', 'in', ('bank', 'cash'))])
    payment_method_id = fields.Many2one('account.payment.method', string='Payment Method Type', required=True,
                                        help="Manual: Get paid by cash, check or any other method outside of Odoo.\n"
                                        "Electronic: Get paid automatically through a payment acquirer by requesting a transaction on a card saved by the customer when buying or subscribing online (payment token).\n"
                                        "Check: Pay bill by check and print it from Odoo.\n"
                                        "Batch Deposit: Encase several customer checks at once by generating a batch deposit to submit to your bank. When encoding the bank statement in Odoo, you are suggested to reconcile the transaction with the batch deposit.To enable batch deposit, module account_batch_payment must be installed.\n"
                                        "SEPA Credit Transfer: Pay bill from a SEPA Credit Transfer file you submit to your bank. To enable sepa credit transfer, module account_sepa must be installed ")
<<<<<<< HEAD
    invoice_ids = fields.Many2many('account.move', 'account_invoice_payment_rel_transient', 'payment_id', 'invoice_id', string="Invoices", copy=False, readonly=True)
=======
    invoice_ids = fields.Many2many('account.invoice', 'account_invoice_payment_rel_transient', 'payment_id', 'invoice_id', string="Invoices", copy=False, readonly=True)
    group_payment = fields.Boolean(help="Only one payment will be created by partner (bank)/ currency.")
>>>>>>> 499d3efa

    @api.model
    def default_get(self, fields):
        rec = super(payment_register, self).default_get(fields)
        active_ids = self._context.get('active_ids')
        invoices = self.env['account.move'].browse(active_ids)

        # Check all invoices are open
        if any(invoice.state != 'posted' or invoice.invoice_payment_state != 'not_paid' or not invoice.is_invoice() for invoice in invoices):
            raise UserError(_("You can only register payments for open invoices"))
        # Check all invoices are inbound or all invoices are outbound
        outbound_list = [invoice.is_outbound() for invoice in invoices]
        first_outbound = invoices[0].is_outbound()
        if any(x != first_outbound for x in outbound_list):
            raise UserError(_("You can only register at the same time for payment that are all inbound or all outbound"))
        if any(inv.company_id != invoices[0].company_id for inv in invoices):
            raise UserError(_("You can only register at the same time for payment that are all from the same company"))
        if 'invoice_ids' not in rec:
            rec['invoice_ids'] = [(6, 0, invoices.ids)]
        if 'journal_id' not in rec:
            rec['journal_id'] = self.env['account.journal'].search([('company_id', '=', self.env.company.id), ('type', 'in', ('bank', 'cash'))], limit=1).id
        if 'payment_method_id' not in rec:
            if invoices[0].is_inbound():
                domain = [('payment_type', '=', 'inbound')]
            else:
                domain = [('payment_type', '=', 'outbound')]
            rec['payment_method_id'] = self.env['account.payment.method'].search(domain, limit=1).id
        return rec

    @api.onchange('journal_id', 'invoice_ids')
    def _onchange_journal(self):
        active_ids = self._context.get('active_ids')
        invoices = self.env['account.move'].browse(active_ids)
        if self.journal_id and invoices:
<<<<<<< HEAD
            if invoices[0].is_inbound():
                domain = [('payment_type', '=', 'inbound'), ('id', 'in', self.journal_id.inbound_payment_method_ids.ids)]
=======
            if invoices[0].type in ('out_invoice', 'in_refund'):
                domain_payment = [('payment_type', '=', 'inbound'), ('id', 'in', self.journal_id.inbound_payment_method_ids.ids)]
>>>>>>> 499d3efa
            else:
                domain_payment = [('payment_type', '=', 'outbound'), ('id', 'in', self.journal_id.outbound_payment_method_ids.ids)]
            domain_journal = [('type', 'in', ('bank', 'cash')), ('company_id', '=', invoices[0].company_id.id)]
            return {'domain': {'payment_method_id': domain_payment, 'journal_id': domain_journal}}
        return {}

    def _prepare_payment_vals(self, invoices):
        '''Create the payment values.

        :param invoices: The invoices/bills to pay. In case of multiple
            documents, they need to be grouped by partner, bank, journal and
            currency.
        :return: The payment values as a dictionary.
        '''
<<<<<<< HEAD
        amount = self.env['account.payment']._compute_payment_amount(invoice, invoice.currency_id, self.journal_id, self.payment_date)
=======
        amount = self.env['account.payment']._compute_payment_amount(invoices=invoices, currency=invoices[0].currency_id)
>>>>>>> 499d3efa
        values = {
            'journal_id': self.journal_id.id,
            'payment_method_id': self.payment_method_id.id,
            'payment_date': self.payment_date,
<<<<<<< HEAD
            'communication': invoice.ref or invoice.name,
            'invoice_ids': [(6, 0, invoice.ids)],
            'payment_type': ('inbound' if amount > 0 else 'outbound'),
            'amount': abs(amount),
            'currency_id': invoice.currency_id.id,
            'partner_id': invoice.commercial_partner_id.id,
            'partner_type': MAP_INVOICE_TYPE_PARTNER_TYPE[invoice.type],
            'partner_bank_account_id': invoice.invoice_partner_bank_id.id,
=======
            'communication': " ".join(i.reference or i.number for i in invoices),
            'invoice_ids': [(6, 0, invoices.ids)],
            'payment_type': ('inbound' if amount > 0 else 'outbound'),
            'amount': abs(amount),
            'currency_id': invoices[0].currency_id.id,
            'partner_id': invoices[0].commercial_partner_id.id,
            'partner_type': MAP_INVOICE_TYPE_PARTNER_TYPE[invoices[0].type],
            'partner_bank_account_id': invoices[0].partner_bank_id.id,
>>>>>>> 499d3efa
        }
        return values

    @api.multi
    def get_payments_vals(self):
        '''Compute the values for payments.

        :return: a list of payment values (dictionary).
        '''
        grouped = defaultdict(lambda: self.env['account.invoice'])
        for inv in self.invoice_ids:
            if self.group_payment:
                grouped[(inv.commercial_partner_id, inv.currency_id, inv.partner_bank_id, MAP_INVOICE_TYPE_PARTNER_TYPE[inv.type])] += inv
            else:
                grouped[inv.id] += inv
        return [self._prepare_payment_vals(invoices) for invoices in grouped.values()]

    @api.multi
    def create_payments(self):
        '''Create payments according to the invoices.
        Having invoices with different commercial_partner_id or different type
        (Vendor bills with customer invoices) leads to multiple payments.
        In case of all the invoices are related to the same
        commercial_partner_id and have the same type, only one payment will be
        created.

        :return: The ir.actions.act_window to show created payments.
        '''
        Payment = self.env['account.payment']
        payments = Payment.create(self.get_payments_vals())
        payments.post()

        action_vals = {
            'name': _('Payments'),
            'domain': [('id', 'in', payments.ids), ('state', '=', 'posted')],
            'view_type': 'form',
            'res_model': 'account.payment',
            'view_id': False,
            'type': 'ir.actions.act_window',
        }
        if len(payments) == 1:
            action_vals.update({'res_id': payments[0].id, 'view_mode': 'form'})
        else:
            action_vals['view_mode'] = 'tree,form'
        return action_vals<|MERGE_RESOLUTION|>--- conflicted
+++ resolved
@@ -732,12 +732,8 @@
                                         "Check: Pay bill by check and print it from Odoo.\n"
                                         "Batch Deposit: Encase several customer checks at once by generating a batch deposit to submit to your bank. When encoding the bank statement in Odoo, you are suggested to reconcile the transaction with the batch deposit.To enable batch deposit, module account_batch_payment must be installed.\n"
                                         "SEPA Credit Transfer: Pay bill from a SEPA Credit Transfer file you submit to your bank. To enable sepa credit transfer, module account_sepa must be installed ")
-<<<<<<< HEAD
     invoice_ids = fields.Many2many('account.move', 'account_invoice_payment_rel_transient', 'payment_id', 'invoice_id', string="Invoices", copy=False, readonly=True)
-=======
-    invoice_ids = fields.Many2many('account.invoice', 'account_invoice_payment_rel_transient', 'payment_id', 'invoice_id', string="Invoices", copy=False, readonly=True)
     group_payment = fields.Boolean(help="Only one payment will be created by partner (bank)/ currency.")
->>>>>>> 499d3efa
 
     @api.model
     def default_get(self, fields):
@@ -772,13 +768,8 @@
         active_ids = self._context.get('active_ids')
         invoices = self.env['account.move'].browse(active_ids)
         if self.journal_id and invoices:
-<<<<<<< HEAD
             if invoices[0].is_inbound():
-                domain = [('payment_type', '=', 'inbound'), ('id', 'in', self.journal_id.inbound_payment_method_ids.ids)]
-=======
-            if invoices[0].type in ('out_invoice', 'in_refund'):
                 domain_payment = [('payment_type', '=', 'inbound'), ('id', 'in', self.journal_id.inbound_payment_method_ids.ids)]
->>>>>>> 499d3efa
             else:
                 domain_payment = [('payment_type', '=', 'outbound'), ('id', 'in', self.journal_id.outbound_payment_method_ids.ids)]
             domain_journal = [('type', 'in', ('bank', 'cash')), ('company_id', '=', invoices[0].company_id.id)]
@@ -793,34 +784,19 @@
             currency.
         :return: The payment values as a dictionary.
         '''
-<<<<<<< HEAD
-        amount = self.env['account.payment']._compute_payment_amount(invoice, invoice.currency_id, self.journal_id, self.payment_date)
-=======
-        amount = self.env['account.payment']._compute_payment_amount(invoices=invoices, currency=invoices[0].currency_id)
->>>>>>> 499d3efa
+        amount = self.env['account.payment']._compute_payment_amount(invoices, invoices[0].currency_id, self.journal_id, self.payment_date)
         values = {
             'journal_id': self.journal_id.id,
             'payment_method_id': self.payment_method_id.id,
             'payment_date': self.payment_date,
-<<<<<<< HEAD
-            'communication': invoice.ref or invoice.name,
-            'invoice_ids': [(6, 0, invoice.ids)],
-            'payment_type': ('inbound' if amount > 0 else 'outbound'),
-            'amount': abs(amount),
-            'currency_id': invoice.currency_id.id,
-            'partner_id': invoice.commercial_partner_id.id,
-            'partner_type': MAP_INVOICE_TYPE_PARTNER_TYPE[invoice.type],
-            'partner_bank_account_id': invoice.invoice_partner_bank_id.id,
-=======
-            'communication': " ".join(i.reference or i.number for i in invoices),
+            'communication': " ".join(i.ref or i.name for i in invoices),
             'invoice_ids': [(6, 0, invoices.ids)],
             'payment_type': ('inbound' if amount > 0 else 'outbound'),
             'amount': abs(amount),
             'currency_id': invoices[0].currency_id.id,
             'partner_id': invoices[0].commercial_partner_id.id,
             'partner_type': MAP_INVOICE_TYPE_PARTNER_TYPE[invoices[0].type],
-            'partner_bank_account_id': invoices[0].partner_bank_id.id,
->>>>>>> 499d3efa
+            'partner_bank_account_id': invoices[0].invoice_partner_bank_id.id,
         }
         return values
 
@@ -830,7 +806,7 @@
 
         :return: a list of payment values (dictionary).
         '''
-        grouped = defaultdict(lambda: self.env['account.invoice'])
+        grouped = defaultdict(lambda: self.env["account.move"])
         for inv in self.invoice_ids:
             if self.group_payment:
                 grouped[(inv.commercial_partner_id, inv.currency_id, inv.partner_bank_id, MAP_INVOICE_TYPE_PARTNER_TYPE[inv.type])] += inv
