# Translation of OpenERP Server.
# This file contains the translation of the following modules:
# 	* account
#
msgid ""
msgstr ""
"Project-Id-Version: OpenERP Server 6.0dev\n"
"Report-Msgid-Bugs-To: support@openerp.com\n"
"POT-Creation-Date: 2010-11-18 16:11+0000\n"
"PO-Revision-Date: 2010-11-25 15:22+0000\n"
"Last-Translator: Syraxes <Unknown>\n"
"Language-Team: \n"
"MIME-Version: 1.0\n"
"Content-Type: text/plain; charset=UTF-8\n"
"Content-Transfer-Encoding: 8bit\n"
"X-Launchpad-Export-Date: 2010-11-26 04:52+0000\n"
"X-Generator: Launchpad (build Unknown)\n"

#. module: account
<<<<<<< HEAD
#: field:account.tax.template,description:0
msgid "Internal Name"
msgstr "Nume intern"

#. module: account
#: view:account.tax.code:0
msgid "Account Tax Code"
msgstr "Cod cont taxa"

#. module: account
#: model:ir.ui.menu,name:account.next_id_22
msgid "Partners"
msgstr ""

#. module: account
#: model:ir.actions.act_window,name:account.action_invoice_tree9
#: model:ir.ui.menu,name:account.menu_action_invoice_tree9
msgid "Unpaid Supplier Invoices"
msgstr "Facturi furnizori neplatite"

#. module: account
#: model:ir.ui.menu,name:account.menu_finance_entries
msgid "Entries Encoding"
msgstr "Codificare înregistrări"

#. module: account
#: model:ir.actions.todo,note:account.config_wizard_account_base_setup_form
msgid "Specify The Message for the Overdue Payment Report."
msgstr "Specificare mesaj pentru raportul de plăţi restante"

#. module: account
#: model:process.transition,name:account.process_transition_confirmstatementfromdraft0
msgid "Confirm statement from draft"
msgstr "Confirmă situaţie din ciornă"

#. module: account
#: model:account.account.type,name:account.account_type_asset
msgid "Asset"
msgstr "Activ"

#. module: account
#: constraint:ir.actions.act_window:0
msgid "Invalid model name in the action definition."
msgstr "Nume invalid de model în definirea acţiunii"
=======
#: model:process.transition,name:account.process_transition_supplierreconcilepaid0
msgid "System payment"
msgstr ""
>>>>>>> 352bb205

#. module: account
#: view:account.journal:0
msgid "Other Configuration"
msgstr ""

#. module: account
#: code:addons/account/wizard/account_open_closed_fiscalyear.py:0
#, python-format
msgid "No journal for ending writing has been defined for the fiscal year"
msgstr ""
"Nu a fost definit nici un jurnal pentru înregistrările de închidere de an"

#. module: account
#: code:addons/account/account.py:0
#, python-format
msgid ""
"You cannot remove/deactivate an account which is set as a property to any "
"Partner."
msgstr ""

#. module: account
#: view:account.move.reconcile:0
msgid "Journal Entry Reconcile"
msgstr ""

#. module: account
#: field:account.installer.modules,account_voucher:0
msgid "Voucher Management"
msgstr ""

#. module: account
#: view:account.account:0
#: view:account.bank.statement:0
#: view:account.move:0
#: view:account.move.line:0
msgid "Account Statistics"
msgstr "Statistica cont"

#. module: account
#: field:account.invoice,residual:0
#: field:report.invoice.created,residual:0
msgid "Residual"
msgstr "Rezidual"

#. module: account
#: code:addons/account/invoice.py:0
#, python-format
msgid "Please define sequence on invoice journal"
msgstr ""

#. module: account
#: constraint:account.period:0
msgid "Error ! The duration of the Period(s) is/are invalid. "
msgstr "Eroare ! Durata perioadei este invalidă. "

#. module: account
#: field:account.analytic.line,currency_id:0
msgid "Account currency"
msgstr "Moneda contului"

#. module: account
#: view:account.tax:0
msgid "Children Definition"
msgstr ""

#. module: account
#: model:ir.model,name:account.model_report_aged_receivable
msgid "Aged Receivable Till Today"
msgstr ""

#. module: account
#: field:account.partner.ledger,reconcil:0
msgid "Include Reconciled Entries"
msgstr "Include înregistrările compensate"

#. module: account
#: model:process.transition,name:account.process_transition_invoiceimport0
msgid "Import from invoice or payment"
msgstr ""

#. module: account
#: model:ir.model,name:account.model_wizard_multi_charts_accounts
msgid "wizard.multi.charts.accounts"
msgstr "wizard.multi.charts.accounts"

#. module: account
#: view:account.move:0
msgid "Total Debit"
msgstr "Total debit"

#. module: account
#: view:account.unreconcile:0
msgid ""
"If you unreconciliate transactions, you must also verify all the actions "
"that are linked to those transactions because they will not be disabled"
msgstr ""

#. module: account
#: report:account.tax.code.entries:0
msgid "Accounting Entries-"
msgstr "Înregistrări contabile-"

#. module: account
#: code:addons/account/account.py:0
#, python-format
msgid "You can not delete posted movement: \"%s\"!"
msgstr "Miscarea publicată: \"%s\" nu poate fi ştearsă!"

#. module: account
#: field:account.invoice.line,origin:0
msgid "Origin"
msgstr "Origine"

#. module: account
#: view:account.account:0
#: field:account.account,reconcile:0
#: view:account.automatic.reconcile:0
#: field:account.move.line,reconcile_id:0
#: view:account.move.line.reconcile:0
#: view:account.move.line.reconcile.writeoff:0
msgid "Reconcile"
msgstr "Compensează"

#. module: account
#: field:account.bank.statement.line,ref:0
#: field:account.entries.report,ref:0
#: field:account.move,ref:0
#: view:account.move.line:0
#: field:account.move.line,ref:0
#: field:account.subscription,ref:0
msgid "Reference"
msgstr "Referință"

#. module: account
#: view:account.open.closed.fiscalyear:0
msgid "Choose Fiscal Year "
msgstr "Alegerea anului fiscal "

#. module: account
#: field:account.fiscal.position.account,account_src_id:0
#: field:account.fiscal.position.account.template,account_src_id:0
msgid "Account Source"
msgstr "Sursă cont"

#. module: account
#: model:ir.actions.act_window,name:account.act_acc_analytic_acc_5_report_hr_timesheet_invoice_journal
msgid "All Analytic Entries"
msgstr "Toate înregistrările analitice"

#. module: account
#: model:ir.actions.act_window,name:account.action_view_created_invoice_dashboard
msgid "Invoices Created Within Past 15 Days"
msgstr "Facturi create in ultimele 15 zile"

#. module: account
#: selection:account.account.type,sign:0
msgid "Negative"
msgstr "Negativ"

#. module: account
#: help:account.analytic.journal,type:0
msgid ""
"Gives the type of the analytic journal. When it needs for a document (eg: an "
"invoice) to create analytic entries, OpenERP will look for a matching "
"journal of the same type."
msgstr ""

#. module: account
#: model:ir.actions.act_window,name:account.action_account_tax_template_form
#: model:ir.ui.menu,name:account.menu_action_account_tax_template_form
msgid "Tax Templates"
msgstr "Şabloane taxe"

#. module: account
#: view:account.invoice.report:0
msgid "supplier"
msgstr "furnizor"

#. module: account
#: model:account.journal,name:account.refund_expenses_journal
msgid "Expenses Credit Notes Journal - (test)"
msgstr ""

#. module: account
#: model:ir.model,name:account.model_account_tax
msgid "account.tax"
msgstr "account.tax"

#. module: account
#: code:addons/account/account.py:0
#, python-format
msgid ""
"No period defined for this date: %s !\n"
"Please create a fiscal year."
msgstr ""

#. module: account
#: model:ir.model,name:account.model_account_move_line_reconcile_select
msgid "Move line reconcile select"
msgstr ""

#. module: account
#: help:account.model.line,sequence:0
msgid ""
"The sequence field is used to order the resources from lower sequences to "
"higher ones"
msgstr ""
"Campul secventa este folosit pentru ordonarea ascendentă a resurselor"

#. module: account
#: help:account.tax.code,notprintable:0
#: help:account.tax.code.template,notprintable:0
msgid ""
"Check this box if you don't want any VAT related to this Tax Code to appear "
"on invoices"
msgstr ""
"Bifaţi dacă doriti ca tva-ul asociat acestui cod de taxă să nu apară pe "
"factură"

#. module: account
#: code:addons/account/invoice.py:0
#, python-format
msgid "Invoice '%s' is paid partially: %s%s of %s%s (%s%s remaining)"
msgstr ""

#. module: account
#: model:process.transition,note:account.process_transition_supplierentriesreconcile0
msgid "Accounting entries are an input of the reconciliation."
msgstr ""

#. module: account
#: model:ir.ui.menu,name:account.menu_finance_management_belgian_reports
msgid "Belgian Reports"
msgstr "Rapoarte belgiene"

#. module: account
#: code:addons/account/account_move_line.py:0
#, python-format
msgid "You can not add/modify entries in a closed journal."
msgstr "Nu puteţi adăuga/modifica înregistrări într-un jurnal închis."

#. module: account
#: view:account.bank.statement:0
msgid "Calculated Balance"
msgstr ""

#. module: account
#: model:ir.actions.act_window,name:account.action_account_use_model_create_entry
#: model:ir.actions.act_window,name:account.action_view_account_use_model
#: model:ir.ui.menu,name:account.menu_action_manual_recurring
msgid "Manual Recurring"
msgstr ""

#. module: account
#: view:account.fiscalyear.close.state:0
msgid "Close Fiscalyear"
msgstr "Închiderea anului fiscal"

#. module: account
#: field:account.automatic.reconcile,allow_write_off:0
msgid "Allow write off"
msgstr ""

#. module: account
#: view:account.analytic.chart:0
msgid "Select the Period for Analysis"
msgstr "Selectare perioadă pentru analiză"

#. module: account
#: view:account.move.line:0
msgid "St."
msgstr "St."

#. module: account
#: code:addons/account/invoice.py:0
#, python-format
msgid "Invoice line account company does not match with invoice company."
msgstr ""

#. module: account
#: field:account.journal.column,field:0
msgid "Field Name"
msgstr "Nume câmp"

#. module: account
#: help:account.installer,charts:0
msgid ""
"Installs localized accounting charts to match as closely as possible the "
"accounting needs of your company based on your country."
msgstr ""

#. module: account
#: code:addons/account/wizard/account_move_journal.py:0
#, python-format
msgid ""
"Can't find any account journal of %s type for this company.\n"
"\n"
"You can create one in the menu: \n"
"Configuration/Financial Accounting/Accounts/Journals."
msgstr ""

#. module: account
#: model:ir.model,name:account.model_account_unreconcile
msgid "Account Unreconcile"
msgstr ""

#. module: account
#: view:product.product:0
#: view:product.template:0
msgid "Purchase Properties"
msgstr "Proprietăţi cumpărare"

#. module: account
#: help:account.account.type,sign:0
msgid ""
"Allows you to change the sign of the balance amount displayed in the "
"reports, so that you can see positive figures instead of negative ones in "
"expenses accounts."
msgstr ""
"Permite schimbarea semnului sumei soldului tipărit în rapoarte, astfel încât "
"veţi vedea sume pozitive în loc de sume negative în conturile de cheltuieli."

#. module: account
#: selection:account.entries.report,month:0
#: selection:account.invoice.report,month:0
#: selection:analytic.entries.report,month:0
#: selection:report.account.sales,month:0
#: selection:report.account_type.sales,month:0
msgid "June"
msgstr "Iunie"

#. module: account
#: model:ir.actions.act_window,help:account.action_account_moves_bank
msgid ""
"This view is used by accountants in order to record entries massively in "
"OpenERP. Journal items are created by OpenERP if you use Bank Statements, "
"Cash Registers, or Customer/Supplier payments."
msgstr ""

#. module: account
#: model:ir.model,name:account.model_account_tax_template
msgid "account.tax.template"
msgstr "account.tax.template"

#. module: account
#: model:ir.model,name:account.model_account_bank_accounts_wizard
msgid "account.bank.accounts.wizard"
msgstr "account.bank.accounts.wizard"

#. module: account
#: field:account.move.line,date_created:0
#: field:account.move.reconcile,create_date:0
msgid "Creation date"
msgstr "Data creării"

#. module: account
#: selection:account.journal,type:0
msgid "Purchase Refund"
msgstr ""

#. module: account
#: selection:account.journal,type:0
msgid "Opening/Closing Situation"
msgstr ""

#. module: account
#: help:account.journal,currency:0
msgid "The currency used to enter statement"
msgstr "Moneda folosită la introducerea înregistrărilor extrasului"

#. module: account
#: field:account.open.closed.fiscalyear,fyear_id:0
msgid "Fiscal Year to Open"
msgstr "An fiscal de deschis"

#. module: account
#: help:account.journal,sequence_id:0
msgid ""
"This field contains the informatin related to the numbering of the journal "
"entries of this journal."
msgstr ""

#. module: account
#: field:account.journal,default_debit_account_id:0
msgid "Default Debit Account"
msgstr "Cont debit implicit"

#. module: account
#: view:account.move:0
msgid "Total Credit"
msgstr "Credit total"

#. module: account
#: selection:account.account.type,sign:0
msgid "Positive"
msgstr "Pozitiv"

#. module: account
#: view:account.move.line.unreconcile.select:0
msgid "Open For Unreconciliation"
msgstr ""

#. module: account
#: field:account.fiscal.position.template,chart_template_id:0
#: field:account.tax.template,chart_template_id:0
#: field:wizard.multi.charts.accounts,chart_template_id:0
msgid "Chart Template"
msgstr "Şablon plan de conturi"

#. module: account
#: help:account.model.line,amount_currency:0
msgid "The amount expressed in an optional other currency."
msgstr "Suma exprimată întro altă monedă opţională"

#. module: account
#: model:ir.actions.act_window,help:account.action_move_journal_line
msgid ""
"A journal entry consists of several journal items, each of which is either a "
"debit or a credit. OpenERP creates automatically one journal entry per "
"accounting document: invoices, refund, supplier payment, bank statements, "
"etc."
msgstr ""

#. module: account
#: help:account.journal.period,state:0
msgid ""
"When journal period is created. The state is 'Draft'. If a report is printed "
"it comes to 'Printed' state. When all transactions are done, it comes in "
"'Done' state."
msgstr ""

#. module: account
#: model:ir.actions.act_window,help:account.action_account_tax_chart
msgid ""
"Chart of Taxes is a tree view reflecting the structure of the Tax Cases (or "
"tax codes) and shows the current tax situation. The tax chart represents the "
"amount of each area of the tax declaration for your country. It’s presented "
"in a hierarchical structure, which can be modified to fit your needs."
msgstr ""

#. module: account
#: view:account.analytic.line:0
#: field:account.automatic.reconcile,journal_id:0
#: view:account.bank.statement:0
#: field:account.bank.statement,journal_id:0
#: report:account.central.journal:0
#: view:account.entries.report:0
#: field:account.entries.report,journal_id:0
#: view:account.invoice:0
#: field:account.invoice,journal_id:0
#: view:account.invoice.report:0
#: field:account.invoice.report,journal_id:0
#: field:account.journal.period,journal_id:0
#: report:account.journal.period.print:0
#: view:account.model:0
#: field:account.model,journal_id:0
#: view:account.move:0
#: field:account.move,journal_id:0
#: field:account.move.bank.reconcile,journal_id:0
#: view:account.move.line:0
#: field:account.move.line,journal_id:0
#: report:account.third_party_ledger:0
#: report:account.third_party_ledger_other:0
#: view:analytic.entries.report:0
#: field:analytic.entries.report,journal_id:0
#: model:ir.model,name:account.model_account_journal
#: field:validate.account.move,journal_id:0
msgid "Journal"
msgstr "Jurnal"

#. module: account
#: model:ir.model,name:account.model_account_invoice_confirm
msgid "Confirm the selected invoices"
msgstr ""

#. module: account
#: field:account.addtmpl.wizard,cparent_id:0
msgid "Parent target"
msgstr ""

#. module: account
#: help:account.aged.trial.balance,chart_account_id:0
#: help:account.balance.report,chart_account_id:0
#: help:account.bs.report,chart_account_id:0
#: help:account.central.journal,chart_account_id:0
#: help:account.common.account.report,chart_account_id:0
#: help:account.common.journal.report,chart_account_id:0
#: help:account.common.partner.report,chart_account_id:0
#: help:account.common.report,chart_account_id:0
#: help:account.general.journal,chart_account_id:0
#: help:account.partner.balance,chart_account_id:0
#: help:account.partner.ledger,chart_account_id:0
#: help:account.pl.report,chart_account_id:0
#: help:account.print.journal,chart_account_id:0
#: help:account.report.general.ledger,chart_account_id:0
#: help:account.vat.declaration,chart_account_id:0
msgid "Select Charts of Accounts"
msgstr ""

#. module: account
#: view:product.product:0
msgid "Purchase Taxes"
msgstr "Taxe cumpărări"

#. module: account
#: model:ir.model,name:account.model_account_invoice_refund
msgid "Invoice Refund"
msgstr ""

#. module: account
#: report:account.overdue:0
msgid "Li."
msgstr "Li."

#. module: account
#: field:account.automatic.reconcile,unreconciled:0
msgid "Not reconciled transactions"
msgstr "Tranzacţii necompensate"

#. module: account
#: code:addons/account/account_cash_statement.py:0
#, python-format
msgid "CashBox Balance is not matching with Calculated Balance !"
msgstr ""

#. module: account
#: view:account.fiscal.position:0
#: field:account.fiscal.position,tax_ids:0
#: field:account.fiscal.position.template,tax_ids:0
msgid "Tax Mapping"
msgstr "Corespondenţă taxe"

#. module: account
#: model:ir.model,name:account.model_account_installer_modules
msgid "account.installer.modules"
msgstr "account.installer.modules"

#. module: account
#: model:ir.actions.act_window,name:account.action_account_fiscalyear_close_state
#: model:ir.ui.menu,name:account.menu_wizard_fy_close_state
msgid "Close a Fiscal Year"
msgstr "Închidere an fiscal"

#. module: account
#: model:process.transition,note:account.process_transition_confirmstatementfromdraft0
msgid "The accountant confirms the statement."
msgstr ""

#. module: account
#: selection:account.balance.report,display_account:0
#: selection:account.bs.report,display_account:0
#: selection:account.common.account.report,display_account:0
#: selection:account.pl.report,display_account:0
#: selection:account.report.general.ledger,display_account:0
#: selection:account.tax,type_tax_use:0
#: selection:account.tax.template,type_tax_use:0
msgid "All"
msgstr "Toate"

#. module: account
#: field:account.invoice.report,address_invoice_id:0
msgid "Invoice Address Name"
msgstr ""

#. module: account
#: selection:account.installer,period:0
msgid "3 Monthly"
msgstr ""

#. module: account
#: view:account.unreconcile.reconcile:0
msgid ""
"If you unreconciliate transactions, you must also verify all the actions "
"that are linked to those transactions because they will not be disable"
msgstr ""
"Daca anulaţi compensarea tranzacţiilor, trebuie să verificaţi toate "
"acţiunile legate de aceste tranzacţii deoarece nu vor fi dezactivate."

#. module: account
#: view:analytic.entries.report:0
msgid "   30 Days   "
msgstr "   30 zile   "

#. module: account
#: field:ir.sequence,fiscal_ids:0
msgid "Sequences"
msgstr "Secvenţe"

#. module: account
#: view:account.fiscal.position.template:0
msgid "Taxes Mapping"
msgstr "Corespondenţă taxe"

#. module: account
#: report:account.central.journal:0
msgid "Centralized Journal"
msgstr "Jurnal centralizat"

#. module: account
#: field:account.invoice.tax,tax_amount:0
msgid "Tax Code Amount"
msgstr "Suma taxă"

#. module: account
#: code:addons/account/account.py:0
#: code:addons/account/installer.py:0
#, python-format
msgid "SAJ"
msgstr "SAJ"

#. module: account
#: help:account.bank.statement,balance_end_real:0
msgid "closing balance entered by the cashbox verifier"
msgstr ""

#. module: account
#: view:account.period:0
#: view:account.period.close:0
msgid "Close Period"
msgstr "Închidere perioadă"

#. module: account
#: model:ir.model,name:account.model_account_common_partner_report
msgid "Account Common Partner Report"
msgstr ""

#. module: account
#: field:account.fiscalyear.close,period_id:0
msgid "Opening Entries Period"
msgstr "Perioada înregistrărilor de deschidere"

#. module: account
#: model:ir.model,name:account.model_account_journal_period
msgid "Journal Period"
msgstr ""

#. module: account
#: code:addons/account/account_move_line.py:0
#, python-format
msgid "To reconcile the entries company should be the same for all entries"
msgstr ""

#. module: account
#: constraint:account.account:0
#: constraint:account.tax.code:0
msgid "Error ! You can not create recursive accounts."
msgstr "Eroare ! Nu puteţi crea conturi recursive."

#. module: account
#: model:ir.model,name:account.model_account_report_general_ledger
msgid "General Ledger Report"
msgstr ""

#. module: account
#: view:account.invoice:0
msgid "Re-Open"
msgstr "Re-deschide"

#. module: account
#: view:account.use.model:0
msgid "Are you sure you want to create entries?"
msgstr "Sigur doriţi să creaţi înregistrările ?"

#. module: account
#: selection:account.bank.accounts.wizard,account_type:0
msgid "Check"
msgstr ""

#. module: account
#: field:account.partner.reconcile.process,today_reconciled:0
msgid "Partners Reconciled Today"
msgstr ""

#. module: account
#: code:addons/account/account_bank_statement.py:0
#, python-format
msgid "The statement balance is incorrect !\n"
msgstr "Soldul final este incorect !\n"

#. module: account
#: selection:account.payment.term.line,value:0
#: selection:account.tax.template,type:0
msgid "Percent"
msgstr "Procent"

#. module: account
#: model:ir.ui.menu,name:account.menu_finance_charts
msgid "Charts"
msgstr "Planuri de conturi"

#. module: account
#: code:addons/account/project/wizard/project_account_analytic_line.py:0
#: model:ir.model,name:account.model_project_account_analytic_line
#, python-format
msgid "Analytic Entries by line"
msgstr ""

#. module: account
#: code:addons/account/wizard/account_change_currency.py:0
#, python-format
msgid "You can only change currency for Draft Invoice !"
msgstr ""

#. module: account
#: view:account.analytic.journal:0
#: field:account.analytic.journal,type:0
#: field:account.bank.statement.line,type:0
#: field:account.invoice,type:0
#: view:account.invoice.report:0
#: field:account.invoice.report,type:0
#: view:account.journal:0
#: field:account.journal,type:0
#: field:account.move.reconcile,type:0
#: field:report.invoice.created,type:0
msgid "Type"
msgstr "Tip"

#. module: account
#: model:ir.model,name:account.model_account_subscription_line
msgid "Account Subscription Line"
msgstr "Rând cont abonament"

#. module: account
#: help:account.invoice,reference:0
msgid "The partner reference of this invoice."
msgstr "Referinţă partener de pe această factură."

#. module: account
#: view:account.move.line.unreconcile.select:0
#: view:account.unreconcile:0
#: view:account.unreconcile.reconcile:0
#: model:ir.model,name:account.model_account_move_line_unreconcile_select
msgid "Unreconciliation"
msgstr "Decompensare"

#. module: account
#: constraint:ir.ui.view:0
msgid "Invalid XML for View Architecture!"
msgstr "XML invalid pentru arhitectura machetei de afișare !"

#. module: account
#: model:ir.model,name:account.model_account_analytic_Journal_report
msgid "Account Analytic Journal"
msgstr ""

#. module: account
#: model:ir.model,name:account.model_account_automatic_reconcile
msgid "Automatic Reconcile"
msgstr ""

#. module: account
#: view:account.payment.term.line:0
msgid "Due date Computation"
msgstr ""

#. module: account
#: report:account.analytic.account.quantity_cost_ledger:0
msgid "J.C./Move name"
msgstr "J.C. / Denumire mişcare"

#. module: account
#: selection:account.entries.report,month:0
#: selection:account.invoice.report,month:0
#: selection:analytic.entries.report,month:0
#: selection:report.account.sales,month:0
#: selection:report.account_type.sales,month:0
msgid "September"
msgstr "Septembrie"

#. module: account
#: selection:account.subscription,period_type:0
msgid "days"
msgstr "zile"

#. module: account
#: help:account.account.template,nocreate:0
msgid ""
"If checked, the new chart of accounts will not contain this by default."
msgstr ""

#. module: account
#: code:addons/account/wizard/account_invoice_refund.py:0
#, python-format
msgid ""
"Can not %s invoice which is already reconciled, invoice should be "
"unreconciled first. You can only Refund this invoice"
msgstr ""

#. module: account
#: model:ir.actions.act_window,name:account.action_subscription_form_new
msgid "New Subscription"
msgstr "Subscripţie nouă"

#. module: account
#: view:account.payment.term:0
msgid "Computation"
msgstr "Calcul"

#. module: account
#: view:account.move.line:0
msgid "Next Partner to reconcile"
msgstr ""

#. module: account
#: code:addons/account/account_move_line.py:0
#, python-format
msgid ""
"You can not do this modification on a confirmed entry ! Please note that you "
"can just change some non important fields !"
msgstr ""
"Nu puteţi face aceste modificări pe o înregistrare confirmată ! Pot fi "
"schimbate doar unele câmpuri fără importanţă !"

#. module: account
#: view:account.invoice.report:0
#: field:account.invoice.report,delay_to_pay:0
msgid "Avg. Delay To Pay"
msgstr ""

#. module: account
#: model:ir.actions.act_window,name:account.action_account_tax_chart
#: model:ir.actions.act_window,name:account.action_tax_code_tree
#: model:ir.ui.menu,name:account.menu_action_tax_code_tree
msgid "Chart of Taxes"
msgstr "Plan taxe"

#. module: account
#: view:account.fiscalyear:0
msgid "Create 3 Months Periods"
msgstr "Creare perioade de 3 luni"

#. module: account
#: report:account.overdue:0
msgid "Due"
msgstr "Scadență"

#. module: account
#: report:account.overdue:0
msgid ""
"Exception made of a mistake of our side, it seems that the following bills "
"stay unpaid. Please, take appropriate measures in order to carry out this "
"payment in the next 8 days."
msgstr ""
"Dacă nu greşim, în evidentele noastre figuraţi cu următoarele facturi "
"neachitate. Vă rugăm să luaţi măsuri astfel încât plata să fie făcută în "
"următoarele 8 zile."

#. module: account
#: view:account.invoice.report:0
#: field:account.invoice.report,price_total_tax:0
msgid "Total With Tax"
msgstr "Total (inclusiv taxe)"

#. module: account
#: view:account.invoice:0
#: view:account.move:0
#: view:validate.account.move:0
#: view:validate.account.move.lines:0
msgid "Approve"
msgstr "Aprobare"

#. module: account
#: view:account.invoice:0
#: view:account.move:0
#: view:report.invoice.created:0
msgid "Total Amount"
msgstr "Suma totala"

#. module: account
#: selection:account.account,type:0
#: selection:account.account.template,type:0
#: selection:account.entries.report,type:0
msgid "Consolidation"
msgstr "Consolidare"

#. module: account
#: view:account.analytic.line:0
#: view:account.entries.report:0
#: view:account.invoice.report:0
#: view:account.move.line:0
msgid "Extended Filters..."
msgstr ""

#. module: account
#: selection:account.journal,type:0
msgid "Sale Refund"
msgstr ""

#. module: account
#: model:process.node,note:account.process_node_accountingstatemententries0
msgid "Bank statement"
msgstr ""

#. module: account
#: field:account.analytic.line,move_id:0
msgid "Move Line"
msgstr "Linie mişcare"

#. module: account
#: help:account.move.line,tax_amount:0
msgid ""
"If the Tax account is a tax code account, this field will contain the taxed "
"amount.If the tax account is base tax code, this field will contain the "
"basic amount(without tax)."
msgstr ""

#. module: account
#: view:account.analytic.line:0
msgid "Purchases"
msgstr "Achiziții"

#. module: account
#: field:account.model,lines_id:0
msgid "Model Entries"
msgstr "Înregistrări model"

#. module: account
#: field:account.account,code:0
#: report:account.account.balance:0
#: field:account.account.template,code:0
#: field:account.account.type,code:0
#: report:account.analytic.account.balance:0
#: report:account.analytic.account.inverted.balance:0
#: report:account.analytic.account.journal:0
#: field:account.analytic.line,code:0
#: field:account.fiscalyear,code:0
#: report:account.general.journal:0
#: field:account.journal,code:0
#: report:account.partner.balance:0
#: field:account.period,code:0
msgid "Code"
msgstr "Cod"

#. module: account
#: code:addons/account/account.py:0
#: code:addons/account/account_bank_statement.py:0
#: code:addons/account/account_move_line.py:0
#: code:addons/account/invoice.py:0
#: code:addons/account/wizard/account_use_model.py:0
#, python-format
msgid "No Analytic Journal !"
msgstr "Nu există jurnal analitic !"

#. module: account
#: report:account.partner.balance:0
#: model:ir.actions.act_window,name:account.action_account_partner_balance
#: model:ir.actions.report.xml,name:account.account_3rdparty_account_balance
#: model:ir.ui.menu,name:account.menu_account_partner_balance_report
msgid "Partner Balance"
msgstr "Balanţă parteneri"

#. module: account
#: field:account.bank.accounts.wizard,acc_name:0
msgid "Account Name."
msgstr "Numele contului."

#. module: account
#: field:account.chart.template,property_reserve_and_surplus_account:0
#: field:res.company,property_reserve_and_surplus_account:0
msgid "Reserve and Profit/Loss Account"
msgstr ""

#. module: account
#: field:report.account.receivable,name:0
msgid "Week of Year"
msgstr "Saptamana din an"

#. module: account
#: field:account.bs.report,display_type:0
#: field:account.pl.report,display_type:0
#: field:account.report.general.ledger,landscape:0
msgid "Landscape Mode"
msgstr "Mod vedere"

#. module: account
#: model:account.account.type,name:account.account_type_liability
msgid "Bilanzkonten - Passiva - Kapitalkonten"
msgstr ""

#. module: account
#: view:board.board:0
msgid "Customer Invoices to Approve"
msgstr ""

#. module: account
#: help:account.fiscalyear.close,fy_id:0
msgid "Select a Fiscal year to close"
msgstr "Selectați anul fiscal care va fi închis"

#. module: account
#: help:account.account,user_type:0
#: help:account.account.template,user_type:0
msgid ""
"These types are defined according to your country. The type contains more "
"information about the account and its specificities."
msgstr ""

#. module: account
#: view:account.tax:0
msgid "Applicability Options"
msgstr ""

#. module: account
#: report:account.partner.balance:0
msgid "In dispute"
msgstr "În litigiu"

#. module: account
#: model:ir.actions.act_window,name:account.action_view_bank_statement_tree
#: model:ir.ui.menu,name:account.journal_cash_move_lines
msgid "Cash Registers"
msgstr ""

#. module: account
#: selection:account.account.type,report_type:0
msgid "Profit & Loss (Expense Accounts)"
msgstr "Profit și pierderi (conturi de cheltuieli)"

#. module: account
#: report:account.analytic.account.journal:0
#: report:account.journal.period.print:0
#: report:account.move.voucher:0
#: report:account.third_party_ledger:0
#: report:account.third_party_ledger_other:0
msgid "-"
msgstr "-"

#. module: account
#: view:account.analytic.account:0
msgid "Manager"
msgstr "Manager"

#. module: account
#: view:account.subscription.generate:0
msgid "Generate Entries before:"
msgstr ""

#. module: account
#: selection:account.bank.accounts.wizard,account_type:0
msgid "Bank"
msgstr "Banca"

#. module: account
#: field:account.period,date_start:0
msgid "Start of Period"
msgstr "Începutul perioadei"

#. module: account
#: model:process.transition,name:account.process_transition_confirmstatementfromdraft0
msgid "Confirm statement"
msgstr ""

#. module: account
#: field:account.fiscal.position.tax,tax_dest_id:0
#: field:account.fiscal.position.tax.template,tax_dest_id:0
msgid "Replacement Tax"
msgstr "Taxă înlocuire"

#. module: account
#: selection:account.move.line,centralisation:0
msgid "Credit Centralisation"
msgstr "Centralizare credit"

#. module: account
#: view:account.invoice.cancel:0
msgid "Cancel Invoices"
msgstr ""

#. module: account
#: view:account.unreconcile.reconcile:0
msgid "Unreconciliation transactions"
msgstr "Decompensare tranzacţii"

#. module: account
#: field:account.invoice.tax,tax_code_id:0
#: field:account.tax,description:0
#: field:account.tax.template,tax_code_id:0
#: model:ir.model,name:account.model_account_tax_code
msgid "Tax Code"
msgstr "Cod taxă"

#. module: account
#: field:account.account,currency_mode:0
msgid "Outgoing Currencies Rate"
msgstr "Curs de schimb pentru ieşiri"

#. module: account
#: help:account.move.line,move_id:0
msgid "The move of this entry line."
msgstr "Mişcarea corespunzătoare acestei înregistrări"

#. module: account
#: field:account.move.line.reconcile,trans_nbr:0
msgid "# of Transaction"
msgstr "# tranzacţiei"

#. module: account
#: report:account.general.ledger:0
#: report:account.tax.code.entries:0
#: report:account.third_party_ledger:0
#: report:account.third_party_ledger_other:0
msgid "Entry Label"
msgstr "Etichetă înregistrare"

#. module: account
#: code:addons/account/account.py:0
#, python-format
msgid "You can not modify/delete a journal with entries for this period !"
msgstr ""
"Nu puteţi modifica/şterge un jurnal cu înregistrări în această perioadă !"

#. module: account
#: help:account.invoice,origin:0
#: help:account.invoice.line,origin:0
msgid "Reference of the document that produced this invoice."
msgstr "Referinţa la documentul care a produs factura."

#. module: account
#: view:account.analytic.line:0
#: view:account.journal:0
msgid "Others"
msgstr "Altele"

#. module: account
#: code:addons/account/invoice.py:0
#, python-format
msgid "UnknownError"
msgstr "Eroare necunoscută"

#. module: account
#: view:account.account:0
#: report:account.account.balance:0
#: view:account.analytic.line:0
#: field:account.automatic.reconcile,writeoff_acc_id:0
#: field:account.bank.statement.line,account_id:0
#: view:account.entries.report:0
#: field:account.entries.report,account_id:0
#: field:account.invoice,account_id:0
#: field:account.invoice.line,account_id:0
#: field:account.invoice.report,account_id:0
#: field:account.journal,account_control_ids:0
#: field:account.model.line,account_id:0
#: view:account.move.line:0
#: field:account.move.line,account_id:0
#: field:account.move.line.reconcile.select,account_id:0
#: field:account.move.line.unreconcile.select,account_id:0
#: report:account.third_party_ledger:0
#: report:account.third_party_ledger_other:0
#: view:analytic.entries.report:0
#: field:analytic.entries.report,account_id:0
#: model:ir.model,name:account.model_account_account
#: field:report.account.sales,account_id:0
msgid "Account"
msgstr "Cont"

#. module: account
#: field:account.tax,include_base_amount:0
msgid "Included in base amount"
msgstr "Inclus în suma de bază"

#. module: account
#: view:account.entries.report:0
#: model:ir.actions.act_window,name:account.action_account_entries_report_all
#: model:ir.ui.menu,name:account.menu_action_account_entries_report_all
msgid "Entries Analysis"
msgstr ""

#. module: account
#: field:account.account,level:0
msgid "Level"
msgstr "Nivel"

#. module: account
#: report:account.invoice:0
#: view:account.invoice:0
#: field:account.invoice.line,invoice_line_tax_id:0
#: view:account.move:0
#: view:account.move.line:0
#: model:ir.actions.act_window,name:account.action_tax_form
#: model:ir.ui.menu,name:account.account_template_taxes
#: model:ir.ui.menu,name:account.menu_action_tax_form
#: model:ir.ui.menu,name:account.menu_tax_report
#: model:ir.ui.menu,name:account.next_id_27
msgid "Taxes"
msgstr "Taxe"

#. module: account
#: code:addons/account/wizard/account_report_common.py:0
#, python-format
msgid "Select a starting and an ending period"
msgstr ""

#. module: account
#: model:ir.model,name:account.model_account_account_template
msgid "Templates for Accounts"
msgstr "Şabloane pentru conturi"

#. module: account
#: view:account.tax.code.template:0
msgid "Search tax template"
msgstr ""

#. module: account
#: view:account.move.reconcile:0
#: model:ir.actions.act_window,name:account.action_account_reconcile_select
#: model:ir.actions.act_window,name:account.action_view_account_move_line_reconcile
msgid "Reconcile Entries"
msgstr "Compensare înregistrări"

#. module: account
#: model:ir.actions.report.xml,name:account.account_overdue
#: view:res.company:0
msgid "Overdue Payments"
msgstr "Plăţi restante"

#. module: account
#: report:account.third_party_ledger:0
#: report:account.third_party_ledger_other:0
msgid "Initial Balance"
msgstr ""

#. module: account
#: view:account.invoice:0
msgid "Reset to Draft"
msgstr ""

#. module: account
#: view:wizard.multi.charts.accounts:0
msgid "Bank Information"
msgstr "Informaţii bancare"

#. module: account
#: view:account.aged.trial.balance:0
#: view:account.common.report:0
msgid "Report Options"
msgstr "Opţiuni raport"

#. module: account
#: model:ir.model,name:account.model_account_entries_report
msgid "Journal Items Analysis"
msgstr ""

#. module: account
#: model:ir.ui.menu,name:account.next_id_22
msgid "Partners"
msgstr "Parteneri"

#. module: account
#: view:account.bank.statement:0
#: model:ir.model,name:account.model_account_bank_statement
#: model:process.node,name:account.process_node_accountingstatemententries0
#: model:process.node,name:account.process_node_bankstatement0
#: model:process.node,name:account.process_node_supplierbankstatement0
msgid "Bank Statement"
msgstr "Situaţie bancară"

#. module: account
#: view:res.partner:0
msgid "Bank account owner"
msgstr "Titularul contului bancar"

#. module: account
#: field:res.partner,property_account_receivable:0
msgid "Account Receivable"
msgstr "Cont clienţi"

#. module: account
#: field:account.installer,config_logo:0
#: field:account.installer.modules,config_logo:0
#: field:wizard.multi.charts.accounts,config_logo:0
msgid "Image"
msgstr "Imagine"

#. module: account
#: code:addons/account/account_move_line.py:0
#, python-format
msgid "You can not use this general account in this journal !"
msgstr "Nu se poate folosi acest cont general în acest jurnal !"

#. module: account
#: selection:account.balance.report,display_account:0
#: selection:account.bs.report,display_account:0
#: selection:account.common.account.report,display_account:0
#: selection:account.partner.balance,display_partner:0
#: selection:account.pl.report,display_account:0
#: selection:account.report.general.ledger,display_account:0
msgid "With balance is not equal to 0"
msgstr "Cu sold diferit de zero"

#. module: account
#: view:account.tax:0
msgid "Search Taxes"
msgstr "Căutare taxe"

#. module: account
#: model:ir.model,name:account.model_account_analytic_cost_ledger
msgid "Account Analytic Cost Ledger"
msgstr ""

#. module: account
#: view:account.model:0
msgid "Create entries"
msgstr "Creează înregistrări"

#. module: account
#: field:account.entries.report,nbr:0
msgid "# of Items"
msgstr ""

#. module: account
#: field:account.automatic.reconcile,max_amount:0
msgid "Maximum write-off amount"
msgstr "Suma maximă de ajustare"

#. module: account
#: view:account.invoice:0
msgid "Compute Taxes"
msgstr "Calculare taxe"

#. module: account
#: field:wizard.multi.charts.accounts,code_digits:0
msgid "# of Digits"
msgstr "# de cifre"

#. module: account
#: field:account.journal,entry_posted:0
msgid "Skip 'Draft' State for Manual Entries"
msgstr ""

#. module: account
#: view:account.bank.statement:0
msgid "Entry encoding"
msgstr "Codare înregistrări"

#. module: account
#: view:account.invoice.report:0
#: field:account.invoice.report,price_total:0
msgid "Total Without Tax"
msgstr "Total (fără taxe)"

#. module: account
#: view:account.entries.report:0
msgid "# of Entries "
msgstr ""

#. module: account
#: model:ir.model,name:account.model_temp_range
msgid "A Temporary table used for Dashboard view"
msgstr ""

#. module: account
#: model:ir.actions.act_window,name:account.action_invoice_tree4
#: model:ir.ui.menu,name:account.menu_action_invoice_tree4
msgid "Supplier Refunds"
msgstr "Restituiri de la furnizor"

#. module: account
#: view:account.payment.term.line:0
msgid ""
"Example: at 14 net days 2 percents, remaining amount at 30 days end of month."
msgstr ""

#. module: account
#: code:addons/account/invoice.py:0
#, python-format
msgid ""
"Cannot create the invoice !\n"
"The payment term defined gives a computed amount greater than the total "
"invoiced amount."
msgstr ""

#. module: account
#: model:ir.actions.act_window,help:account.action_invoice_tree1
msgid ""
"Customer Invoices allows you create and manage invoices issued to your "
"customers. OpenERP generates draft of invoices automatically so that you "
"only have to confirm them before sending them to your customers."
msgstr ""

#. module: account
#: field:account.installer.modules,account_anglo_saxon:0
msgid "Anglo-Saxon Accounting"
msgstr ""

#. module: account
#: selection:account.account,type:0
#: selection:account.account.template,type:0
#: selection:account.bank.statement,state:0
#: selection:account.entries.report,type:0
#: view:account.fiscalyear:0
#: selection:account.fiscalyear,state:0
#: selection:account.period,state:0
msgid "Closed"
msgstr "Închis"

#. module: account
#: model:ir.ui.menu,name:account.menu_finance_recurrent_entries
msgid "Recurring Entries"
msgstr ""

#. module: account
#: model:ir.model,name:account.model_account_fiscal_position_template
msgid "Template for Fiscal Position"
msgstr "Şablon pentru poziţia fiscală"

#. module: account
#: model:account.tax.code,name:account.account_tax_code_0
msgid "Tax Code Test"
msgstr ""

#. module: account
#: field:account.automatic.reconcile,reconciled:0
msgid "Reconciled transactions"
msgstr "Tranzacţii compensate"

#. module: account
#: field:account.journal.view,columns_id:0
msgid "Columns"
msgstr "Coloane"

#. module: account
#: report:account.overdue:0
msgid "."
msgstr "."

#. module: account
#: view:account.analytic.cost.ledger.journal.report:0
msgid "and Journals"
msgstr "şi jurnale"

#. module: account
#: field:account.journal,groups_id:0
msgid "Groups"
msgstr "Grupuri"

#. module: account
#: field:account.invoice,amount_untaxed:0
#: field:report.invoice.created,amount_untaxed:0
msgid "Untaxed"
msgstr "Fără taxă"

#. module: account
#: view:account.partner.reconcile.process:0
msgid "Go to next partner"
msgstr "Partenerul următor"

#. module: account
#: view:account.bank.statement:0
msgid "Search Bank Statements"
msgstr ""

#. module: account
#: view:account.chart.template:0
#: field:account.chart.template,property_account_payable:0
msgid "Payable Account"
msgstr "Cont furnizori"

#. module: account
#: field:account.tax,account_paid_id:0
#: field:account.tax.template,account_paid_id:0
msgid "Refund Tax Account"
msgstr "Cont restituire taxă"

#. module: account
#: view:account.bank.statement:0
#: field:account.bank.statement,line_ids:0
msgid "Statement lines"
msgstr "Linii situaţii"

#. module: account
#: report:account.analytic.account.cost_ledger:0
msgid "Date/Code"
msgstr "Data / Cod"

#. module: account
#: field:account.analytic.line,general_account_id:0
#: view:analytic.entries.report:0
#: field:analytic.entries.report,general_account_id:0
msgid "General Account"
msgstr "Cont general"

#. module: account
#: field:res.partner,debit_limit:0
msgid "Payable Limit"
msgstr "Limită furnizor"

#. module: account
#: report:account.invoice:0
#: view:account.invoice:0
#: view:account.invoice.report:0
#: field:account.move.line,invoice:0
#: model:ir.model,name:account.model_account_invoice
#: model:res.request.link,name:account.req_link_invoice
msgid "Invoice"
msgstr "Factură"

#. module: account
#: model:process.node,note:account.process_node_analytic0
#: model:process.node,note:account.process_node_analyticcost0
msgid "Analytic costs to invoice"
msgstr ""

#. module: account
#: view:ir.sequence:0
msgid "Fiscal Year Sequence"
msgstr ""

#. module: account
#: field:wizard.multi.charts.accounts,seq_journal:0
msgid "Separated Journal Sequences"
msgstr "Numerotare separată jurnal"

#. module: account
#: constraint:ir.model:0
msgid ""
"The Object name must start with x_ and not contain any special character !"
msgstr ""
"Numele obiectului trebuie să înceapă cu x_ şi să nu conţină nici un caracter "
"special !"

#. module: account
#: view:account.invoice:0
msgid "Responsible"
msgstr "Responsabil"

#. module: account
#: report:account.overdue:0
msgid "Sub-Total :"
msgstr "Subtotal :"

#. module: account
#: model:ir.actions.act_window,name:account.action_report_account_type_sales_tree_all
msgid "Sales by Account Type"
msgstr ""

#. module: account
#: view:account.invoice.refund:0
msgid ""
"Cancel Invoice: Creates the refund invoice, validate and reconcile it to "
"cancel the current invoice."
msgstr ""

#. module: account
#: model:ir.ui.menu,name:account.periodical_processing_invoicing
msgid "Invoicing"
msgstr "Facturare"

#. module: account
#: field:account.chart.template,tax_code_root_id:0
msgid "Root Tax Code"
msgstr "Cod taxă rădăcină"

#. module: account
#: field:account.partner.ledger,initial_balance:0
#: field:account.report.general.ledger,initial_balance:0
msgid "Include initial balances"
msgstr "Include soldurile iniţiale"

#. module: account
#: field:account.tax.code,sum:0
msgid "Year Sum"
msgstr "Suma pe an"

#. module: account
#: model:ir.actions.report.xml,name:account.report_account_voucher_new
msgid "Print Voucher"
msgstr "Tipărire voucher"

#. module: account
#: view:account.change.currency:0
msgid "This wizard will change the currency of the invoice"
msgstr "Acest wizard va schimba moneda în care este exprimată factura"

#. module: account
#: model:ir.actions.act_window,help:account.action_account_chart
msgid ""
"Display your company chart of accounts per fiscal year and filter by period. "
"Have a complete tree view of all journal items per account code by clicking "
"on an account."
msgstr ""

#. module: account
#: constraint:account.fiscalyear:0
msgid "Error! You cannot define overlapping fiscal years"
msgstr "Eroare ! Nu pot fi definiți ani fiscali care se suprapun"

#. module: account
#: code:addons/account/account_move_line.py:0
#, python-format
msgid "The account is not defined to be reconciled !"
msgstr ""

#. module: account
#: field:account.cashbox.line,pieces:0
msgid "Values"
msgstr "Valori"

#. module: account
#: view:res.partner:0
msgid "Supplier Debit"
msgstr "Debit furnizor"

#. module: account
#: help:account.model.line,quantity:0
msgid "The optional quantity on entries"
msgstr "Cantitatea opţională din înregistrări"

#. module: account
#: model:ir.actions.act_window,name:account.act_account_partner_account_move_all
msgid "Receivables & Payables"
msgstr "Clienţi & Furnizori"

#. module: account
#: code:addons/account/account_move_line.py:0
#, python-format
msgid "You have to provide an account for the write off entry !"
msgstr "Trebuie să selectaţi un cont pentru înscrierea înregistrării !"

#. module: account
#: model:ir.model,name:account.model_account_common_journal_report
msgid "Account Common Journal Report"
msgstr ""

#. module: account
#: selection:account.partner.balance,display_partner:0
msgid "All Partners"
msgstr "Toți partenerii"

#. module: account
#: report:account.move.voucher:0
msgid "Ref. :"
msgstr "Ref."

#. module: account
#: view:account.analytic.chart:0
msgid "Analytic Account Charts"
msgstr "Planuri de conturi analitice"

#. module: account
#: view:account.analytic.line:0
msgid "My Entries"
msgstr ""

#. module: account
#: report:account.overdue:0
msgid "Customer Ref:"
msgstr "Referinţă client:"

#. module: account
#: code:addons/account/account_cash_statement.py:0
#, python-format
msgid "User %s does not have rights to access %s journal !"
msgstr ""

#. module: account
#: help:account.period,special:0
msgid "These periods can overlap."
msgstr "Aceste perioade se pot suprapune."

#. module: account
#: model:process.node,name:account.process_node_draftstatement0
msgid "Draft statement"
msgstr "Situaţie ciornă"

#. module: account
#: view:account.tax:0
msgid "Tax Declaration: Credit Notes"
msgstr ""

#. module: account
#: code:addons/account/account.py:0
#, python-format
msgid "You cannot deactivate an account that contains account moves."
msgstr ""

#. module: account
#: field:account.move.line.reconcile,credit:0
msgid "Credit amount"
msgstr "Suma credit"

#. module: account
#: code:addons/account/account.py:0
#, python-format
msgid ""
"You cannot change the type of account from 'Closed' to any other type which "
"contains account entries!"
msgstr ""

#. module: account
#: view:res.company:0
msgid "Reserve And Profit/Loss Account"
msgstr ""

#. module: account
#: view:account.invoice.report:0
#: model:ir.actions.act_window,name:account.action_account_invoice_report_all
#: model:ir.ui.menu,name:account.menu_action_account_invoice_report_all
msgid "Invoices Analysis"
msgstr "Analiza facturilor de intrare"

#. module: account
#: report:account.journal.period.print:0
msgid "A/c No."
msgstr "Nr. A/c"

#. module: account
#: model:ir.model,name:account.model_account_period_close
msgid "period close"
msgstr ""

#. module: account
#: view:account.installer:0
msgid "Configure Fiscal Year"
msgstr "Configurare an fiscal"

#. module: account
#: model:ir.actions.act_window,name:account.action_project_account_analytic_line_form
msgid "Entries By Line"
msgstr ""

#. module: account
#: report:account.tax.code.entries:0
msgid "A/c Code"
msgstr ""

#. module: account
#: field:account.invoice,move_id:0
#: field:account.invoice,move_name:0
msgid "Journal Entry"
msgstr ""

#. module: account
#: view:account.tax:0
msgid "Tax Declaration: Invoices"
msgstr ""

#. module: account
#: field:account.cashbox.line,subtotal:0
msgid "Sub Total"
msgstr "Subtotal"

#. module: account
#: view:account.account:0
msgid "Treasury Analysis"
msgstr ""

#. module: account
#: view:account.analytic.account:0
msgid "Analytic account"
msgstr "Cont analitic"

#. module: account
#: code:addons/account/account_bank_statement.py:0
#, python-format
msgid "Please verify that an account is defined in the journal."
msgstr "Verificaţi dacă acest cont este definit în jurnal."

#. module: account
#: selection:account.entries.report,move_line_state:0
#: selection:account.move.line,state:0
msgid "Valid"
msgstr "Valid"

#. module: account
#: model:ir.actions.act_window,name:account.action_account_print_journal
#: model:ir.model,name:account.model_account_print_journal
msgid "Account Print Journal"
msgstr ""

#. module: account
#: model:ir.model,name:account.model_product_category
msgid "Product Category"
msgstr "Categorie Produs"

#. module: account
#: selection:account.account.type,report_type:0
msgid "/"
msgstr "/"

#. module: account
#: field:account.bs.report,reserve_account_id:0
msgid "Reserve & Profit/Loss Account"
msgstr ""

#. module: account
#: help:account.bank.statement,balance_end:0
msgid "Closing balance based on Starting Balance and Cash Transactions"
msgstr ""

#. module: account
#: model:process.node,note:account.process_node_reconciliation0
#: model:process.node,note:account.process_node_supplierreconciliation0
msgid "Comparison between accounting and payment entries"
msgstr ""

#. module: account
#: view:account.tax:0
#: view:account.tax.template:0
msgid "Tax Definition"
msgstr "Definire taxe"

#. module: account
#: help:wizard.multi.charts.accounts,seq_journal:0
msgid ""
"Check this box if you want to use a different sequence for each created "
"journal. Otherwise, all will use the same sequence."
msgstr ""
"Bifaţi dacă doriţi să folositi o secvenţă diferită pentru fiecare jurnal "
"creat. Altfel, toate vor folosi aceeaşi secvenţă."

#. module: account
#: help:account.partner.ledger,amount_currency:0
#: help:account.report.general.ledger,amount_currency:0
msgid ""
"It adds the currency column if the currency is different then the company "
"currency"
msgstr ""

#. module: account
#: help:account.journal,allow_date:0
msgid ""
"If set to True then do not accept the entry if the entry date is not into "
"the period dates"
msgstr ""

#. module: account
#: model:ir.actions.act_window,name:account.action_account_pl_report
msgid "Account Profit And Loss"
msgstr "Contul de profit și pierdere"

#. module: account
#: view:account.account:0
#: view:account.account.template:0
#: selection:account.aged.trial.balance,result_selection:0
#: selection:account.common.partner.report,result_selection:0
#: selection:account.partner.balance,result_selection:0
#: selection:account.partner.ledger,result_selection:0
msgid "Payable Accounts"
msgstr "Conturi furnizori"

#. module: account
#: view:account.account:0
#: selection:account.aged.trial.balance,result_selection:0
#: selection:account.common.partner.report,result_selection:0
#: selection:account.partner.balance,result_selection:0
#: selection:account.partner.ledger,result_selection:0
#: model:ir.actions.act_window,name:account.action_aged_receivable
msgid "Receivable Accounts"
msgstr "Conturi clienţi"

#. module: account
#: report:account.move.voucher:0
msgid "Canceled"
msgstr "Anulat"

#. module: account
#: view:account.invoice:0
#: view:report.invoice.created:0
msgid "Untaxed Amount"
msgstr "Valoarea netaxată"

#. module: account
#: help:account.bank.statement,name:0
msgid ""
"if you give the Name other then /, its created Accounting Entries Move will "
"be with same name as statement name. This allows the statement entries to "
"have the same references than the statement itself"
msgstr ""

#. module: account
#: model:ir.actions.act_window,name:account.action_account_unreconcile
#: model:ir.actions.act_window,name:account.action_account_unreconcile_reconcile
#: model:ir.actions.act_window,name:account.action_account_unreconcile_select
msgid "Unreconcile Entries"
msgstr "Înregistrări necompensate"

#. module: account
#: field:account.move.reconcile,line_partial_ids:0
msgid "Partial Entry lines"
msgstr "Linii cu înregistrări parţiale"

#. module: account
#: view:account.fiscalyear:0
msgid "Fiscalyear"
msgstr "An fiscal"

#. module: account
#: view:account.journal.select:0
#: view:project.account.analytic.line:0
msgid "Open Entries"
msgstr "Înregistrări deschise"

#. module: account
#: model:ir.actions.act_window,help:account.action_invoice_tree4
msgid ""
"A vendor refund is a credit note from your supplier indicating that he "
"refunds part or totality of the invoice sent to you."
msgstr ""

#. module: account
#: field:account.automatic.reconcile,account_ids:0
msgid "Accounts to Reconcile"
msgstr ""

#. module: account
#: model:process.transition,note:account.process_transition_filestatement0
msgid "Import of the statement in the system from an electronic file"
msgstr ""

#. module: account
#: model:process.node,name:account.process_node_importinvoice0
msgid "Import from invoice"
msgstr ""

#. module: account
#: selection:account.entries.report,month:0
#: selection:account.invoice.report,month:0
#: selection:analytic.entries.report,month:0
#: selection:report.account.sales,month:0
#: selection:report.account_type.sales,month:0
msgid "January"
msgstr "Ianuarie"

#. module: account
#: view:account.journal:0
msgid "Validations"
msgstr "Validări"

#. module: account
#: model:account.journal,name:account.close_journal
msgid "End of Year"
msgstr "Sfîrșitul anului"

#. module: account
#: view:account.entries.report:0
msgid "This F.Year"
msgstr "Anul fiscal curent"

#. module: account
#: view:account.tax.chart:0
msgid "Account tax charts"
msgstr ""

#. module: account
#: constraint:account.period:0
msgid ""
"Invalid period ! Some periods overlap or the date period is not in the scope "
"of the fiscal year. "
msgstr ""
"Perioadă invalidă ! Unele perioade se suprapun sau perioada datei este în "
"afara anului fiscal. "

#. module: account
#: selection:account.invoice,state:0
#: view:account.invoice.report:0
#: selection:account.invoice.report,state:0
#: selection:report.invoice.created,state:0
msgid "Pro-forma"
msgstr "Proformă"

#. module: account
#: code:addons/account/installer.py:0
#, python-format
msgid " Journal"
msgstr " Jurnal"

#. module: account
#: code:addons/account/account.py:0
#, python-format
msgid ""
"There is no default default debit account defined \n"
"on journal \"%s\""
msgstr ""

#. module: account
#: help:account.account,type:0
#: help:account.account.template,type:0
#: help:account.entries.report,type:0
msgid ""
"This type is used to differentiate types with special effects in OpenERP: "
"view can not have entries, consolidation are accounts that can have children "
"accounts for multi-company consolidations, payable/receivable are for "
"partners accounts (for debit/credit computations), closed for depreciated "
"accounts."
msgstr ""

#. module: account
#: view:account.chart.template:0
msgid "Search Chart of Account Templates"
msgstr ""

#. module: account
#: view:account.account.type:0
#: field:account.account.type,note:0
#: view:account.analytic.account:0
#: report:account.invoice:0
#: field:account.invoice,name:0
#: field:account.invoice.line,name:0
#: field:account.invoice.refund,description:0
#: report:account.overdue:0
#: field:account.payment.term,note:0
#: view:account.tax.code:0
#: field:account.tax.code,info:0
#: view:account.tax.code.template:0
#: field:account.tax.code.template,info:0
#: field:analytic.entries.report,name:0
#: field:report.invoice.created,name:0
msgid "Description"
msgstr "Descriere"

#. module: account
#: code:addons/account/account.py:0
#: code:addons/account/installer.py:0
#, python-format
msgid "ECNJ"
msgstr ""

#. module: account
#: view:account.subscription:0
#: selection:account.subscription,state:0
msgid "Running"
msgstr "În derulare"

#. module: account
#: view:account.chart.template:0
#: field:product.category,property_account_income_categ:0
#: field:product.template,property_account_income:0
msgid "Income Account"
msgstr "Cont de venituri"

#. module: account
#: code:addons/account/invoice.py:0
#, python-format
msgid "There is no Accounting Journal of type Sale/Purchase defined!"
msgstr ""

#. module: account
#: view:product.category:0
msgid "Accounting Properties"
msgstr "Proprietăţi contabilitate"

#. module: account
#: report:account.general.ledger:0
#: report:account.journal.period.print:0
#: field:account.print.journal,sort_selection:0
msgid "Entries Sorted By"
msgstr "Înregistrări sortate după"

#. module: account
#: field:account.change.currency,currency_id:0
msgid "Change to"
msgstr ""

#. module: account
#: view:account.entries.report:0
msgid "# of Products Qty "
msgstr ""

#. module: account
#: model:ir.model,name:account.model_product_template
msgid "Product Template"
msgstr ""

#. module: account
#: report:account.account.balance:0
#: report:account.central.journal:0
#: view:account.entries.report:0
#: field:account.entries.report,fiscalyear_id:0
#: field:account.fiscalyear,name:0
#: report:account.general.journal:0
#: report:account.general.ledger:0
#: field:account.journal.period,fiscalyear_id:0
#: report:account.journal.period.print:0
#: report:account.partner.balance:0
#: field:account.period,fiscalyear_id:0
#: field:account.sequence.fiscalyear,fiscalyear_id:0
#: report:account.third_party_ledger:0
#: report:account.third_party_ledger_other:0
#: report:account.vat.declaration:0
#: model:ir.model,name:account.model_account_fiscalyear
msgid "Fiscal Year"
msgstr "An fiscal"

#. module: account
#: help:account.aged.trial.balance,fiscalyear_id:0
#: help:account.balance.report,fiscalyear_id:0
#: help:account.bs.report,fiscalyear_id:0
#: help:account.central.journal,fiscalyear_id:0
#: help:account.common.account.report,fiscalyear_id:0
#: help:account.common.journal.report,fiscalyear_id:0
#: help:account.common.partner.report,fiscalyear_id:0
#: help:account.common.report,fiscalyear_id:0
#: help:account.general.journal,fiscalyear_id:0
#: help:account.partner.balance,fiscalyear_id:0
#: help:account.partner.ledger,fiscalyear_id:0
#: help:account.pl.report,fiscalyear_id:0
#: help:account.print.journal,fiscalyear_id:0
#: help:account.report.general.ledger,fiscalyear_id:0
#: help:account.vat.declaration,fiscalyear_id:0
msgid "Keep empty for all open fiscal year"
msgstr "Pentru toţi anii fiscali deschişi lăsaţi necompletat"

#. module: account
#: model:ir.model,name:account.model_account_move
msgid "Account Entry"
msgstr "Înregistrare contabilă"

#. module: account
#: field:account.sequence.fiscalyear,sequence_main_id:0
msgid "Main Sequence"
msgstr "Secvenţa principală"

#. module: account
#: field:account.invoice,payment_term:0
#: field:account.invoice.report,payment_term:0
#: view:account.payment.term:0
#: field:account.payment.term,name:0
#: view:account.payment.term.line:0
#: field:account.payment.term.line,payment_id:0
#: model:ir.model,name:account.model_account_payment_term
#: field:res.partner,property_payment_term:0
msgid "Payment Term"
msgstr "Termen de plată"

#. module: account
#: model:ir.actions.act_window,name:account.action_account_fiscal_position_form
#: model:ir.ui.menu,name:account.menu_action_account_fiscal_position_form
msgid "Fiscal Positions"
msgstr "Poziţii fiscale"

#. module: account
#: field:account.period.close,sure:0
msgid "Check this box"
msgstr "Bifaţi căsuţa aceasta"

#. module: account
#: view:account.common.report:0
msgid "Filters"
msgstr "Filtre"

#. module: account
#: view:account.bank.statement:0
#: selection:account.bank.statement,state:0
#: view:account.fiscalyear:0
#: selection:account.fiscalyear,state:0
#: selection:account.invoice,state:0
#: selection:account.invoice.report,state:0
#: view:account.open.closed.fiscalyear:0
#: selection:account.period,state:0
#: selection:report.invoice.created,state:0
msgid "Open"
msgstr "Deschidere"

#. module: account
#: model:process.node,note:account.process_node_draftinvoices0
#: model:process.node,note:account.process_node_supplierdraftinvoices0
msgid "Draft state of an invoice"
msgstr ""

#. module: account
#: help:account.account,reconcile:0
msgid ""
"Check this if the user is allowed to reconcile entries in this account."
msgstr ""
"Bifaţi daca utilizatorul are dreptul să compenseze înregistrările din acest "
"cont."

#. module: account
#: view:account.partner.reconcile.process:0
msgid "Partner Reconciliation"
msgstr ""

#. module: account
#: field:account.tax,tax_code_id:0
#: view:account.tax.code:0
msgid "Account Tax Code"
msgstr "Cod cont taxa"

#. module: account
#: code:addons/account/invoice.py:0
#, python-format
msgid ""
"Can't find any account journal of %s type for this company.\n"
"\n"
"You can create one in the menu: \n"
"Configuration\\Financial Accounting\\Accounts\\Journals."
msgstr ""

#. module: account
#: field:account.invoice.tax,base_code_id:0
#: field:account.tax.template,base_code_id:0
msgid "Base Code"
msgstr "Cod de baza"

#. module: account
#: help:account.invoice.tax,sequence:0
msgid "Gives the sequence order when displaying a list of invoice tax."
msgstr ""

#. module: account
#: field:account.tax,base_sign:0
#: field:account.tax,ref_base_sign:0
#: field:account.tax.template,base_sign:0
#: field:account.tax.template,ref_base_sign:0
msgid "Base Code Sign"
msgstr "Semn cod de baza"

#. module: account
#: view:account.vat.declaration:0
msgid ""
"This menu prints a VAT declaration based on invoices or payments. Select one "
"or several periods of the fiscal year. The information required for a tax "
"declaration is automatically generated by OpenERP from invoices (or "
"payments, in some countries). This data is updated in real time. That’s very "
"useful because it enables you to preview at any time the tax that you owe at "
"the start and end of the month or quarter."
msgstr ""

#. module: account
#: selection:account.move.line,centralisation:0
msgid "Debit Centralisation"
msgstr "Centralizare debit"

#. module: account
#: view:account.invoice.confirm:0
#: model:ir.actions.act_window,name:account.action_account_invoice_confirm
msgid "Confirm Draft Invoices"
msgstr ""

#. module: account
#: field:account.entries.report,day:0
#: view:account.invoice.report:0
#: field:account.invoice.report,day:0
#: view:analytic.entries.report:0
#: field:analytic.entries.report,day:0
msgid "Day"
msgstr "Ziua"

#. module: account
#: model:ir.actions.act_window,name:account.act_account_renew_view
msgid "Accounts to Renew"
msgstr ""

#. module: account
#: model:ir.model,name:account.model_account_model_line
msgid "Account Model Entries"
msgstr "Înregistrări contabile model"

#. module: account
#: code:addons/account/account.py:0
#: code:addons/account/installer.py:0
#, python-format
msgid "EXJ"
msgstr ""

#. module: account
#: field:product.template,supplier_taxes_id:0
msgid "Supplier Taxes"
msgstr "Taxe furnizor"

#. module: account
#: help:account.invoice,date_due:0
#: help:account.invoice,payment_term:0
msgid ""
"If you use payment terms, the due date will be computed automatically at the "
"generation of accounting entries. If you keep the payment term and the due "
"date empty, it means direct payment. The payment term may compute several "
"due dates, for example 50% now, 50% in one month."
msgstr ""
"Dacă utilizaţi termen de plată, data scadenţei va fi calculată automat la "
"generarea înregistrărilor în contabilitate. Dacă lăsaţi necompletate "
"termenul de plată şi data scadenţei se va considera plată directă. Termenul "
"de plată poate genera mai multe date scadente, de exemplu 50% acum, 50% "
"peste o lună."

#. module: account
#: view:account.analytic.cost.ledger.journal.report:0
msgid "Select period"
msgstr "Selectare perioadă"

#. module: account
#: model:ir.ui.menu,name:account.menu_account_pp_statements
msgid "Statements"
msgstr ""

#. module: account
#: report:account.analytic.account.journal:0
msgid "Move Name"
msgstr "Nume mişcare"

#. module: account
#: help:res.partner,property_account_position:0
msgid ""
"The fiscal position will determine taxes and the accounts used for the "
"partner."
msgstr ""

#. module: account
#: model:account.account.type,name:account.account_type_tax
#: report:account.invoice:0
#: field:account.invoice,amount_tax:0
#: field:account.move.line,account_tax_id:0
msgid "Tax"
msgstr "Taxă"

#. module: account
#: view:account.analytic.account:0
#: field:account.bank.statement.line,analytic_account_id:0
#: field:account.entries.report,analytic_account_id:0
#: field:account.invoice.line,account_analytic_id:0
#: field:account.model.line,analytic_account_id:0
#: field:account.move.line,analytic_account_id:0
#: field:account.move.line.reconcile.writeoff,analytic_id:0
msgid "Analytic Account"
msgstr "Cont analitic"

#. module: account
#: view:account.account:0
#: view:account.journal:0
#: model:ir.actions.act_window,name:account.action_account_form
#: model:ir.ui.menu,name:account.account_account_menu
#: model:ir.ui.menu,name:account.account_template_accounts
#: model:ir.ui.menu,name:account.menu_action_account_form
#: model:ir.ui.menu,name:account.menu_analytic
msgid "Accounts"
msgstr "Conturi"

#. module: account
#: code:addons/account/invoice.py:0
#, python-format
msgid "Configuration Error!"
msgstr "Eroare de configurare !"

#. module: account
#: view:account.invoice.report:0
#: field:account.invoice.report,price_average:0
msgid "Average Price"
msgstr "Preţ mediu"

#. module: account
#: report:account.move.voucher:0
#: report:account.overdue:0
msgid "Date:"
msgstr "Dată:"

#. module: account
#: code:addons/account/account.py:0
#, python-format
msgid ""
"You cannot modify company of this journal as its related record exist in "
"Entry Lines"
msgstr ""

#. module: account
#: view:account.tax:0
msgid "Accounting Information"
msgstr ""

#. module: account
#: view:account.tax:0
#: view:account.tax.template:0
msgid "Special Computation"
msgstr "Calcul special"

#. module: account
#: view:account.move.bank.reconcile:0
#: model:ir.actions.act_window,name:account.action_account_bank_reconcile_tree
msgid "Bank reconciliation"
msgstr "Verificare bancară"

#. module: account
#: report:account.invoice:0
msgid "Disc.(%)"
msgstr "Disc.(%)"

#. module: account
#: report:account.general.ledger:0
#: report:account.overdue:0
msgid "Ref"
msgstr "Ref"

#. module: account
#: help:account.move.line,tax_code_id:0
msgid "The Account can either be a base tax code or a tax code account."
msgstr ""

#. module: account
#: sql_constraint:ir.module.module:0
msgid "The certificate ID of the module must be unique !"
msgstr "ID-ul certificatului trebuie să fie unic !"

#. module: account
#: model:ir.ui.menu,name:account.menu_automatic_reconcile
msgid "Automatic Reconciliation"
msgstr "Reconciliere automată"

#. module: account
#: field:account.invoice,reconciled:0
msgid "Paid/Reconciled"
msgstr "Plătit/Compensat"

#. module: account
#: field:account.tax,ref_base_code_id:0
#: field:account.tax.template,ref_base_code_id:0
msgid "Refund Base Code"
msgstr "Cod bază restituire"

#. module: account
#: model:ir.actions.act_window,name:account.action_bank_statement_periodic_tree
#: model:ir.actions.act_window,name:account.action_bank_statement_tree
#: model:ir.ui.menu,name:account.menu_bank_statement_tree
msgid "Bank Statements"
msgstr ""

#. module: account
#: selection:account.tax.template,applicable_type:0
msgid "True"
msgstr "Adevărat"

#. module: account
#: view:account.bank.statement:0
#: view:account.common.report:0
#: view:account.move:0
#: view:account.move.line:0
msgid "Dates"
msgstr ""

#. module: account
#: field:account.tax,parent_id:0
#: field:account.tax.template,parent_id:0
msgid "Parent Tax Account"
msgstr "Cont taxă părinte"

#. module: account
#: view:account.subscription.generate:0
msgid ""
"Automatically generate entries based on what has been entered in the  system "
"before a specific date."
msgstr ""

#. module: account
#: view:account.aged.trial.balance:0
#: model:ir.actions.act_window,name:account.action_account_aged_balance_view
#: model:ir.ui.menu,name:account.menu_aged_trial_balance
msgid "Aged Partner Balance"
msgstr "Balanţă solduri parteneri pe vechimi"

#. module: account
#: model:process.transition,name:account.process_transition_entriesreconcile0
#: model:process.transition,name:account.process_transition_supplierentriesreconcile0
msgid "Accounting entries"
msgstr ""

#. module: account
#: field:account.invoice.line,discount:0
msgid "Discount (%)"
msgstr "Discount (%)"

#. module: account
#: help:account.journal,entry_posted:0
msgid ""
"Check this box if you don't want new journal entries to pass through the "
"'draft' state and instead goes directly to the 'posted state' without any "
"manual validation. \n"
"Note that journal entries that are automatically created by the system are "
"always skipping that state."
msgstr ""

#. module: account
#: model:ir.actions.server,name:account.ir_actions_server_action_wizard_multi_chart
#: model:ir.ui.menu,name:account.menu_act_ir_actions_bleble
msgid "New Company Financial Setting"
msgstr ""

#. module: account
#: model:ir.actions.act_window,name:account.action_report_account_sales_tree_all
#: view:report.account.sales:0
#: view:report.account_type.sales:0
msgid "Sales by Account"
msgstr ""

#. module: account
#: view:account.use.model:0
msgid "This wizard will create recurring accounting entries"
msgstr ""

#. module: account
#: code:addons/account/account.py:0
#, python-format
msgid "No sequence defined on the journal !"
msgstr ""

#. module: account
#: report:account.invoice:0
msgid "Cancelled Invoice"
msgstr "Factură anulată"

#. module: account
#: code:addons/account/account.py:0
#: code:addons/account/account_bank_statement.py:0
#: code:addons/account/account_move_line.py:0
#: code:addons/account/invoice.py:0
#: code:addons/account/wizard/account_use_model.py:0
#, python-format
msgid "You have to define an analytic journal on the '%s' journal!"
msgstr "Trebuie să definiţi un jurnal analitic pentru jurnalul '%s' !"

#. module: account
#: view:account.invoice.tax:0
#: model:ir.actions.act_window,name:account.action_tax_code_list
#: model:ir.ui.menu,name:account.menu_action_tax_code_list
msgid "Tax codes"
msgstr "Coduri taxe"

#. module: account
#: model:ir.ui.menu,name:account.menu_finance_receivables
msgid "Customers"
msgstr "Clienţi"

#. module: account
#: report:account.analytic.account.cost_ledger:0
#: report:account.analytic.account.journal:0
#: report:account.analytic.account.quantity_cost_ledger:0
msgid "Period to"
msgstr "Perioadă până la"

#. module: account
#: selection:account.entries.report,month:0
#: selection:account.invoice.report,month:0
#: selection:analytic.entries.report,month:0
#: selection:report.account.sales,month:0
#: selection:report.account_type.sales,month:0
msgid "August"
msgstr "August"

#. module: account
#: code:addons/account/account_bank_statement.py:0
#, python-format
msgid ""
"The expected balance (%.2f) is different than the computed one. (%.2f)"
msgstr "The soldul prognozat (%.2f) este diferit de cel calculat. (%.2f)"

#. module: account
#: model:process.transition,note:account.process_transition_paymentreconcile0
msgid "Payment entries are the second input of the reconciliation."
msgstr ""

#. module: account
#: report:account.move.voucher:0
msgid "Number:"
msgstr "Număr:"

#. module: account
#: selection:account.print.journal,sort_selection:0
msgid "Reference Number"
msgstr "Număr referinţă"

#. module: account
#: selection:account.entries.report,month:0
#: selection:account.invoice.report,month:0
#: selection:analytic.entries.report,month:0
#: selection:report.account.sales,month:0
#: selection:report.account_type.sales,month:0
msgid "October"
msgstr "Octombrie"

#. module: account
#: help:account.move.line,quantity:0
msgid ""
"The optional quantity expressed by this line, eg: number of product sold. "
"The quantity is not a legal requirement but is very useful for some reports."
msgstr ""

#. module: account
#: view:account.payment.term.line:0
msgid "Line 2:"
msgstr "Linia 2:"

#. module: account
#: field:account.journal.column,required:0
msgid "Required"
msgstr "Necesar"

#. module: account
#: view:account.chart.template:0
#: field:product.category,property_account_expense_categ:0
#: field:product.template,property_account_expense:0
msgid "Expense Account"
msgstr "Cont de cheltuieli"

#. module: account
#: help:account.invoice,period_id:0
msgid "Keep empty to use the period of the validation(invoice) date."
msgstr "Lăsaţi necompletat pentru a folosi perioada validării (facturii)."

#. module: account
#: field:account.invoice.tax,base_amount:0
msgid "Base Code Amount"
msgstr "Suma cod bază"

#. module: account
#: model:account.account.type,name:account.account_type_view
msgid "Ansicht"
msgstr ""

#. module: account
#: field:wizard.multi.charts.accounts,sale_tax:0
msgid "Default Sale Tax"
msgstr ""

#. module: account
#: help:account.model.line,date_maturity:0
msgid ""
"The maturity date of the generated entries for this model. You can choose "
"between the creation date or the creation date of the entries plus the "
"partner payment terms."
msgstr ""

#. module: account
#: model:ir.ui.menu,name:account.menu_finance_accounting
msgid "Financial Accounting"
msgstr "Contabilitate financiară"

#. module: account
#: model:ir.ui.menu,name:account.menu_account_pl_report
msgid "Profit And Loss"
msgstr ""

#. module: account
#: view:account.fiscal.position:0
#: field:account.fiscal.position,name:0
#: field:account.fiscal.position.account,position_id:0
#: field:account.fiscal.position.tax,position_id:0
#: field:account.fiscal.position.tax.template,position_id:0
#: view:account.fiscal.position.template:0
#: field:account.invoice,fiscal_position:0
#: field:account.invoice.report,fiscal_position:0
#: model:ir.model,name:account.model_account_fiscal_position
#: field:res.partner,property_account_position:0
msgid "Fiscal Position"
msgstr "Poziţie fiscală"

#. module: account
#: help:account.partner.ledger,initial_balance:0
#: help:account.report.general.ledger,initial_balance:0
msgid ""
"It adds initial balance row on report which display previous sum amount of "
"debit/credit/balance"
msgstr ""

#. module: account
#: view:account.analytic.line:0
#: model:ir.actions.act_window,name:account.action_account_analytic_line_form
#: model:ir.actions.act_window,name:account.action_account_tree1
msgid "Analytic Entries"
msgstr "Înregistrări analitice"

#. module: account
#: code:addons/account/account.py:0
#, python-format
msgid ""
"No fiscal year defined for this date !\n"
"Please create one."
msgstr ""
"An fiscal nedefinit pentru această dată !\n"
"Creaţi unul."

#. module: account
#: selection:account.invoice,type:0
#: selection:account.invoice.report,type:0
#: model:process.process,name:account.process_process_invoiceprocess0
#: selection:report.invoice.created,type:0
msgid "Customer Invoice"
msgstr "Factură client"

#. module: account
#: help:account.tax.template,include_base_amount:0
msgid ""
"Set if the amount of tax must be included in the base amount before "
"computing the next taxes."
msgstr ""
"Se bifează în cazul în care taxa trebuie inclusă în baza la care se aplică "
"următoarele taxe"

#. module: account
#: help:account.journal,user_id:0
msgid "The user responsible for this journal"
msgstr "Utilizatorul responsabil pentru acest jurnal"

#. module: account
#: view:account.period:0
msgid "Search Period"
msgstr ""

#. module: account
#: view:account.change.currency:0
msgid "Invoice Currency"
msgstr ""

#. module: account
#: field:account.payment.term,line_ids:0
msgid "Terms"
msgstr "Termeni"

#. module: account
#: field:account.bank.statement,total_entry_encoding:0
msgid "Cash Transaction"
msgstr ""

#. module: account
#: view:res.partner:0
msgid "Bank account"
msgstr "Cont bancar"

#. module: account
#: field:account.chart.template,tax_template_ids:0
msgid "Tax Template List"
msgstr "Listă şabloane taxe"

#. module: account
#: help:account.account,currency_mode:0
msgid ""
"This will select how the current currency rate for outgoing transactions is "
"computed. In most countries the legal method is \"average\" but only a few "
"software systems are able to manage this. So if you import from another "
"software system you may have to use the rate at date. Incoming transactions "
"always use the rate at date."
msgstr ""
"Defineşte modul de calcul pentru cursul deschimb al valutei curente pentru "
"tranzacţiile de ieşire. În majoritatea ţărilor metoda legală este \"media\"; "
"dar numai câteva softuri sunt capabile să gestioneze această metodă. Asadar, "
"dacă faceţi import dintr-o altă aplicaţie, s-ar putea să fiţi nevoiţi să "
"utilizaţi \"cursul zilei\". Tranzacţiile de intrare utilizează întotdeauna "
"cursul zilei."

#. module: account
#: help:wizard.multi.charts.accounts,code_digits:0
msgid "No. of Digits to use for account code"
msgstr "Nr. de cifre de folosit pentru codificarea contului"

#. module: account
#: field:account.payment.term.line,name:0
msgid "Line Name"
msgstr "Denumire linie"

#. module: account
#: view:account.fiscalyear:0
msgid "Search Fiscalyear"
msgstr ""

#. module: account
#: selection:account.tax,applicable_type:0
msgid "Always"
msgstr ""

#. module: account
#: view:account.analytic.line:0
msgid "Total Quantity"
msgstr ""

#. module: account
#: field:account.move.line.reconcile.writeoff,writeoff_acc_id:0
msgid "Write-Off account"
msgstr "Cont ajustări"

#. module: account
#: field:account.model.line,model_id:0
#: view:account.subscription:0
#: field:account.subscription,model_id:0
msgid "Model"
msgstr "Model"

#. module: account
#: help:account.invoice.tax,base_code_id:0
msgid "The account basis of the tax declaration."
msgstr "Baza de conturi pentru declaraţia fiscală"

#. module: account
#: selection:account.account,type:0
#: selection:account.account.template,type:0
#: model:account.account.type,name:account.account_type_root
#: selection:account.entries.report,type:0
msgid "View"
msgstr "Machetă"

#. module: account
#: code:addons/account/account.py:0
#: code:addons/account/installer.py:0
#, python-format
msgid "BNK"
msgstr "BNK"

#. module: account
#: field:account.move.line,analytic_lines:0
msgid "Analytic lines"
msgstr "Linii înregistrări analitice"

#. module: account
#: model:process.node,name:account.process_node_electronicfile0
msgid "Electronic File"
msgstr "Fişier electronic"

#. module: account
#: view:res.partner:0
msgid "Customer Credit"
msgstr "Credit client"

#. module: account
#: model:ir.model,name:account.model_account_tax_code_template
msgid "Tax Code Template"
msgstr "Şablon cod taxă"

#. module: account
#: view:account.subscription:0
msgid "Starts on"
msgstr ""

#. module: account
#: model:ir.model,name:account.model_account_partner_ledger
msgid "Account Partner Ledger"
msgstr ""

#. module: account
#: help:account.journal.column,sequence:0
msgid "Gives the sequence order to journal column."
msgstr ""

#. module: account
#: view:account.tax.template:0
msgid "Tax Declaration"
msgstr "Declaraţie taxe"

#. module: account
#: help:account.account,currency_id:0
#: help:account.account.template,currency_id:0
#: help:account.bank.accounts.wizard,currency_id:0
msgid "Forces all moves for this account to have this secondary currency."
msgstr ""

#. module: account
#: model:ir.actions.act_window,help:account.action_validate_account_move_line
msgid ""
"This wizard will validate all journal entries of a particular journal and "
"period. Once journal entries are validated, you can not update them anymore."
msgstr ""

#. module: account
#: model:ir.actions.act_window,name:account.action_account_chart_template_form
#: model:ir.ui.menu,name:account.menu_action_account_chart_template_form
msgid "Chart of Accounts Templates"
msgstr "Modele pentru planuri de conturi"

#. module: account
#: model:ir.actions.act_window,name:account.action_wizard_multi_chart
msgid "Generate Chart of Accounts from a Chart Template"
msgstr "Generare plan de conturi dintr-un model existent"

#. module: account
#: model:ir.model,name:account.model_account_unreconcile_reconcile
msgid "Account Unreconcile Reconcile"
msgstr ""

#. module: account
#: help:account.account.type,close_method:0
msgid ""
"Set here the method that will be used to generate the end of year journal "
"entries for all the accounts of this type.\n"
"\n"
" 'None' means that nothing will be done.\n"
" 'Balance' will generally be used for cash accounts.\n"
" 'Detail' will copy each existing journal item of the previous year, even "
"the reconciled ones.\n"
" 'Unreconciled' will copy only the journal items that were unreconciled on "
"the first day of the new fiscal year."
msgstr ""

#. module: account
#: view:account.tax:0
#: view:account.tax.template:0
msgid "Keep empty to use the expense account"
msgstr "Lasaţi necompletat dacă doriţi folosirea contului de cheltuieli"

#. module: account
#: field:account.aged.trial.balance,journal_ids:0
#: field:account.analytic.cost.ledger.journal.report,journal:0
#: field:account.balance.report,journal_ids:0
#: field:account.bs.report,journal_ids:0
#: field:account.central.journal,journal_ids:0
#: field:account.common.account.report,journal_ids:0
#: field:account.common.journal.report,journal_ids:0
#: field:account.common.partner.report,journal_ids:0
#: view:account.common.report:0
#: field:account.common.report,journal_ids:0
#: report:account.general.journal:0
#: field:account.general.journal,journal_ids:0
#: report:account.general.ledger:0
#: view:account.journal.period:0
#: report:account.partner.balance:0
#: field:account.partner.balance,journal_ids:0
#: field:account.partner.ledger,journal_ids:0
#: field:account.pl.report,journal_ids:0
#: field:account.print.journal,journal_ids:0
#: field:account.report.general.ledger,journal_ids:0
#: field:account.vat.declaration,journal_ids:0
#: model:ir.actions.act_window,name:account.action_account_journal_form
#: model:ir.actions.act_window,name:account.action_account_journal_period_tree
#: model:ir.actions.report.xml,name:account.account_journal
#: model:ir.ui.menu,name:account.menu_account_print_journal
#: model:ir.ui.menu,name:account.menu_action_account_journal_form
#: model:ir.ui.menu,name:account.menu_journals_report
msgid "Journals"
msgstr "Jurnale"

#. module: account
#: field:account.partner.reconcile.process,to_reconcile:0
msgid "Remaining Partners"
msgstr ""

#. module: account
#: view:account.subscription:0
#: field:account.subscription,lines_id:0
msgid "Subscription Lines"
msgstr "Linii subscripţie"

#. module: account
#: selection:account.analytic.journal,type:0
#: view:account.journal:0
#: selection:account.journal,type:0
#: view:account.model:0
#: selection:account.tax,type_tax_use:0
#: view:account.tax.template:0
#: selection:account.tax.template,type_tax_use:0
msgid "Purchase"
msgstr "Cumpărare"

#. module: account
#: model:ir.actions.act_window,name:account.action_account_installer
msgid "Accounting Application Configuration"
msgstr ""

#. module: account
#: model:ir.actions.act_window,name:account.open_board_account
#: model:ir.ui.menu,name:account.menu_board_account
msgid "Accounting Dashboard"
msgstr "Panou contabilitate"

#. module: account
#: field:account.bank.statement,balance_start:0
msgid "Starting Balance"
msgstr "Sold de început"

#. module: account
#: code:addons/account/invoice.py:0
#, python-format
msgid "No Partner Defined !"
msgstr "Nici un partener definit !"

#. module: account
#: model:ir.actions.act_window,name:account.action_account_period_close
#: model:ir.actions.act_window,name:account.action_account_period_tree
#: model:ir.ui.menu,name:account.menu_action_account_period_close_tree
msgid "Close a Period"
msgstr "Închidere perioadă"

#. module: account
#: field:account.analytic.balance,empty_acc:0
msgid "Empty Accounts ? "
msgstr ""

#. module: account
#: report:account.overdue:0
msgid "VAT:"
msgstr "TVA:"

#. module: account
#: help:account.analytic.line,amount_currency:0
msgid ""
"The amount expressed in the related account currency if not equal to the "
"company one."
msgstr ""

#. module: account
#: report:account.move.voucher:0
msgid "Journal:"
msgstr ""

#. module: account
#: view:account.bank.statement:0
#: selection:account.bank.statement,state:0
#: view:account.invoice:0
#: selection:account.invoice,state:0
#: view:account.invoice.report:0
#: selection:account.invoice.report,state:0
#: selection:account.journal.period,state:0
#: report:account.move.voucher:0
#: view:account.subscription:0
#: selection:account.subscription,state:0
#: selection:report.invoice.created,state:0
msgid "Draft"
msgstr "Ciornă"

#. module: account
#: model:ir.actions.act_window,name:account.action_account_configuration_installer
msgid "Accounting Chart Configuration"
msgstr ""

#. module: account
#: field:account.tax.code,notprintable:0
#: field:account.tax.code.template,notprintable:0
msgid "Not Printable in Invoice"
msgstr "Netipăribil pe factură"

#. module: account
#: report:account.vat.declaration:0
#: field:account.vat.declaration,chart_tax_id:0
msgid "Chart of Tax"
msgstr ""

#. module: account
#: view:account.journal:0
msgid "Search Account Journal"
msgstr ""

#. module: account
#: model:ir.actions.act_window,name:account.action_invoice_tree_pending_invoice
msgid "Pending Invoice"
msgstr ""

#. module: account
#: selection:account.subscription,period_type:0
msgid "year"
msgstr "an"

#. module: account
#: report:account.move.voucher:0
msgid "Authorised Signatory"
msgstr ""

#. module: account
#: view:validate.account.move.lines:0
msgid ""
"All selected journal entries will be validated and posted. It means you "
"won't be able to modify their accounting fields anymore."
msgstr ""

#. module: account
#: code:addons/account/invoice.py:0
#, python-format
msgid "Cannot delete invoice(s) that are already opened or paid !"
msgstr "Facturile deschise sau plătite nu pot fi şterse !"

#. module: account
#: report:account.account.balance.landscape:0
msgid "Total :"
msgstr "Total :"

#. module: account
#: model:ir.actions.report.xml,name:account.account_transfers
msgid "Transfers"
msgstr "Transferuri"

#. module: account
#: view:account.payment.term.line:0
msgid "  value amount: n.a"
msgstr ""

#. module: account
#: view:account.chart:0
msgid "Account charts"
msgstr "Planuri de conturi"

#. module: account
#: report:account.vat.declaration:0
msgid "Tax Amount"
msgstr "Valoare taxă"

#. module: account
#: view:account.installer:0
msgid "Your bank and cash accounts"
msgstr ""

#. module: account
#: view:account.move:0
msgid "Search Move"
msgstr ""

#. module: account
#: field:account.tax.code,name:0
#: field:account.tax.code.template,name:0
msgid "Tax Case Name"
msgstr "Nume dosar taxe"

#. module: account
#: report:account.invoice:0
#: model:process.node,name:account.process_node_draftinvoices0
msgid "Draft Invoice"
msgstr "Factură ciornă"

#. module: account
#: code:addons/account/wizard/account_invoice_state.py:0
#, python-format
msgid ""
"Selected Invoice(s) cannot be cancelled as they are already in 'Cancelled' "
"or 'Done' state!"
msgstr ""

#. module: account
#: code:addons/account/account.py:0
#, python-format
msgid ""
"You cannot change the type of account from '%s' to '%s' type as it contains "
"account entries!"
msgstr ""

#. module: account
#: field:account.invoice.report,state:0
msgid "Invoice State"
msgstr ""

#. module: account
#: view:account.invoice.report:0
#: field:account.invoice.report,categ_id:0
msgid "Category of Product"
msgstr ""

#. module: account
#: view:account.move:0
#: field:account.move,narration:0
#: view:account.move.line:0
#: field:account.move.line,narration:0
msgid "Narration"
msgstr ""

#. module: account
#: view:account.addtmpl.wizard:0
#: model:ir.actions.act_window,name:account.action_account_addtmpl_wizard_form
msgid "Create Account"
msgstr ""

#. module: account
#: model:ir.model,name:account.model_report_account_type_sales
msgid "Report of the Sales by Account Type"
msgstr ""

#. module: account
#: selection:account.account.type,close_method:0
msgid "Detail"
msgstr "Detalii"

#. module: account
#: model:ir.actions.act_window,help:account.action_invoice_tree2
msgid ""
"Supplier Invoices allows you to enter and manage invoices issued by your "
"suppliers. OpenERP generates draft of supplier invoices automatically so "
"that you can control what you received from your supplier according to what "
"you purchased or received."
msgstr ""

#. module: account
#: report:account.invoice:0
msgid "VAT :"
msgstr "TVA :"

#. module: account
#: field:account.installer,charts:0
#: model:ir.actions.act_window,name:account.action_account_chart
#: model:ir.actions.act_window,name:account.action_account_tree
#: model:ir.ui.menu,name:account.menu_action_account_tree2
msgid "Chart of Accounts"
msgstr "Plan de conturi"

#. module: account
#: view:account.tax.chart:0
msgid "(If you do not select period it will take all open periods)"
msgstr ""

#. module: account
#: field:account.journal,centralisation:0
msgid "Centralised counterpart"
msgstr "Centralizare cont corespondent"

#. module: account
#: model:ir.model,name:account.model_account_partner_reconcile_process
msgid "Reconcilation Process partner by partner"
msgstr ""

#. module: account
#: selection:account.automatic.reconcile,power:0
msgid "2"
msgstr "2"

#. module: account
#: view:account.chart:0
msgid "(If you do not select Fiscal year it will take all open fiscal years)"
msgstr ""
"(Dacă nu selectaţi un an fiscal, vor fi luaţi în considerare toţi anii "
"fiscali deschişi)"

#. module: account
#: selection:account.aged.trial.balance,filter:0
#: report:account.analytic.account.journal:0
#: selection:account.balance.report,filter:0
#: field:account.bank.statement,date:0
#: field:account.bank.statement.line,date:0
#: selection:account.bs.report,filter:0
#: selection:account.central.journal,filter:0
#: selection:account.common.account.report,filter:0
#: selection:account.common.journal.report,filter:0
#: selection:account.common.partner.report,filter:0
#: selection:account.common.report,filter:0
#: view:account.entries.report:0
#: field:account.entries.report,date:0
#: selection:account.general.journal,filter:0
#: report:account.general.ledger:0
#: field:account.invoice.report,date:0
#: report:account.journal.period.print:0
#: view:account.move:0
#: field:account.move,date:0
#: field:account.move.line.reconcile.writeoff,date_p:0
#: report:account.overdue:0
#: selection:account.partner.balance,filter:0
#: selection:account.partner.ledger,filter:0
#: selection:account.pl.report,filter:0
#: selection:account.print.journal,filter:0
#: selection:account.print.journal,sort_selection:0
#: selection:account.report.general.ledger,filter:0
#: selection:account.report.general.ledger,sortby:0
#: field:account.subscription.generate,date:0
#: field:account.subscription.line,date:0
#: report:account.tax.code.entries:0
#: report:account.third_party_ledger:0
#: report:account.third_party_ledger_other:0
#: selection:account.vat.declaration,filter:0
#: field:analytic.entries.report,date:0
msgid "Date"
msgstr "Data"

#. module: account
#: view:account.unreconcile:0
#: view:account.unreconcile.reconcile:0
msgid "Unreconcile"
msgstr "Anulare compensare"

#. module: account
#: code:addons/account/wizard/account_fiscalyear_close.py:0
#, python-format
msgid "The journal must have default credit and debit account"
msgstr "Jurnalul trebuie să aibă definite cont debit şi cont credit implicit"

#. module: account
#: view:account.chart.template:0
msgid "Chart of Accounts Template"
msgstr "Şablon plan de conturi"

#. module: account
#: code:addons/account/account.py:0
#, python-format
msgid ""
"Maturity date of entry line generated by model line '%s' of model '%s' is "
"based on partner payment term!\n"
"Please define partner on it!"
msgstr ""

#. module: account
#: code:addons/account/account_move_line.py:0
#, python-format
msgid "Some entries are already reconciled !"
msgstr "Inel înregistrări sunt deja compensate !"

#. module: account
#: code:addons/account/account.py:0
#, python-format
msgid ""
"You cannot validate a Journal Entry unless all journal items are in same "
"chart of accounts !"
msgstr ""

#. module: account
#: view:account.tax:0
msgid "Account Tax"
msgstr "Taxă cont"

#. module: account
#: model:ir.ui.menu,name:account.menu_finance_reporting_budgets
msgid "Budgets"
msgstr ""

#. module: account
#: selection:account.aged.trial.balance,filter:0
#: selection:account.balance.report,filter:0
#: selection:account.bs.report,filter:0
#: selection:account.central.journal,filter:0
#: selection:account.common.account.report,filter:0
#: selection:account.common.journal.report,filter:0
#: selection:account.common.partner.report,filter:0
#: selection:account.common.report,filter:0
#: selection:account.general.journal,filter:0
#: selection:account.partner.balance,filter:0
#: selection:account.partner.ledger,filter:0
#: selection:account.pl.report,filter:0
#: selection:account.print.journal,filter:0
#: selection:account.report.general.ledger,filter:0
#: selection:account.vat.declaration,filter:0
msgid "No Filters"
msgstr ""

#. module: account
#: selection:account.analytic.journal,type:0
msgid "Situation"
msgstr "Situaţie"

#. module: account
#: view:res.partner:0
msgid "History"
msgstr ""

#. module: account
#: help:account.tax,applicable_type:0
#: help:account.tax.template,applicable_type:0
msgid ""
"If not applicable (computed through a Python code), the tax won't appear on "
"the invoice."
msgstr ""
"Dacă nu este cazul (aflat de un cod Python), taxa nu va apărea pe factură."

#. module: account
#: view:account.tax:0
#: view:account.tax.template:0
msgid "Applicable Code (if type=code)"
msgstr "Cod aplicabil (if type=code)"

#. module: account
#: view:account.invoice.report:0
#: field:account.invoice.report,product_qty:0
msgid "Qty"
msgstr ""

#. module: account
#: report:account.journal.period.print:0
msgid "Move/Entry label"
msgstr ""

#. module: account
#: field:account.invoice.report,address_contact_id:0
msgid "Contact Address Name"
msgstr ""

#. module: account
#: field:account.move.line,blocked:0
msgid "Litigation"
msgstr "Litigiu"

#. module: account
#: view:account.analytic.line:0
msgid "Search Analytic Lines"
msgstr ""

#. module: account
#: field:res.partner,property_account_payable:0
msgid "Account Payable"
msgstr "Sold ca furnizor"

#. module: account
#: constraint:account.move:0
msgid ""
"You cannot create entries on different periods/journals in the same move"
msgstr ""

#. module: account
#: model:process.node,name:account.process_node_supplierpaymentorder0
msgid "Payment Order"
msgstr "Ordin de plată"

#. module: account
#: help:account.account.template,reconcile:0
msgid ""
"Check this option if you want the user to reconcile entries in this account."
msgstr ""
"Bifaţi dacă doriţi ca utilizatorul să compenseze înregistrările din acest "
"cont."

#. module: account
#: model:ir.actions.report.xml,name:account.account_account_balance_landscape
msgid "Account balance"
msgstr "Sold cont"

#. module: account
#: report:account.invoice:0
#: field:account.invoice.line,price_unit:0
msgid "Unit Price"
msgstr "Preţ unitar"

#. module: account
#: code:addons/account/account_move_line.py:0
#, python-format
msgid "Unable to change tax !"
msgstr "Taxa nu poate fi modificată !"

#. module: account
#: field:analytic.entries.report,nbr:0
msgid "#Entries"
msgstr ""

#. module: account
#: view:account.account:0
#: field:account.account,user_type:0
#: view:account.account.template:0
#: field:account.account.template,user_type:0
#: view:account.account.type:0
#: field:account.bank.accounts.wizard,account_type:0
#: field:account.entries.report,user_type:0
#: model:ir.model,name:account.model_account_account_type
#: field:report.account.receivable,type:0
#: field:report.account_type.sales,user_type:0
msgid "Account Type"
msgstr "Tip cont"

#. module: account
#: view:account.state.open:0
msgid "Open Invoice"
msgstr "Deschidere factură"

#. module: account
#: field:account.invoice.tax,factor_tax:0
msgid "Multipication factor Tax code"
msgstr ""

#. module: account
#: view:account.fiscal.position:0
msgid "Mapping"
msgstr ""

#. module: account
#: field:account.account,name:0
#: field:account.account.template,name:0
#: report:account.analytic.account.inverted.balance:0
#: field:account.bank.statement,name:0
#: field:account.chart.template,name:0
#: field:account.model.line,name:0
#: field:account.move.line,name:0
#: field:account.move.reconcile,name:0
#: field:account.subscription,name:0
msgid "Name"
msgstr "Nume"

#. module: account
#: model:ir.model,name:account.model_account_aged_trial_balance
msgid "Account Aged Trial balance Report"
msgstr ""

#. module: account
#: field:account.move.line,date:0
msgid "Effective date"
msgstr "Data efectivă"

#. module: account
#: code:addons/account/wizard/account_move_bank_reconcile.py:0
#, python-format
msgid "Standard Encoding"
msgstr "Codare standard"

#. module: account
#: help:account.journal,analytic_journal_id:0
msgid "Journal for analytic entries"
msgstr ""

#. module: account
#: model:ir.actions.act_window,help:account.action_invoice_tree3
msgid ""
"Customer Refunds helps you manage the credit notes issued/to be issued for "
"your customers. A refund invoice is a document that cancels an invoice or a "
"part of it. You can easily generate refunds and reconcile them from the "
"invoice form."
msgstr ""

#. module: account
#: model:ir.ui.menu,name:account.menu_finance
#: model:process.node,name:account.process_node_accountingentries0
#: model:process.node,name:account.process_node_supplieraccountingentries0
#: view:product.product:0
#: view:product.template:0
#: view:res.partner:0
msgid "Accounting"
msgstr "Contabilitate"

#. module: account
#: help:account.central.journal,amount_currency:0
#: help:account.common.journal.report,amount_currency:0
#: help:account.general.journal,amount_currency:0
#: help:account.print.journal,amount_currency:0
msgid ""
"Print Report with the currency column if the currency is different then the "
"company currency"
msgstr ""

#. module: account
#: report:account.journal.period.print:0
msgid "Entry No"
msgstr ""

#. module: account
#: view:account.analytic.line:0
msgid "General Accounting"
msgstr ""

#. module: account
#: report:account.overdue:0
msgid "Balance :"
msgstr "Sold :"

#. module: account
#: help:account.fiscalyear.close,journal_id:0
msgid ""
"The best practice here is to use a journal dedicated to contain the opening "
"entries of all fiscal years. Note that you should define it with default "
"debit/credit accounts, of type 'situation' and with a centralized "
"counterpart."
msgstr ""

#. module: account
#: view:account.installer:0
#: view:account.installer.modules:0
#: view:wizard.multi.charts.accounts:0
msgid "title"
msgstr ""

#. module: account
#: view:account.invoice:0
#: view:account.period:0
#: view:account.subscription:0
msgid "Set to Draft"
msgstr "Setează Ciornă"

#. module: account
#: model:ir.actions.act_window,name:account.action_subscription_form
msgid "Recurring Lines"
msgstr ""

#. module: account
#: field:account.partner.balance,display_partner:0
msgid "Display Partners"
msgstr ""

#. module: account
#: view:account.invoice:0
msgid "Validate"
msgstr "Validare"

#. module: account
#: model:ir.actions.act_window,help:account.action_account_invoice_report_all
msgid ""
"From this report, you can have an overview of the amount invoiced to your "
"customer as well as payment delays. The tool search can also be used to "
"personalise your Invoices reports and so, match this analysis to your needs."
msgstr ""

#. module: account
#: view:account.invoice.confirm:0
msgid "Confirm Invoices"
msgstr ""

#. module: account
#: selection:account.account,currency_mode:0
msgid "Average Rate"
msgstr "Rata medie"

#. module: account
#: view:account.state.open:0
msgid "(Invoice should be unreconciled if you want to open it)"
msgstr "( Pentru deschiderea facturii trebuie anulată compensarea ei )"

#. module: account
#: field:account.aged.trial.balance,period_from:0
#: field:account.balance.report,period_from:0
#: field:account.bs.report,period_from:0
#: field:account.central.journal,period_from:0
#: field:account.chart,period_from:0
#: field:account.common.account.report,period_from:0
#: field:account.common.journal.report,period_from:0
#: field:account.common.partner.report,period_from:0
#: field:account.common.report,period_from:0
#: field:account.general.journal,period_from:0
#: field:account.partner.balance,period_from:0
#: field:account.partner.ledger,period_from:0
#: field:account.pl.report,period_from:0
#: field:account.print.journal,period_from:0
#: field:account.report.general.ledger,period_from:0
#: field:account.vat.declaration,period_from:0
msgid "Start period"
msgstr ""

#. module: account
#: field:account.tax,name:0
#: field:account.tax.template,name:0
#: report:account.vat.declaration:0
msgid "Tax Name"
msgstr "Denumire taxă"

#. module: account
#: model:ir.ui.menu,name:account.menu_finance_configuration
#: view:res.company:0
msgid "Configuration"
msgstr "Configurație"

#. module: account
#: model:account.payment.term,name:account.account_payment_term
msgid "30 Days End of Month"
msgstr "Sfârşit de lună la 30 zile"

#. module: account
#: model:ir.actions.act_window,name:account.action_account_analytic_balance
#: model:ir.actions.report.xml,name:account.account_analytic_account_balance
msgid "Analytic Balance"
msgstr "Balanţă analitică"

#. module: account
#: code:addons/account/report/account_balance_sheet.py:0
#: code:addons/account/report/account_profit_loss.py:0
#, python-format
msgid "Net Loss"
msgstr ""

#. module: account
#: view:account.tax.template:0
msgid "Search Tax Templates"
msgstr ""

#. module: account
#: model:ir.ui.menu,name:account.periodical_processing_journal_entries_validation
msgid "Draft Entries"
msgstr ""

#. module: account
#: field:account.account,shortcut:0
#: field:account.account.template,shortcut:0
msgid "Shortcut"
msgstr "Scurtătură"

#. module: account
#: code:addons/account/invoice.py:0
#, python-format
msgid ""
"The Payment Term of Supplier does not have Payment Term Lines(Computation) "
"defined !"
msgstr ""
"Termenul de plată al furnizorul nu are definite scadenţe (calculate) !"

#. module: account
#: report:account.account.balance:0
#: model:ir.actions.act_window,name:account.action_account_balance_menu
#: model:ir.actions.report.xml,name:account.account_account_balance
#: model:ir.ui.menu,name:account.menu_general_Balance_report
msgid "Trial Balance"
msgstr ""

#. module: account
#: model:ir.model,name:account.model_account_invoice_cancel
msgid "Cancel the Selected Invoices"
msgstr ""

#. module: account
#: selection:account.automatic.reconcile,power:0
msgid "3"
msgstr "3"

#. module: account
#: model:process.transition,note:account.process_transition_supplieranalyticcost0
msgid ""
"Analytic costs (timesheets, some purchased products, ...) come from analytic "
"accounts. These generate draft supplier invoices."
msgstr ""

#. module: account
#: view:account.bank.statement:0
msgid "Close CashBox"
msgstr ""

#. module: account
#: view:account.invoice.report:0
#: field:account.invoice.report,due_delay:0
msgid "Avg. Due Delay"
msgstr ""

#. module: account
#: view:account.entries.report:0
msgid "Acc.Type"
msgstr ""

#. module: account
#: code:addons/account/invoice.py:0
#, python-format
msgid "Global taxes defined, but are not in invoice lines !"
msgstr "Sunt definite taxe globale, dar nu există în liniile facturii !"

#. module: account
#: field:account.entries.report,month:0
#: view:account.invoice.report:0
#: field:account.invoice.report,month:0
#: view:analytic.entries.report:0
#: field:analytic.entries.report,month:0
#: field:report.account.sales,month:0
#: field:report.account_type.sales,month:0
msgid "Month"
msgstr "Luna"

#. module: account
#: field:account.account,note:0
#: field:account.account.template,note:0
msgid "Note"
msgstr "Notă"

#. module: account
#: view:account.analytic.account:0
msgid "Overdue Account"
msgstr ""

#. module: account
#: selection:account.invoice,state:0
#: report:account.overdue:0
msgid "Paid"
msgstr "Plătit"

#. module: account
#: field:account.invoice,tax_line:0
msgid "Tax Lines"
msgstr "Linii taxă"

#. module: account
#: field:account.tax,base_code_id:0
msgid "Account Base Code"
msgstr ""

#. module: account
#: help:account.move,state:0
msgid ""
"All manually created new journal entry are usually in the state 'Unposted', "
"but you can set the option to skip that state on the related journal. In "
"that case, they will be behave as journal entries automatically created by "
"the system on document validation (invoices, bank statements...) and will be "
"created in 'Posted' state."
msgstr ""

#. module: account
#: code:addons/account/account_analytic_line.py:0
#, python-format
msgid "There is no expense account defined for this product: \"%s\" (id:%d)"
msgstr ""

#. module: account
#: view:res.partner:0
msgid "Customer Accounting Properties"
msgstr "Proprietăţi contabilitate clienţi"

#. module: account
#: field:account.invoice.tax,name:0
msgid "Tax Description"
msgstr "Descriere taxă"

#. module: account
#: selection:account.aged.trial.balance,target_move:0
#: selection:account.balance.report,target_move:0
#: selection:account.bs.report,target_move:0
#: selection:account.central.journal,target_move:0
#: selection:account.chart,target_move:0
#: selection:account.common.account.report,target_move:0
#: selection:account.common.journal.report,target_move:0
#: selection:account.common.partner.report,target_move:0
#: selection:account.common.report,target_move:0
#: selection:account.general.journal,target_move:0
#: selection:account.partner.balance,target_move:0
#: selection:account.partner.ledger,target_move:0
#: selection:account.pl.report,target_move:0
#: selection:account.print.journal,target_move:0
#: selection:account.report.general.ledger,target_move:0
#: selection:account.tax.chart,target_move:0
#: selection:account.vat.declaration,target_move:0
msgid "All Posted Entries"
msgstr "Toate înregistrările publicate"

#. module: account
#: code:addons/account/account_bank_statement.py:0
#, python-format
msgid "Statement %s is confirmed, journal items are created."
msgstr ""

#. module: account
#: constraint:account.fiscalyear:0
msgid "Error! The duration of the Fiscal Year is invalid. "
msgstr ""

#. module: account
#: field:report.aged.receivable,name:0
msgid "Month Range"
msgstr "Interval lunar"

#. module: account
#: help:account.analytic.balance,empty_acc:0
msgid "Check if you want to display Accounts with 0 balance too."
msgstr ""

#. module: account
#: view:account.account.template:0
msgid "Default taxes"
msgstr ""

#. module: account
#: code:addons/account/invoice.py:0
#, python-format
msgid "Free Reference"
msgstr "Referinţă liberă"

#. module: account
#: model:ir.ui.menu,name:account.menu_finance_periodical_processing
msgid "Periodical Processing"
msgstr "Procesare periodică"

#. module: account
#: help:account.move.line,state:0
msgid ""
"When new move line is created the state will be 'Draft'.\n"
"* When all the payments are done it will be in 'Valid' state."
msgstr ""

#. module: account
#: field:account.journal,view_id:0
msgid "Display Mode"
msgstr ""

#. module: account
#: model:process.node,note:account.process_node_importinvoice0
msgid "Statement from invoice or payment"
msgstr ""

#. module: account
#: view:account.payment.term.line:0
msgid "  day of the month: 0"
msgstr ""

#. module: account
#: model:ir.model,name:account.model_account_chart
msgid "Account chart"
msgstr ""

#. module: account
#: report:account.account.balance.landscape:0
#: report:account.analytic.account.balance:0
#: report:account.central.journal:0
msgid "Account Name"
msgstr "Denumire cont"

#. module: account
#: help:account.fiscalyear.close,report_name:0
msgid "Give name of the new entries"
msgstr ""

#. module: account
#: model:ir.model,name:account.model_account_invoice_report
msgid "Invoices Statistics"
msgstr ""

#. module: account
#: model:process.transition,note:account.process_transition_paymentorderreconcilation0
msgid "Bank statements are entered in the system."
msgstr ""

#. module: account
#: code:addons/account/wizard/account_reconcile.py:0
#, python-format
msgid "Reconcile Writeoff"
msgstr ""

#. module: account
#: code:addons/account/invoice.py:0
#, python-format
msgid ""
"Tax base different !\n"
"Click on compute to update tax base"
msgstr ""
"Baza taxei este diferită !\n"
"Click pe butonul Calculare pentru a actualiza baza"

#. module: account
#: view:account.account.template:0
msgid "Account Template"
msgstr "Sablon cont"

#. module: account
#: view:account.bank.statement:0
#: field:account.bank.statement,balance_end_real:0
msgid "Closing Balance"
msgstr "Sold la închidere"

#. module: account
#: code:addons/account/report/common_report_header.py:0
#, python-format
msgid "Not implemented"
msgstr ""

#. module: account
#: model:ir.model,name:account.model_account_journal_select
msgid "Account Journal Select"
msgstr ""

#. module: account
#: view:account.tax.template:0
msgid "Credit Notes"
msgstr "Note de credit"

#. module: account
#: code:addons/account/account.py:0
#: code:addons/account/wizard/account_use_model.py:0
#, python-format
msgid "Unable to find a valid period !"
msgstr "Nu există perioadă validă !"

#. module: account
#: report:account.tax.code.entries:0
msgid "Voucher No"
msgstr "Număr bon"

#. module: account
#: view:wizard.multi.charts.accounts:0
msgid "res_config_contents"
msgstr ""

#. module: account
#: view:account.unreconcile:0
msgid "Unreconciliate transactions"
msgstr ""

#. module: account
#: view:account.use.model:0
msgid "Create Entries From Models"
msgstr "Creare înregistrări după model"

#. module: account
#: field:account.account.template,reconcile:0
msgid "Allow Reconciliation"
msgstr "Permitere compensare"

#. module: account
#: model:ir.actions.act_window,help:account.action_subscription_form
msgid ""
"A recurring entry is a payment related entry that occurs on a recurrent "
"basis from a specific date corresponding to the signature of a contract or "
"an agreement with a customer or a supplier. With Define Recurring Entries, "
"you can create them in the system in order to automate their entries in the "
"system."
msgstr ""

#. module: account
#: view:account.analytic.account:0
msgid "Analytic Account Statistics"
msgstr "Statistici conturi analitice"

#. module: account
#: report:account.vat.declaration:0
#: field:account.vat.declaration,based_on:0
msgid "Based On"
msgstr ""

#. module: account
#: field:account.tax,price_include:0
msgid "Tax Included in Price"
msgstr "Taxa inclusă în preţ"

#. module: account
#: model:ir.model,name:account.model_account_analytic_cost_ledger_journal_report
msgid "Account Analytic Cost Ledger For Journal Report"
msgstr ""

#. module: account
#: model:ir.actions.act_window,name:account.action_model_form
#: model:ir.ui.menu,name:account.menu_action_model_form
msgid "Recurring Models"
msgstr ""

#. module: account
#: selection:account.automatic.reconcile,power:0
msgid "4"
msgstr "4"

#. module: account
#: view:account.invoice:0
msgid "Change"
msgstr "Modificare"

#. module: account
#: code:addons/account/account.py:0
#: code:addons/account/account_move_line.py:0
#: code:addons/account/invoice.py:0
#: code:addons/account/wizard/account_automatic_reconcile.py:0
#: code:addons/account/wizard/account_fiscalyear_close.py:0
#: code:addons/account/wizard/account_move_journal.py:0
#: code:addons/account/wizard/account_report_aged_partner_balance.py:0
#, python-format
msgid "UserError"
msgstr "EroareUtilizator"

#. module: account
#: field:account.journal,type_control_ids:0
msgid "Type Controls"
msgstr "Controale de tip"

#. module: account
#: help:account.journal,default_credit_account_id:0
msgid "It acts as a default account for credit amount"
msgstr ""

#. module: account
#: help:account.partner.ledger,reconcil:0
msgid "Consider reconciled entries"
msgstr ""

#. module: account
#: model:ir.actions.act_window,name:account.action_validate_account_move_line
#: model:ir.ui.menu,name:account.menu_validate_account_moves
#: view:validate.account.move:0
#: view:validate.account.move.lines:0
msgid "Post Journal Entries"
msgstr ""

#. module: account
#: selection:account.invoice,state:0
#: selection:account.invoice.report,state:0
#: selection:report.invoice.created,state:0
msgid "Cancelled"
msgstr "Anulat"

#. module: account
#: help:account.bank.statement,balance_end_cash:0
msgid "Closing balance based on cashBox"
msgstr ""

#. module: account
#: code:addons/account/invoice.py:0
#, python-format
msgid ""
"Please verify the price of the invoice !\n"
"The real total does not match the computed total."
msgstr ""
"Verificaţi preţul de pe factură !\n"
"Totalul specificat este diferit de totalul calculat."

#. module: account
#: view:account.subscription.generate:0
#: model:ir.actions.act_window,name:account.action_account_subscription_generate
#: model:ir.ui.menu,name:account.menu_generate_subscription
msgid "Generate Entries"
msgstr ""

#. module: account
#: help:account.vat.declaration,chart_tax_id:0
msgid "Select Charts of Taxes"
msgstr ""

#. module: account
#: view:account.fiscal.position:0
#: field:account.fiscal.position,account_ids:0
#: field:account.fiscal.position.template,account_ids:0
msgid "Account Mapping"
msgstr "Corespondenţă conturi"

#. module: account
#: selection:account.bank.statement.line,type:0
#: view:account.invoice:0
#: view:account.invoice.report:0
#: code:addons/account/invoice.py:0
#, python-format
msgid "Customer"
msgstr "Client"

#. module: account
#: view:account.bank.statement:0
msgid "Confirmed"
msgstr ""

#. module: account
#: constraint:ir.ui.menu:0
msgid "Error ! You can not create recursive Menu."
msgstr ""

#. module: account
#: code:addons/account/invoice.py:0
#, python-format
msgid "You must define an analytic journal of type '%s' !"
msgstr "Trebuie să definiţi un jurnal analitic de tip '%s' !"

#. module: account
#: code:addons/account/account.py:0
#, python-format
msgid ""
"Couldn't create move with currency different from the secondary currency of "
"the account \"%s - %s\". Clear the secondary currency field of the account "
"definition if you want to accept all currencies."
msgstr ""

#. module: account
#: help:account.payment.term,active:0
msgid ""
"If the active field is set to true, it will allow you to hide the payment "
"term without removing it."
msgstr ""

#. module: account
#: field:account.invoice.refund,date:0
msgid "Operation date"
msgstr "Data operaţiei"

#. module: account
#: field:account.tax,ref_tax_code_id:0
#: field:account.tax.template,ref_tax_code_id:0
msgid "Refund Tax Code"
msgstr "Cod taxă restituită"

#. module: account
#: view:validate.account.move:0
msgid ""
"All draft account entries in this journal and period will be validated. It "
"means you won't be able to modify their accounting fields anymore."
msgstr ""

#. module: account
#: report:account.account.balance.landscape:0
msgid "Account Balance -"
msgstr "Sold cont -"

#. module: account
#: code:addons/account/invoice.py:0
#, python-format
msgid "Invoice "
msgstr ""

#. module: account
#: field:account.automatic.reconcile,date1:0
msgid "Starting Date"
msgstr ""

#. module: account
#: field:account.chart.template,property_account_income:0
msgid "Income Account on Product Template"
msgstr "Cont venituri specificat în şablon produs"

#. module: account
#: help:res.partner,last_reconciliation_date:0
msgid ""
"Date on which the partner accounting entries were reconciled last time"
msgstr ""

#. module: account
#: field:account.fiscalyear.close,fy2_id:0
msgid "New Fiscal Year"
msgstr "An fiscal nou"

#. module: account
#: view:account.invoice:0
#: view:account.tax.template:0
#: selection:account.vat.declaration,based_on:0
#: model:ir.actions.act_window,name:account.act_res_partner_2_account_invoice_opened
#: model:ir.actions.act_window,name:account.action_invoice_tree
#: model:ir.actions.report.xml,name:account.account_invoices
#: view:report.invoice.created:0
#: field:res.partner,invoice_ids:0
msgid "Invoices"
msgstr "Facturi"

#. module: account
#: view:account.invoice:0
#: field:account.invoice,user_id:0
#: view:account.invoice.report:0
#: field:account.invoice.report,user_id:0
msgid "Salesman"
msgstr ""

#. module: account
#: view:account.invoice.report:0
msgid "Invoiced"
msgstr ""

#. module: account
#: view:account.use.model:0
msgid "Use Model"
msgstr "Folosire model"

#. module: account
#: view:account.state.open:0
msgid "No"
msgstr "Nu"

#. module: account
#: help:account.invoice.tax,tax_code_id:0
msgid "The tax basis of the tax declaration."
msgstr "Bază taxe în declaraţia de tva"

#. module: account
#: view:account.addtmpl.wizard:0
msgid "Add"
msgstr ""

#. module: account
#: help:account.invoice,date_invoice:0
msgid "Keep empty to use the current date"
msgstr "Lăsaşi necompletat pentru a folosi data curentă"

#. module: account
#: selection:account.journal,type:0
msgid "Bank and Cheques"
msgstr ""

#. module: account
#: view:account.period.close:0
msgid "Are you sure ?"
msgstr "Sigur ?"

#. module: account
#: help:account.move.line,statement_id:0
msgid "The bank statement used for bank reconciliation"
msgstr "Situaţie bancară folosită pentru verificare cu banca"

#. module: account
#: model:process.transition,note:account.process_transition_suppliercustomerinvoice0
msgid "Draft invoices are validated. "
msgstr ""

#. module: account
#: view:account.bank.statement:0
#: view:account.subscription:0
msgid "Compute"
msgstr "Calculare"

#. module: account
#: field:account.tax,type_tax_use:0
msgid "Tax Application"
msgstr "Aplicare taxă"

#. module: account
#: view:account.move:0
#: view:account.move.line:0
#: code:addons/account/wizard/account_move_journal.py:0
#: model:ir.actions.act_window,name:account.act_account_journal_2_account_move_line
#: model:ir.actions.act_window,name:account.act_account_move_to_account_move_line_open
#: model:ir.actions.act_window,name:account.act_account_partner_account_move
#: model:ir.actions.act_window,name:account.action_account_manual_reconcile
#: model:ir.actions.act_window,name:account.action_account_moves_all_a
#: model:ir.actions.act_window,name:account.action_account_moves_bank
#: model:ir.actions.act_window,name:account.action_account_moves_purchase
#: model:ir.actions.act_window,name:account.action_account_moves_sale
#: model:ir.actions.act_window,name:account.action_move_line_search
#: model:ir.actions.act_window,name:account.action_move_line_select
#: model:ir.actions.act_window,name:account.action_move_line_tree1
#: model:ir.actions.act_window,name:account.action_tax_code_line_open
#: model:ir.model,name:account.model_account_move_line
#: model:ir.ui.menu,name:account.menu_action_account_moves_all
#: model:ir.ui.menu,name:account.menu_action_account_moves_bank
#: model:ir.ui.menu,name:account.menu_eaction_account_moves_purchase
#: model:ir.ui.menu,name:account.menu_eaction_account_moves_sale
#, python-format
msgid "Journal Items"
msgstr ""

#. module: account
#: selection:account.account.type,report_type:0
msgid "Balance Sheet (Assets Accounts)"
msgstr ""

#. module: account
#: report:account.tax.code.entries:0
msgid "Third Party (Country)"
msgstr ""

#. module: account
#: code:addons/account/account.py:0
#: code:addons/account/account_move_line.py:0
#: code:addons/account/report/common_report_header.py:0
#: code:addons/account/wizard/account_change_currency.py:0
#: code:addons/account/wizard/account_move_bank_reconcile.py:0
#: code:addons/account/wizard/account_open_closed_fiscalyear.py:0
#: code:addons/account/wizard/account_report_common.py:0
#, python-format
msgid "Error"
msgstr "Eroare"

#. module: account
#: field:account.analytic.Journal.report,date2:0
#: field:account.analytic.balance,date2:0
#: field:account.analytic.cost.ledger,date2:0
#: field:account.analytic.cost.ledger.journal.report,date2:0
#: field:account.analytic.inverted.balance,date2:0
msgid "End of period"
msgstr "Sfârşitul perioadei"

#. module: account
#: view:res.partner:0
msgid "Bank Details"
msgstr "Detalii bancă"

#. module: account
#: code:addons/account/invoice.py:0
#, python-format
msgid "Taxes missing !"
msgstr "Taxe lipsă !"

#. module: account
#: model:ir.actions.act_window,help:account.action_account_analytic_journal_tree
msgid ""
"To print an analytics (or costs) journal for a given period. The report give "
"code, move name, account number, general amount and analytic amount."
msgstr ""

#. module: account
#: help:account.journal,refund_journal:0
msgid "Fill this if the journal is to be used for refunds of invoices."
msgstr ""

#. module: account
#: view:account.fiscalyear.close:0
msgid "Generate Fiscal Year Opening Entries"
msgstr "Generare înregistrări la de deschidere an fiscal"

#. module: account
#: field:account.journal,group_invoice_lines:0
msgid "Group Invoice Lines"
msgstr ""

#. module: account
#: view:account.invoice.cancel:0
#: view:account.invoice.confirm:0
msgid "Close"
msgstr "Închidere"

#. module: account
#: field:account.bank.statement.line,move_ids:0
msgid "Moves"
msgstr "Mişcări"

#. module: account
#: model:ir.actions.act_window,name:account.action_account_vat_declaration
#: model:ir.model,name:account.model_account_vat_declaration
msgid "Account Vat Declaration"
msgstr ""

#. module: account
#: view:account.period:0
msgid "To Close"
msgstr ""

#. module: account
#: field:account.journal,allow_date:0
msgid "Check Date not in the Period"
msgstr ""

#. module: account
#: code:addons/account/account.py:0
#, python-format
msgid ""
"You can not modify a posted entry of this journal !\n"
"You should set the journal to allow cancelling entries if you want to do "
"that."
msgstr ""
"O înregistrare publicată nu poate fi modificată!\n"
"Pentru ca să puteţi anula înregistrări din acest jurnal, trebuie să bifaţi "
"opţiunea 'Permite anularea înregistrărilor'."

#. module: account
#: model:ir.ui.menu,name:account.account_template_folder
msgid "Templates"
msgstr "Şabloane"

#. module: account
#: field:account.tax,child_ids:0
msgid "Child Tax Accounts"
msgstr "Conturi taxe subordonate"

#. module: account
#: code:addons/account/account.py:0
#, python-format
msgid "Start period should be smaller then End period"
msgstr ""

#. module: account
#: selection:account.automatic.reconcile,power:0
msgid "5"
msgstr "5"

#. module: account
#: report:account.analytic.account.balance:0
msgid "Analytic Balance -"
msgstr "Sold analitic -"

#. module: account
#: report:account.account.balance:0
#: field:account.aged.trial.balance,target_move:0
#: field:account.balance.report,target_move:0
#: field:account.bs.report,target_move:0
#: report:account.central.journal:0
#: field:account.central.journal,target_move:0
#: field:account.chart,target_move:0
#: field:account.common.account.report,target_move:0
#: field:account.common.journal.report,target_move:0
#: field:account.common.partner.report,target_move:0
#: field:account.common.report,target_move:0
#: report:account.general.journal:0
#: field:account.general.journal,target_move:0
#: report:account.general.ledger:0
#: report:account.journal.period.print:0
#: report:account.partner.balance:0
#: field:account.partner.balance,target_move:0
#: field:account.partner.ledger,target_move:0
#: field:account.pl.report,target_move:0
#: field:account.print.journal,target_move:0
#: field:account.report.general.ledger,target_move:0
#: field:account.tax.chart,target_move:0
#: report:account.third_party_ledger:0
#: report:account.third_party_ledger_other:0
#: field:account.vat.declaration,target_move:0
msgid "Target Moves"
msgstr "Miscări ţintă"

#. module: account
#: field:account.subscription,period_type:0
msgid "Period Type"
msgstr "Tip perioadă"

#. module: account
#: view:account.invoice:0
#: field:account.invoice,payment_ids:0
#: selection:account.vat.declaration,based_on:0
msgid "Payments"
msgstr "Plăţi"

#. module: account
#: field:account.subscription.line,move_id:0
msgid "Entry"
msgstr "Înregistrare"

#. module: account
#: field:account.tax,python_compute_inv:0
#: field:account.tax.template,python_compute_inv:0
msgid "Python Code (reverse)"
msgstr "Cod Python (întoarcere)"

#. module: account
#: view:account.journal.column:0
#: model:ir.model,name:account.model_account_journal_column
msgid "Journal Column"
msgstr "Coloană jurnal"

#. module: account
#: model:ir.actions.act_window,help:account.action_account_fiscalyear_form
msgid ""
"Define your company's fiscal year depending on the period you have chosen to "
"follow. A fiscal year is a 1 year period over which a company budgets its "
"spending. It may run over any period of 12 months. The fiscal year is "
"referred to by the date in which it ends. For example, if a company's fiscal "
"year ends November 30, 2011, then everything between December 1, 2010 and "
"November 30, 2011  would be referred to as FY 2011. Not using the actual "
"calendar year gives many companies an advantage, allowing them to close "
"their books at a time which is most convenient for them."
msgstr ""

#. module: account
#: model:ir.actions.act_window,name:account.action_payment_term_form
#: model:ir.ui.menu,name:account.menu_action_payment_term_form
msgid "Payment Terms"
msgstr "Termen de plată"

#. module: account
#: field:account.journal.column,name:0
msgid "Column Name"
msgstr "Denumire coloană"

#. module: account
#: field:account.entries.report,year:0
#: view:account.invoice.report:0
#: field:account.invoice.report,year:0
#: view:analytic.entries.report:0
#: field:analytic.entries.report,year:0
#: field:report.account.sales,name:0
#: field:report.account_type.sales,name:0
msgid "Year"
msgstr ""

#. module: account
#: field:account.bank.statement,starting_details_ids:0
msgid "Opening Cashbox"
msgstr ""

#. module: account
#: view:account.payment.term.line:0
msgid "Line 1:"
msgstr ""

#. module: account
#: code:addons/account/account.py:0
#, python-format
msgid "Integrity Error !"
msgstr "Eroare integritate!"

#. module: account
#: field:account.tax.template,description:0
msgid "Internal Name"
msgstr "Nume intern"

#. module: account
#: selection:account.subscription,period_type:0
msgid "month"
msgstr "luna"

#. module: account
#: code:addons/account/account_bank_statement.py:0
#, python-format
msgid "Journal Item \"%s\" is not valid"
msgstr ""

#. module: account
#: view:account.payment.term:0
msgid "Description on invoices"
msgstr "Descriere în facturi"

#. module: account
#: constraint:ir.actions.act_window:0
msgid "Invalid model name in the action definition."
msgstr "Nume invalid de model în definirea acţiunii"

#. module: account
#: field:account.partner.reconcile.process,next_partner_id:0
msgid "Next Partner to Reconcile"
msgstr ""

#. module: account
#: field:account.invoice.tax,account_id:0
#: field:account.move.line,tax_code_id:0
msgid "Tax Account"
msgstr "Cont taxe"

#. module: account
#: view:account.automatic.reconcile:0
msgid "Reconciliation result"
msgstr "Resultatul reconcilierii"

#. module: account
#: model:ir.actions.act_window,name:account.action_account_bs_report
#: model:ir.ui.menu,name:account.menu_account_bs_report
msgid "Balance Sheet"
msgstr ""

#. module: account
#: model:ir.ui.menu,name:account.final_accounting_reports
msgid "Accounting Reports"
msgstr ""

#. module: account
#: field:account.move,line_id:0
#: view:analytic.entries.report:0
#: model:ir.actions.act_window,name:account.act_account_acount_move_line_open
#: model:ir.actions.act_window,name:account.action_move_line_form
msgid "Entries"
msgstr "Înregistrări"

#. module: account
#: view:account.entries.report:0
msgid "This Period"
msgstr ""

#. module: account
#: field:account.analytic.line,product_uom_id:0
#: field:account.move.line,product_uom_id:0
msgid "UoM"
msgstr "UM"

#. module: account
#: code:addons/account/wizard/account_invoice_refund.py:0
#, python-format
msgid "No Period found on Invoice!"
msgstr "Nu s-a gasit pe factură specificarea perioadei!"

#. module: account
#: view:account.tax:0
#: view:account.tax.template:0
msgid "Compute Code (if type=code)"
msgstr "Determină codul (if type=code)"

#. module: account
#: selection:account.analytic.journal,type:0
#: view:account.journal:0
#: selection:account.journal,type:0
#: view:account.model:0
#: selection:account.tax,type_tax_use:0
#: view:account.tax.template:0
#: selection:account.tax.template,type_tax_use:0
msgid "Sale"
msgstr "Vânzări"

#. module: account
#: view:account.analytic.line:0
#: field:account.bank.statement.line,amount:0
#: report:account.invoice:0
#: field:account.invoice.tax,amount:0
#: view:account.move:0
#: field:account.move,amount:0
#: view:account.move.line:0
#: field:account.tax,amount:0
#: field:account.tax.template,amount:0
#: view:analytic.entries.report:0
#: field:analytic.entries.report,amount:0
msgid "Amount"
msgstr "Sumă"

#. module: account
#: code:addons/account/wizard/account_fiscalyear_close.py:0
#, python-format
msgid "End of Fiscal Year Entry"
msgstr "Înregistrări de închidere an fiscal"

#. module: account
#: model:process.transition,name:account.process_transition_customerinvoice0
#: model:process.transition,name:account.process_transition_paymentorderreconcilation0
#: model:process.transition,name:account.process_transition_statemententries0
#: model:process.transition,name:account.process_transition_suppliercustomerinvoice0
#: model:process.transition,name:account.process_transition_suppliervalidentries0
#: model:process.transition,name:account.process_transition_validentries0
msgid "Validation"
msgstr ""

#. module: account
#: help:account.invoice,reconciled:0
msgid ""
"The Journal Entry of the invoice have been totally reconciled with one or "
"several Journal Entries of payment."
msgstr ""

#. module: account
#: field:account.tax,child_depend:0
#: field:account.tax.template,child_depend:0
msgid "Tax on Children"
msgstr "Taxa pentru poziţiile subordonate"

#. module: account
#: code:addons/account/account.py:0
#: code:addons/account/wizard/account_use_model.py:0
#, python-format
msgid "No period found !"
msgstr "Nu a fost găsită perioada!"

#. module: account
#: field:account.journal,update_posted:0
msgid "Allow Cancelling Entries"
msgstr "Permite anularea înregistrărilor"

#. module: account
#: field:account.tax.code,sign:0
msgid "Coefficent for parent"
msgstr ""

#. module: account
#: report:account.partner.balance:0
msgid "(Account/Partner) Name"
msgstr "Nume (Cont / Partener)"

#. module: account
#: view:account.bank.statement:0
msgid "Transaction"
msgstr ""

#. module: account
#: help:account.tax,base_code_id:0
#: help:account.tax,ref_base_code_id:0
#: help:account.tax,ref_tax_code_id:0
#: help:account.tax,tax_code_id:0
#: help:account.tax.template,base_code_id:0
#: help:account.tax.template,ref_base_code_id:0
#: help:account.tax.template,ref_tax_code_id:0
#: help:account.tax.template,tax_code_id:0
msgid "Use this code for the VAT declaration."
msgstr "Foloseşte acest cod pentru declaraţia de TVA."

#. module: account
#: view:account.move.line:0
msgid "Debit/Credit"
msgstr ""

#. module: account
#: view:report.hr.timesheet.invoice.journal:0
msgid "Analytic Entries Stats"
msgstr "Statistici ale înregistrărilor analitice"

#. module: account
#: model:ir.actions.act_window,name:account.action_account_tax_code_template_form
#: model:ir.ui.menu,name:account.menu_action_account_tax_code_template_form
msgid "Tax Code Templates"
msgstr "Şabloane pentru coduri de taxe"

#. module: account
#: model:ir.model,name:account.model_account_installer
msgid "account.installer"
msgstr ""

#. module: account
#: field:account.tax.template,include_base_amount:0
msgid "Include in Base Amount"
msgstr "Se include în bază"

#. module: account
#: help:account.payment.term.line,days:0
msgid ""
"Number of days to add before computation of the day of month.If Date=15/01, "
"Number of Days=22, Day of Month=-1, then the due date is 28/02."
msgstr ""
"Numărul de zile ce se adaugă înainte de a calcula ziua din lună. Dacă "
"Data=15/01, Numărul de zile=22, Ziua din lună=-1, atunci data scadenţei este "
"28/02."

#. module: account
#: code:addons/account/account.py:0
#: code:addons/account/installer.py:0
#, python-format
msgid "Bank Journal "
msgstr "Journal de bancă "

#. module: account
#: sql_constraint:ir.rule:0
msgid "Rule must have at least one checked access right !"
msgstr ""

#. module: account
#: view:account.journal:0
msgid "Entry Controls"
msgstr "Comenzi înregistrări"

#. module: account
#: view:account.analytic.chart:0
#: view:project.account.analytic.line:0
msgid "(Keep empty to open the current situation)"
msgstr "(Lasati necompletat pentru a deschide situaţia curentă)"

#. module: account
#: field:account.analytic.Journal.report,date1:0
#: field:account.analytic.balance,date1:0
#: field:account.analytic.cost.ledger,date1:0
#: field:account.analytic.cost.ledger.journal.report,date1:0
#: field:account.analytic.inverted.balance,date1:0
msgid "Start of period"
msgstr "Începutul perioadei"

#. module: account
#: code:addons/account/account_move_line.py:0
#, python-format
msgid ""
"You can not do this modification on a reconciled entry ! Please note that "
"you can just change some non important fields !"
msgstr ""
"Nu puteţi face această modificare asupra unei înregistrări compensate ! Nu "
"puteţi decât să schimbaţi unele câmpuri neimportante !"

#. module: account
#: model:ir.model,name:account.model_account_common_account_report
msgid "Account Common Account Report"
msgstr ""

#. module: account
#: field:account.bank.statement.line,name:0
msgid "Communication"
msgstr ""

#. module: account
#: model:ir.ui.menu,name:account.menu_analytic_accounting
msgid "Analytic Accounting"
msgstr "Contabilitate analitică"

#. module: account
#: help:product.template,property_account_expense:0
msgid ""
"This account will be used for invoices instead of the default one to value "
"expenses for the current product"
msgstr ""

#. module: account
#: selection:account.invoice,type:0
#: selection:account.invoice.report,type:0
#: selection:report.invoice.created,type:0
msgid "Customer Refund"
msgstr "Restituire client"

#. module: account
#: view:account.account:0
#: field:account.account,tax_ids:0
#: field:account.account.template,tax_ids:0
msgid "Default Taxes"
msgstr "Taxe implicite"

#. module: account
#: field:account.tax,ref_tax_sign:0
#: field:account.tax,tax_sign:0
#: field:account.tax.template,ref_tax_sign:0
#: field:account.tax.template,tax_sign:0
msgid "Tax Code Sign"
msgstr "Semn cod taxa"

#. module: account
#: model:ir.model,name:account.model_report_invoice_created
msgid "Report of Invoices Created within Last 15 days"
msgstr "Raport al facturilor create in ultimele 15 zile"

#. module: account
#: field:account.fiscalyear,end_journal_period_id:0
msgid "End of Year Entries Journal"
msgstr "Jurnal înregistrări închidere de an"

#. module: account
#: code:addons/account/account_bank_statement.py:0
#: code:addons/account/invoice.py:0
#: code:addons/account/wizard/account_move_journal.py:0
#, python-format
msgid "Configuration Error !"
msgstr ""

#. module: account
#: help:account.partner.reconcile.process,to_reconcile:0
msgid ""
"This is the remaining partners for who you should check if there is "
"something to reconcile or not. This figure already count the current partner "
"as reconciled."
msgstr ""

#. module: account
#: view:account.subscription.line:0
msgid "Subscription lines"
msgstr "Înregistrări abonament"

#. module: account
#: field:account.entries.report,quantity:0
msgid "Products Quantity"
msgstr ""

#. module: account
#: view:account.entries.report:0
#: selection:account.entries.report,move_state:0
#: view:account.move:0
#: selection:account.move,state:0
#: view:account.move.line:0
msgid "Unposted"
msgstr ""

#. module: account
#: view:account.change.currency:0
#: model:ir.actions.act_window,name:account.action_account_change_currency
#: model:ir.model,name:account.model_account_change_currency
msgid "Change Currency"
msgstr ""

#. module: account
#: model:process.node,note:account.process_node_accountingentries0
#: model:process.node,note:account.process_node_supplieraccountingentries0
msgid "Accounting entries."
msgstr ""

#. module: account
#: view:account.invoice:0
msgid "Payment Date"
msgstr ""

#. module: account
#: selection:account.automatic.reconcile,power:0
msgid "6"
msgstr "6"

#. module: account
#: view:account.analytic.account:0
#: model:ir.actions.act_window,name:account.action_account_analytic_account_form
#: model:ir.actions.act_window,name:account.action_analytic_open
#: model:ir.ui.menu,name:account.account_analytic_def_account
msgid "Analytic Accounts"
msgstr "Conturi analitice"

#. module: account
#: help:account.account.type,report_type:0
msgid ""
"According value related accounts will be display on respective reports "
"(Balance Sheet Profit & Loss Account)"
msgstr ""

#. module: account
#: field:account.report.general.ledger,sortby:0
msgid "Sort By"
msgstr ""

#. module: account
#: code:addons/account/account.py:0
#, python-format
msgid ""
"There is no default default credit account defined \n"
"on journal \"%s\""
msgstr ""

#. module: account
#: field:account.entries.report,amount_currency:0
#: field:account.model.line,amount_currency:0
#: field:account.move.line,amount_currency:0
msgid "Amount Currency"
msgstr "Moneda sumei"

#. module: account
#: code:addons/account/wizard/account_validate_account_move.py:0
#, python-format
msgid ""
"Specified Journal does not have any account move entries in draft state for "
"this period"
msgstr ""
"Jurnalul specificat nu posedă nici o înregistrare contabilă în ciornă în "
"cadrul acestei perioade"

#. module: account
#: model:ir.actions.act_window,name:account.action_view_move_line
msgid "Lines to reconcile"
msgstr ""

#. module: account
#: report:account.analytic.account.balance:0
#: report:account.analytic.account.inverted.balance:0
#: report:account.analytic.account.quantity_cost_ledger:0
#: report:account.invoice:0
#: field:account.invoice.line,quantity:0
#: field:account.model.line,quantity:0
#: field:account.move.line,quantity:0
#: view:analytic.entries.report:0
#: field:analytic.entries.report,unit_amount:0
#: field:report.account.sales,quantity:0
#: field:report.account_type.sales,quantity:0
msgid "Quantity"
msgstr "Cantitate"

#. module: account
#: view:account.move.line:0
msgid "Number (Move)"
msgstr ""

#. module: account
#: view:account.invoice.refund:0
msgid "Refund Invoice Options"
msgstr ""

#. module: account
#: help:account.automatic.reconcile,power:0
msgid ""
"Number of partial amounts that can be combined to find a balance point can "
"be chosen as the power of the automatic reconciliation"
msgstr ""

#. module: account
#: help:account.payment.term.line,sequence:0
msgid ""
"The sequence field is used to order the payment term lines from the lowest "
"sequences to the higher ones"
msgstr ""
"Câmpul secvenţă este utilizat pentru ordonarea ascendentă a liniilor "
"termenelor de plată"

#. module: account
#: view:account.fiscal.position.template:0
#: field:account.fiscal.position.template,name:0
msgid "Fiscal Position Template"
msgstr "Şablon poziţie fiscală"

#. module: account
#: view:account.analytic.chart:0
#: view:account.chart:0
#: view:account.tax.chart:0
msgid "Open Charts"
msgstr "Planuri deschise"

#. module: account
#: view:account.fiscalyear.close.state:0
msgid ""
"If no additional entries should be recorded on a fiscal year, you can close "
"it from here. It will close all opened periods in this year that will make "
"impossible any new entry record. Close a fiscal year when you need to "
"finalize your end of year results definitive "
msgstr ""

#. module: account
#: field:account.central.journal,amount_currency:0
#: field:account.common.journal.report,amount_currency:0
#: field:account.general.journal,amount_currency:0
#: field:account.partner.ledger,amount_currency:0
#: field:account.print.journal,amount_currency:0
#: field:account.report.general.ledger,amount_currency:0
msgid "With Currency"
msgstr "Cu moneda"

#. module: account
#: view:account.bank.statement:0
msgid "Open CashBox"
msgstr ""

#. module: account
#: view:account.move.line.reconcile:0
msgid "Reconcile With Write-Off"
msgstr "Compensare cu ajustare"

#. module: account
#: selection:account.payment.term.line,value:0
#: selection:account.tax,type:0
msgid "Fixed Amount"
msgstr "Sumă fixă"

#. module: account
#: view:account.subscription:0
msgid "Valid Up to"
msgstr ""

#. module: account
#: view:account.journal:0
msgid "Invoicing Data"
msgstr ""

#. module: account
#: model:ir.actions.act_window,name:account.action_account_automatic_reconcile
msgid "Account Automatic Reconcile"
msgstr ""

#. module: account
#: view:account.move:0
#: view:account.move.line:0
msgid "Journal Item"
msgstr ""

#. module: account
#: model:ir.model,name:account.model_account_move_journal
msgid "Move journal"
msgstr ""

#. module: account
#: model:ir.actions.act_window,name:account.action_account_fiscalyear_close
#: model:ir.ui.menu,name:account.menu_wizard_fy_close
msgid "Generate Opening Entries"
msgstr ""

#. module: account
#: code:addons/account/account_move_line.py:0
#, python-format
msgid "Already Reconciled!"
msgstr ""

#. module: account
#: help:account.tax,type:0
msgid "The computation method for the tax amount."
msgstr "Metoda de calcul pentru taxă"

#. module: account
#: help:account.installer.modules,account_anglo_saxon:0
msgid ""
"This module will support the Anglo-Saxons accounting methodology by changing "
"the accounting logic with stock transactions."
msgstr ""

#. module: account
#: field:report.invoice.created,create_date:0
msgid "Create Date"
msgstr ""

#. module: account
#: view:account.analytic.journal:0
#: model:ir.actions.act_window,name:account.action_account_analytic_journal_form
#: model:ir.ui.menu,name:account.account_def_analytic_journal
msgid "Analytic Journals"
msgstr ""

#. module: account
#: field:account.account,child_id:0
msgid "Child Accounts"
msgstr "Conturi descendente"

#. module: account
#: view:account.move.line.reconcile:0
msgid "Write-Off"
msgstr "Ajustare"

#. module: account
#: field:res.partner,debit:0
msgid "Total Payable"
msgstr "Total de plătit"

#. module: account
#: model:ir.actions.act_window,name:account.action_account_analytic_account_line_extended_form
msgid "account.analytic.line.extended"
msgstr "account.analytic.line.extended"

#. module: account
#: selection:account.bank.statement.line,type:0
#: view:account.invoice:0
#: code:addons/account/invoice.py:0
#, python-format
msgid "Supplier"
msgstr "Furnizor"

#. module: account
#: model:account.account.type,name:account.account_type_asset
msgid "Bilanzkonten - Aktiva - Vermögenskonten"
msgstr ""

#. module: account
#: selection:account.entries.report,month:0
#: selection:account.invoice.report,month:0
#: selection:analytic.entries.report,month:0
#: selection:report.account.sales,month:0
#: selection:report.account_type.sales,month:0
msgid "March"
msgstr ""

#. module: account
#: view:report.account.receivable:0
msgid "Accounts by type"
msgstr "Conturi, după tip"

#. module: account
#: report:account.analytic.account.journal:0
msgid "Account n°"
msgstr "Cont nr."

#. module: account
#: help:account.installer.modules,account_payment:0
msgid ""
"Streamlines invoice payment and creates hooks to plug automated payment "
"systems in."
msgstr ""

#. module: account
#: field:account.payment.term.line,value:0
msgid "Valuation"
msgstr ""

#. module: account
#: selection:account.aged.trial.balance,result_selection:0
#: selection:account.common.partner.report,result_selection:0
#: selection:account.partner.balance,result_selection:0
#: selection:account.partner.ledger,result_selection:0
msgid "Receivable and Payable Accounts"
msgstr "Conturi debitori şi creditori"

#. module: account
#: field:account.fiscal.position.account.template,position_id:0
msgid "Fiscal Mapping"
msgstr ""

#. module: account
#: model:ir.actions.act_window,name:account.action_account_state_open
#: model:ir.model,name:account.model_account_state_open
msgid "Account State Open"
msgstr ""

#. module: account
#: report:account.analytic.account.quantity_cost_ledger:0
msgid "Max Qty:"
msgstr "Cant. max."

#. module: account
#: view:account.invoice.refund:0
msgid "Refund Invoice"
msgstr "Factură stornată"

#. module: account
#: field:account.invoice,address_invoice_id:0
msgid "Invoice Address"
msgstr "Adresă de facturare"

#. module: account
#: model:ir.actions.act_window,help:account.action_account_entries_report_all
msgid ""
"From this view, have an analysis of your different financial accounts. The "
"document shows your debit and credit taking in consideration some criteria "
"you can choose by using the search tool."
msgstr ""

#. module: account
#: help:account.partner.reconcile.process,progress:0
msgid ""
"Shows you the progress made today on the reconciliation process. Given by \n"
"Partners Reconciled Today \\ (Remaining Partners + Partners Reconciled Today)"
msgstr ""

#. module: account
#: help:account.payment.term.line,value:0
msgid ""
"Select here the kind of valuation related to this payment term line. Note "
"that you should have your last line with the type 'Balance' to ensure that "
"the whole amount will be threated."
msgstr ""

#. module: account
#: field:account.invoice,period_id:0
#: field:account.invoice.report,period_id:0
#: field:report.account.sales,period_id:0
#: field:report.account_type.sales,period_id:0
msgid "Force Period"
msgstr "Impune perioada"

#. module: account
#: view:account.invoice.report:0
#: field:account.invoice.report,nbr:0
msgid "# of Lines"
msgstr ""

#. module: account
#: code:addons/account/wizard/account_change_currency.py:0
#, python-format
msgid "New currency is not confirured properly !"
msgstr ""

#. module: account
#: field:account.aged.trial.balance,filter:0
#: field:account.balance.report,filter:0
#: field:account.bs.report,filter:0
#: field:account.central.journal,filter:0
#: field:account.common.account.report,filter:0
#: field:account.common.journal.report,filter:0
#: field:account.common.partner.report,filter:0
#: field:account.common.report,filter:0
#: field:account.general.journal,filter:0
#: field:account.partner.balance,filter:0
#: field:account.partner.ledger,filter:0
#: field:account.pl.report,filter:0
#: field:account.print.journal,filter:0
#: field:account.report.general.ledger,filter:0
#: field:account.vat.declaration,filter:0
msgid "Filter by"
msgstr ""

#. module: account
#: code:addons/account/account_move_line.py:0
#, python-format
msgid "You can not use an inactive account!"
msgstr "Nu puteţi folosi un cont inactiv !"

#. module: account
#: code:addons/account/account_move_line.py:0
#, python-format
msgid "Entries are not of the same account or already reconciled ! "
msgstr "Înregistrările nu au acelaşi cont sau sunt deja compensate ! "

#. module: account
#: help:account.tax,active:0
msgid ""
"If the active field is set to true, it will allow you to hide the tax "
"without removing it."
msgstr ""

#. module: account
#: field:account.tax,account_collected_id:0
#: field:account.tax.template,account_collected_id:0
msgid "Invoice Tax Account"
msgstr "Cont taxă facturată"

#. module: account
#: model:ir.actions.act_window,name:account.action_account_general_journal
#: model:ir.model,name:account.model_account_general_journal
msgid "Account General Journal"
msgstr ""

#. module: account
#: field:account.payment.term.line,days:0
msgid "Number of Days"
msgstr "Număr de zile"

#. module: account
#: selection:account.automatic.reconcile,power:0
msgid "7"
msgstr "7"

#. module: account
#: code:addons/account/account_bank_statement.py:0
#: code:addons/account/invoice.py:0
#, python-format
msgid "Invalid action !"
msgstr "Acţiune invalidă !"

#. module: account
#: model:ir.model,name:account.model_account_fiscal_position_tax_template
msgid "Template Tax Fiscal Position"
msgstr ""

#. module: account
#: help:account.tax,name:0
msgid "This name will be displayed on reports"
msgstr "Acest nume va fi tipărit în rapoarte"

#. module: account
#: report:account.analytic.account.cost_ledger:0
#: report:account.analytic.account.quantity_cost_ledger:0
msgid "Printing date"
msgstr "Data tipăririi"

#. module: account
#: selection:account.account.type,close_method:0
#: selection:account.tax,type:0
#: selection:account.tax.template,type:0
msgid "None"
msgstr "Lipsă"

#. module: account
#: view:analytic.entries.report:0
msgid "  365 Days  "
msgstr ""

#. module: account
#: model:ir.actions.act_window,name:account.action_invoice_tree3
#: model:ir.ui.menu,name:account.menu_action_invoice_tree3
msgid "Customer Refunds"
msgstr "Restituiri client"

#. module: account
#: view:account.payment.term.line:0
msgid "Amount Computation"
msgstr ""

#. module: account
#: field:account.journal.period,name:0
msgid "Journal-Period Name"
msgstr "Denumirea perioadei jurnalului"

#. module: account
#: field:account.invoice.tax,factor_base:0
msgid "Multipication factor for Base code"
msgstr ""

#. module: account
#: code:addons/account/wizard/account_report_common.py:0
#, python-format
msgid "not implemented"
msgstr ""

#. module: account
#: help:account.journal,company_id:0
msgid "Company related to this journal"
msgstr ""

#. module: account
#: code:addons/account/wizard/account_invoice_state.py:0
#, python-format
msgid ""
"Selected Invoice(s) cannot be confirmed as they are not in 'Draft' or 'Pro-"
"Forma' state!"
msgstr ""

#. module: account
#: report:account.invoice:0
msgid "Fiscal Position Remark :"
msgstr "Comentariu poziţie fiscală"

#. module: account
#: view:analytic.entries.report:0
#: model:ir.actions.act_window,name:account.action_analytic_entries_report
#: model:ir.ui.menu,name:account.menu_action_analytic_entries_report
msgid "Analytic Entries Analysis"
msgstr ""

#. module: account
#: model:ir.actions.act_window,help:account.action_bank_statement_tree
msgid ""
"A bank statement is a summary of all financial transactions occurring over a "
"given period of time on a deposit account, a credit card, or any other type "
"of account. Start by encoding the starting and closing balance, then record "
"all lines of your statement. When you are in the Payment column of the a "
"line, you can press F1 to open the reconciliation form."
msgstr ""

#. module: account
#: selection:account.aged.trial.balance,direction_selection:0
msgid "Past"
msgstr "Anterior"

#. module: account
#: model:ir.actions.act_window,name:account.action_bank_statement_reconciliation_form
msgid "Statements reconciliation"
msgstr "Comparare înregistrări casă/bancă"

#. module: account
#: view:account.analytic.line:0
msgid "Analytic Entry"
msgstr "Înregistrare analitică"

#. module: account
#: view:res.company:0
#: field:res.company,overdue_msg:0
msgid "Overdue Payments Message"
msgstr "Mesaj plăţi restante"

#. module: account
#: field:account.entries.report,date_created:0
msgid "Date Created"
msgstr ""

#. module: account
#: field:account.payment.term.line,value_amount:0
msgid "Value Amount"
msgstr "Valoarea"

#. module: account
#: help:account.journal,code:0
msgid ""
"The code will be used to generate the numbers of the journal entries of this "
"journal."
msgstr ""

#. module: account
#: view:account.invoice:0
msgid "(keep empty to use the current period)"
msgstr "(păstraţi necompletat pentru a folosi perioada curentă)"

#. module: account
#: model:process.transition,note:account.process_transition_supplierreconcilepaid0
msgid ""
"As soon as the reconciliation is done, the invoice's state turns to “done” "
"(i.e. paid) in the system."
msgstr ""

#. module: account
#: code:addons/account/invoice.py:0
#, python-format
msgid "is validated."
msgstr ""

#. module: account
#: view:account.chart.template:0
#: field:account.chart.template,account_root_id:0
msgid "Root Account"
msgstr "Cont rădăcină"

#. module: account
#: field:res.partner,last_reconciliation_date:0
msgid "Latest Reconciliation Date"
msgstr ""

#. module: account
#: model:ir.model,name:account.model_account_analytic_line
msgid "Analytic Line"
msgstr ""

#. module: account
#: field:product.template,taxes_id:0
msgid "Customer Taxes"
msgstr "Taxe client"

#. module: account
#: view:account.addtmpl.wizard:0
msgid "Create an Account based on this template"
msgstr ""

#. module: account
#: view:account.account.type:0
#: view:account.tax.code:0
msgid "Reporting Configuration"
msgstr ""

#. module: account
#: field:account.tax,type:0
#: field:account.tax.template,type:0
msgid "Tax Type"
msgstr "Tip taxă"

#. module: account
#: model:ir.actions.act_window,name:account.action_account_template_form
#: model:ir.ui.menu,name:account.menu_action_account_template_form
msgid "Account Templates"
msgstr "Şabloane conturi"

#. module: account
#: report:account.vat.declaration:0
msgid "Tax Statement"
msgstr ""

#. module: account
#: model:ir.model,name:account.model_res_company
msgid "Companies"
msgstr ""

#. module: account
#: code:addons/account/account.py:0
#, python-format
msgid ""
"You cannot modify Company of account as its related record exist in Entry "
"Lines"
msgstr ""

#. module: account
#: help:account.fiscalyear.close.state,fy_id:0
msgid "Select a fiscal year to close"
msgstr ""

#. module: account
#: help:account.chart.template,tax_template_ids:0
msgid "List of all the taxes that have to be installed by the wizard"
msgstr "Lista tuturor taxelor care trebuie instalate de utilitar"

#. module: account
#: model:ir.actions.report.xml,name:account.account_intracom
msgid "IntraCom"
msgstr "ComInt"

#. module: account
#: view:account.move.line.reconcile.writeoff:0
msgid "Information addendum"
msgstr "Informatii suplimentare"

#. module: account
#: field:account.aged.trial.balance,fiscalyear_id:0
#: field:account.balance.report,fiscalyear_id:0
#: field:account.bs.report,fiscalyear_id:0
#: field:account.central.journal,fiscalyear_id:0
#: field:account.chart,fiscalyear:0
#: field:account.common.account.report,fiscalyear_id:0
#: field:account.common.journal.report,fiscalyear_id:0
#: field:account.common.partner.report,fiscalyear_id:0
#: field:account.common.report,fiscalyear_id:0
#: field:account.general.journal,fiscalyear_id:0
#: field:account.partner.balance,fiscalyear_id:0
#: field:account.partner.ledger,fiscalyear_id:0
#: field:account.pl.report,fiscalyear_id:0
#: field:account.print.journal,fiscalyear_id:0
#: field:account.report.general.ledger,fiscalyear_id:0
#: field:account.vat.declaration,fiscalyear_id:0
msgid "Fiscal year"
msgstr "An fiscal"

#. module: account
#: view:account.move.reconcile:0
msgid "Partial Reconcile Entries"
msgstr ""

#. module: account
#: view:account.addtmpl.wizard:0
#: view:account.aged.trial.balance:0
#: view:account.analytic.Journal.report:0
#: view:account.analytic.balance:0
#: view:account.analytic.chart:0
#: view:account.analytic.cost.ledger:0
#: view:account.analytic.cost.ledger.journal.report:0
#: view:account.analytic.inverted.balance:0
#: view:account.automatic.reconcile:0
#: view:account.bank.statement:0
#: view:account.change.currency:0
#: view:account.chart:0
#: view:account.common.report:0
#: view:account.fiscalyear.close:0
#: view:account.fiscalyear.close.state:0
#: view:account.invoice:0
#: view:account.invoice.refund:0
#: selection:account.invoice.refund,filter_refund:0
#: view:account.journal.select:0
#: view:account.move:0
#: view:account.move.bank.reconcile:0
#: view:account.move.line.reconcile:0
#: view:account.move.line.reconcile.select:0
#: view:account.move.line.reconcile.writeoff:0
#: view:account.move.line.unreconcile.select:0
#: view:account.open.closed.fiscalyear:0
#: view:account.partner.reconcile.process:0
#: view:account.period.close:0
#: view:account.subscription.generate:0
#: view:account.tax.chart:0
#: view:account.unreconcile:0
#: view:account.unreconcile.reconcile:0
#: view:account.use.model:0
#: view:account.vat.declaration:0
#: view:project.account.analytic.line:0
#: view:validate.account.move:0
#: view:validate.account.move.lines:0
msgid "Cancel"
msgstr "Renunțare"

#. module: account
#: field:account.account.type,name:0
msgid "Acc. Type Name"
msgstr "Denumire tip cont"

#. module: account
#: selection:account.account,type:0
#: selection:account.account.template,type:0
#: model:account.account.type,name:account.account_type_receivable
#: selection:account.entries.report,type:0
msgid "Receivable"
msgstr "Debitor"

#. module: account
#: view:account.invoice:0
msgid "Other Info"
msgstr "Alte informații"

#. module: account
#: field:account.journal,default_credit_account_id:0
msgid "Default Credit Account"
msgstr "Cont credit implicit"

#. module: account
#: view:account.payment.term.line:0
msgid "  number of days: 30"
msgstr ""

#. module: account
#: help:account.analytic.line,currency_id:0
msgid "The related account currency if not equal to the company one."
msgstr ""

#. module: account
#: view:account.analytic.account:0
msgid "Current"
msgstr ""

#. module: account
#: view:account.bank.statement:0
msgid "CashBox"
msgstr ""

#. module: account
#: model:account.account.type,name:account.account_type_cash_equity
msgid "Equity"
msgstr "Capital"

#. module: account
#: selection:account.tax,type:0
msgid "Percentage"
msgstr "Procentaj"

#. module: account
#: selection:account.report.general.ledger,sortby:0
msgid "Journal & Partner"
msgstr ""

#. module: account
#: field:account.automatic.reconcile,power:0
msgid "Power"
msgstr "Putere"

#. module: account
#: field:account.invoice.refund,filter_refund:0
msgid "Refund Type"
msgstr ""

#. module: account
#: report:account.invoice:0
msgid "Price"
msgstr "Preț"

#. module: account
#: view:project.account.analytic.line:0
msgid "View Account Analytic Lines"
msgstr "Vizualizare înregistrări conturi analitice"

#. module: account
#: selection:account.account.type,report_type:0
msgid "Balance Sheet (Liability Accounts)"
msgstr ""

#. module: account
#: field:account.invoice,internal_number:0
#: field:report.invoice.created,number:0
msgid "Invoice Number"
msgstr "Numărul facturii"

#. module: account
#: help:account.tax,include_base_amount:0
msgid ""
"Indicates if the amount of tax must be included in the base amount for the "
"computation of the next taxes"
msgstr ""

#. module: account
#: model:ir.actions.act_window,name:account.action_account_partner_reconcile
msgid "Reconciliation: Go to Next Partner"
msgstr ""

#. module: account
#: model:ir.actions.act_window,name:account.action_account_analytic_invert_balance
#: model:ir.actions.report.xml,name:account.account_analytic_account_inverted_balance
msgid "Inverted Analytic Balance"
msgstr "Balanţă analitică inversă"

#. module: account
#: field:account.tax.template,applicable_type:0
msgid "Applicable Type"
msgstr "Tip aplicabil"

#. module: account
#: field:account.invoice,reference:0
#: field:account.invoice.line,invoice_id:0
msgid "Invoice Reference"
msgstr "Referinţa facturii"

#. module: account
#: help:account.tax.template,sequence:0
msgid ""
"The sequence field is used to order the taxes lines from lower sequences to "
"higher ones. The order is important if you have a tax that has several tax "
"children. In this case, the evaluation order is important."
msgstr ""
"Câmpul secvenţă este utilizat pentru ordonareaascendentă a liniilor taxelor. "
"Ordinea este importantă dacă aveţi definite taxe care au alte taxe "
"subordonate. În acest caz, ordinea evaluării este importantă."

#. module: account
#: selection:account.account,type:0
#: selection:account.account.template,type:0
#: view:account.journal:0
msgid "Liquidity"
msgstr ""

#. module: account
#: model:ir.actions.act_window,name:account.action_account_analytic_journal_open_form
#: model:ir.ui.menu,name:account.account_analytic_journal_entries
msgid "Analytic Journal Items"
msgstr ""

#. module: account
#: view:account.fiscalyear.close:0
msgid ""
"This wizard will generate the end of year journal entries of selected fiscal "
"year. Note that you can run this wizard many times for the same fiscal year: "
"it will simply replace the old opening entries with the new ones."
msgstr ""

#. module: account
#: model:ir.ui.menu,name:account.menu_finance_bank_and_cash
msgid "Bank and Cash"
msgstr ""

#. module: account
#: model:ir.actions.act_window,help:account.action_analytic_entries_report
msgid ""
"From this view, have an analysis of your different analytic entries "
"following the analytic account you defined matching your business need. Use "
"the tool search to analyse information about analytic entries generated in "
"the system."
msgstr ""

#. module: account
#: sql_constraint:account.journal:0
msgid "The name of the journal must be unique per company !"
msgstr ""

#. module: account
#: field:account.account.template,nocreate:0
msgid "Optional create"
msgstr ""

#. module: account
#: code:addons/account/invoice.py:0
#, python-format
msgid "Can not find account chart for this company, Please Create account."
msgstr ""

#. module: account
#: code:addons/account/wizard/account_report_aged_partner_balance.py:0
#, python-format
msgid "Enter a Start date !"
msgstr ""

#. module: account
#: report:account.invoice:0
#: selection:account.invoice,type:0
#: selection:account.invoice.report,type:0
#: selection:report.invoice.created,type:0
msgid "Supplier Refund"
msgstr "Restituire de la furnizor"

#. module: account
#: model:ir.ui.menu,name:account.menu_dashboard_acc
msgid "Dashboard"
msgstr ""

#. module: account
#: help:account.journal.period,active:0
msgid ""
"If the active field is set to true, it will allow you to hide the journal "
"period without removing it."
msgstr ""

#. module: account
#: field:account.bank.statement,move_line_ids:0
msgid "Entry lines"
msgstr "Linii înregistrări"

#. module: account
#: field:account.move.line,centralisation:0
msgid "Centralisation"
msgstr "Centralizare"

#. module: account
#: view:account.account:0
#: view:account.account.template:0
#: view:account.analytic.account:0
#: view:account.analytic.journal:0
#: view:account.analytic.line:0
#: view:account.bank.statement:0
#: view:account.chart.template:0
#: view:account.entries.report:0
#: view:account.fiscalyear:0
#: view:account.invoice:0
#: view:account.invoice.report:0
#: view:account.journal:0
#: view:account.model:0
#: view:account.move:0
#: view:account.move.line:0
#: view:account.subscription:0
#: view:account.tax.code.template:0
#: view:analytic.entries.report:0
msgid "Group By..."
msgstr ""

#. module: account
#: field:account.journal.column,readonly:0
msgid "Readonly"
msgstr "Numai citire"

#. module: account
#: model:ir.model,name:account.model_account_pl_report
msgid "Account Profit And Loss Report"
msgstr ""

#. module: account
#: field:account.invoice.line,uos_id:0
msgid "Unit of Measure"
msgstr "Unitate de măsură"

#. module: account
#: constraint:account.payment.term.line:0
#: code:addons/account/account.py:0
#, python-format
msgid ""
"Percentages for Payment Term Line must be between 0 and 1, Example: 0.02 for "
"2% "
msgstr ""

#. module: account
#: model:ir.model,name:account.model_account_sequence_fiscalyear
msgid "account.sequence.fiscalyear"
msgstr "account.sequence.fiscalyear"

#. module: account
#: report:account.analytic.account.journal:0
#: view:account.analytic.journal:0
#: field:account.analytic.line,journal_id:0
#: field:account.journal,analytic_journal_id:0
#: model:ir.actions.act_window,name:account.action_account_analytic_journal
#: model:ir.actions.report.xml,name:account.analytic_journal_print
msgid "Analytic Journal"
msgstr "Jurnal analitic"

#. module: account
#: view:account.entries.report:0
msgid "Reconciled"
msgstr ""

#. module: account
#: report:account.invoice:0
#: field:account.invoice.tax,base:0
msgid "Base"
msgstr "Bază"

#. module: account
#: field:account.model,name:0
msgid "Model Name"
msgstr "Denumire model"

#. module: account
#: field:account.chart.template,property_account_expense_categ:0
msgid "Expense Category Account"
msgstr "Categorie cont de cheltuieli"

#. module: account
#: view:account.bank.statement:0
msgid "Cash Transactions"
msgstr ""

#. module: account
#: code:addons/account/wizard/account_state_open.py:0
#, python-format
msgid "Invoice is already reconciled"
msgstr "Factură deja compensată"

#. module: account
#: view:board.board:0
msgid "Aged receivables"
msgstr "Creanţe încasare învechite"

#. module: account
#: view:account.account:0
#: view:account.account.template:0
#: view:account.bank.statement:0
#: field:account.bank.statement.line,note:0
#: view:account.fiscal.position:0
#: field:account.fiscal.position,note:0
#: view:account.invoice.line:0
#: field:account.invoice.line,note:0
msgid "Notes"
msgstr "Note"

#. module: account
#: model:ir.model,name:account.model_analytic_entries_report
msgid "Analytic Entries Statistics"
msgstr ""

#. module: account
#: code:addons/account/account_analytic_line.py:0
#: code:addons/account/account_move_line.py:0
#, python-format
msgid "Entries: "
msgstr "Înregistrări: "

#. module: account
#: view:account.use.model:0
msgid "Create manual recurring entries in a chosen journal."
msgstr ""

#. module: account
#: code:addons/account/account.py:0
#, python-format
msgid "Couldn't create move between different companies"
msgstr "Nu pot crea mişcări între companii diferite"

#. module: account
#: model:ir.actions.act_window,help:account.action_account_bank_reconcile_tree
msgid ""
"Bank Reconciliation consists of verifying that your bank statement "
"corresponds with the entries (or records) of that account in your accounting "
"system."
msgstr ""

#. module: account
#: model:process.node,note:account.process_node_draftstatement0
msgid "State is draft"
msgstr ""

#. module: account
#: view:account.move.line:0
msgid "Total debit"
msgstr "Total debit"

#. module: account
#: code:addons/account/account_move_line.py:0
#, python-format
msgid "Entry \"%s\" is not valid !"
msgstr "Înregistrarea \"%s\" nu este validă !"

#. module: account
#: report:account.invoice:0
msgid "Fax :"
msgstr "Fax :"

#. module: account
#: help:res.partner,property_account_receivable:0
msgid ""
"This account will be used instead of the default one as the receivable "
"account for the current partner"
msgstr ""
"Acest cont va fi utilizat ca şi cont client pentru partenerul curent în "
"locul celui implicit"

#. module: account
#: field:account.tax,python_applicable:0
#: field:account.tax,python_compute:0
#: selection:account.tax,type:0
#: selection:account.tax.template,applicable_type:0
#: field:account.tax.template,python_applicable:0
#: field:account.tax.template,python_compute:0
#: selection:account.tax.template,type:0
msgid "Python Code"
msgstr "Cod Python"

#. module: account
#: code:addons/account/wizard/account_report_balance_sheet.py:0
#, python-format
msgid ""
"Please define the Reserve and Profit/Loss account for current user company !"
msgstr ""

#. module: account
#: help:account.journal,update_posted:0
msgid ""
"Check this box if you want to allow the cancellation the entries related to "
"this journal or of the invoice related to this journal"
msgstr ""

#. module: account
#: view:account.fiscalyear.close:0
msgid "Create"
msgstr "Creare"

#. module: account
#: model:process.transition.action,name:account.process_transition_action_createentries0
msgid "Create entry"
msgstr "Creează înregistrare"

#. module: account
#: view:account.payment.term.line:0
msgid "  valuation: percent"
msgstr ""

#. module: account
#: field:account.installer,bank_accounts_id:0
msgid "Your Bank and Cash Accounts"
msgstr ""

#. module: account
#: code:addons/account/account.py:0
#: code:addons/account/account_analytic_line.py:0
#: code:addons/account/account_bank_statement.py:0
#: code:addons/account/account_cash_statement.py:0
#: code:addons/account/account_move_line.py:0
#: code:addons/account/invoice.py:0
#: code:addons/account/wizard/account_invoice_refund.py:0
#: code:addons/account/wizard/account_use_model.py:0
#, python-format
msgid "Error !"
msgstr "Eroare !"

#. module: account
#: view:account.vat.declaration:0
#: model:ir.actions.report.xml,name:account.account_vat_declaration
#: model:ir.ui.menu,name:account.menu_account_vat_declaration
msgid "Taxes Report"
msgstr "Raport taxe"

#. module: account
#: selection:account.journal.period,state:0
msgid "Printed"
msgstr "Tipărit"

#. module: account
#: view:account.analytic.line:0
msgid "Project line"
msgstr "Linie proiect"

#. module: account
#: field:account.invoice.tax,manual:0
msgid "Manual"
msgstr "Manual"

#. module: account
#: view:account.automatic.reconcile:0
msgid ""
"For an invoice to be considered as paid, the invoice entries must be "
"reconciled with counterparts, usually payments. With the automatic "
"reconciliation functionality, OpenERP makes its own search for entries to "
"reconcile in a series of accounts. It finds entries for each partner where "
"the amounts correspond."
msgstr ""

#. module: account
#: view:account.move:0
#: field:account.move,to_check:0
msgid "To Review"
msgstr ""

#. module: account
#: view:account.bank.statement:0
#: view:account.move:0
#: model:ir.actions.act_window,name:account.action_move_journal_line
#: model:ir.ui.menu,name:account.menu_action_move_journal_line_form
#: model:ir.ui.menu,name:account.menu_finance_entries
msgid "Journal Entries"
msgstr ""

#. module: account
#: help:account.partner.ledger,page_split:0
msgid "Display Ledger Report with One partner per page"
msgstr ""

#. module: account
#: view:account.state.open:0
msgid "Yes"
msgstr "Da"

#. module: account
#: code:addons/account/wizard/account_validate_account_move.py:0
#, python-format
msgid ""
"Selected Entry Lines does not have any account move enties in draft state"
msgstr ""

#. module: account
#: selection:account.aged.trial.balance,target_move:0
#: selection:account.balance.report,target_move:0
#: selection:account.bs.report,target_move:0
#: selection:account.central.journal,target_move:0
#: selection:account.chart,target_move:0
#: selection:account.common.account.report,target_move:0
#: selection:account.common.journal.report,target_move:0
#: selection:account.common.partner.report,target_move:0
#: selection:account.common.report,target_move:0
#: selection:account.general.journal,target_move:0
#: selection:account.partner.balance,target_move:0
#: selection:account.partner.ledger,target_move:0
#: selection:account.pl.report,target_move:0
#: selection:account.print.journal,target_move:0
#: selection:account.report.general.ledger,target_move:0
#: selection:account.tax.chart,target_move:0
#: selection:account.vat.declaration,target_move:0
#: model:ir.actions.report.xml,name:account.account_move_line_list
msgid "All Entries"
msgstr "Toate înregistrările"

#. module: account
#: view:account.journal.select:0
msgid "Journal Select"
msgstr ""

#. module: account
#: code:addons/account/wizard/account_change_currency.py:0
#, python-format
msgid "Currnt currency is not confirured properly !"
msgstr ""

#. module: account
#: model:ir.model,name:account.model_account_move_reconcile
msgid "Account Reconciliation"
msgstr "Compensare cont"

#. module: account
#: model:ir.model,name:account.model_account_fiscal_position_tax
msgid "Taxes Fiscal Position"
msgstr ""

#. module: account
#: report:account.general.ledger:0
#: model:ir.actions.act_window,name:account.action_account_general_ledger_menu
#: model:ir.actions.report.xml,name:account.account_general_ledger
#: model:ir.ui.menu,name:account.menu_general_ledger
msgid "General Ledger"
msgstr "Registru general (cartea mare)"

#. module: account
#: model:process.transition,note:account.process_transition_paymentorderbank0
msgid "The payment order is sent to the bank."
msgstr ""

#. module: account
#: help:account.move,to_check:0
msgid ""
"Check this box if you are unsure of that journal entry and if you want to "
"note it as 'to be reviewed' by an accounting expert."
msgstr ""

#. module: account
#: help:account.installer.modules,account_voucher:0
msgid ""
"Account Voucher module includes all the basic requirements of Voucher "
"Entries for Bank, Cash, Sales, Purchase, Expenses, Contra, etc... "
msgstr ""

#. module: account
#: view:account.chart.template:0
msgid "Properties"
msgstr "Proprietăţi"

#. module: account
#: model:ir.model,name:account.model_account_tax_chart
msgid "Account tax chart"
msgstr ""

#. module: account
#: view:account.bank.statement:0
msgid "Select entries"
msgstr "Selectare înregistrări"

#. module: account
#: code:addons/account/account.py:0
#, python-format
msgid ""
"You can specify year, month and date in the name of the model using the "
"following labels:\n"
"\n"
"%(year)s: To Specify Year \n"
"%(month)s: To Specify Month \n"
"%(date)s: Current Date\n"
"\n"
"e.g. My model on %(date)s"
msgstr ""

#. module: account
#: model:ir.actions.act_window,name:account.action_aged_income
msgid "Income Accounts"
msgstr "Conturi de venituri"

#. module: account
#: help:report.invoice.created,origin:0
msgid "Reference of the document that generated this invoice report."
msgstr ""

#. module: account
#: field:account.tax.code,child_ids:0
#: field:account.tax.code.template,child_ids:0
msgid "Child Codes"
msgstr "Coduri subordonate"

#. module: account
#: model:account.journal,name:account.refund_sales_journal
msgid "Sales Credit Note Journal - (test)"
msgstr ""

#. module: account
#: code:addons/account/invoice.py:0
#: code:addons/account/wizard/account_invoice_refund.py:0
#, python-format
msgid "Data Insufficient !"
msgstr "Date insuficiente !"

#. module: account
#: model:ir.actions.act_window,name:account.action_invoice_tree1
#: model:ir.ui.menu,name:account.menu_action_invoice_tree1
msgid "Customer Invoices"
msgstr "Facturi clienţi"

#. module: account
#: field:account.move.line.reconcile,writeoff:0
msgid "Write-Off amount"
msgstr "Suma casată"

#. module: account
#: view:account.analytic.line:0
msgid "Sales"
msgstr ""

#. module: account
#: model:account.journal,name:account.cash_journal
msgid "Cash Journal - (test)"
msgstr ""

#. module: account
#: selection:account.invoice.report,state:0
#: selection:account.journal.period,state:0
#: selection:account.subscription,state:0
#: selection:report.invoice.created,state:0
msgid "Done"
msgstr "Gata"

#. module: account
#: model:process.transition,note:account.process_transition_invoicemanually0
msgid "A statement with manual entries becomes a draft statement."
msgstr ""

#. module: account
#: view:account.aged.trial.balance:0
msgid ""
"Aged Partner Balance is a more detailed report of your receivables by "
"intervals. When opening that report, OpenERP asks for the name of the "
"company, the fiscal period and the size of the interval to be analyzed (in "
"days). OpenERP then calculates a table of credit balance by period. So if "
"you request an interval of 30 days OpenERP generates an analysis of "
"creditors for the past month, past two months, and so on. "
msgstr ""

#. module: account
#: model:ir.actions.act_window,help:account.action_account_journal_view
msgid ""
"Here you can personalize and create each view of your financial journals by "
"selecting the fields you want to appear and the sequence they will appear."
msgstr ""

#. module: account
#: field:account.invoice,origin:0
#: field:report.invoice.created,origin:0
msgid "Source Document"
msgstr ""

#. module: account
#: model:ir.actions.act_window,help:account.action_account_period_form
msgid ""
"Here, you can define a period, an interval of time between successive "
"closings of the books of your company. An accounting period typically is a "
"month or a quarter, corresponding to the tax year used by the business. "
"Create and manage them from here and decide whether a period should be left "
"open or closed depending on your company's activities over a specific period."
msgstr ""

#. module: account
#: model:ir.actions.act_window,name:account.act_account_acount_move_line_open_unreconciled
msgid "Unreconciled Entries"
msgstr ""

#. module: account
#: model:ir.ui.menu,name:account.menu_menu_Bank_process
msgid "Statements Reconciliation"
msgstr ""

#. module: account
#: report:account.invoice:0
msgid "Taxes:"
msgstr "Taxe:"

#. module: account
#: help:account.tax,amount:0
msgid "For taxes of type percentage, enter % ratio between 0-1."
msgstr ""

#. module: account
#: field:account.entries.report,product_uom_id:0
#: view:analytic.entries.report:0
#: field:analytic.entries.report,product_uom_id:0
msgid "Product UOM"
msgstr ""

#. module: account
#: selection:account.automatic.reconcile,power:0
msgid "9"
msgstr "9"

#. module: account
#: help:account.invoice.refund,date:0
msgid ""
"This date will be used as the invoice date for Refund Invoice and Period "
"will be chosen accordingly!"
msgstr ""

#. module: account
#: field:account.aged.trial.balance,period_length:0
msgid "Period length (days)"
msgstr "Durata (zile)"

#. module: account
#: model:ir.actions.act_window,name:account.act_account_invoice_partner_relation
msgid "Monthly Turnover"
msgstr ""

#. module: account
#: view:account.move:0
#: view:account.move.line:0
msgid "Analytic Lines"
msgstr "Linii analitice"

#. module: account
#: model:ir.actions.act_window,help:account.action_account_analytic_account_tree2
msgid ""
"The normal chart of accounts has a structure defined by the legal "
"requirement of the country. The analytic chart of account structure should "
"reflect your own business needs in term of costs/revenues reporting. They "
"are usually structured by contracts, projects, products or departements. "
"Most of the OpenERP operations (invoices, timesheets, expenses, etc) "
"generate analytic entries on the related account."
msgstr ""

#. module: account
#: field:account.analytic.journal,line_ids:0
#: field:account.tax.code,line_ids:0
msgid "Lines"
msgstr "Linii"

#. module: account
#: model:account.journal,name:account.bank_journal
msgid "Bank Journal - (test)"
msgstr ""

#. module: account
#: code:addons/account/invoice.py:0
#, python-format
msgid ""
"Can not find account chart for this company in invoice line account, Please "
"Create account."
msgstr ""

#. module: account
#: view:account.tax.template:0
msgid "Account Tax Template"
msgstr "Şablon cont taxe"

#. module: account
#: view:account.journal.select:0
msgid "Are you sure you want to open Journal Entries?"
msgstr ""

#. module: account
#: view:account.state.open:0
msgid "Are you sure you want to open this invoice ?"
msgstr "Sigur doriţi să deschideţi această factură ?"

#. module: account
#: model:ir.actions.report.xml,name:account.account_central_journal
#: model:ir.ui.menu,name:account.menu_account_central_journal
msgid "Central Journals"
msgstr ""

#. module: account
#: field:account.account.template,parent_id:0
msgid "Parent Account Template"
msgstr "Şablon cont părinte"

#. module: account
#: model:account.account.type,name:account.account_type_income
msgid "Erfolgskonten - Erlöse"
msgstr ""

#. module: account
#: view:account.bank.statement:0
#: field:account.bank.statement.line,statement_id:0
#: field:account.move.line,statement_id:0
#: model:process.process,name:account.process_process_statementprocess0
msgid "Statement"
msgstr "Situaţie"

#. module: account
#: help:account.journal,default_debit_account_id:0
msgid "It acts as a default account for debit amount"
msgstr ""

#. module: account
#: model:ir.module.module,description:account.module_meta_information
msgid ""
"Financial and accounting module that covers:\n"
"    General accountings\n"
"    Cost / Analytic accounting\n"
"    Third party accounting\n"
"    Taxes management\n"
"    Budgets\n"
"    Customer and Supplier Invoices\n"
"    Bank statements\n"
"    Reconciliation process by partner\n"
"    Creates a dashboard for accountants that includes:\n"
"    * List of uninvoiced quotations\n"
"    * Graph of aged receivables\n"
"    * Graph of aged incomes\n"
"\n"
"The processes like maintaining of general ledger is done through the defined "
"financial Journals (entry move line or\n"
"grouping is maintained through journal) for a particular financial year and "
"for preparation of vouchers there is a\n"
"module named account_voucher.\n"
"    "
msgstr ""

#. module: account
#: report:account.invoice:0
#: view:account.invoice:0
#: field:account.invoice,date_invoice:0
#: view:account.invoice.report:0
#: field:report.invoice.created,date_invoice:0
msgid "Invoice Date"
msgstr "Data facturii"

#. module: account
#: help:res.partner,credit:0
msgid "Total amount this customer owes you."
msgstr "Suma totală datorată de client"

#. module: account
#: model:ir.model,name:account.model_ir_sequence
msgid "ir.sequence"
msgstr ""

#. module: account
#: field:account.journal.period,icon:0
msgid "Icon"
msgstr "Pictogramă"

#. module: account
#: model:ir.actions.act_window,help:account.action_view_bank_statement_tree
msgid ""
"Cash Register allows you to manage cash entries in your cash journals."
msgstr ""

#. module: account
#: view:account.automatic.reconcile:0
#: view:account.use.model:0
msgid "Ok"
msgstr "OK"

#. module: account
#: code:addons/account/report/account_partner_balance.py:0
#, python-format
msgid "Unknown Partner"
msgstr ""

#. module: account
#: view:account.bank.statement:0
msgid "Opening Balance"
msgstr ""

#. module: account
#: help:account.journal,centralisation:0
msgid ""
"Check this box to determine that each entry of this journal won't create a "
"new counterpart but will share the same counterpart. This is used in fiscal "
"year closing."
msgstr ""
"Bifaţi aici pentru ca toate înregistrările din acest jurnal să aibă acelaşi "
"corespondent. Opţiune utilizată la închiderea de an."

#. module: account
#: field:account.bank.statement,closing_date:0
msgid "Closed On"
msgstr ""

#. module: account
#: model:ir.model,name:account.model_account_bank_statement_line
msgid "Bank Statement Line"
msgstr "Linie înregistrare bancă"

#. module: account
#: field:account.automatic.reconcile,date2:0
msgid "Ending Date"
msgstr ""

#. module: account
#: field:account.invoice.report,uom_name:0
msgid "Default UoM"
msgstr ""

#. module: account
#: field:wizard.multi.charts.accounts,purchase_tax:0
msgid "Default Purchase Tax"
msgstr ""

#. module: account
#: view:account.bank.statement:0
msgid "Confirm"
msgstr "Confirmare"

#. module: account
#: help:account.invoice,partner_bank_id:0
msgid ""
"Bank Account Number, Company bank account if Invoice is customer or supplier "
"refund, otherwise Partner bank account number."
msgstr ""

#. module: account
#: help:account.tax,domain:0
#: help:account.tax.template,domain:0
msgid ""
"This field is only used if you develop your own module allowing developers "
"to create specific taxes in a custom domain."
msgstr ""
"Acest câmp este utilizat numai dacă dezvoltaţi un modul propriu care permite "
"dezvoltatorilor să creeze taxe specifice întrun domeniu particular."

#. module: account
#: code:addons/account/account.py:0
#, python-format
msgid "You should have chosen periods that belongs to the same company"
msgstr ""

#. module: account
#: field:account.fiscalyear.close,report_name:0
msgid "Name of new entries"
msgstr "Denumirea noilor intrări"

#. module: account
#: view:account.use.model:0
msgid "Create Entries"
msgstr "Creează înregistrări"

#. module: account
#: model:ir.ui.menu,name:account.menu_finance_reporting
msgid "Reporting"
msgstr "Raportare"

#. module: account
#: sql_constraint:account.journal:0
msgid "The code of the journal must be unique per company !"
msgstr ""

#. module: account
#: field:account.bank.statement,ending_details_ids:0
msgid "Closing Cashbox"
msgstr ""

#. module: account
#: view:account.journal:0
msgid "Account Journal"
msgstr "Jurnal contabil"

#. module: account
#: model:process.node,name:account.process_node_paidinvoice0
#: model:process.node,name:account.process_node_supplierpaidinvoice0
msgid "Paid invoice"
msgstr "Factură plătită"

#. module: account
#: help:account.partner.reconcile.process,next_partner_id:0
msgid ""
"This field shows you the next partner that will be automatically chosen by "
"the system to go through the reconciliation process, based on the latest day "
"it have been reconciled."
msgstr ""

#. module: account
#: field:account.move.line.reconcile.writeoff,comment:0
msgid "Comment"
msgstr ""

#. module: account
#: field:account.tax,domain:0
#: field:account.tax.template,domain:0
msgid "Domain"
msgstr "Domeniu"

#. module: account
#: model:ir.model,name:account.model_account_use_model
msgid "Use model"
msgstr ""

#. module: account
#: model:ir.actions.act_window,help:account.action_account_moves_all_a
#: model:ir.actions.act_window,help:account.action_account_moves_purchase
msgid ""
"This view is used by accountants in order to record entries massively in "
"OpenERP. If you want to record a supplier invoice, start by recording the "
"line of the expense account, OpenERP will propose to you automatically the "
"Tax related to this account and the counter-part \"Account Payable\"."
msgstr ""

#. module: account
#: help:res.company,property_reserve_and_surplus_account:0
msgid ""
"This Account is used for transferring Profit/Loss(If It is Profit: Amount "
"will be added, Loss : Amount will be deducted.), Which is calculated from "
"Profit & Loss Report"
msgstr ""

#. module: account
#: view:account.invoice.line:0
#: field:account.invoice.tax,invoice_id:0
#: model:ir.model,name:account.model_account_invoice_line
msgid "Invoice Line"
msgstr "Linie factură"

#. module: account
#: field:account.balance.report,display_account:0
#: field:account.bs.report,display_account:0
#: field:account.common.account.report,display_account:0
#: field:account.pl.report,display_account:0
#: field:account.report.general.ledger,display_account:0
msgid "Display accounts"
msgstr "Afişează conturile"

#. module: account
#: field:account.account.type,sign:0
msgid "Sign on Reports"
msgstr "Semn în rapoarte"

#. module: account
#: code:addons/account/account_cash_statement.py:0
#, python-format
msgid "You can not have two open register for the same journal"
msgstr ""

#. module: account
#: view:account.payment.term.line:0
msgid "  day of the month= -1"
msgstr ""

#. module: account
#: help:account.journal,type:0
msgid ""
"Select 'Sale' for Sale journal to be used at the time of making invoice. "
"Select 'Purchase' for Purchase Journal to be used at the time of approving "
"purchase order. Select 'Cash' to be used at the time of making payment. "
"Select 'General' for miscellaneous operations. Select 'Opening/Closing "
"Situation' to be used at the time of new fiscal year creation or end of year "
"entries generation."
msgstr ""

#. module: account
#: report:account.invoice:0
#: view:account.invoice:0
#: report:account.move.voucher:0
msgid "PRO-FORMA"
msgstr "Proformă"

#. module: account
#: help:account.installer.modules,account_followup:0
msgid ""
"Helps you generate reminder letters for unpaid invoices, including multiple "
"levels of reminding and customized per-partner policies."
msgstr ""

#. module: account
#: selection:account.entries.report,move_line_state:0
#: view:account.move.line:0
#: selection:account.move.line,state:0
msgid "Unbalanced"
msgstr ""

#. module: account
#: selection:account.move.line,centralisation:0
msgid "Normal"
msgstr "Normal"

#. module: account
#: view:account.move.line:0
msgid "Optional Information"
msgstr "Informații opționale"

#. module: account
#: view:account.analytic.line:0
#: field:account.bank.statement,user_id:0
#: view:account.journal:0
#: field:account.journal,user_id:0
#: view:analytic.entries.report:0
#: field:analytic.entries.report,user_id:0
msgid "User"
msgstr "Utilizator"

#. module: account
#: report:account.general.journal:0
msgid ":"
msgstr ":"

#. module: account
#: selection:account.account,currency_mode:0
msgid "At Date"
msgstr "La zi"

#. module: account
#: help:account.move.line,date_maturity:0
msgid ""
"This field is used for payable and receivable journal entries. You can put "
"the limit date for the payment of this line."
msgstr ""

#. module: account
#: code:addons/account/account_move_line.py:0
#, python-format
msgid "Bad account !"
msgstr "Cont eronat !"

#. module: account
#: code:addons/account/account.py:0
#: code:addons/account/installer.py:0
#, python-format
msgid "Sales Journal"
msgstr "Jurnal vânzări"

#. module: account
#: model:ir.model,name:account.model_account_invoice_tax
msgid "Invoice Tax"
msgstr "Taxă factură"

#. module: account
#: code:addons/account/account_move_line.py:0
#, python-format
msgid "No piece number !"
msgstr "Lipsă număr bucăţi !"

#. module: account
#: model:account.journal,name:account.expenses_journal
msgid "Expenses Journal - (test)"
msgstr ""

#. module: account
#: sql_constraint:ir.model.fields:0
msgid "Size of the field can never be less than 1 !"
msgstr ""

#. module: account
#: view:product.product:0
#: view:product.template:0
msgid "Sales Properties"
msgstr "Proprietăţi vanzări"

#. module: account
#: model:ir.ui.menu,name:account.menu_manual_reconcile
msgid "Manual Reconciliation"
msgstr ""

#. module: account
#: report:account.overdue:0
msgid "Total amount due:"
msgstr "Suma totală scadentă:"

#. module: account
#: field:account.analytic.chart,to_date:0
#: field:project.account.analytic.line,to_date:0
msgid "To"
msgstr "La"

#. module: account
#: field:account.fiscalyear.close,fy_id:0
#: field:account.fiscalyear.close.state,fy_id:0
msgid "Fiscal Year to close"
msgstr "An fiscal de închis"

#. module: account
#: view:account.invoice.cancel:0
#: model:ir.actions.act_window,name:account.action_account_invoice_cancel
msgid "Cancel Selected Invoices"
msgstr ""

#. module: account
#: selection:account.entries.report,month:0
#: selection:account.invoice.report,month:0
#: selection:analytic.entries.report,month:0
#: selection:report.account.sales,month:0
#: selection:report.account_type.sales,month:0
msgid "May"
msgstr ""

#. module: account
#: model:ir.model,name:account.model_account_chart_template
msgid "Templates for Account Chart"
msgstr "Şabloane pentru planul de conturi"

#. module: account
#: field:account.tax.code,code:0
#: field:account.tax.code.template,code:0
msgid "Case Code"
msgstr "Cod dosar"

#. module: account
#: view:validate.account.move:0
msgid "Post Journal Entries of a Journal"
msgstr ""

#. module: account
#: view:product.product:0
msgid "Sale Taxes"
msgstr "Taxe vânzare"

#. module: account
#: model:account.journal,name:account.sales_journal
msgid "Sales Journal - (test)"
msgstr ""

#. module: account
#: model:account.account.type,name:account.account_type_cash_moves
#: selection:account.analytic.journal,type:0
#: selection:account.bank.accounts.wizard,account_type:0
#: selection:account.entries.report,type:0
#: selection:account.journal,type:0
msgid "Cash"
msgstr "Numerar"

#. module: account
#: field:account.fiscal.position.account,account_dest_id:0
#: field:account.fiscal.position.account.template,account_dest_id:0
msgid "Account Destination"
msgstr "Destinaţie cont"

#. module: account
#: model:process.node,note:account.process_node_supplierpaymentorder0
msgid "Payment of invoices"
msgstr ""

#. module: account
#: field:account.bank.statement.line,sequence:0
#: field:account.invoice.tax,sequence:0
#: view:account.journal:0
#: field:account.journal.column,sequence:0
#: field:account.model.line,sequence:0
#: field:account.payment.term.line,sequence:0
#: field:account.sequence.fiscalyear,sequence_id:0
#: field:account.tax,sequence:0
#: field:account.tax.template,sequence:0
msgid "Sequence"
msgstr "Secvenţă"

#. module: account
#: model:ir.model,name:account.model_account_bs_report
msgid "Account Balance Sheet Report"
msgstr ""

#. module: account
#: help:account.tax,price_include:0
msgid ""
"Check this if the price you use on the product and invoices includes this "
"tax."
msgstr ""
"Bifati aici dacă preţul folosit pentru produs şi în facturi include această "
"taxă."

#. module: account
#: view:report.account_type.sales:0
msgid "Sales by Account type"
msgstr ""

#. module: account
#: help:account.invoice,move_id:0
msgid "Link to the automatically generated Journal Items."
msgstr ""

#. module: account
#: selection:account.installer,period:0
msgid "Monthly"
msgstr ""

#. module: account
#: view:account.payment.term.line:0
msgid "  number of days: 14"
msgstr ""

#. module: account
#: field:account.partner.reconcile.process,progress:0
msgid "Progress"
msgstr ""

#. module: account
#: field:account.account,parent_id:0
#: view:account.analytic.account:0
msgid "Parent"
msgstr "Parinte"

#. module: account
#: field:account.installer.modules,account_analytic_plans:0
msgid "Multiple Analytic Plans"
msgstr ""

#. module: account
#: help:account.payment.term.line,days2:0
msgid ""
"Day of the month, set -1 for the last day of the current month. If it's "
"positive, it gives the day of the next month. Set 0 for net days (otherwise "
"it's based on the beginning of the month)."
msgstr ""
"Ziua din lună - atribuiţi -1 pentru ultima zi a lunii curente. Dacă este "
"pozitivă, va returna ziua din luna următoare. Atribuiţi valoarea 0 pentru "
"zile nete (altfel, calculul se face pornind de la începutul lunii)"

#. module: account
#: model:ir.ui.menu,name:account.menu_finance_legal_statement
msgid "Legal Reports"
msgstr ""

#. module: account
#: field:account.tax.code,sum_period:0
msgid "Period Sum"
msgstr "Suma pentru perioadă"

#. module: account
#: help:account.tax,sequence:0
msgid ""
"The sequence field is used to order the tax lines from the lowest sequences "
"to the higher ones. The order is important if you have a tax with several "
"tax children. In this case, the evaluation order is important."
msgstr ""
"Câmpul secvenţă se foloseşte pentru ordonarea ascendentă a înregistrărilor "
"taxelor. Ordinea este importantă dacă aveţi definite taxe cu taxe "
"subordonate. În acest caz ordinea evaluării este importantă."

#. module: account
#: model:ir.model,name:account.model_account_cashbox_line
msgid "CashBox Line"
msgstr ""

#. module: account
#: report:account.third_party_ledger:0
#: report:account.third_party_ledger_other:0
#: model:ir.actions.report.xml,name:account.account_3rdparty_ledger
#: model:ir.ui.menu,name:account.menu_account_partner_ledger
msgid "Partner Ledger"
msgstr "Carte mare partener"

#. module: account
#: report:account.account.balance.landscape:0
msgid "Year :"
msgstr "An :"

#. module: account
#: selection:account.tax.template,type:0
msgid "Fixed"
msgstr "Rezolvat"

#. module: account
#: code:addons/account/account.py:0
#: code:addons/account/account_move_line.py:0
#: code:addons/account/invoice.py:0
#, python-format
msgid "Warning !"
msgstr "Atenţie !"

#. module: account
#: field:account.entries.report,move_line_state:0
msgid "State of Move Line"
msgstr ""

#. module: account
#: model:ir.model,name:account.model_account_move_line_reconcile
#: model:ir.model,name:account.model_account_move_line_reconcile_writeoff
msgid "Account move line reconcile"
msgstr ""

#. module: account
#: view:account.subscription.generate:0
#: model:ir.model,name:account.model_account_subscription_generate
msgid "Subscription Compute"
msgstr "Calcul subscripţie"

#. module: account
#: report:account.move.voucher:0
msgid "Amount (in words) :"
msgstr ""

#. module: account
#: model:account.account.type,name:account.account_type_other
msgid "Jahresabschlusskonten u. Statistik"
msgstr ""

#. module: account
#: field:account.bank.statement.line,partner_id:0
#: view:account.entries.report:0
#: field:account.entries.report,partner_id:0
#: report:account.general.ledger:0
#: view:account.invoice:0
#: field:account.invoice,partner_id:0
#: field:account.invoice.line,partner_id:0
#: view:account.invoice.report:0
#: field:account.invoice.report,partner_id:0
#: report:account.journal.period.print:0
#: field:account.model.line,partner_id:0
#: view:account.move:0
#: field:account.move,partner_id:0
#: view:account.move.line:0
#: field:account.move.line,partner_id:0
#: view:analytic.entries.report:0
#: field:analytic.entries.report,partner_id:0
#: model:ir.model,name:account.model_res_partner
#: field:report.invoice.created,partner_id:0
msgid "Partner"
msgstr "Partener"

#. module: account
#: constraint:account.analytic.account:0
msgid "Error! You can not create recursive analytic accounts."
msgstr "Eroare! Nu puteşi crea conturi analitice recursive"

#. module: account
#: help:account.change.currency,currency_id:0
msgid "Select a currency to apply on the invoice"
msgstr ""

#. module: account
#: code:addons/account/wizard/account_invoice_refund.py:0
#, python-format
msgid "Can not %s draft/proforma/cancel invoice."
msgstr "Imposibil de %s o factură ciornă/proformă/anulată."

#. module: account
#: code:addons/account/invoice.py:0
#, python-format
msgid "No Invoice Lines !"
msgstr ""

#. module: account
#: view:account.bank.statement:0
#: field:account.bank.statement,state:0
#: field:account.entries.report,move_state:0
#: view:account.fiscalyear:0
#: field:account.fiscalyear,state:0
#: view:account.invoice:0
#: field:account.invoice,state:0
#: view:account.invoice.report:0
#: field:account.journal.period,state:0
#: field:account.move,state:0
#: view:account.move.line:0
#: field:account.move.line,state:0
#: field:account.period,state:0
#: view:account.subscription:0
#: field:account.subscription,state:0
#: field:report.invoice.created,state:0
msgid "State"
msgstr "Stare"

#. module: account
#: help:account.open.closed.fiscalyear,fyear_id:0
msgid ""
"Select Fiscal Year which you want to remove entries for its End of year "
"entries journal"
msgstr ""

#. module: account
#: field:account.tax.template,type_tax_use:0
msgid "Tax Use In"
msgstr "Taxă utilizată în"

#. module: account
#: model:ir.actions.act_window,help:account.action_account_journal_form
msgid ""
"Create and manage your company's financial journals from this menu. A "
"journal is a business diary in which all financial data related to the day "
"to day business transactions of your company is recorded using double-entry "
"book keeping system. Depending on the nature of its activities and number of "
"daily transactions, a company may keep several  types of specialized "
"journals such as a cash journal, purchases journal, and sales journal."
msgstr ""

#. module: account
#: code:addons/account/account_bank_statement.py:0
#, python-format
msgid "The account entries lines are not in valid state."
msgstr "Liniile înregistrărilor contabile nu sunt în stare validă."

#. module: account
#: field:account.account.type,close_method:0
msgid "Deferral Method"
msgstr "Metoda de report"

#. module: account
#: code:addons/account/invoice.py:0
#, python-format
msgid "Invoice '%s' is paid."
msgstr ""

#. module: account
#: model:process.node,note:account.process_node_electronicfile0
msgid "Automatic entry"
msgstr ""

#. module: account
#: view:account.invoice.line:0
msgid "Line"
msgstr "Linie"

#. module: account
#: help:product.template,property_account_income:0
msgid ""
"This account will be used for invoices instead of the default one to value "
"sales for the current product"
msgstr ""

#. module: account
#: help:account.journal,group_invoice_lines:0
msgid ""
"If this box is checked, the system will try to group the accounting lines "
"when generating them from invoices."
msgstr ""
"Daca bifaţi, sistemul încearcă să grupeze înregistrările contabile la "
"generarea lor din facturi."

#. module: account
#: help:account.period,state:0
msgid ""
"When monthly periods are created. The state is 'Draft'. At the end of "
"monthly period it is in 'Done' state."
msgstr ""

#. module: account
#: report:account.analytic.account.inverted.balance:0
msgid "Inverted Analytic Balance -"
msgstr "Balanţă analitică inversată"

#. module: account
#: view:account.move.bank.reconcile:0
msgid "Open for bank reconciliation"
msgstr "Deschis pentru verificare bancară"

#. module: account
#: field:account.partner.ledger,page_split:0
msgid "One Partner Per Page"
msgstr "Un partener pe pagină"

#. module: account
#: field:account.account,child_parent_ids:0
#: field:account.account.template,child_parent_ids:0
msgid "Children"
msgstr "Descendenţi"

#. module: account
#: view:account.analytic.account:0
msgid "Associated Partner"
msgstr "Partener asociat"

#. module: account
#: code:addons/account/invoice.py:0
#, python-format
msgid "You must first select a partner !"
msgstr "Trebuie mai întâi să selectaţi un partener !"

#. module: account
#: view:account.invoice:0
#: field:account.invoice,comment:0
msgid "Additional Information"
msgstr "Informații suplimentare"

#. module: account
#: view:account.installer:0
msgid "Bank and Cash Accounts"
msgstr ""

#. module: account
#: view:account.invoice.report:0
#: field:account.invoice.report,residual:0
msgid "Total Residual"
msgstr ""

#. module: account
#: model:process.node,note:account.process_node_invoiceinvoice0
#: model:process.node,note:account.process_node_supplierinvoiceinvoice0
msgid "Invoice's state is Open"
msgstr ""

#. module: account
#: report:account.analytic.account.cost_ledger:0
#: report:account.analytic.account.quantity_cost_ledger:0
#: model:ir.actions.act_window,name:account.action_account_analytic_cost
#: model:ir.actions.report.xml,name:account.account_analytic_account_cost_ledger
msgid "Cost Ledger"
msgstr "Carte mare costuri"

#. module: account
#: sql_constraint:res.groups:0
msgid "The name of the group must be unique !"
msgstr ""

#. module: account
#: view:account.invoice:0
msgid "Proforma"
msgstr ""

#. module: account
#: report:account.analytic.account.cost_ledger:0
msgid "J.C. /Move name"
msgstr ""

#. module: account
#: model:ir.model,name:account.model_account_open_closed_fiscalyear
msgid "Choose Fiscal Year"
msgstr "Alegeţi anul fiscal"

#. module: account
#: code:addons/account/account.py:0
#: code:addons/account/installer.py:0
#, python-format
msgid "Purchase Refund Journal"
msgstr ""

#. module: account
#: help:account.tax.template,amount:0
msgid "For Tax Type percent enter % ratio between 0-1."
msgstr ""

#. module: account
#: selection:account.automatic.reconcile,power:0
msgid "8"
msgstr "8"

#. module: account
#: view:account.invoice.refund:0
msgid ""
"Modify Invoice: Cancels the current invoice and creates a new copy of it "
"ready for editing."
msgstr ""

#. module: account
#: model:ir.module.module,shortdesc:account.module_meta_information
msgid "Accounting and Financial Management"
msgstr ""

#. module: account
#: model:process.node,name:account.process_node_manually0
msgid "Manually"
msgstr "Manual"

#. module: account
#: field:account.automatic.reconcile,period_id:0
#: view:account.bank.statement:0
#: field:account.bank.statement,period_id:0
#: view:account.entries.report:0
#: field:account.entries.report,period_id:0
#: view:account.fiscalyear:0
#: view:account.invoice:0
#: view:account.invoice.report:0
#: field:account.journal.period,period_id:0
#: view:account.move:0
#: field:account.move,period_id:0
#: view:account.move.line:0
#: field:account.move.line,period_id:0
#: view:account.period:0
#: field:account.subscription,period_nbr:0
#: field:account.tax.chart,period_id:0
#: field:validate.account.move,period_id:0
msgid "Period"
msgstr "Perioadă"

#. module: account
#: report:account.invoice:0
msgid "Net Total:"
msgstr "Total net :"

#. module: account
#: model:ir.ui.menu,name:account.menu_finance_generic_reporting
msgid "Generic Reporting"
msgstr ""

#. module: account
#: field:account.move.line.reconcile.writeoff,journal_id:0
msgid "Write-Off Journal"
msgstr "Jurnal de profit şi pierderi"

#. module: account
#: help:res.partner,property_payment_term:0
msgid ""
"This payment term will be used instead of the default one for the current "
"partner"
msgstr ""
"Acest termen de plată va fi folosit în locul celui implicit pentru "
"partenerul curent"

#. module: account
#: view:account.tax.template:0
msgid "Compute Code for Taxes included prices"
msgstr "Cod pentru calculul preţurilor cu taxe incluse"

#. module: account
#: field:account.chart.template,property_account_income_categ:0
msgid "Income Category Account"
msgstr "Categorie cont de venituri"

#. module: account
#: model:ir.actions.act_window,name:account.action_account_fiscal_position_template_form
#: model:ir.ui.menu,name:account.menu_action_account_fiscal_position_form_template
msgid "Fiscal Position Templates"
msgstr "Şabloane poziţii fiscale"

#. module: account
#: view:account.entries.report:0
msgid "Int.Type"
msgstr ""

#. module: account
#: field:account.move.line,tax_amount:0
msgid "Tax/Base Amount"
msgstr "Suma taxă/bază"

#. module: account
#: model:ir.actions.act_window,help:account.action_account_vat_declaration
msgid ""
"This menu print a VAT declaration based on invoices or payments. You can "
"select one or several periods of the fiscal year. Information required for a "
"tax declaration is automatically generated by OpenERP from invoices (or "
"payments, in some countries). This data is updated in real time. That’s very "
"useful because it enables you to preview at any time the tax that you owe at "
"the start and end of the month or quarter."
msgstr ""

#. module: account
#: report:account.invoice:0
msgid "Tel. :"
msgstr "Tel. :"

#. module: account
#: field:account.account,company_currency_id:0
msgid "Company Currency"
msgstr "Moneda companiei"

#. module: account
#: report:account.general.ledger:0
#: report:account.partner.balance:0
#: report:account.third_party_ledger:0
#: report:account.third_party_ledger_other:0
msgid "Chart of Account"
msgstr ""

#. module: account
#: model:process.node,name:account.process_node_paymententries0
#: model:process.transition,name:account.process_transition_reconcilepaid0
msgid "Payment"
msgstr ""

#. module: account
#: model:ir.actions.act_window,help:account.action_account_journal_period_tree
msgid ""
"You can look up individual account entries by searching for useful "
"information. To search for account entries, open a journal, then select a "
"record line."
msgstr ""

#. module: account
#: help:product.category,property_account_income_categ:0
msgid ""
"This account will be used for invoices to value sales for the current "
"product category"
msgstr ""

#. module: account
#: field:account.move.line,reconcile_partial_id:0
#: view:account.move.line.reconcile:0
msgid "Partial Reconcile"
msgstr "Compensare parţială"

#. module: account
#: model:ir.model,name:account.model_account_analytic_inverted_balance
msgid "Account Analytic Inverted Balance"
msgstr ""

#. module: account
#: model:ir.model,name:account.model_account_common_report
msgid "Account Common Report"
msgstr ""

#. module: account
#: model:process.transition,name:account.process_transition_filestatement0
msgid "Automatic import of the bank sta"
msgstr ""

#. module: account
#: model:ir.actions.act_window,name:account.action_account_journal_view
#: model:ir.ui.menu,name:account.menu_action_account_journal_view
msgid "Journal Views"
msgstr ""

#. module: account
#: model:ir.model,name:account.model_account_move_bank_reconcile
msgid "Move bank reconcile"
msgstr ""

#. module: account
#: model:ir.actions.act_window,name:account.action_account_type_form
#: model:ir.ui.menu,name:account.menu_action_account_type_form
msgid "Account Types"
msgstr "Tipuri de conturi"

#. module: account
#: code:addons/account/invoice.py:0
#, python-format
msgid "Cannot create invoice move on centralised journal"
msgstr "Nu poate fi creată pentru factură o mişcare în jurnalul centralizat"

#. module: account
#: field:account.account.type,report_type:0
msgid "P&L / BS Category"
msgstr ""

#. module: account
#: view:account.automatic.reconcile:0
#: view:account.move:0
#: view:account.move.line:0
#: view:account.move.line.reconcile:0
#: view:account.move.line.reconcile.select:0
#: code:addons/account/wizard/account_move_line_reconcile_select.py:0
#: model:ir.ui.menu,name:account.periodical_processing_reconciliation
#: model:process.node,name:account.process_node_reconciliation0
#: model:process.node,name:account.process_node_supplierreconciliation0
#, python-format
msgid "Reconciliation"
msgstr "Compensare"

#. module: account
#: view:account.chart.template:0
#: field:account.chart.template,property_account_receivable:0
msgid "Receivable Account"
msgstr "Cont clienţi"

#. module: account
#: view:account.bank.statement:0
msgid "CashBox Balance"
msgstr ""

#. module: account
#: model:ir.model,name:account.model_account_fiscalyear_close_state
msgid "Fiscalyear Close state"
msgstr ""

#. module: account
#: field:account.invoice.refund,journal_id:0
#: field:account.journal,refund_journal:0
msgid "Refund Journal"
msgstr "Jurnal restituiri"

#. module: account
#: report:account.account.balance:0
#: report:account.central.journal:0
#: report:account.general.journal:0
#: report:account.general.ledger:0
#: report:account.partner.balance:0
#: report:account.third_party_ledger:0
#: report:account.third_party_ledger_other:0
msgid "Filter By"
msgstr ""

#. module: account
#: view:account.entries.report:0
#: view:board.board:0
#: model:ir.actions.act_window,name:account.action_company_analysis_tree
msgid "Company Analysis"
msgstr ""

#. module: account
#: help:account.invoice,account_id:0
msgid "The partner account used for this invoice."
msgstr "Contul partener folosit pentru această factură."

#. module: account
#: field:account.tax.code,parent_id:0
#: view:account.tax.code.template:0
#: field:account.tax.code.template,parent_id:0
msgid "Parent Code"
msgstr "Cod părinte"

#. module: account
#: model:ir.model,name:account.model_account_payment_term_line
msgid "Payment Term Line"
msgstr "Linie scadenţă"

#. module: account
#: code:addons/account/account.py:0
#: code:addons/account/installer.py:0
#, python-format
msgid "Purchase Journal"
msgstr "Jurnal furnizori"

#. module: account
#: view:account.invoice.refund:0
msgid "Refund Invoice: Creates the refund invoice, ready for editing."
msgstr ""

#. module: account
#: field:account.invoice.line,price_subtotal:0
msgid "Subtotal"
msgstr ""

#. module: account
#: report:account.invoice:0
msgid "Partner Ref."
msgstr "Ref. Partener"

#. module: account
#: view:account.vat.declaration:0
msgid "Print Tax Statement"
msgstr ""

#. module: account
#: view:account.model.line:0
msgid "Journal Entry Model Line"
msgstr ""

#. module: account
#: view:account.invoice:0
#: field:account.invoice,date_due:0
#: view:account.invoice.report:0
#: field:account.invoice.report,date_due:0
#: field:report.invoice.created,date_due:0
msgid "Due Date"
msgstr "Data scadenţei"

#. module: account
#: model:ir.ui.menu,name:account.menu_finance_payables
msgid "Suppliers"
msgstr ""

#. module: account
#: constraint:account.move:0
msgid ""
"You cannot create more than one move per period on centralized journal"
msgstr ""

#. module: account
#: view:account.journal:0
msgid "Accounts Type Allowed (empty for no control)"
msgstr "Tipuri de conturi permise (lăsaţi necompletat pentru toate)"

#. module: account
#: view:res.partner:0
msgid "Supplier Accounting Properties"
msgstr "Proprietăţi contabilitate furnizor"

#. module: account
#: view:account.payment.term.line:0
msgid "  valuation: balance"
msgstr ""

#. module: account
#: view:account.tax.code:0
msgid "Statistics"
msgstr ""

#. module: account
#: field:account.analytic.chart,from_date:0
#: field:project.account.analytic.line,from_date:0
msgid "From"
msgstr "De la"

#. module: account
#: model:ir.model,name:account.model_account_fiscalyear_close
msgid "Fiscalyear Close"
msgstr ""

#. module: account
#: model:ir.actions.act_window,help:account.action_account_type_form
msgid ""
"An account type is a name or code given to an account that indicates its "
"purpose. For example, the account type could be linked to an asset account, "
"expense account or payable account. From this view, you can create and "
"manage the account types you need to be used for your company management."
msgstr ""

#. module: account
#: model:ir.actions.act_window,name:account.act_account_journal_2_account_invoice_opened
msgid "Unpaid Invoices"
msgstr ""

#. module: account
#: field:account.move.line.reconcile,debit:0
msgid "Debit amount"
msgstr "Suma debit"

#. module: account
#: view:board.board:0
#: model:ir.actions.act_window,name:account.action_treasory_graph
msgid "Treasury"
msgstr ""

#. module: account
#: view:account.aged.trial.balance:0
#: view:account.analytic.Journal.report:0
#: view:account.analytic.balance:0
#: view:account.analytic.cost.ledger:0
#: view:account.analytic.cost.ledger.journal.report:0
#: view:account.analytic.inverted.balance:0
#: view:account.common.report:0
msgid "Print"
msgstr "Tipărire"

#. module: account
#: view:account.journal:0
msgid "Accounts Allowed (empty for no control)"
msgstr "Conturi admise (lăsaţi necompletat pentru toate)"

#. module: account
#: model:ir.actions.act_window,name:account.action_account_analytic_account_tree2
#: model:ir.actions.act_window,name:account.action_account_analytic_chart
#: model:ir.ui.menu,name:account.menu_action_analytic_account_tree2
msgid "Chart of Analytic Accounts"
msgstr ""

#. module: account
#: model:ir.ui.menu,name:account.menu_configuration_misc
msgid "Miscellaneous"
msgstr ""

#. module: account
#: help:res.partner,debit:0
msgid "Total amount you have to pay to this supplier."
msgstr "Suma totală de plătit la acest furnizor."

#. module: account
#: model:process.node,name:account.process_node_analytic0
#: model:process.node,name:account.process_node_analyticcost0
msgid "Analytic Costs"
msgstr ""

#. module: account
#: field:account.analytic.journal,name:0
#: report:account.general.journal:0
#: field:account.journal,name:0
msgid "Journal Name"
msgstr "Nume jurnal"

#. module: account
#: help:account.move.line,blocked:0
msgid ""
"You can check this box to mark this journal item as a litigation with the "
"associated partner"
msgstr ""

#. module: account
#: help:account.invoice,internal_number:0
msgid ""
"Unique number of the invoice, computed automatically when the invoice is "
"created."
msgstr "Număr unic al facturii, calculat automat când este creată factura."

#. module: account
#: code:addons/account/account_move_line.py:0
#, python-format
msgid "Bad account!"
msgstr "Cont eronat !"

#. module: account
#: help:account.chart,fiscalyear:0
msgid "Keep empty for all open fiscal years"
msgstr ""

#. module: account
#: code:addons/account/account_move_line.py:0
#, python-format
msgid "The account move (%s) for centralisation has been confirmed!"
msgstr ""

#. module: account
#: help:account.move.line,amount_currency:0
msgid ""
"The amount expressed in an optional other currency if it is a multi-currency "
"entry."
msgstr ""
"Suma exprimată întro altă monedă opţională dacă este o înregistrare de tip "
"multi-monedă."

#. module: account
#: view:account.account:0
#: report:account.analytic.account.journal:0
#: field:account.bank.statement,currency:0
#: report:account.central.journal:0
#: view:account.entries.report:0
#: field:account.entries.report,currency_id:0
#: report:account.general.journal:0
#: report:account.general.ledger:0
#: field:account.invoice,currency_id:0
#: field:account.invoice.report,currency_id:0
#: field:account.journal,currency:0
#: report:account.journal.period.print:0
#: field:account.model.line,currency_id:0
#: view:account.move:0
#: view:account.move.line:0
#: field:account.move.line,currency_id:0
#: report:account.third_party_ledger:0
#: report:account.third_party_ledger_other:0
#: field:analytic.entries.report,currency_id:0
#: field:report.account.sales,currency_id:0
#: field:report.account_type.sales,currency_id:0
#: field:report.invoice.created,currency_id:0
msgid "Currency"
msgstr "Monedă"

#. module: account
#: help:account.bank.statement.line,sequence:0
msgid ""
"Gives the sequence order when displaying a list of bank statement lines."
msgstr ""

#. module: account
#: model:process.transition,note:account.process_transition_validentries0
msgid "Accountant validates the accounting entries coming from the invoice."
msgstr ""

#. module: account
#: model:ir.actions.act_window,name:account.act_account_acount_move_line_reconcile_open
msgid "Reconciled entries"
msgstr "Înregistrări compensate"

#. module: account
#: field:account.invoice,address_contact_id:0
msgid "Contact Address"
msgstr "Adresa contact"

#. module: account
#: help:account.invoice,state:0
msgid ""
" * The 'Draft' state is used when a user is encoding a new and unconfirmed "
"Invoice.             \n"
"* The 'Pro-forma' when invoice is in Pro-forma state,invoice does not have "
"an invoice number.             \n"
"* The 'Open' state is used when user create invoice,a invoice number is "
"generated.Its in open state till user does not pay invoice.             \n"
"* The 'Paid' state is set automatically when invoice is paid.            \n"
"* The 'Cancelled' state is used when user cancel invoice."
msgstr ""

#. module: account
#: field:account.invoice.refund,period:0
msgid "Force period"
msgstr "Impune perioada"

#. module: account
#: model:ir.model,name:account.model_account_partner_balance
msgid "Print Account Partner Balance"
msgstr ""

#. module: account
#: field:res.partner,contract_ids:0
msgid "Contracts"
msgstr ""

#. module: account
#: field:account.cashbox.line,ending_id:0
#: field:account.cashbox.line,starting_id:0
#: field:account.entries.report,reconcile_id:0
msgid "unknown"
msgstr ""

#. module: account
#: field:account.fiscalyear.close,journal_id:0
msgid "Opening Entries Journal"
msgstr "Jurnal înregistrări de deschidere"

#. module: account
#: model:process.transition,note:account.process_transition_customerinvoice0
msgid "Draft invoices are checked, validated and printed."
msgstr ""

#. module: account
#: help:account.chart.template,property_reserve_and_surplus_account:0
msgid ""
"This Account is used for transferring Profit/Loss(If It is Profit: Amount "
"will be added, Loss: Amount will be deducted.), Which is calculated from "
"Profilt & Loss Report"
msgstr ""

#. module: account
#: field:account.invoice,reference_type:0
msgid "Reference Type"
msgstr "Tipul referinţei"

#. module: account
#: help:account.bs.report,reserve_account_id:0
msgid ""
"This Account is used for trasfering Profit/Loss(If It is Profit: Amount will "
"be added, Loss : Amount will be duducted.), Which is calculated from Profilt "
"& Loss Report"
msgstr ""

#. module: account
#: view:account.analytic.cost.ledger.journal.report:0
msgid "Cost Ledger for period"
msgstr ""

#. module: account
#: help:account.tax,child_depend:0
#: help:account.tax.template,child_depend:0
msgid ""
"Set if the tax computation is based on the computation of child taxes rather "
"than on the total amount."
msgstr ""
"Setează dacă se face calculul taxei pe baza calculului taxelor subordonate "
"nu pe suma totală."

#. module: account
#: selection:account.tax,applicable_type:0
msgid "Given by Python Code"
msgstr ""

#. module: account
#: field:account.analytic.journal,code:0
msgid "Journal Code"
msgstr "Cod jurnal"

#. module: account
#: help:account.tax.code,sign:0
msgid ""
"You can specify here the coefficient that will be used when consolidating "
"the amount of this case into its parent. For example, set 1/-1 if you want "
"to add/substract it."
msgstr ""

#. module: account
#: view:account.invoice:0
msgid "Residual Amount"
msgstr ""

#. module: account
#: view:account.bank.statement:0
#: field:account.invoice,move_lines:0
#: field:account.move.reconcile,line_id:0
msgid "Entry Lines"
msgstr "Linii înregistrări"

#. module: account
#: model:ir.actions.act_window,name:account.action_open_journal_button
#: model:ir.actions.act_window,name:account.action_validate_account_move
msgid "Open Journal"
msgstr "Deschidere jurnal"

#. module: account
#: report:account.analytic.account.journal:0
msgid "KI"
msgstr "Kl"

#. module: account
#: report:account.analytic.account.cost_ledger:0
#: report:account.analytic.account.journal:0
#: report:account.analytic.account.quantity_cost_ledger:0
msgid "Period from"
msgstr "Perioada de la"

#. module: account
#: code:addons/account/account.py:0
#: code:addons/account/installer.py:0
#, python-format
msgid "Sales Refund Journal"
msgstr ""

#. module: account
#: code:addons/account/account.py:0
#, python-format
msgid ""
"You cannot modify company of this period as its related record exist in "
"Entry Lines"
msgstr ""

#. module: account
#: view:account.move:0
#: view:account.move.line:0
#: view:account.payment.term:0
msgid "Information"
msgstr "Informaţii"

#. module: account
#: model:process.node,note:account.process_node_bankstatement0
msgid "Registered payment"
msgstr ""

#. module: account
#: view:account.fiscalyear.close.state:0
msgid "Close states of Fiscal year and periods"
msgstr ""

#. module: account
#: view:account.analytic.line:0
msgid "Product Information"
msgstr ""

#. module: account
#: report:account.analytic.account.journal:0
#: view:account.move:0
#: view:account.move.line:0
#: model:ir.ui.menu,name:account.next_id_40
msgid "Analytic"
msgstr "Analitic"

#. module: account
#: model:process.node,name:account.process_node_invoiceinvoice0
#: model:process.node,name:account.process_node_supplierinvoiceinvoice0
msgid "Create Invoice"
msgstr "Creare factură"

#. module: account
#: field:account.installer,purchase_tax:0
msgid "Purchase Tax(%)"
msgstr ""

#. module: account
#: code:addons/account/invoice.py:0
#, python-format
msgid "Please create some invoice lines."
msgstr ""

#. module: account
#: model:ir.actions.act_window,help:account.action_tax_code_list
msgid ""
"A tax code is a reference of a tax that will be taken out of a gross income "
"depending on the country and sometimes industry sector. OpenERP allows you "
"to define and manage them from this menu."
msgstr ""

#. module: account
#: report:account.overdue:0
msgid "Dear Sir/Madam,"
msgstr "Stimate domnule/doamnă,"

#. module: account
#: model:ir.actions.act_window,help:account.action_account_form
msgid ""
"Create and manage accounts you will need to record financial entries in. "
"Accounts are financial records of your company that register all financial "
"transactions. Companies present their annual accounts in two main parts: the "
"balance sheet and the income statement (profit and loss account). The annual "
"accounts of a company are required by law to disclose a certain amount of "
"information. They have to be certified by an external auditor yearly."
msgstr ""

#. module: account
#: code:addons/account/account.py:0
#: code:addons/account/installer.py:0
#, python-format
msgid "SCNJ"
msgstr ""

#. module: account
#: model:process.transition,note:account.process_transition_analyticinvoice0
msgid ""
"Analytic costs (timesheets, some purchased products, ...) come from analytic "
"accounts. These generate draft invoices."
msgstr ""

#. module: account
#: help:account.journal,view_id:0
msgid ""
"Gives the view used when writing or browsing entries in this journal. The "
"view tells OpenERP which fields should be visible, required or readonly and "
"in which order. You can create your own view for a faster encoding in each "
"journal."
msgstr ""

#. module: account
#: field:account.period,date_stop:0
#: model:ir.ui.menu,name:account.menu_account_end_year_treatments
msgid "End of Period"
msgstr "Sfârşitul perioadei"

#. module: account
#: field:account.installer.modules,account_followup:0
msgid "Followups Management"
msgstr ""

#. module: account
#: report:account.account.balance:0
#: report:account.central.journal:0
#: report:account.general.journal:0
#: report:account.general.ledger:0
#: report:account.journal.period.print:0
#: report:account.partner.balance:0
#: report:account.third_party_ledger:0
#: report:account.third_party_ledger_other:0
#: report:account.vat.declaration:0
msgid "Start Period"
msgstr ""

#. module: account
#: code:addons/account/account.py:0
#, python-format
msgid "Cannot locate parent code for template account!"
msgstr ""

#. module: account
#: field:account.aged.trial.balance,direction_selection:0
msgid "Analysis Direction"
msgstr "Direcţia analizei"

#. module: account
#: field:res.partner,ref_companies:0
msgid "Companies that refers to partner"
msgstr "Companii care se raportează la partener"

#. module: account
#: view:account.journal:0
#: field:account.journal.column,view_id:0
#: view:account.journal.view:0
#: field:account.journal.view,name:0
#: model:ir.model,name:account.model_account_journal_view
msgid "Journal View"
msgstr "Mod afişare jurnal"

#. module: account
#: view:account.move.line:0
msgid "Total credit"
msgstr "Total credit"

#. module: account
#: model:process.transition,note:account.process_transition_suppliervalidentries0
msgid "Accountant validates the accounting entries coming from the invoice. "
msgstr ""

#. module: account
#: code:addons/account/invoice.py:0
#, python-format
msgid ""
"You cannot cancel the Invoice which is Partially Paid! You need to "
"unreconcile concerned payment entries!"
msgstr ""

#. module: account
#: report:account.overdue:0
msgid "Best regards."
msgstr "Cu stimă."

#. module: account
#: constraint:ir.rule:0
msgid "Rules are not supported for osv_memory objects !"
msgstr ""

#. module: account
#: view:account.invoice:0
msgid "Unpaid"
msgstr ""

#. module: account
#: model:ir.actions.act_window,help:account.action_tax_code_tree
msgid ""
"The chart of taxes is used to generate your periodic tax statement. You will "
"see here the taxes with codes related to your legal statement according to "
"your country."
msgstr ""

#. module: account
#: report:account.overdue:0
msgid "Document: Customer account statement"
msgstr "Document: Situaţie cont client"

#. module: account
#: code:addons/account/wizard/account_change_currency.py:0
#, python-format
msgid "Current currency is not confirured properly !"
msgstr ""

#. module: account
#: view:account.account.template:0
msgid "Receivale Accounts"
msgstr ""

#. module: account
#: report:account.move.voucher:0
msgid "Particulars"
msgstr ""

#. module: account
#: report:account.invoice:0
msgid "Document"
msgstr "Document"

#. module: account
#: selection:account.account.type,report_type:0
msgid "Profit & Loss (Income Accounts)"
msgstr ""

#. module: account
#: view:account.tax:0
#: view:account.tax.template:0
msgid "Keep empty to use the income account"
msgstr "Păstraţi necompletat pentru a utiliza contul de venituri."

#. module: account
#: field:account.account,balance:0
#: report:account.account.balance:0
#: report:account.account.balance.landscape:0
#: selection:account.account.type,close_method:0
#: report:account.analytic.account.balance:0
#: report:account.analytic.account.cost_ledger:0
#: report:account.analytic.account.inverted.balance:0
#: field:account.bank.statement,balance_end:0
#: field:account.bank.statement,balance_end_cash:0
#: report:account.central.journal:0
#: field:account.entries.report,balance:0
#: report:account.general.journal:0
#: report:account.general.ledger:0
#: report:account.journal.period.print:0
#: field:account.move.line,balance:0
#: report:account.partner.balance:0
#: selection:account.payment.term.line,value:0
#: selection:account.tax,type:0
#: report:account.third_party_ledger:0
#: report:account.third_party_ledger_other:0
#: field:report.account.receivable,balance:0
#: field:report.aged.receivable,balance:0
msgid "Balance"
msgstr "Sold"

#. module: account
#: model:process.node,note:account.process_node_supplierbankstatement0
msgid "Manually or automatically entered in the system"
msgstr ""

#. module: account
#: report:account.account.balance:0
#: report:account.general.ledger:0
msgid "Display Account"
msgstr ""

#. module: account
#: report:account.tax.code.entries:0
msgid "("
msgstr "("

#. module: account
#: selection:account.invoice.refund,filter_refund:0
msgid "Modify"
msgstr ""

#. module: account
#: view:account.account.type:0
msgid "Closing Method"
msgstr ""

#. module: account
#: model:ir.actions.act_window,help:account.action_account_partner_balance
msgid ""
"This report is analysis by partner. It is a PDF report containing one line "
"per partner representing the cumulative credit balance."
msgstr ""

#. module: account
#: selection:account.account,type:0
#: selection:account.account.template,type:0
#: model:account.account.type,name:account.account_type_payable
#: selection:account.entries.report,type:0
msgid "Payable"
msgstr "Furnizori"

#. module: account
#: view:report.account.sales:0
#: view:report.account_type.sales:0
#: view:report.hr.timesheet.invoice.journal:0
msgid "This Year"
msgstr ""

#. module: account
#: view:board.board:0
msgid "Account Board"
msgstr "Panou cont"

#. module: account
#: view:account.model:0
#: field:account.model,legend:0
msgid "Legend"
msgstr "Legendă"

#. module: account
#: model:ir.actions.act_window,help:account.action_account_moves_sale
msgid ""
"This view is used by accountants in order to record entries massively in "
"OpenERP. If you want to record a customer invoice, select the journal and "
"the period in the search toolbar. Then, start by recording the entry line of "
"the income account. OpenERP will propose to you automatically the Tax "
"related to this account and the counter-part \"Account receivable\"."
msgstr ""

#. module: account
#: code:addons/account/account_bank_statement.py:0
#, python-format
msgid "Cannot delete bank statement(s) which are already confirmed !"
msgstr ""

#. module: account
#: code:addons/account/wizard/account_automatic_reconcile.py:0
#, python-format
msgid "You must select accounts to reconcile"
msgstr "Trebuie selectate conturile de compensat"

#. module: account
#: model:ir.actions.act_window,name:account.action_account_receivable_graph
msgid "Balance by Type of Account"
msgstr "Balanță după tipul contului"

#. module: account
#: model:process.transition,note:account.process_transition_entriesreconcile0
msgid "Accounting entries are the first input of the reconciliation."
msgstr ""

#. module: account
#: report:account.move.voucher:0
msgid "Receiver's Signature"
msgstr ""

#. module: account
#: report:account.journal.period.print:0
msgid "Filters By"
msgstr ""

#. module: account
#: model:process.node,note:account.process_node_manually0
#: model:process.transition,name:account.process_transition_invoicemanually0
msgid "Manual entry"
msgstr ""

#. module: account
#: report:account.general.ledger:0
#: field:account.move.line,move_id:0
#: field:analytic.entries.report,move_id:0
msgid "Move"
msgstr "Mişcare"

#. module: account
#: code:addons/account/account_move_line.py:0
#, python-format
msgid "You can not change the tax, you should remove and recreate lines !"
msgstr ""
"Nu puteţi modifica taxa; trebuie să ştergeţi şi să reintroduceţi "
"înregistrările !"

#. module: account
#: report:account.central.journal:0
msgid "A/C No."
msgstr ""

#. module: account
#: model:ir.actions.act_window,name:account.act_account_journal_2_account_bank_statement
msgid "Bank statements"
msgstr "Extrase de cont bancar"

#. module: account
#: help:account.addtmpl.wizard,cparent_id:0
msgid ""
"Creates an account with the selected template under this existing parent."
msgstr ""

#. module: account
#: sql_constraint:ir.module.module:0
msgid "The name of the module must be unique !"
msgstr ""

#. module: account
#: selection:account.model.line,date_maturity:0
msgid "Date of the day"
msgstr "Data"

#. module: account
#: code:addons/account/wizard/account_move_bank_reconcile.py:0
#, python-format
msgid ""
"You have to define the bank account\n"
"in the journal definition for reconciliation."
msgstr ""
"Trebuie să definiţi contul bancar\n"
"în definirea jurnalului pentru compensare."

#. module: account
#: view:account.move.line.reconcile:0
msgid "Reconciliation transactions"
msgstr "Compensare tranzacţii"

#. module: account
#: model:ir.actions.act_window,name:account.action_account_common_menu
msgid "Common Report"
msgstr ""

#. module: account
#: view:account.account:0
#: field:account.account,child_consol_ids:0
msgid "Consolidated Children"
msgstr "Descendenţi reuniţi"

#. module: account
#: code:addons/account/wizard/account_fiscalyear_close.py:0
#, python-format
msgid ""
"The journal must have centralised counterpart without the Skipping draft "
"state option checked!"
msgstr ""

#. module: account
#: model:process.node,note:account.process_node_paymententries0
#: model:process.transition,name:account.process_transition_paymentorderbank0
#: model:process.transition,name:account.process_transition_paymentreconcile0
msgid "Payment entries"
msgstr ""

#. module: account
#: selection:account.entries.report,month:0
#: selection:account.invoice.report,month:0
#: selection:analytic.entries.report,month:0
#: selection:report.account.sales,month:0
#: selection:report.account_type.sales,month:0
msgid "July"
msgstr ""

#. module: account
#: view:account.account:0
msgid "Chart of accounts"
msgstr "Plan de conturi"

#. module: account
#: field:account.subscription.line,subscription_id:0
msgid "Subscription"
msgstr "Subscripţie"

#. module: account
#: model:ir.model,name:account.model_account_analytic_balance
msgid "Account Analytic Balance"
msgstr ""

#. module: account
#: report:account.account.balance:0
#: report:account.central.journal:0
#: report:account.general.journal:0
#: report:account.general.ledger:0
#: report:account.journal.period.print:0
#: report:account.partner.balance:0
#: report:account.third_party_ledger:0
#: report:account.third_party_ledger_other:0
#: report:account.vat.declaration:0
msgid "End Period"
msgstr ""

#. module: account
#: field:account.aged.trial.balance,chart_account_id:0
#: field:account.balance.report,chart_account_id:0
#: field:account.bs.report,chart_account_id:0
#: field:account.central.journal,chart_account_id:0
#: field:account.common.account.report,chart_account_id:0
#: field:account.common.journal.report,chart_account_id:0
#: field:account.common.partner.report,chart_account_id:0
#: field:account.common.report,chart_account_id:0
#: field:account.general.journal,chart_account_id:0
#: field:account.partner.balance,chart_account_id:0
#: field:account.partner.ledger,chart_account_id:0
#: field:account.pl.report,chart_account_id:0
#: field:account.print.journal,chart_account_id:0
#: field:account.report.general.ledger,chart_account_id:0
#: field:account.vat.declaration,chart_account_id:0
msgid "Chart of account"
msgstr ""

#. module: account
#: field:account.move.line,date_maturity:0
msgid "Due date"
msgstr ""

#. module: account
#: view:account.move.journal:0
msgid "Standard entries"
msgstr "Înregistrări standard"

#. module: account
#: model:ir.model,name:account.model_account_subscription
msgid "Account Subscription"
msgstr "Subscripţie cont"

#. module: account
#: field:account.model.line,date_maturity:0
#: report:account.overdue:0
msgid "Maturity date"
msgstr "Data scadenţei"

#. module: account
#: view:account.subscription:0
msgid "Entry Subscription"
msgstr "Înregistrare abonament"

#. module: account
#: report:account.account.balance:0
#: field:account.aged.trial.balance,date_from:0
#: field:account.balance.report,date_from:0
#: field:account.bs.report,date_from:0
#: report:account.central.journal:0
#: field:account.central.journal,date_from:0
#: field:account.common.account.report,date_from:0
#: field:account.common.journal.report,date_from:0
#: field:account.common.partner.report,date_from:0
#: field:account.common.report,date_from:0
#: field:account.fiscalyear,date_start:0
#: report:account.general.journal:0
#: field:account.general.journal,date_from:0
#: report:account.general.ledger:0
#: field:account.installer,date_start:0
#: report:account.journal.period.print:0
#: report:account.partner.balance:0
#: field:account.partner.balance,date_from:0
#: field:account.partner.ledger,date_from:0
#: field:account.pl.report,date_from:0
#: field:account.print.journal,date_from:0
#: field:account.report.general.ledger,date_from:0
#: field:account.subscription,date_start:0
#: report:account.third_party_ledger:0
#: report:account.third_party_ledger_other:0
#: field:account.vat.declaration,date_from:0
msgid "Start Date"
msgstr "Dată de început"

#. module: account
#: model:process.node,name:account.process_node_supplierdraftinvoices0
msgid "Draft Invoices"
msgstr "Facturi ciornă"

#. module: account
#: selection:account.account.type,close_method:0
#: view:account.entries.report:0
#: view:account.move.line:0
msgid "Unreconciled"
msgstr "Decompensat"

#. module: account
#: code:addons/account/invoice.py:0
#, python-format
msgid "Bad total !"
msgstr "Total eronat !"

#. module: account
#: field:account.journal,sequence_id:0
msgid "Entry Sequence"
msgstr "Secvenţa înregistrării"

#. module: account
#: model:ir.actions.act_window,help:account.action_account_period_tree
msgid ""
"A period is a fiscal period of time during which accounting entries should "
"be recorded for accounting related activities. Monthly period is the norm "
"but depending on your countries or company needs, you could also have "
"quarterly periods. Closing a period will make it impossible to record new "
"accounting entries, all new entries should then be made on the following "
"open period. Close a period when you do not want to record new entries and "
"want to lock this period for tax related calculation."
msgstr ""

#. module: account
#: view:account.analytic.account:0
msgid "Pending"
msgstr "În așteptare"

#. module: account
#: model:process.transition,name:account.process_transition_analyticinvoice0
#: model:process.transition,name:account.process_transition_supplieranalyticcost0
msgid "From analytic accounts"
msgstr ""

#. module: account
#: field:account.installer.modules,account_payment:0
msgid "Suppliers Payment Management"
msgstr ""

#. module: account
#: help:account.analytic.journal,active:0
msgid ""
"If the active field is set to true, it will allow you to hide the analytic "
"journal without removing it."
msgstr ""

#. module: account
#: field:account.period,name:0
msgid "Period Name"
msgstr "Nume perioadă"

#. module: account
#: report:account.analytic.account.quantity_cost_ledger:0
msgid "Code/Date"
msgstr "Cod/Data"

#. module: account
#: field:account.account,active:0
#: field:account.analytic.journal,active:0
#: field:account.journal.period,active:0
#: field:account.payment.term,active:0
#: field:account.tax,active:0
msgid "Active"
msgstr "Activ"

#. module: account
#: code:addons/account/account.py:0
#, python-format
msgid ""
"You cannot validate a non-balanced entry !\n"
"Make sure you have configured Payment Term properly !\n"
"It should contain atleast one Payment Term Line with type \"Balance\" !"
msgstr ""

#. module: account
#: help:res.partner,property_account_payable:0
msgid ""
"This account will be used instead of the default one as the payable account "
"for the current partner"
msgstr ""
"Acesta va fi cont furnizor în locul celui implicit pentru partenerul curent"

#. module: account
#: field:account.period,special:0
msgid "Opening/Closing Period"
msgstr "Perioadă deschidere/închidere"

#. module: account
#: field:account.account,currency_id:0
#: field:account.account.template,currency_id:0
#: field:account.bank.accounts.wizard,currency_id:0
msgid "Secondary Currency"
msgstr "Monedă secundară"

#. module: account
#: model:ir.model,name:account.model_validate_account_move
msgid "Validate Account Move"
msgstr ""

#. module: account
#: field:account.account,credit:0
#: report:account.account.balance:0
#: report:account.account.balance.landscape:0
#: report:account.analytic.account.balance:0
#: report:account.analytic.account.cost_ledger:0
#: report:account.analytic.account.inverted.balance:0
#: report:account.central.journal:0
#: field:account.entries.report,credit:0
#: report:account.general.journal:0
#: report:account.general.ledger:0
#: report:account.journal.period.print:0
#: field:account.model.line,credit:0
#: field:account.move.line,credit:0
#: report:account.move.voucher:0
#: report:account.partner.balance:0
#: report:account.tax.code.entries:0
#: report:account.third_party_ledger:0
#: report:account.third_party_ledger_other:0
#: report:account.vat.declaration:0
#: field:report.account.receivable,credit:0
msgid "Credit"
msgstr "Credit"

#. module: account
#: help:account.invoice.refund,journal_id:0
msgid ""
"You can select here the journal to use for the refund invoice that will be "
"created. If you leave that field empty, it will use the same journal as the "
"current invoice."
msgstr ""

#. module: account
#: report:account.move.voucher:0
msgid "Through :"
msgstr ""

#. module: account
#: model:ir.actions.report.xml,name:account.account_general_journal
#: model:ir.ui.menu,name:account.menu_account_general_journal
msgid "General Journals"
msgstr ""

#. module: account
#: view:account.model:0
msgid "Journal Entry Model"
msgstr ""

#. module: account
#: code:addons/account/wizard/account_use_model.py:0
#, python-format
msgid ""
"Maturity date of entry line generated by model line '%s' is based on partner "
"payment term!\n"
"Please define partner on it!"
msgstr ""

#. module: account
#: field:account.cashbox.line,number:0
#: field:account.invoice,number:0
#: field:account.move,name:0
msgid "Number"
msgstr "Număr"

#. module: account
#: report:account.analytic.account.journal:0
#: selection:account.analytic.journal,type:0
#: selection:account.bank.statement.line,type:0
#: selection:account.journal,type:0
msgid "General"
msgstr "General"

#. module: account
#: selection:account.aged.trial.balance,filter:0
#: selection:account.balance.report,filter:0
#: selection:account.bs.report,filter:0
#: selection:account.central.journal,filter:0
#: view:account.chart:0
#: selection:account.common.account.report,filter:0
#: selection:account.common.journal.report,filter:0
#: selection:account.common.partner.report,filter:0
#: view:account.common.report:0
#: selection:account.common.report,filter:0
#: view:account.fiscalyear:0
#: field:account.fiscalyear,period_ids:0
#: selection:account.general.journal,filter:0
#: field:account.installer,period:0
#: selection:account.partner.balance,filter:0
#: selection:account.partner.ledger,filter:0
#: selection:account.pl.report,filter:0
#: selection:account.print.journal,filter:0
#: selection:account.report.general.ledger,filter:0
#: report:account.vat.declaration:0
#: view:account.vat.declaration:0
#: selection:account.vat.declaration,filter:0
#: model:ir.actions.act_window,name:account.action_account_period_form
#: model:ir.ui.menu,name:account.menu_action_account_period_form
#: model:ir.ui.menu,name:account.next_id_23
msgid "Periods"
msgstr "Perioade"

#. module: account
#: field:account.invoice.report,currency_rate:0
msgid "Currency Rate"
msgstr ""

#. module: account
#: help:account.payment.term.line,value_amount:0
msgid "For Value percent enter % ratio between 0-1."
msgstr ""

#. module: account
#: selection:account.entries.report,month:0
#: selection:account.invoice.report,month:0
#: selection:analytic.entries.report,month:0
#: selection:report.account.sales,month:0
#: selection:report.account_type.sales,month:0
msgid "April"
msgstr ""

#. module: account
#: view:account.move.line.reconcile.select:0
msgid "Open for Reconciliation"
msgstr ""

#. module: account
#: field:account.account,parent_left:0
msgid "Parent Left"
msgstr "Părinte stâng"

#. module: account
#: help:account.invoice.refund,filter_refund:0
msgid ""
"Refund invoice base on this type. You can not Modify and Cancel if the "
"invoice is already reconciled"
msgstr ""

#. module: account
#: help:account.installer.modules,account_analytic_plans:0
msgid ""
"Allows invoice lines to impact multiple analytic accounts simultaneously."
msgstr ""

#. module: account
#: field:account.installer,sale_tax:0
msgid "Sale Tax(%)"
msgstr ""

#. module: account
#: model:ir.actions.act_window,name:account.action_invoice_tree2
#: model:ir.ui.menu,name:account.menu_action_invoice_tree2
msgid "Supplier Invoices"
msgstr "Facturi furnizori"

#. module: account
#: view:account.analytic.line:0
#: field:account.analytic.line,product_id:0
#: view:account.entries.report:0
#: field:account.entries.report,product_id:0
#: field:account.invoice.line,product_id:0
#: view:account.invoice.report:0
#: field:account.invoice.report,product_id:0
#: field:account.move.line,product_id:0
#: view:analytic.entries.report:0
#: field:analytic.entries.report,product_id:0
#: field:report.account.sales,product_id:0
#: field:report.account_type.sales,product_id:0
msgid "Product"
msgstr "Produs"

#. module: account
#: model:ir.actions.act_window,help:account.action_validate_account_move
msgid ""
"The validation of journal entries process is also called 'ledger posting' "
"and is the process of transferring debit and credit amounts from a journal "
"of original entry to a ledger book."
msgstr ""

#. module: account
#: report:account.tax.code.entries:0
msgid ")"
msgstr ")"

#. module: account
#: model:ir.model,name:account.model_account_period
msgid "Account period"
msgstr "Perioadă cont"

#. module: account
#: view:account.subscription:0
msgid "Remove Lines"
msgstr "Ştergere linii"

#. module: account
#: selection:account.account,type:0
#: selection:account.account.template,type:0
#: selection:account.entries.report,type:0
msgid "Regular"
msgstr ""

#. module: account
#: view:account.account:0
#: field:account.account,type:0
#: view:account.account.template:0
#: field:account.account.template,type:0
#: field:account.entries.report,type:0
msgid "Internal Type"
msgstr "Tip intern"

#. module: account
#: report:account.move.voucher:0
msgid "State:"
msgstr ""

#. module: account
#: model:ir.actions.act_window,name:account.action_subscription_form_running
msgid "Running Subscriptions"
msgstr "Subscripţie în derulare"

#. module: account
#: view:report.account.sales:0
#: view:report.account_type.sales:0
#: view:report.hr.timesheet.invoice.journal:0
msgid "This Month"
msgstr "Luna curentă"

#. module: account
#: view:account.analytic.Journal.report:0
#: view:account.analytic.balance:0
#: view:account.analytic.cost.ledger:0
#: view:account.analytic.inverted.balance:0
#: model:ir.actions.act_window,name:account.action_account_partner_ledger
msgid "Select Period"
msgstr "Selectare perioadă"

#. module: account
#: view:account.entries.report:0
#: selection:account.entries.report,move_state:0
#: view:account.move:0
#: selection:account.move,state:0
#: view:account.move.line:0
#: report:account.move.voucher:0
msgid "Posted"
msgstr "Publicat"

#. module: account
#: report:account.account.balance:0
#: field:account.aged.trial.balance,date_to:0
#: field:account.balance.report,date_to:0
#: field:account.bs.report,date_to:0
#: report:account.central.journal:0
#: field:account.central.journal,date_to:0
#: field:account.common.account.report,date_to:0
#: field:account.common.journal.report,date_to:0
#: field:account.common.partner.report,date_to:0
#: field:account.common.report,date_to:0
#: field:account.fiscalyear,date_stop:0
#: report:account.general.journal:0
#: field:account.general.journal,date_to:0
#: report:account.general.ledger:0
#: field:account.installer,date_stop:0
#: report:account.journal.period.print:0
#: report:account.partner.balance:0
#: field:account.partner.balance,date_to:0
#: field:account.partner.ledger,date_to:0
#: field:account.pl.report,date_to:0
#: field:account.print.journal,date_to:0
#: field:account.report.general.ledger,date_to:0
#: report:account.third_party_ledger:0
#: report:account.third_party_ledger_other:0
#: field:account.vat.declaration,date_to:0
msgid "End Date"
msgstr "Dată de sfârșit"

#. module: account
#: model:ir.actions.act_window,name:account.action_account_open_closed_fiscalyear
msgid "Cancel Opening Entries"
msgstr "Anulare înregistrări de deschidere"

#. module: account
#: field:account.payment.term.line,days2:0
msgid "Day of the Month"
msgstr "Ziua din lună"

#. module: account
#: field:account.fiscal.position.tax,tax_src_id:0
#: field:account.fiscal.position.tax.template,tax_src_id:0
msgid "Tax Source"
msgstr "Sursa taxă"

#. module: account
#: code:addons/account/report/account_balance_sheet.py:0
#: code:addons/account/report/account_profit_loss.py:0
#, python-format
msgid "Net Profit"
msgstr ""

#. module: account
#: view:ir.sequence:0
msgid "Fiscal Year Sequences"
msgstr "Secvenţe an fiscal"

#. module: account
#: help:account.model,name:0
msgid "This is a model for recurring accounting entries"
msgstr "Acesta este un model pentru înregistrări contabile recurente"

#. module: account
#: code:addons/account/account_analytic_line.py:0
#, python-format
msgid "There is no income account defined for this product: \"%s\" (id:%d)"
msgstr ""

#. module: account
#: model:ir.actions.report.xml,name:account.account_3rdparty_ledger_other
msgid "Partner Other Ledger"
msgstr "Alte registre parteneri"

#. module: account
#: report:account.third_party_ledger:0
#: report:account.third_party_ledger_other:0
msgid "JNRL"
msgstr "JRNL"

#. module: account
#: view:account.payment.term.line:0
msgid "  value amount: 0.02"
msgstr ""

#. module: account
#: view:account.fiscalyear:0
#: view:account.move:0
#: view:account.move.line:0
#: view:account.period:0
msgid "States"
msgstr "Stări"

#. module: account
#: report:account.analytic.account.balance:0
#: report:account.analytic.account.inverted.balance:0
#: report:account.analytic.account.quantity_cost_ledger:0
#: view:account.analytic.line:0
#: view:account.bank.statement:0
#: field:account.invoice,amount_total:0
#: field:account.invoice,check_total:0
#: field:report.account.sales,amount_total:0
#: field:report.account_type.sales,amount_total:0
#: field:report.invoice.created,amount_total:0
msgid "Total"
msgstr "Total"

#. module: account
#: help:account.account,active:0
msgid ""
"If the active field is set to true, it will allow you to hide the account "
"without removing it."
msgstr ""

#. module: account
#: field:account.account,company_id:0
#: field:account.analytic.journal,company_id:0
#: field:account.bank.statement,company_id:0
#: field:account.bank.statement.line,company_id:0
#: view:account.entries.report:0
#: field:account.entries.report,company_id:0
#: field:account.fiscal.position,company_id:0
#: field:account.fiscalyear,company_id:0
#: field:account.installer,company_id:0
#: field:account.invoice,company_id:0
#: field:account.invoice.line,company_id:0
#: view:account.invoice.report:0
#: field:account.invoice.report,company_id:0
#: field:account.invoice.tax,company_id:0
#: view:account.journal:0
#: field:account.journal,company_id:0
#: field:account.journal.period,company_id:0
#: field:account.model,company_id:0
#: field:account.move,company_id:0
#: field:account.move.line,company_id:0
#: field:account.period,company_id:0
#: field:account.tax,company_id:0
#: field:account.tax.code,company_id:0
#: view:analytic.entries.report:0
#: field:analytic.entries.report,company_id:0
#: field:wizard.multi.charts.accounts,company_id:0
msgid "Company"
msgstr "Companie"

#. module: account
#: model:ir.ui.menu,name:account.menu_action_subscription_form
msgid "Define Recurring Entries"
msgstr ""

#. module: account
#: field:account.entries.report,date_maturity:0
msgid "Date Maturity"
msgstr ""

#. module: account
#: help:account.bank.statement,total_entry_encoding:0
msgid "Total cash transactions"
msgstr ""

#. module: account
#: help:account.partner.reconcile.process,today_reconciled:0
msgid ""
"This figure depicts the total number of partners that have gone throught the "
"reconciliation process today. The current partner is counted as already "
"processed."
msgstr ""

#. module: account
#: view:account.fiscalyear:0
msgid "Create Monthly Periods"
msgstr "Creare perioade lunare"

#. module: account
#: field:account.tax.code.template,sign:0
msgid "Sign For Parent"
msgstr ""

#. module: account
#: model:ir.model,name:account.model_account_balance_report
msgid "Trial Balance Report"
msgstr ""

#. module: account
#: model:ir.actions.act_window,name:account.action_bank_statement_draft_tree
msgid "Draft statements"
msgstr "Situaţii ciornă"

#. module: account
#: model:process.transition,note:account.process_transition_statemententries0
msgid ""
"Manual or automatic creation of payment entries according to the statements"
msgstr ""

#. module: account
#: view:account.invoice:0
msgid "Invoice lines"
msgstr "Poziţii factură"

#. module: account
#: field:account.aged.trial.balance,period_to:0
#: field:account.balance.report,period_to:0
#: field:account.bs.report,period_to:0
#: field:account.central.journal,period_to:0
#: field:account.chart,period_to:0
#: field:account.common.account.report,period_to:0
#: field:account.common.journal.report,period_to:0
#: field:account.common.partner.report,period_to:0
#: field:account.common.report,period_to:0
#: field:account.general.journal,period_to:0
#: field:account.partner.balance,period_to:0
#: field:account.partner.ledger,period_to:0
#: field:account.pl.report,period_to:0
#: field:account.print.journal,period_to:0
#: field:account.report.general.ledger,period_to:0
#: field:account.vat.declaration,period_to:0
msgid "End period"
msgstr ""

#. module: account
#: code:addons/account/account_move_line.py:0
#: code:addons/account/wizard/account_invoice_state.py:0
#: code:addons/account/wizard/account_report_balance_sheet.py:0
#: code:addons/account/wizard/account_state_open.py:0
#: code:addons/account/wizard/account_validate_account_move.py:0
#, python-format
msgid "Warning"
msgstr "Avertizare"

#. module: account
#: model:ir.model,name:account.model_account_analytic_journal
msgid "account.analytic.journal"
msgstr "account.analytic.journal"

#. module: account
#: report:account.move.voucher:0
msgid "On Account of :"
msgstr ""

#. module: account
#: view:account.automatic.reconcile:0
#: view:account.move.line.reconcile.writeoff:0
msgid "Write-Off Move"
msgstr "Mişcare ajustare"

#. module: account
#: model:process.node,note:account.process_node_paidinvoice0
msgid "Invoice's state is Done"
msgstr ""

#. module: account
#: model:ir.model,name:account.model_report_account_sales
msgid "Report of the Sales by Account"
msgstr ""

#. module: account
#: model:ir.model,name:account.model_account_fiscal_position_account
msgid "Accounts Fiscal Position"
msgstr ""

#. module: account
#: report:account.invoice:0
#: view:account.invoice:0
#: selection:account.invoice,type:0
#: selection:account.invoice.report,type:0
#: model:process.process,name:account.process_process_supplierinvoiceprocess0
#: selection:report.invoice.created,type:0
msgid "Supplier Invoice"
msgstr "Factură furnizor"

#. module: account
#: field:account.account,debit:0
#: report:account.account.balance:0
#: report:account.account.balance.landscape:0
#: report:account.analytic.account.balance:0
#: report:account.analytic.account.cost_ledger:0
#: report:account.analytic.account.inverted.balance:0
#: report:account.central.journal:0
#: field:account.entries.report,debit:0
#: report:account.general.journal:0
#: report:account.general.ledger:0
#: report:account.journal.period.print:0
#: field:account.model.line,debit:0
#: field:account.move.line,debit:0
#: report:account.move.voucher:0
#: report:account.partner.balance:0
#: report:account.tax.code.entries:0
#: report:account.third_party_ledger:0
#: report:account.third_party_ledger_other:0
#: report:account.vat.declaration:0
#: field:report.account.receivable,debit:0
msgid "Debit"
msgstr "Debit"

#. module: account
#: field:account.invoice,invoice_line:0
msgid "Invoice Lines"
msgstr "Poziţii factură"

#. module: account
#: help:product.category,property_account_expense_categ:0
msgid ""
"This account will be used for invoices to value expenses for the current "
"product category"
msgstr ""

#. module: account
#: view:account.subscription:0
msgid "Recurring"
msgstr ""

#. module: account
#: code:addons/account/account_move_line.py:0
#, python-format
msgid "Entry is already reconciled"
msgstr "Înregistrare deja compensata"

#. module: account
#: model:ir.model,name:account.model_report_account_receivable
msgid "Receivable accounts"
msgstr ""

#. module: account
#: selection:account.model.line,date_maturity:0
msgid "Partner Payment Term"
msgstr "Termen de plată partener"

#. module: account
#: field:temp.range,name:0
msgid "Range"
msgstr ""

#. module: account
#: code:addons/account/account_move_line.py:0
#, python-format
msgid ""
"Can not create an automatic sequence for this piece !\n"
"\n"
"Put a sequence in the journal definition for automatic numbering or create a "
"sequence manually for this piece."
msgstr ""
"Nu poate fi creată o secvenţă automată pentru această componentă !\n"
"\n"
"Puneţi o secvenţă în definiţia jurnalului pentru numerotarea automată sau "
"creaţi manual o secvenţă pentru această componentă."

#. module: account
#: selection:account.balance.report,display_account:0
#: selection:account.bs.report,display_account:0
#: selection:account.common.account.report,display_account:0
#: selection:account.pl.report,display_account:0
#: selection:account.report.general.ledger,display_account:0
msgid "With movements"
msgstr "Cu mişcări"

#. module: account
#: view:account.analytic.account:0
msgid "Account Data"
msgstr "Date cont"

#. module: account
#: view:account.tax.code.template:0
msgid "Account Tax Code Template"
msgstr "Şablon cod cont taxe"

#. module: account
#: model:account.account.type,name:account.account_type_expense
msgid "Erfolgskonten - Aufwendungen"
msgstr ""

#. module: account
#: selection:account.entries.report,month:0
#: selection:account.invoice.report,month:0
#: selection:analytic.entries.report,month:0
#: selection:report.account.sales,month:0
#: selection:report.account_type.sales,month:0
msgid "December"
msgstr ""

#. module: account
#: model:ir.actions.act_window,name:account.action_account_analytic_journal_tree
#: model:ir.ui.menu,name:account.account_analytic_journal_print
msgid "Print Analytic Journals"
msgstr "Tipărire jurnale analitice"

#. module: account
#: view:account.analytic.line:0
msgid "Fin.Account"
msgstr ""

#. module: account
#: model:ir.actions.act_window,name:account.action_aged_receivable_graph
#: view:report.aged.receivable:0
msgid "Aged Receivable"
msgstr ""

#. module: account
#: field:account.tax,applicable_type:0
msgid "Applicability"
msgstr ""

#. module: account
#: code:addons/account/wizard/account_move_journal.py:0
#, python-format
msgid "This period is already closed !"
msgstr "Perioadă deja închisă !"

#. module: account
#: help:account.move.line,currency_id:0
msgid "The optional other currency if it is a multi-currency entry."
msgstr "Moneda opţională pentru înregistrări multi-monedă."

#. module: account
#: model:process.transition,note:account.process_transition_invoiceimport0
msgid ""
"Import of the statement in the system from a supplier or customer invoice"
msgstr ""

#. module: account
#: model:ir.ui.menu,name:account.menu_finance_periodical_processing_billing
msgid "Billing"
msgstr ""

#. module: account
#: model:account.journal,name:account.check_journal
msgid "Checks Journal - (test)"
msgstr ""

#. module: account
#: view:account.account:0
msgid "Parent Account"
msgstr ""

#. module: account
#: model:ir.model,name:account.model_account_analytic_chart
msgid "Account Analytic Chart"
msgstr ""

#. module: account
#: help:account.invoice,residual:0
msgid "Remaining amount due."
msgstr "Rest sumă datorat"

#. module: account
#: model:ir.ui.menu,name:account.menu_finance_statistic_report_statement
msgid "Statistic Reports"
msgstr ""

#. module: account
#: field:account.installer,progress:0
#: field:account.installer.modules,progress:0
#: field:wizard.multi.charts.accounts,progress:0
msgid "Configuration Progress"
msgstr ""

#. module: account
#: view:account.fiscal.position.template:0
msgid "Accounts Mapping"
msgstr "Corespondenţă conturi"

#. module: account
#: code:addons/account/invoice.py:0
#, python-format
msgid "Invoice '%s' is waiting for validation."
msgstr ""

#. module: account
#: selection:account.entries.report,month:0
#: selection:account.invoice.report,month:0
#: selection:analytic.entries.report,month:0
#: selection:report.account.sales,month:0
#: selection:report.account_type.sales,month:0
msgid "November"
msgstr ""

#. module: account
#: sql_constraint:account.account:0
msgid "The code of the account must be unique per company !"
msgstr ""

#. module: account
#: help:account.invoice.line,account_id:0
msgid "The income or expense account related to the selected product."
msgstr "Contul de venituri sau cheltuieli asociat produsului selectat."

#. module: account
#: code:addons/account/account_move_line.py:0
#, python-format
msgid "The date of your Journal Entry is not in the defined period!"
msgstr ""

#. module: account
#: field:account.subscription,period_total:0
msgid "Number of Periods"
msgstr "Număr de perioade"

#. module: account
#: report:account.general.journal:0
msgid "General Journal"
msgstr "Jurnal general"

#. module: account
#: view:account.invoice:0
msgid "Search Invoice"
msgstr ""

#. module: account
#: report:account.invoice:0
#: view:account.invoice:0
#: view:account.invoice.refund:0
#: selection:account.invoice.refund,filter_refund:0
#: view:account.invoice.report:0
#: model:ir.actions.act_window,name:account.action_account_invoice_refund
msgid "Refund"
msgstr "Restituire"

#. module: account
#: field:wizard.multi.charts.accounts,bank_accounts_id:0
msgid "Bank Accounts"
msgstr "Conturi bancare"

#. module: account
#: field:res.partner,credit:0
msgid "Total Receivable"
msgstr "Sold de încasat"

#. module: account
#: view:account.account:0
#: view:account.account.template:0
#: view:account.journal:0
#: view:account.move.line:0
msgid "General Information"
msgstr "Informații generale"

#. module: account
#: view:account.move:0
#: view:account.move.line:0
msgid "Accounting Documents"
msgstr ""

#. module: account
#: model:ir.model,name:account.model_validate_account_move_lines
msgid "Validate Account Move Lines"
msgstr ""

#. module: account
#: model:ir.actions.act_window,name:account.action_account_analytic_cost_ledger_journal
#: model:ir.actions.report.xml,name:account.account_analytic_account_quantity_cost_ledger
msgid "Cost Ledger (Only quantities)"
msgstr "Fişă costuri (numai cantităţi)"

#. module: account
#: model:process.node,note:account.process_node_supplierpaidinvoice0
msgid "Invoice's state is Done."
msgstr ""

#. module: account
#: model:process.transition,note:account.process_transition_reconcilepaid0
msgid "As soon as the reconciliation is done, the invoice can be paid."
msgstr ""

#. module: account
#: view:account.account.template:0
msgid "Search Account Templates"
msgstr ""

#. module: account
#: view:account.invoice.tax:0
msgid "Manual Invoice Taxes"
msgstr "Taxe factură introduse manual"

#. module: account
#: model:ir.ui.menu,name:account.menu_low_level
msgid "Low Level"
msgstr ""

#. module: account
#: report:account.analytic.account.cost_ledger:0
#: report:account.analytic.account.quantity_cost_ledger:0
#: report:account.central.journal:0
#: report:account.general.journal:0
#: report:account.invoice:0
#: report:account.partner.balance:0
msgid "Total:"
msgstr "Total:"

#. module: account
#: field:account.account,parent_right:0
msgid "Parent Right"
msgstr "Părinte drept"

#. module: account
#: model:ir.model,name:account.model_account_addtmpl_wizard
msgid "account.addtmpl.wizard"
msgstr ""

#. module: account
#: field:account.aged.trial.balance,result_selection:0
#: field:account.common.partner.report,result_selection:0
#: report:account.partner.balance:0
#: field:account.partner.balance,result_selection:0
#: field:account.partner.ledger,result_selection:0
#: report:account.third_party_ledger:0
#: report:account.third_party_ledger_other:0
msgid "Partner's"
msgstr ""

#. module: account
#: model:ir.actions.act_window,name:account.action_account_fiscalyear_form
#: view:ir.sequence:0
#: model:ir.ui.menu,name:account.menu_action_account_fiscalyear_form
msgid "Fiscal Years"
msgstr "Ani fiscali"

#. module: account
#: field:account.analytic.line,ref:0
#: report:account.third_party_ledger:0
#: report:account.third_party_ledger_other:0
msgid "Ref."
msgstr "Ref."

#. module: account
#: field:account.use.model,model:0
#: model:ir.model,name:account.model_account_model
msgid "Account Model"
msgstr "Model cont"

#. module: account
#: selection:account.entries.report,month:0
#: selection:account.invoice.report,month:0
#: selection:analytic.entries.report,month:0
#: selection:report.account.sales,month:0
#: selection:report.account_type.sales,month:0
msgid "February"
msgstr ""

#. module: account
#: field:account.bank.accounts.wizard,bank_account_id:0
#: view:account.chart.template:0
#: field:account.chart.template,bank_account_view_id:0
#: field:account.invoice,partner_bank_id:0
#: field:account.invoice.report,partner_bank_id:0
msgid "Bank Account"
msgstr "Cont bancar"

#. module: account
#: model:ir.actions.act_window,name:account.action_account_central_journal
#: model:ir.model,name:account.model_account_central_journal
msgid "Account Central Journal"
msgstr ""

#. module: account
#: report:account.overdue:0
msgid "Maturity"
msgstr "Termen"

#. module: account
#: selection:account.aged.trial.balance,direction_selection:0
msgid "Future"
msgstr "Viitor"

#. module: account
#: view:account.move.line:0
msgid "Search Journal Items"
msgstr ""

#. module: account
#: help:account.tax,base_sign:0
#: help:account.tax,ref_base_sign:0
#: help:account.tax,ref_tax_sign:0
#: help:account.tax,tax_sign:0
#: help:account.tax.template,base_sign:0
#: help:account.tax.template,ref_base_sign:0
#: help:account.tax.template,ref_tax_sign:0
#: help:account.tax.template,tax_sign:0
msgid "Usually 1 or -1."
msgstr "De obicei 1 sau -1."

#. module: account
#: model:ir.model,name:account.model_account_fiscal_position_account_template
msgid "Template Account Fiscal Mapping"
msgstr ""

#. module: account
#: field:account.chart.template,property_account_expense:0
msgid "Expense Account on Product Template"
msgstr "Cont de cheltuieli definit în şablonul de produs"

#. module: account
#: field:account.analytic.line,amount_currency:0
msgid "Amount currency"
msgstr ""

#. module: account
#: code:addons/account/wizard/account_report_aged_partner_balance.py:0
#, python-format
msgid "You must enter a period length that cannot be 0 or below !"
msgstr "Trebuie să introduceţi o durată a perioadei mai mare decât 0 !"

#. module: account
#: code:addons/account/account.py:0
#, python-format
msgid "You cannot remove an account which has account entries!. "
msgstr ""

#~ msgid "OK"
#~ msgstr "OK"

#~ msgid "Supplier invoice"
#~ msgstr "Factură furnizor"

#~ msgid "Cancel Invoice"
#~ msgstr "Anulare facură"

#~ msgid "New Supplier Invoice"
#~ msgstr "Factură furnizor nouă"

#~ msgid "Pay invoice"
#~ msgstr "Plată factură"

#~ msgid "Draft Customer Invoices"
#~ msgstr "Facturi clienţi (ciornă)"

#~ msgid "Customer Invoice Process"
#~ msgstr "Proces facturare clienţi"

#~ msgid "Unpaid invoices"
#~ msgstr "Facturi neplătite"

#~ msgid "New Customer Invoice"
#~ msgstr "Factură client nouă"

#~ msgid "Import Invoice"
#~ msgstr "Factură import"

#~ msgid "Invoice line"
#~ msgstr "Poziţie factură"

#~ msgid "Import invoice"
#~ msgstr "Factură import"

#~ msgid "Unpaid Customer Invoices"
#~ msgstr "Facturi clienţi neplătite"

#~ msgid "Canceled Invoice"
#~ msgstr "Factură anulată"

#~ msgid "Import invoices"
#~ msgstr "Facturi import"

#~ msgid "Asset"
#~ msgstr "Activ"

#~ msgid "Unpaid Supplier Invoices"
#~ msgstr "Facturi furnizori neplatite"

#~ msgid "Charts of Account"
#~ msgstr "Plan de conturi"

#~ msgid "Status"
#~ msgstr "Stare"

#~ msgid "Journal de frais"
#~ msgstr "Jurnal cheltuieli"

#~ msgid "Contact"
#~ msgstr "Contact"

#~ msgid "account.move.line"
#~ msgstr "account.move.line"

#~ msgid "Partner account"
#~ msgstr "Cont partener"

#~ msgid "account.config.wizard"
#~ msgstr "account.config.wizard"

#~ msgid "Grand total"
#~ msgstr "Total general"

#~ msgid "Tax Report"
#~ msgstr "Raport taxe"

#~ msgid "Move Lines"
#~ msgstr "Linii mişcări"

#~ msgid "Analytic Credit"
#~ msgstr "Credit analitic"

#~ msgid "Value"
#~ msgstr "Valoare"

#~ msgid "Income"
#~ msgstr "Venit"

#~ msgid "Journal d'ouverture"
#~ msgstr "Jurnal de deschidere"

#~ msgid "VAT"
#~ msgstr "TVA"

#~ msgid "Total quantity"
#~ msgstr "Total cantitate"

#~ msgid "Cost Legder for period"
#~ msgstr "Carte mare pe perioada"

#~ msgid "Date or Code"
#~ msgstr "Data sau cod"

#~ msgid "Start date"
#~ msgstr "Data de început"

#~ msgid "To Be Verified"
#~ msgstr "De verificat"

#~ msgid "Account Manager"
#~ msgstr "Manager financiar contabil"

#~ msgid "Create a Fiscal Year"
#~ msgstr "Creare an fiscal"

#~ msgid "Journal d'extourne"
#~ msgstr "Jurnal retururi"

#~ msgid "Account No."
#~ msgstr "Nr. cont"

#~ msgid "Taxes Reports"
#~ msgstr "Rapoarte taxe"

#~ msgid "Generic Reports"
#~ msgstr "Rapoarte generice"

#~ msgid "Analytic Chart of Accounts"
#~ msgstr "Plan conturi analitice"

#~ msgid "O_k"
#~ msgstr "O_k"

#~ msgid "_Go"
#~ msgstr "_Start"

#~ msgid "Partner ID"
#~ msgstr "ID partener"

#~ msgid "Open State"
#~ msgstr "Stare deschis"

#~ msgid "1cm 27.7cm 20cm 27.7cm"
#~ msgstr "1cm 27.7cm 20cm 27.7cm"

#~ msgid "Analytic Journal -"
#~ msgstr "Jurnal analitic -"

#~ msgid "Analytic Debit"
#~ msgstr "Debit analitic"

#~ msgid "account.move.line.select"
#~ msgstr "account.move.line.select"

#~ msgid "Financial Management"
#~ msgstr "Management financiar"

#~ msgid "Partner Accounts"
#~ msgstr "Conturi partener"

#~ msgid "Journal code"
#~ msgstr "Cod jurnal"

#~ msgid "Write-Off Period"
#~ msgstr "Perioada pentru ajustare"

#~ msgid "3 Months"
#~ msgstr "3 luni"

#~ msgid "Financial Journals"
#~ msgstr "Jurnale financiare"

#~ msgid "Invoice Ref"
#~ msgstr "Ref. factura"

#~ msgid "The currency of the journal"
#~ msgstr "Moneda jurnalului"

#~ msgid "Date Start"
#~ msgstr "Data de început"

#~ msgid "General Ledger -"
#~ msgstr "Carte mare -"

#~ msgid "Crebit"
#~ msgstr "Credit"

#~ msgid "Journal name"
#~ msgstr "Denumire jurnal"

#~ msgid "Journal - Period"
#~ msgstr "Jurnal - perioada"

#~ msgid "General Credit"
#~ msgstr "Credit general"

#~ msgid "Analytic Check"
#~ msgstr "Verificare analitic"

#~ msgid "All Months"
#~ msgstr "Toate lunile"

#~ msgid "Tax Group"
#~ msgstr "Grup taxe"

#~ msgid "Analytic Journal Definition"
#~ msgstr "Definire jurnal analitic"

#~ msgid "List of Accounts"
#~ msgstr "Lista conturilor"

#~ msgid "Account Configure"
#~ msgstr "Configurare cont"

#~ msgid "Financial Accounts"
#~ msgstr "Conturi financiare"

#~ msgid "Accounting and financial management"
#~ msgstr "Management financiar contabil"

#~ msgid "Account Code"
#~ msgstr "Cod cont"

#~ msgid "General Debit"
#~ msgstr "Debit general"

#~ msgid "Bank Receipt"
#~ msgstr "Extras de cont"

#~ msgid "Confirm draft invoices"
#~ msgstr "Confirmă facturi ciornă"

#~ msgid "Delta Debit"
#~ msgstr "Diferenţă debit"

#~ msgid "Debit Trans."
#~ msgstr "Transfer debit"

#~ msgid "Statement reconcile line"
#~ msgstr "Linie confirmare situaţie"

#~ msgid "Confirm statement from draft"
#~ msgstr "Confirmă situaţie din ciornă"

#~ msgid "Delta Credit"
#~ msgstr "Diferenţă credit"

#~ msgid "New Statement"
#~ msgstr "Situaţie nouă"

#~ msgid "Credit Note"
#~ msgstr "Notă de credit"

#~ msgid "Central Journal"
#~ msgstr "Jurnal central"

#~ msgid "Credit Trans."
#~ msgstr "Transfer credit"

#~ msgid "Statement Process"
#~ msgstr "Proces situaţii"

#~ msgid "Entries Encoding"
#~ msgstr "Codificare înregistrări"

#~ msgid ""
#~ "This account will be used to value incoming stock for the current product "
#~ "category"
#~ msgstr ""
#~ "Acest cont va fi folosit pentru evaluarea intrărilor în stoc pentru "
#~ "produsele din această categorie"

#~ msgid "Unreconcile entries"
#~ msgstr "Înregistrări necompensate"

#~ msgid "Move line select"
#~ msgstr "Selecţie linie mişcare"

#~ msgid "Aged Trial Balance"
#~ msgstr "Balanţă de verificare învechită"

#~ msgid "Recurrent Entries"
#~ msgstr "Înregistrări recurente"

#~ msgid "Account Entry Line"
#~ msgstr "Linie înregistrare contabilă"

#~ msgid ""
#~ "Gives the view used when writing or browsing entries in this journal. The "
#~ "view tell Open ERP which fields should be visible, required or readonly and "
#~ "in which order. You can create your own view for a faster encoding in each "
#~ "journal."
#~ msgstr ""
#~ "Specifică macheta utilizată pentru vizualizarea sau pentru scrierea "
#~ "înregistrărilor în acest jurnal. Indică ce câmpuri trebuie să fie vizibile, "
#~ "obligatorii sau accesibile doar pentru citire şi în ce ordine. Pentru o "
#~ "înregistrare mai rapidă în fiecare jurnal, puteţi să vă creaţi propriile "
#~ "machete."

#~ msgid "Account Num."
#~ msgstr "Număr cont"

#~ msgid "Select Message"
#~ msgstr "Selectare mesaj"

#~ msgid "Entry label"
#~ msgstr "Etichetă înregistrare"

#~ msgid "Total entries"
#~ msgstr "Total înregistrări"

#~ msgid "Contra"
#~ msgstr "Contra"

#~ msgid "Unpaid Supplier Refunds"
#~ msgstr "Restituiri furnizor neplătite"

#~ msgid "Confirm statement with/without reconciliation from draft statement"
#~ msgstr "Confirmă situaţie cu/fără compensare din situaţia ciornă"

#~ msgid "Reconcile Paid"
#~ msgstr "Compensare plătită"

#~ msgid "J.C. or Move name"
#~ msgstr "J.C. sau denumirea mişcării"

#~ msgid "Printing Date"
#~ msgstr "Data tipăririi"

#~ msgid "Account Entry Reconcile"
#~ msgstr "Compensare înregistrare"

#~ msgid "Keep empty if the fiscal year belongs to several companies."
#~ msgstr ""
#~ "Lăsaţi necompletat dacă anul fiscal este acelaşi pentru mai multe companii."

#~ msgid "Sign for parent"
#~ msgstr "Semn pentru părinte"

#~ msgid "Analytic Invoice"
#~ msgstr "Facturare analitică"

#~ msgid "Can be draft or validated"
#~ msgstr "Poate fi ciornă sau validat"

#~ msgid "(Keep empty for all open fiscal years)"
#~ msgstr "(Lasaţi necompletat pentru toţi anii fiscali deschişi)"

#~ msgid "Move Lines Created."
#~ msgstr "Linii mişcare create."

#~ msgid "Generate entries before:"
#~ msgstr "Genereaza înregistrări înainte de:"

#~ msgid "Partial Payment"
#~ msgstr "Plată parţială"

#~ msgid "Account cost and revenue by journal"
#~ msgstr "Conturi de venituri şi cheltuieli după jurnal"

#~ msgid "Print Journal"
#~ msgstr "Tipărire jurnal"

#~ msgid "Select Chart of Accounts"
#~ msgstr "Selectaţi planul de conturi"

#~ msgid "Entries by Statements"
#~ msgstr "Înregistrări după situaţii"

#~ msgid ""
#~ "If a default tax is given in the partner it only overrides taxes from "
#~ "accounts (or products) in the same group."
#~ msgstr ""
#~ "Dacă o taxă implicită este definită în partener, ea va prima doar în faţa "
#~ "taxelor definite în conturi (sau produse) din acelaşi grup"

#~ msgid "End date"
#~ msgstr "Data de final"

#~ msgid "Printing Date :"
#~ msgstr "Data tipăriri:"

#~ msgid "analytic Invoice"
#~ msgstr "factură analitică"

#~ msgid "Amount paid"
#~ msgstr "Suma plătită"

#~ msgid "Total write-off"
#~ msgstr "Total ajustări"

#~ msgid "Standard entry"
#~ msgstr "Înregistrare standard"

#~ msgid "New Analytic Account"
#~ msgstr "Cont analitic nou"

#~ msgid "Journal de vente"
#~ msgstr "Jurnal de vânzări"

#~ msgid "Are you sure you want to close the fiscal year ?"
#~ msgstr "Sigur doriţi închiderea anului fiscal ?"

#~ msgid "Invoice import"
#~ msgstr "Import factură"

#~ msgid "Parent Analytic Account"
#~ msgstr "Contul analitic părinte"

#~ msgid "Ending Balance"
#~ msgstr "Sold sfârşit perioadă"

#~ msgid "Continue"
#~ msgstr "Continuare"

#~ msgid "Select invoices you want to pay and manages advances"
#~ msgstr ""
#~ "Selectează facturile pe care doriţi să le plătiţi şi gestionează avansurile"

#~ msgid "Compute Entry Dates"
#~ msgstr "Calculează datele înregistrării"

#~ msgid "Display History"
#~ msgstr "Afişează istoric"

#~ msgid "        Start date"
#~ msgstr "        Data de început"

#~ msgid "Display accounts "
#~ msgstr "Afişează conturile "

#~ msgid ""
#~ "The partner bank account to pay\n"
#~ "Keep empty to use the default"
#~ msgstr ""
#~ "Contul bancar al partenerului\n"
#~ "Lăsaţi necompletat pentru a fi folosit contul implicit"

#~ msgid "Print General Journal"
#~ msgstr "Tipăreşte jurnalul general"

#~ msgid "Invoice Movement"
#~ msgstr "Mişcare factură"

#~ msgid "Account to reconcile"
#~ msgstr "Conturi de compensat"

#~ msgid "Open for reconciliation"
#~ msgstr "Deschis pentru compensare"

#~ msgid "Legal Statements"
#~ msgstr "Raportări"

#~ msgid "Third party"
#~ msgstr "Terţi"

#~ msgid "Account Number"
#~ msgstr "Număr cont"

#~ msgid "Skip"
#~ msgstr "Omite"

#~ msgid "Costs & Revenues"
#~ msgstr "Venituri şi Cheltuieli"

#~ msgid "Include in base amount"
#~ msgstr "Include în valoarea bază"

#~ msgid "Valid Entries"
#~ msgstr "Înregistrări valide"

#~ msgid "Gives the sequence order when displaying a list of account types."
#~ msgstr "Determină ordinea afişării în lista cu tipurile de cont."

#~ msgid "Pre-generated invoice from control"
#~ msgstr "Factură antegenerată din control"

#~ msgid "Print Central Journal"
#~ msgstr "Tipărire jurnal central"

#~ msgid "Next"
#~ msgstr "Înainte"

#~ msgid "Reconciliation of entries from invoice(s) and payment(s)"
#~ msgstr "Compensare înregistrări din factură şi plăţi"

#~ msgid "x Expenses Credit Notes Journal"
#~ msgstr "x Jurnal cu note de credit pentru cheltuieli"

#~ msgid "Untaxed amount"
#~ msgstr "Suma fără taxe"

#~ msgid "Error: Invalid Bvr Number (wrong checksum)."
#~ msgstr "Eroare: Număr BVR invalid (suma de control eronată)."

#~ msgid "No Filter"
#~ msgstr "Fără filtre"

#~ msgid "Sort by:"
#~ msgstr "Ordonare după:"

#~ msgid "          Start date"
#~ msgstr "          Data început"

#~ msgid "Analytic Journal Report"
#~ msgstr "Tipărire jurnal analitic"

#~ msgid ""
#~ "Check this box if you don't want new account moves to pass through the "
#~ "'draft' state and instead goes directly to the 'posted state' without any "
#~ "manual validation."
#~ msgstr ""
#~ "Bifaţi aici dacă doriţi ca noile mişcări ale contului să NU treacă prin "
#~ "starea 'ciornă' şi să ajungă direct în starea 'publicat' fără o validare "
#~ "manuală."

#~ msgid "Invoice Sequence"
#~ msgstr "Secvenţă factură"

#~ msgid "Expense"
#~ msgstr "Cheltuială"

#~ msgid "Options"
#~ msgstr "Opţiuni"

#~ msgid "Validate Account Moves"
#~ msgstr "Validare mişcări cont"

#~ msgid "Payment Reconcile"
#~ msgstr "Compensare plăţi"

#~ msgid "Validated accounting entries."
#~ msgstr "Înregistrări contabile validate"

#~ msgid "Draft Supplier Invoices"
#~ msgstr "Facturi furnizori în ciornă"

#~ msgid "x Checks Journal"
#~ msgstr "Jurnal verificări încrucişate"

#~ msgid "Date Invoiced"
#~ msgstr "Data facturării"

#~ msgid "Create subscription entries"
#~ msgstr "Creare înregistrări subscripţie"

#~ msgid "Liability"
#~ msgstr "Pasiv"

#~ msgid "All periods if empty"
#~ msgstr ""
#~ "Dacă rămane necompletat, vor fi luate în considerare toate perioadele"

#~ msgid "Statement Entries"
#~ msgstr "Înregistrări din situaţii"

#~ msgid "Automatic reconciliation"
#~ msgstr "Compensare automată"

#~ msgid "Date End"
#~ msgstr "Data sfârşit"

#~ msgid "Entries Encoding by Line"
#~ msgstr "Codificare înregistrări în funcţie de linii"

#~ msgid "The amount in the currency of the journal"
#~ msgstr "Suma în moneda jurnalului"

#~ msgid "From analytic accounts, Create invoice."
#~ msgstr "Creare factură pe baza conturilor analitice"

#~ msgid "Entries Reconcile"
#~ msgstr "Compensare înregistrări"

#~ msgid "Import Invoices in Statement"
#~ msgstr "Import facturi în extras"

#~ msgid "Select Period and Journal for Validation"
#~ msgstr "Selectaţi perioada şi jurnalul pentru validare"

#~ msgid "Account Analytic Lines Analysis"
#~ msgstr "Analiză înregistrări analitice"

#~ msgid "Draft Supplier Refunds"
#~ msgstr "Ciornă restituiri de la furnizori"

#~ msgid "Full Account Name"
#~ msgstr "Denumire completă cont"

#~ msgid "From statement, create entries"
#~ msgstr "Crează înregistrări din situaţie"

#~ msgid "Accounting Statement"
#~ msgstr "Situaţie contabilă"

#~ msgid "Are you sure you want to refund this invoice ?"
#~ msgstr "Sigur doriţi să faceti restituire pentru această factură ?"

#~ msgid "Analytic account costs and revenues"
#~ msgstr "Venituri şi cheltuieli conturi analitice"

#~ msgid "Reconcilation of entries from payment order."
#~ msgstr "Compensare înregistrări din ordine de plată"

#~ msgid "Draft Customer Refunds"
#~ msgstr "Ciornă retururi clienti"

#~ msgid ""
#~ "The maturity date of the generated entries for this model. You can chosse "
#~ "between the date of the creation action or the the date of the creation of "
#~ "the entries plus the partner payment terms."
#~ msgstr ""
#~ "Data de relevanţă a înregistrărilor generate pentru acest model. Puteţi "
#~ "alege între data creării acţiunii sau data creării înregistrărilor plus "
#~ "termenul de plată pentru partener."

#~ msgid "Cancel selected invoices"
#~ msgstr "Anulare facturi selectate"

#~ msgid "Reconcilate the entries from payment"
#~ msgstr "Compensaţi înregistrările din plăţi"

#~ msgid ""
#~ "The account moves of the invoice have been reconciled with account moves of "
#~ "the payment(s)."
#~ msgstr ""
#~ "Mişcările de cont ale facturii au fostcompensate cu mişcările de cont de "
#~ "plăţi."

#~ msgid "Journal de Banque CHF"
#~ msgstr "Jurnal bancă"

#~ msgid "Proposed invoice to be checked, validated and printed"
#~ msgstr "Factură propusă pentru verificare, validare şi tipărire"

#~ msgid "By Date and Period"
#~ msgstr "După dată şi perioadă"

#~ msgid "Close Fiscal Year with new entries"
#~ msgstr "Închide an fiscal cu noile intrări"

#~ msgid "Statement encoding produces payment entries"
#~ msgstr "Codarea situaţiei generează înregistrări de plăţi"

#~ msgid "Additionnal Information"
#~ msgstr "Informații suplimentare"

#~ msgid ""
#~ "If a default tax if given in the partner it only override taxes from account "
#~ "(or product) of the same group."
#~ msgstr ""
#~ "Dacă este definită taxa în partener aceasta va fi luată în considerare şi nu "
#~ "cea definită la cont (sau la produs)."

#~ msgid "Third Party Ledger"
#~ msgstr "Carte mare terţi"

#~ msgid "Pay and reconcile"
#~ msgstr "Plată şi compensare"

#~ msgid "Filter on Periods"
#~ msgstr "Filtru după perioadă"

#~ msgid ""
#~ "All draft account entries in this journal and period will be validated. It "
#~ "means you won't be able to modify their accouting fields."
#~ msgstr ""
#~ "Toate înregistrările \"ciornă\" din acest jurnal şi din această perioadă vor "
#~ "fi validate. Asta înseamnă că nu veţi mai putea face modificări dupa "
#~ "validare."

#~ msgid "Force all moves for this account to have this secondary currency."
#~ msgstr ""
#~ "Impune ca toate mişcările acestui cont să aibă această monedă secundară."

#~ msgid "Balance brought forward"
#~ msgstr "Balanţă înaintată"

#~ msgid "Entry Model"
#~ msgstr "Model înregistrare"

#~ msgid "New Supplier Refund"
#~ msgstr "Restituire nouă de la furnizor"

#~ msgid "Entry Name"
#~ msgstr "Denumire înregistrare"

#~ msgid "Define Fiscal Years and Select Charts of Account"
#~ msgstr "Definiţi anii fiscali şi selectaţi planul de conturi"

#~ msgid ""
#~ "Check this box if you want to print all entries when printing the General "
#~ "Ledger, otherwise it will only print its balance."
#~ msgstr ""
#~ "Bifaţi dacă doriti să se tipărească toate înregistrările în Cartea mare; "
#~ "altfel va fi tipărit numai soldul."

#~ msgid "By date"
#~ msgstr "După dată"

#~ msgid "Account Configure Wizard "
#~ msgstr "Utilitar configurare conturi "

#~ msgid "Select Chart"
#~ msgstr "Selectare plan de conturi"

#~ msgid ""
#~ "If no account is specified, the reconciliation will be made using every "
#~ "accounts that can be reconcilied"
#~ msgstr ""
#~ "Dacă nu se specifică un cont, compensarea va fi făcută pentru toate "
#~ "conturile care pot fi compensate"

#~ msgid "Payment Entries"
#~ msgstr "Înregistrări plăţi"

#~ msgid ""
#~ "Financial and accounting module that covers:\n"
#~ "    General accounting\n"
#~ "    Cost / Analytic accounting\n"
#~ "    Third party accounting\n"
#~ "    Taxes management\n"
#~ "    Budgets\n"
#~ "    Customer and Supplier Invoices\n"
#~ "    Bank statements\n"
#~ "    "
#~ msgstr ""
#~ "Modulul financiar şi contabil care acoperă următoarele:\n"
#~ "    Contabilitate generală\n"
#~ "    Contabilitate analitică/de cost\n"
#~ "    Contabilitate terţi\n"
#~ "    Managementul taxelor\n"
#~ "    Bugete\n"
#~ "    Facturare clienţi şi furnizori\n"
#~ "    Situaţii bancare\n"
#~ "    "

#~ msgid "Other"
#~ msgstr "Altele"

#~ msgid "By Period"
#~ msgstr "După perioadă"

#~ msgid "Movement"
#~ msgstr "Mişcare"

#~ msgid "Encode manually the statement"
#~ msgstr "Codează manual situaţia"

#~ msgid ""
#~ "This account will be used instead of the default one to value outgoing stock "
#~ "for the current product"
#~ msgstr ""
#~ "Acest cont va fi folosit în locul celui implicit pentru evaluarea ieşirilor "
#~ "de pe stoc pentru produsul curent"

#~ msgid ""
#~ "Gives the type of the analytic journal. When a document (eg: an invoice) "
#~ "needs to create analytic entries, Open ERP will look for a matching journal "
#~ "of the same type."
#~ msgstr ""
#~ "Indică tipul jurnalului analitic. Atunci când pentru un document (ex.: o "
#~ "factură) trebuie create înregistrări analitice, Open ERP va căuta un jurnal "
#~ "analitic de acelaşi tip."

#~ msgid "Import from your bank statements"
#~ msgstr "Import din înregistrările extraselor de cont"

#~ msgid "Maximum Quantity"
#~ msgstr "Cantitate maximă"

#~ msgid "Cash Payment"
#~ msgstr "Plată  cu numerar"

#~ msgid ""
#~ "Indicate if the tax computation is based on the value computed for the "
#~ "computation of child taxes or based on the total amount."
#~ msgstr ""
#~ "Arată dacă în calculul taxei se folosesc  taxele calculate pentru "
#~ "descendenţi sau valoarea totală"

#~ msgid "Base on"
#~ msgstr "Bază"

#~ msgid "       Include Reconciled Entries"
#~ msgstr "       Include înregistrările compensate"

#~ msgid "Account Move"
#~ msgstr "Miscare cont"

#~ msgid "Taxed Amount"
#~ msgstr "Suma taxată"

#~ msgid "Subtotal w/o tax"
#~ msgstr "Subtotal fără taxe"

#~ msgid ""
#~ "You can check this box to mark the entry line as a litigation with the "
#~ "associated partner"
#~ msgstr ""
#~ "Puteţi bifa aici pentru a marca înregistrarea ca litigiu cu partenerul "
#~ "respectiv"

#~ msgid "Date/Period Filter"
#~ msgstr "Filtru după dată/perioadă"

#~ msgid "Search Entries"
#~ msgstr "Căutare înregistrări"

#~ msgid "Name of the fiscal year as displayed in reports."
#~ msgstr "Denumirea anului fiscal aşa cum apare în rapoarte."

#~ msgid ""
#~ "This field is used for payable and receivable entries. You can put the limit "
#~ "date for the payment of this entry line."
#~ msgstr ""
#~ "Acest câmp este folosit pentru înregistrările în conturile de clienţi şi "
#~ "furnizori. Puteţi introduce data scadentă pentru plata acestei sume."

#~ msgid "Analytic costs to reinvoice purchases, timesheets, ..."
#~ msgstr "Costuri analitice de refacturare cumpărări, programare, ..."

#~ msgid "Third party (Country)"
#~ msgstr "Terţ (ţara)"

#~ msgid "The sequence gives the display order for a list of journals"
#~ msgstr "Secvenţa indică ordinea de afişare pentru o listă de jurnale"

#~ msgid "Payment date"
#~ msgstr "Data plăţii"

#~ msgid "Journal/Payment Mode"
#~ msgstr "Jurnal/ Mod de plată"

#~ msgid "Import file from your bank statement"
#~ msgstr "Import fişier din înregistrările din bancă"

#~ msgid "Bank Payment"
#~ msgstr "Plată prin bancă"

#~ msgid "End of Year Treatments"
#~ msgstr "Prelucrări de sfârşit de an"

#~ msgid "Entry Model Line"
#~ msgstr "Linie model înregistrare"

#~ msgid "Manually statement"
#~ msgstr "Raportare manuală"

#~ msgid "Accounting Entries"
#~ msgstr "Înregistrări contabilitate"

#~ msgid "Set starting and ending balance for control"
#~ msgstr "Introduceţi soldul iniţial şi cel final pentru control"

#~ msgid "By Date"
#~ msgstr "După dată"

#~ msgid "Quantities"
#~ msgstr "Cantităţi"

#~ msgid "Number of entries are generated"
#~ msgstr "Numărul de înregistrări generate"

#~ msgid "The date of the generated entries"
#~ msgstr "Data înregistrărilor generate"

#~ msgid "Modify Invoice"
#~ msgstr "Modificare factură"

#~ msgid "Filter on Partners"
#~ msgstr "Filtru după partener"

#~ msgid ""
#~ "This will automatically configure your chart of accounts, bank accounts, "
#~ "taxes and journals according to the selected template"
#~ msgstr ""
#~ "Vor fi configurate automat planul de conturi, conturile de bancă, taxele şi "
#~ "jurnalele conform modelului ales"

#~ msgid "Entries Encoding by Move"
#~ msgstr "Codare înregistrări după mişcare"

#~ msgid "Import invoice from statement"
#~ msgstr "Import factură din situaţie"

#~ msgid "Analytic Entries by Journal"
#~ msgstr "Înregistrări analitice după jurnal"

#~ msgid "Valid entries from invoice"
#~ msgstr "Înregistrări valide din factură"

#~ msgid ""
#~ "Indicate if the amount of tax must be included in the base amount for the "
#~ "computation of the next taxes"
#~ msgstr ""
#~ "Indică dacă trebuie inclusă valoarea taxei în valoarea bazei pentru calculul "
#~ "taxelor următoare"

#~ msgid "Import from invoices or payments"
#~ msgstr "Import din facturi sau plăţi"

#~ msgid "Reconcile entries"
#~ msgstr "Compensare înregistrări"

#~ msgid "Print Aged Trial Balance"
#~ msgstr "Tipărire balanţa de verificare terţi după vechime"

#~ msgid "Account cost and revenue by journal (This Month)"
#~ msgstr "Venituri şi cheltuieli după jurnal (luna curentă)"

#~ msgid "Open for unreconciliation"
#~ msgstr "Deschidere pentru decompensare"

#~ msgid "Control Invoice"
#~ msgstr "Factură de control"

#~ msgid "Account Balance"
#~ msgstr "Sold cont"

#~ msgid "Payment amount"
#~ msgstr "Suma plăţii"

#~ msgid "Select parent account"
#~ msgstr "Alege contul părinte"

#~ msgid "Link to the automatically generated account moves."
#~ msgstr "Legătură la mişcarile de cont generate automat"

#~ msgid "Group invoice lines"
#~ msgstr "Grupare linii factură"

#~ msgid "Analytic Check -"
#~ msgstr "Verificare analitic -"

#~ msgid "Have a number and entries are generated"
#~ msgstr "Au  număr şi înregistrările sunt generate"

#~ msgid "Total amount"
#~ msgstr "Valoare totală"

#~ msgid "Select Date-Period"
#~ msgstr "Alegere dată-perioadă"

#~ msgid "_Cancel"
#~ msgstr "_Renunţare"

#~ msgid "Subscription Periods"
#~ msgstr "Perioade de subscripţie"

#~ msgid "Maintains Invoice sequences with Fiscal Year"
#~ msgstr "Menţine secvenţa facturilor pe timpul anului fiscal"

#~ msgid "New Customer Refund"
#~ msgstr "Restituire nouă la client"

#~ msgid "Cash Receipt"
#~ msgstr "Chitanţă numerar"

#~ msgid "Full Payment"
#~ msgstr "Plată integrală"

#~ msgid "Write-Off journal"
#~ msgstr "Jurnal ajustări"

#~ msgid "Encode manually statement comes into the draft statement"
#~ msgstr "Transforma raportarea manuală în ciornă"

#~ msgid "Journal Purchase"
#~ msgstr "Jurnal cumpărări"

#~ msgid "All account entries"
#~ msgstr "Toate înregistrările contabile"

#~ msgid "Accounting entries at statement's confirmation"
#~ msgstr "Înregistrări contabile la confirmarea înregistrării din bancă"

#~ msgid "Date Filter"
#~ msgstr "Filtru după dată"

#~ msgid "Choose Journal and Payment Date"
#~ msgstr "Alegeţi jurnalul şi data plăţii"

#~ msgid "Unpaid Customer Refunds"
#~ msgstr "Restituiri la clienţi neplătite"

#~ msgid "Page"
#~ msgstr "Pagină"

#~ msgid "Supplier Invoice Process"
#~ msgstr "Proces factură furnizor"

#~ msgid "Amount reconciled"
#~ msgstr "Sumă compensată"

#~ msgid "Receivable and Payable"
#~ msgstr "Clienţi şi furnizori"

#~ msgid "Subscription Entries"
#~ msgstr "Înregistrări subscripţii"

#~ msgid "PRO-FORMA Customer Invoices"
#~ msgstr "Facturi proformă clienţi"

#~ msgid "Skip 'Draft' State for Created Entries"
#~ msgstr "Trecere peste starea ciornă pentru înregistrările create"

#~ msgid ""
#~ "This field allow you to choose the accounting journals you want for "
#~ "filtering the invoices. If you left this field empty, it will search on all "
#~ "sale, purchase and cash journals."
#~ msgstr ""
#~ "Acest câmp vă permite să alegeţi jurnalele contabile din care dorite pentru "
#~ "filtrare facturi. Dacă lăsaţi câmpul necompletat vor fi parcurse facturile "
#~ "din jurnalele de vânzări, cumpărări şi jurnalul de casă."

#~ msgid "The sequence used for invoice numbers in this journal."
#~ msgstr "Secvenţa utilizată pentru numerele de factură în acest jurnal"

#~ msgid "Validate Account Entries"
#~ msgstr "Validare înregistrări contabile"

#~ msgid "Error ! The duration of the Fiscal Year is invalid. "
#~ msgstr "Eroare ! Durata anului fiscal este invalidă. "

#~ msgid "Entries of Open Analytic Journals"
#~ msgstr "Înregistrări în jurnalele analitice deschise"

#~ msgid "Current Date"
#~ msgstr "Data curentă"

#~ msgid "Journal Sale"
#~ msgstr "Jurnal vânzări"

#~ msgid "Print VAT Decl."
#~ msgstr "Tipărire declaraţie TVA"

#~ msgid ""
#~ "This account will be used instead of the default one to value incoming stock "
#~ "for the current product"
#~ msgstr ""
#~ "Acest cont va fi folosit în locul celui implicit pentru evaluarea intrărilor "
#~ "pe stoc ale produsului curent"

#~ msgid "Print Journal -"
#~ msgstr "Tipărire jurnal -"

#~ msgid "Models Definition"
#~ msgstr "Definire modele"

#~ msgid ""
#~ "This account will be used to value outgoing stock for the current product "
#~ "category"
#~ msgstr ""
#~ "Acest cont va fi utilizat pentru evaluarea ieşirilor de pe stoc pentru "
#~ "categoria curentă de produse"

#~ msgid "Paid invoice when reconciled."
#~ msgstr "Factură plătită la data compensării"

#~ msgid "Reconcile Entries."
#~ msgstr "Compensare înregistrări."

#~ msgid "Name of the fiscal year as displayed on screens."
#~ msgstr "Denumirea afişată pentru anul fiscal"

#~ msgid ""
#~ "The optional quantity expressed by this line, eg: number of product sold. "
#~ "The quantity is not a legal requirement but is very usefull for some reports."
#~ msgstr ""
#~ "Cantitatea opţională conţinută în această linie, ex: nr. de produse vândute. "
#~ "Cantitatea nu este o cerinţă legală dar este foarte utilă pentru unele "
#~ "rapoarte."

#~ msgid "Mvt"
#~ msgstr "Misc"

#~ msgid " Close states of Fiscal year and periods"
#~ msgstr " Închidere stări pentru anul fiscal şi perioadele fiscale"

#~ msgid "Real Entries"
#~ msgstr "Înregistrări reale"

#~ msgid "Bank Reconciliation"
#~ msgstr "Verificare bancară"

#~ msgid "Statement reconcile"
#~ msgstr "Verificare înregistrări cu banca"

#~ msgid "Unreconciled entries"
#~ msgstr "Intreari neconciliate"

#~ msgid "Print Taxes Report"
#~ msgstr "Tipareste raport taxe"

#~ msgid "Period from :"
#~ msgstr "Perioada de la:"

#~ msgid "to :"
#~ msgstr "la :"

#~ msgid "Message"
#~ msgstr "Mesaj"

#~ msgid "wizard.company.setup"
#~ msgstr "wizard.company.setup"

#~ msgid ""
#~ "These types are defined according to your country. The type contain more "
#~ "information about the account and it's specificities."
#~ msgstr ""
#~ "Aceste tipuri sunt definite în funcţie de ţara ta. Tipul conţine mai multe "
#~ "informaţii despre cont şi specificul lui."

#~ msgid "Overdue Payment Message"
#~ msgstr "Mesaj plată restantă"

#~ msgid "Error: BVR reference is required."
#~ msgstr "Eroare: referinţa BVR este obligatorie."

#~ msgid ""
#~ "This type is used to differenciate types with special effects in Open ERP: "
#~ "view can not have entries, consolidation are accounts that can have children "
#~ "accounts for multi-company consolidations, payable/receivable are for "
#~ "partners accounts (for debit/credit computations), closed for deprecated "
#~ "accounts."
#~ msgstr ""
#~ "Acest tip se foloseşte pentru a deosebi tipurile cu efecte speciale în "
#~ "OpenERP: prezentare nu poate avea înregistrări, consolidare sunt conturi "
#~ "care pot avea conturi subordonate pentru agregare multi-companie, "
#~ "încasare/plată sunt pentru conturile partener (pentru calculul "
#~ "creditului/debitului), închis pentru conturi învechite."

#~ msgid "Overdue Payment Report Message"
#~ msgstr "Mesaj în raportul de plăţi restante"

#~ msgid "File statement"
#~ msgstr "Extras în fişier"

#~ msgid "The Account can either be a base tax code or tax code account."
#~ msgstr "Contul poate fi un cod taxe de bază sau un cont cod taxe."

#~ msgid ""
#~ "If the Tax account is tax code account, this field will contain the taxed "
#~ "amount.If the tax account is base tax code,                    this field "
#~ "will contain the basic amount(without tax)."
#~ msgstr ""
#~ "Dacă acest cont e cont cod taxe, câmpul va conţine suma taxată. Dacă este "
#~ "cod taxă de bază, câmpul va conţine suma de bază (fără taxe)."

#~ msgid "Date payment"
#~ msgstr "Data plăţii"

#~ msgid "Journal Voucher"
#~ msgstr "Jurnal bonuri valorice"

#~ msgid "Specify The Message for the Overdue Payment Report."
#~ msgstr "Specificare mesaj pentru raportul de plăţi restante"

#~ msgid "Payment Reconcilation"
#~ msgstr "Reconciliere plăţi"

#~ msgid "Close states"
#~ msgstr "Închidere stări"

#~ msgid "Voucher Nb"
#~ msgstr "Număr bon valoric"

#~ msgid "asgfas"
#~ msgstr "asgfas"

#~ msgid "Analytic accounts to close"
#~ msgstr "Conturi analitice de închis"

#~ msgid "Draft invoices"
#~ msgstr "Facturi în ciornă"

#~ msgid "Accounts to invoice"
#~ msgstr "Conturi de facturat"

#~ msgid "Costs to invoice"
#~ msgstr "Costuri de facturat"

#~ msgid "Board for accountant"
#~ msgstr "Panou pentru contabil"

#~ msgid "My indicators"
#~ msgstr "Indicatorii mei"

#~ msgid "Aged income"
#~ msgstr "Venit învechit"

#~ msgid "Show Debit/Credit Information"
#~ msgstr "Afişare informaţii debit/credit"

#~ msgid "All accounts"
#~ msgstr "Toate conturile"

#~ msgid "Entries Selection Based on"
#~ msgstr "Selectare înregistrări după"

#~ msgid "Notification"
#~ msgstr "Notificare"

#~ msgid "Financial Period"
#~ msgstr "Perioadă financiară"

#~ msgid "Select Period(s)"
#~ msgstr "Selectare perioadă(e)"

#~ msgid "Compare Selected Years In Terms Of"
#~ msgstr "Comparare ani selectaţi după"

#~ msgid "Select Fiscal Year(s)(Maximum Three Years)"
#~ msgstr "Selectare an(i) fiscal(i) (maxim trei ani)"

#~ msgid "Select Reference Account(for  % comparision)"
#~ msgstr "Selectare cont referinţă (pentru comparare %)"

#~ msgid "Account balance-Compare Years"
#~ msgstr "Sold conturi - compară ani"

#~ msgid ""
#~ "Account Balance Module is an added functionality to the Financial Management "
#~ "module.\n"
#~ "\n"
#~ "    This module gives you the various options for printing balance sheet.\n"
#~ "\n"
#~ "    1. You can compare the balance sheet for different years.\n"
#~ "\n"
#~ "    2. You can set the cash or percentage comparison between two years.\n"
#~ "\n"
#~ "    3. You can set the referential account for the percentage comparison for "
#~ "particular years.\n"
#~ "\n"
#~ "    4. You can select periods as an actual date or periods as creation "
#~ "date.\n"
#~ "\n"
#~ "    5. You have an option to print the desired report in Landscape format.\n"
#~ "    "
#~ msgstr ""
#~ "Modulul Sold cont este o funcţionalitate adăugată la modulul Management "
#~ "financiar.\n"
#~ "\n"
#~ "    Acest modul vă oferă opţiuni variate pentru tipărirea extraselor de "
#~ "cont\n"
#~ "\n"
#~ "    1. Puteţi compara extrasele pentru diferiţi ani\n"
#~ "\n"
#~ "    2. Puteţi opta pentru comparare monetară sau procentuală între doi ani\n"
#~ "\n"
#~ "    3. Puteţi alege un cont de referinţă pentru comparare procentuală faţă "
#~ "de un anumit an\n"
#~ "\n"
#~ "    4. Puteţi selecta perioade după data actuală sau după data creării\n"
#~ "\n"
#~ "    5. Aveţi opţiunea de a tipări rapoartele dorite în format vedere.\n"
#~ "    "

#~ msgid "You have to select 'Landscape' option. Please Check it."
#~ msgstr ""
#~ "Trebuie să selectaţi opţiunea 'landscape' (vedere). Verificaţi, vă rog."

#~ msgid "Show Report in Landscape Form"
#~ msgstr "Afişează raportul în format vedere"

#~ msgid "Show Comparision in %"
#~ msgstr "Afişează comparaţia în %"

#~ msgid "Don't Compare"
#~ msgstr "Nu compara"

#~ msgid "Show Accounts"
#~ msgstr "Afişează conturi"

#~ msgid "1. You have selected more than 3 years in any case."
#~ msgstr "1. Aţi selectat mai mult de 3 ani."

#~ msgid "Accounting and financial management-Compare Accounts"
#~ msgstr "Management financiar contabil - Comparare conturi"

#~ msgid "You can select maximum 3 years. Please check again."
#~ msgstr "Puteţi selecta maxim 3 ani. Reîncercaţi."

#~ msgid ""
#~ "3. You have selected 'Percentage' option with more than 2 years, but you "
#~ "have not selected landscape format."
#~ msgstr ""
#~ "3. Aţi selectat opţiunea 'Procentaj' pe mai mult de 2 ani, dar nu aţi ales "
#~ "formatul vedere."

#~ msgid ""
#~ "You might have done following mistakes. Please correct them and try again."
#~ msgstr ""
#~ "Poate aţi făcut vreuna din următoarele greşeli. Corectaţi şi reîncercaţi."

#~ msgid "Keep empty for comparision to its parent"
#~ msgstr "Lasaţi necompletat pentru comparare cu contul părinte"

#~ msgid "Creation Date"
#~ msgstr "Data creării"

#~ msgid ""
#~ "2. You have not selected 'Percentage' option, but you have selected more "
#~ "than 2 years."
#~ msgstr ""
#~ "2. Nu aţi selectat opţiunea 'procentaj', dar aţi selectat mai mult de 2 ani."

#~ msgid ""
#~ "You may have selected the compare options with more than 1 year with "
#~ "credit/debit columns and % option.This can lead contents to be printed out "
#~ "of the paper.Please try again."
#~ msgstr ""
#~ "S-ar putea să fi selectat opţiunile de comparare cu mai mult de 1 an, cu "
#~ "coloanele debit/credit şi opţiunea %. Toate acestea ar putea genera un "
#~ "raport ce nu se încadrează în pagină. Reîncercaţi."

#~ msgid "You have to select at least 1 Fiscal Year. Try again."
#~ msgstr "Trebuie să selectaţi cel puţin 1 an fiscal. Reîncercaţi."

#~ msgid "Customize Report"
#~ msgstr "Raport personalizat"

#~ msgid "Account Reporting - Reporting"
#~ msgstr "Raportare contabilitate - Raportare"

#~ msgid "A module that adds new reports based on the account module."
#~ msgstr ""
#~ "Un modul care adauga rapoarte noi bazate pe modulul de contabilitate."

#~ msgid "Taxes Fiscal Mapping"
#~ msgstr "Corespondență fiscală taxe"

#~ msgid "Fiscal Mapping Templates"
#~ msgstr "ȘCorespondență fiscală"

#~ msgid "Fiscal Mapping Template"
#~ msgstr "ȘCorespondență fiscală"<|MERGE_RESOLUTION|>--- conflicted
+++ resolved
@@ -17,56 +17,9 @@
 "X-Generator: Launchpad (build Unknown)\n"
 
 #. module: account
-<<<<<<< HEAD
-#: field:account.tax.template,description:0
-msgid "Internal Name"
-msgstr "Nume intern"
-
-#. module: account
-#: view:account.tax.code:0
-msgid "Account Tax Code"
-msgstr "Cod cont taxa"
-
-#. module: account
-#: model:ir.ui.menu,name:account.next_id_22
-msgid "Partners"
-msgstr ""
-
-#. module: account
-#: model:ir.actions.act_window,name:account.action_invoice_tree9
-#: model:ir.ui.menu,name:account.menu_action_invoice_tree9
-msgid "Unpaid Supplier Invoices"
-msgstr "Facturi furnizori neplatite"
-
-#. module: account
-#: model:ir.ui.menu,name:account.menu_finance_entries
-msgid "Entries Encoding"
-msgstr "Codificare înregistrări"
-
-#. module: account
-#: model:ir.actions.todo,note:account.config_wizard_account_base_setup_form
-msgid "Specify The Message for the Overdue Payment Report."
-msgstr "Specificare mesaj pentru raportul de plăţi restante"
-
-#. module: account
-#: model:process.transition,name:account.process_transition_confirmstatementfromdraft0
-msgid "Confirm statement from draft"
-msgstr "Confirmă situaţie din ciornă"
-
-#. module: account
-#: model:account.account.type,name:account.account_type_asset
-msgid "Asset"
-msgstr "Activ"
-
-#. module: account
-#: constraint:ir.actions.act_window:0
-msgid "Invalid model name in the action definition."
-msgstr "Nume invalid de model în definirea acţiunii"
-=======
 #: model:process.transition,name:account.process_transition_supplierreconcilepaid0
 msgid "System payment"
 msgstr ""
->>>>>>> 352bb205
 
 #. module: account
 #: view:account.journal:0
