--- conflicted
+++ resolved
@@ -46,13 +46,8 @@
 </t>
 
 <div t-name="reconciliation.done" class="done_message">
-<<<<<<< HEAD
     <h2>Congrats, you're all done!</h2>
     <p>You reconciled <strong><t t-esc="number"/></strong> transactions in <strong><t t-esc="duration"/></strong>.<br/>That's on average <t t-esc="timePerTransaction"/> seconds per transaction.</p>
-=======
-    <i class="fa fa-4x fa-thumbs-o-up congrats_icon pull-right"></i>
-    <h2>Congrats, you're all done !</h2>
-    <p>It took you <strong><t t-esc="duration"/></strong> to reconcile <strong><t t-esc="number"/> transactions.</strong><br/>That's on average <t t-esc="timePerTransaction"/> seconds per transaction.</p>
     <t t-if="context &amp;&amp; context.active_model">
         <p t-if="context['active_model'] === 'account.journal' || context['active_model'] === 'account.bank.statement'" class="actions_buttons">
             <t t-if="context.journal_id">
@@ -63,7 +58,6 @@
             </t>
         </p>
     </t>
->>>>>>> 4ca3d9ca
 </div>
 
 <t t-name="reconciliation.line">
