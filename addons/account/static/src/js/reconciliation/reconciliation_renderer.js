odoo.define('account.ReconciliationRenderer', function (require) {
"use strict";

var Widget = require('web.Widget');
var FieldManagerMixin = require('web.FieldManagerMixin');
var relational_fields = require('web.relational_fields');
var basic_fields = require('web.basic_fields');
var core = require('web.core');
var time = require('web.time');
var qweb = core.qweb;
var _t = core._t;


/**
 * rendering of the bank statement action contains progress bar, title and
 * auto reconciliation button
 */
var StatementRenderer = Widget.extend(FieldManagerMixin, {
    template: 'reconciliation.statement',
    events: {
        'click div:first button.o_automatic_reconciliation': '_onAutoReconciliation',
        'click div:first h1.statement_name': '_onClickStatementName',
        "click *[rel='do_action']": "_onDoAction",
        'click button.js_load_more': '_onLoadMore',
        'blur .statement_name_edition > input': '_onValidateName',
        'keyup .statement_name_edition > input': '_onKeyupInput'
    },
    /**
     * @override
     */
    init: function (parent, model, state) {
        this._super(parent);
        this.model = model;
        this._initialState = state;
    },
    /**
     * display iniial state and create the name statement field
     *
     * @override
     */
    start: function () {
        var self = this;
        var defs = [this._super.apply(this, arguments)];
        this.time = Date.now();
        this.$progress = this.$('.progress');
        this.clickStatementName = this._initialState.bank_statement_id ? true : false;

        if (this._initialState.bank_statement_id) {
            var def = this.model.makeRecord("account.bank.statement", [{
                type: 'char',
                name: 'name',
                attrs: {string: ""},
                value: this._initialState.bank_statement_id.display_name
            }]).then(function (recordID) {
                self.handleNameRecord = recordID;
                self.name = new basic_fields.FieldChar(self,
                    'name', self.model.get(self.handleNameRecord),
                    {mode: 'edit'});

                self.name.appendTo(self.$('.statement_name_edition')).then(function () {
                    self.name.$el.addClass('o_required_modifier');
                });
                self.$('.statement_name').text(self._initialState.bank_statement_id.display_name);
            });
            defs.push(def);
        }

        this.$('h1.statement_name').text(this._initialState.title || _t('No Title'));

        this.enterHandler = function (e) {
            if ((e.which === 13 || e.which === 10) && (e.ctrlKey || e.metaKey)) {
                this.trigger_up('validate_all_balanced');
            }
        }.bind(this);
        $('body').on('keyup', this.enterHandler);

        return $.when.apply($, defs);
    },
    /**
     * @override
     */
    destroy: function () {
        this._super();
        $('body').off('keyup', this.enterHandler);
    },
    //--------------------------------------------------------------------------
    // Public
    //--------------------------------------------------------------------------
    /*
     * hide the button to load more statement line
     */
    hideLoadMoreButton: function () {
        this.$('.js_load_more').hide();
    },
    /**
     * update the statement rendering
     *
     * @param {object} state - statement data
     * @param {integer} state.valuenow - for the progress bar
     * @param {integer} state.valuemax - for the progress bar
     * @param {string} state.title - for the progress bar
     * @param {[object]} [state.notifications]
     */
    update: function (state) {
        var self = this;
        this.$progress.find('.valuenow').text(state.valuenow);
        this.$progress.find('.valuemax').text(state.valuemax);
        this.$progress.find('.progress-bar')
            .attr('aria-valuenow', state.valuenow)
            .attr('aria-valuemax', state.valuemax)
            .css('width', (state.valuenow/state.valuemax*100) + '%');

        if (state.valuenow === state.valuemax && !this.$('.done_message').length) {
            var dt = Date.now()-this.time;
            var $done = $(qweb.render("reconciliation.done", {
                'duration': moment(dt).utc().format(time.getLangTimeFormat()),
                'number': state.valuenow,
                'timePerTransaction': Math.round(dt/1000/state.valuemax),
                'context': state.context,
            }));
            $done.find('.button_close_statement').click(this._onCloseBankStatement.bind(this));
            $done.find('.button_back_to_statement').click(this._onGoToBankStatement.bind(this));
            this.$el.children().hide();
            // display rainbowman after full reconciliation
            this.trigger_up('show_effect', {
                type: 'rainbow_man',
                fadeout: 'no',
                message: $done,
            });
            this.$el.css('min-height', '450px');
        }

        if (state.notifications) {
            this._renderNotifications(state.notifications);
        }

        this.$('.statement_name, .statement_name_edition').toggle();
        this.$('h1.statement_name').text(state.title || _t('No Title'));
    },

    //--------------------------------------------------------------------------
    // Private
    //--------------------------------------------------------------------------
    /**
     * render the notifications
     *
     * @param {[object]} notifications
     */
    _renderNotifications: function(notifications) {
        this.$(".notification_area").empty();
        for (var i=0; i<notifications.length; i++) {
            var $notification = $(qweb.render("reconciliation.notification", {
                type: notifications[i].type,
                message: notifications[i].message,
                details: notifications[i].details,
            })).hide();
            $notification.appendTo(this.$(".notification_area")).slideDown(300);
        }
    },

    //--------------------------------------------------------------------------
    // Handlers
    //--------------------------------------------------------------------------

    /**
     * @private
     */
    _onAutoReconciliation: function () {
        this.trigger_up('auto_reconciliation');
    },
    /**
     * @private
     */
    _onClickStatementName: function () {
<<<<<<< HEAD
        if (this._initialState.bank_statement_id) {
            this.$('.statement_name, .statement_name_edition').toggle();
            this.$('.statement_name_edition input').focus();
=======
        if (this.clickStatementName) {
            this.$('.statement_name, .statement_name_edition').toggle();
>>>>>>> c5768008
        }
    },
    /**
     * @private
     * Click on close bank statement button, this will
     * close and then open form view of bank statement
     * @param {MouseEvent} event
     */
    _onCloseBankStatement: function (e) {
        this.trigger_up('close_statement');
    },
    /**
     * @private
     * @param {MouseEvent} event
     */
    _onDoAction: function(e) {
        e.preventDefault();
        var name = e.currentTarget.dataset.action_name;
        var model = e.currentTarget.dataset.model;
        var ids = e.currentTarget.dataset.ids.split(",").map(Number);
        this.do_action({
            name: name,
            res_model: model,
            domain: [['id', 'in', ids]],
            views: [[false, 'list'], [false, 'form']],
            type: 'ir.actions.act_window',
            view_type: "list",
            view_mode: "list"
        });
    },
    /**
     * Open the list view for account.bank.statement model
     * @private
     * @param {MouseEvent} event
     */
    _onGoToBankStatement: function (e) {
        var journalId = $(e.target).attr('data_journal_id');
        if (journalId) {
            journalId = parseInt(journalId);
        }
        this.do_action({
            name: 'Bank Statements',
            res_model: 'account.bank.statement',
            views: [[false, 'list'], [false, 'form']],
            type: 'ir.actions.act_window',
            context: {search_default_journal_id: journalId},
            view_type: 'list',
            view_mode: 'form',
        });
    },
    /**
     * Load more statement lines for reconciliation
     * @private
     * @param {MouseEvent} event
     */
    _onLoadMore: function (e) {
        this.trigger_up('load_more');
    },
    /**
     * @private
     */
    _onValidateName: function () {
        var name = this.$('.statement_name_edition input').val().trim();
        this.trigger_up('change_name', {'data': name});
    },
    /**
     * Save title on enter key pressed
     *
     * @private
     * @param {KeyboardEvent} event
     */
    _onKeyupInput: function (event) {
        if (event.which === $.ui.keyCode.ENTER) {
            this.$('.statement_name_edition input').blur();
        }
    },
});


/**
 * rendering of the bank statement line, contains line data, proposition and
 * view for 'match' and 'create' mode
 */
var LineRenderer = Widget.extend(FieldManagerMixin, {
    template: "reconciliation.line",
    events: {
        'click .accounting_view caption .o_buttons button': '_onValidate',
        'click .accounting_view thead td': '_onTogglePanel',
        'click .accounting_view tfoot td:not(.cell_left,.cell_right)': '_onShowPanel',
        'click tfoot .cell_left, tfoot .cell_right': '_onSearchBalanceAmount',
        'input input.filter': '_onFilterChange',
        'click .match_controls .fa-chevron-left:not(.disabled)': '_onPrevious',
        'click .match_controls .fa-chevron-right:not(.disabled)': '_onNext',
        'click .match .mv_line td': '_onSelectMoveLine',
        'click .accounting_view tbody .mv_line td': '_onSelectProposition',
        'click .o_reconcile_models button': '_onQuickCreateProposition',
        'click .create .add_line': '_onCreateProposition',
        'click .accounting_view .line_info_button.fa-exclamation-triangle': '_onTogglePartialReconcile',
        'click .reconcile_model_create': '_onCreateReconcileModel',
        'click .reconcile_model_edit': '_onEditReconcileModel',
        'keyup input': '_onInputKeyup',
        'blur input': '_onInputKeyup',
    },
    custom_events: _.extend({}, FieldManagerMixin.custom_events, {
        'field_changed': '_onFieldChanged',
    }),
    _avoidFieldUpdate: {},

    /**
     * create partner_id field in editable mode
     *
     * @override
     */
    init: function (parent, model, state) {
        this._super(parent);
        FieldManagerMixin.init.call(this);

        this.model = model;
        this._initialState = state;
    },

    /**
     * @override
     */
    start: function () {
        var self = this;
        var def1 = this._makePartnerRecord(this._initialState.st_line.partner_id, this._initialState.st_line.partner_name).then(function (recordID) {
            self.fields = {
                partner_id : new relational_fields.FieldMany2One(self,
                    'partner_id',
                    self.model.get(recordID), {
                        mode: 'edit',
                        attrs: {
                            placeholder: self._initialState.st_line.communication_partner_name || '',
                        }
                    }
                )
            };
            self.fields.partner_id.appendTo(self.$('.accounting_view caption'));
        });
        $('<span class="line_info_button fa fa-info-circle"/>')
            .appendTo(this.$('thead .cell_info_popover'))
            .attr("data-content", qweb.render('reconciliation.line.statement_line.details', {'state': this._initialState}));
        this.$el.popover({
            'selector': '.line_info_button',
            'placement': 'left',
            'container': this.$el,
            'html': true,
            'trigger': 'hover',
            'animation': false,
            'toggle': 'popover'
        });
        var def2 = this._super.apply(this, arguments);
        return $.when(def1, def2);
    },

    //--------------------------------------------------------------------------
    // Public
    //--------------------------------------------------------------------------

    /**
     * update the statement line rendering
     *
     * @param {object} state - statement line
     */
    update: function (state) {
        var self = this;
        // isValid
        this.$('caption .o_buttons button.o_validate').toggleClass('hidden', !!state.balance.type);
        this.$('caption .o_buttons button.o_reconcile').toggleClass('hidden', state.balance.type <= 0);
        this.$('caption .o_buttons .o_no_valid').toggleClass('hidden', state.balance.type >= 0);

        // partner_id
        this._makePartnerRecord(state.st_line.partner_id, state.st_line.partner_name).then(function (recordID) {
            self.fields.partner_id.reset(self.model.get(recordID));
            self.$el.attr('data-partner', state.st_line.partner_id);
        });

        // mode
        this.$('.create, .match').each(function () {
            var $panel = $(this);
            $panel.css('-webkit-transition', 'none');
            $panel.css('-moz-transition', 'none');
            $panel.css('-o-transition', 'none');
            $panel.css('transition', 'none');
            $panel.css('max-height', $panel.height());
            $panel.css('-webkit-transition', '');
            $panel.css('-moz-transition', '');
            $panel.css('-o-transition', '');
            $panel.css('transition', '');
        });
        this.$el.data('mode', state.mode).attr('data-mode', state.mode);
        this.$('.create, .match').each(function () {
            $(this).removeAttr('style');
        });

        // reconciliation_proposition
        var $props = this.$('.accounting_view tbody').empty();

        // loop state propositions
        var props = [];
        var partialDebitProps = 0;
        var partialCreditProps = 0;
        _.each(state.reconciliation_proposition, function (prop) {
            if (prop.display) {
                props.push(prop);
                if (prop.amount > 0 && prop.amount > state.st_line.amount) {
                    partialDebitProps++;
                } else if (prop.amount < 0 && prop.amount < state.st_line.amount) {
                    partialCreditProps++;
                }

            }
        });

        var targetLineAmount = state.st_line.amount;
        _.each(props, function (line) {
            var $line = $(qweb.render("reconciliation.line.mv_line", {'line': line, 'state': state}));
            if (!isNaN(line.id)) {
                $('<span class="line_info_button fa fa-info-circle"/>')
                    .appendTo($line.find('.cell_info_popover'))
                    .attr("data-content", qweb.render('reconciliation.line.mv_line.details', {'line': line}));
            }
            if (line.already_paid === false &&
                ((state.balance.amount_currency < 0 || line.partial_reconcile)
                    && line.amount > 0 && state.st_line.amount > 0 && targetLineAmount < line.amount && partialDebitProps <= 1) ||
                ((state.balance.amount_currency > 0 || line.partial_reconcile)
                    && line.amount < 0 && state.st_line.amount < 0 && targetLineAmount > line.amount && partialCreditProps <= 1)) {
                var $cell = $line.find(line.amount > 0 ? '.cell_right' : '.cell_left');
                var text;
                if (line.partial_reconcile) {
                    text = _t("Undo the partial reconciliation.");
                    $cell.text(line.write_off_amount_str);
                } else {
                    text = _t("This move's amount is higher than the transaction's amount. Click to register a partial payment and keep the payment balance open.");
                }

                $('<span class="do_partial_reconcile_'+(!line.partial_reconcile)+' line_info_button fa fa-exclamation-triangle"/>')
                    .prependTo($cell)
                    .attr("data-content", text);
            }
            targetLineAmount -= line.amount;

            $props.append($line);
        });

        // mv_lines
        var $mv_lines = this.$('.match table tbody').empty();
        var stateMvLines = state.mv_lines || [];
        _.each(stateMvLines.slice(0, state.limitMoveLines), function (line) {
            var $line = $(qweb.render("reconciliation.line.mv_line", {'line': line, 'state': state}));
            if (!isNaN(line.id)) {
                $('<span class="line_info_button fa fa-info-circle"/>')
                    .appendTo($line.find('.cell_info_popover'))
                    .attr("data-content", qweb.render('reconciliation.line.mv_line.details', {'line': line}));
            }
            $mv_lines.append($line);
        });
        this.$('.match .fa-chevron-right').toggleClass('disabled', stateMvLines.length <= state.limitMoveLines);
        this.$('.match .fa-chevron-left').toggleClass('disabled', !state.offset);
        this.$('.match').css('max-height', !stateMvLines.length && !state.filter.length ? '0px' : '');

        // balance
        this.$('.popover').remove();
        this.$('table tfoot').html(qweb.render("reconciliation.line.balance", {'state': state}));

        // filter
        if (_.str.strip(this.$('input.filter').val()) !== state.filter) {
            this.$('input.filter').val(state.filter);
        }

        // create form
        if (state.createForm) {
            if (!this.fields.account_id) {
                this._renderCreate(state);
            }
            var data = this.model.get(this.handleCreateRecord).data;
            this.model.notifyChanges(this.handleCreateRecord, state.createForm).then(function () {
                // FIXME can't it directly written REPLACE_WITH ids=state.createForm.analytic_tag_ids
                self.model.notifyChanges(self.handleCreateRecord, {analytic_tag_ids: {operation: 'REPLACE_WITH', ids: []}}).then(function (){
                    var defs = [];
                    _.each(state.createForm.analytic_tag_ids, function (tag) {
                        defs.push(self.model.notifyChanges(self.handleCreateRecord, {analytic_tag_ids: {operation: 'ADD_M2M', ids: tag}}));
                    });
                    $.when.apply($, defs).then(function () {
                        var record = self.model.get(self.handleCreateRecord);
                        _.each(self.fields, function (field, fieldName) {
                            if (self._avoidFieldUpdate[fieldName]) return;
                            if (fieldName === "partner_id") return;
                            if ((data[fieldName] || state.createForm[fieldName]) && !_.isEqual(state.createForm[fieldName], data[fieldName])) {
                                field.reset(record);
                            }
                        });
                    });
                });
            });
        }
        this.$('.create .add_line').toggle(!!state.balance.amount_currency);
    },

    //--------------------------------------------------------------------------
    // Private
    //--------------------------------------------------------------------------

    /**
     * @private
     * @param {jQueryElement} $el
     */
    _destroyPopover: function ($el) {
        var popover = $el.data('bs.popover');
        if (popover) {
            popover.destroy();
        }
    },
    /**
     * @private
     * @param {integer} partnerID
     * @param {string} partnerName
     * @returns {string} local id of the dataPoint
     */
    _makePartnerRecord: function (partnerID, partnerName) {
        var field = {
            relation: 'res.partner',
            type: 'many2one',
            name: 'partner_id',
        };
        if (partnerID) {
            field.value = [partnerID, partnerName];
        }
        return this.model.makeRecord('account.bank.statement.line', [field], {
            partner_id: {
                domain: [["parent_id", "=", false], "|", ["customer", "=", true], ["supplier", "=", true]],
                options: {
                    no_open: true
                }
            }
        });
    },

    /**
     * create account_id, tax_id, analytic_account_id, analytic_tag_ids, label and amount fields
     *
     * @private
     * @param {object} state - statement line
     */
    _renderCreate: function (state) {
        var self = this;
        this.model.makeRecord('account.bank.statement.line', [{
            relation: 'account.account',
            type: 'many2one',
            name: 'account_id',
            domain: [['company_id', '=', state.st_line.company_id]],
        }, {
            relation: 'account.journal',
            type: 'many2one',
            name: 'journal_id',
            domain: [['company_id', '=', state.st_line.company_id]],
        }, {
            relation: 'account.tax',
            type: 'many2one',
            name: 'tax_id',
            domain: [['company_id', '=', state.st_line.company_id]],
        }, {
            relation: 'account.analytic.account',
            type: 'many2one',
            name: 'analytic_account_id',
        }, {
            relation: 'account.analytic.tag',
            type: 'many2many',
            name: 'analytic_tag_ids',
        }, {
            type: 'char',
            name: 'label',
        }, {
            type: 'float',
            name: 'amount',
        }], {
            account_id: {string: _t("Account")},
            label: {string: _t("Label")},
            amount: {string: _t("Account")}
        }).then(function (recordID) {
            self.handleCreateRecord = recordID;
            var record = self.model.get(self.handleCreateRecord);

            self.fields.account_id = new relational_fields.FieldMany2One(self,
                'account_id', record, {mode: 'edit'});

            self.fields.journal_id = new relational_fields.FieldMany2One(self,
                'journal_id', record, {mode: 'edit'});

            self.fields.tax_id = new relational_fields.FieldMany2One(self,
                'tax_id', record, {mode: 'edit'});

            self.fields.analytic_account_id = new relational_fields.FieldMany2One(self,
                'analytic_account_id', record, {mode: 'edit'});

            self.fields.analytic_tag_ids = new relational_fields.FieldMany2ManyTags(self,
                'analytic_tag_ids', record, {mode: 'edit'});

            self.fields.label = new basic_fields.FieldChar(self,
                'label', record, {mode: 'edit'});

            self.fields.amount = new basic_fields.FieldFloat(self,
                'amount', record, {mode: 'edit'});

            var $create = $(qweb.render("reconciliation.line.create", {'state': state}));
            self.fields.account_id.appendTo($create.find('.create_account_id .o_td_field'))
                .then(addRequiredStyle.bind(self, self.fields.account_id));
            self.fields.journal_id.appendTo($create.find('.create_journal_id .o_td_field'));
            self.fields.tax_id.appendTo($create.find('.create_tax_id .o_td_field'));
            self.fields.analytic_account_id.appendTo($create.find('.create_analytic_account_id .o_td_field'));
            self.fields.analytic_tag_ids.appendTo($create.find('.create_analytic_tag_ids .o_td_field'));
            self.fields.label.appendTo($create.find('.create_label .o_td_field'))
                .then(addRequiredStyle.bind(self, self.fields.label));
            self.fields.amount.appendTo($create.find('.create_amount .o_td_field'))
                .then(addRequiredStyle.bind(self, self.fields.amount));
            self.$('.create').append($create);

            function addRequiredStyle(widget) {
                widget.$el.addClass('o_required_modifier');
            }
        });
    },

    //--------------------------------------------------------------------------
    // Handlers
    //--------------------------------------------------------------------------

    /**
     * @private
     * @param {MouseEvent} event
     */
    _onCreateReconcileModel: function (event) {
        event.preventDefault();
        this.do_action({
            type: 'ir.actions.act_window',
            res_model: 'account.reconcile.model',
            views: [[false, 'form']],
            target: 'current'
        });
    },
    /**
     * @private
     * @param {MouseEvent} event
     */
    _onEditReconcileModel: function (event) {
        event.preventDefault();
        this.do_action({
            type: 'ir.actions.act_window',
            res_model: 'account.reconcile.model',
            views: [[false, 'list'], [false, 'form']],
            view_type: "list",
            view_mode: "list",
            target: 'current'
        });
    },
    /**
     * @private
     * @param {OdooEvent} event
     */
    _onFieldChanged: function (event) {
        event.stopPropagation();
        var fieldName = event.target.name;
        if (fieldName === 'partner_id') {
            var partner_id = event.data.changes.partner_id;
            this.trigger_up('change_partner', {'data': partner_id});
        } else {
            if (event.data.changes.amount && isNaN(event.data.changes.amount)) {
                return;
            }
            this.trigger_up('update_proposition', {'data': event.data.changes});
        }
    },
    /**
     * @private
     */
    _onTogglePanel: function () {
        var mode = this.$el.data('mode') === 'inactive' ? 'match' : 'inactive';
        this.trigger_up('change_mode', {'data': mode});
    },
    /**
     * @private
     */
    _onSearchBalanceAmount: function () {
        this.trigger_up('search_balance_amount');
    },
    /**
     * @private
     */
    _onShowPanel: function () {
        var mode = (this.$el.data('mode') === 'inactive' || this.$el.data('mode') === 'match') ? 'create' : 'match';
        this.trigger_up('change_mode', {'data': mode});
    },
    /**
     * @private
     * @param {input event} event
     */
    _onFilterChange: function (event) {
        this.trigger_up('change_filter', {'data': _.str.strip($(event.target).val())});
    },
    /**
     * @private
     * @param {keyup event} event
     */
    _onInputKeyup: function (event) {
        var target_partner_id = $(event.target).parents('[name="partner_id"]');
        if (target_partner_id.length === 1) {
            return;
        }
        if(event.keyCode === 13) {
            var created_lines = _.findWhere(this.model.lines, {mode: 'create'});
            if (created_lines && created_lines.balance.amount) {
                this._onCreateProposition();
            }
            return;
        }

        var self = this;
        for (var fieldName in this.fields) {
            var field = this.fields[fieldName];
            if (!field.$el.is(event.target)) {
                continue;
            }
            this._avoidFieldUpdate[field.name] = event.type !== 'focusout';
            field.value = false;
            field._setValue($(event.target).val()).then(function () {
                self._avoidFieldUpdate[field.name] = false;
            });
            break;
        }
    },
    /**
     * @private
     */
    _onPrevious: function () {
        this.trigger_up('change_offset', {'data': -1});
    },
    /**
     * @private
     */
    _onNext: function () {
        this.trigger_up('change_offset', {'data': 1});
    },
    /**
     * @private
     * @param {MouseEvent} event
     */
    _onSelectMoveLine: function (event) {
        var $el = $(event.target);
        this._destroyPopover($el);
        var moveLineId = $el.closest('.mv_line').data('line-id');
        this.trigger_up('add_proposition', {'data': moveLineId});
    },
    /**
     * @private
     * @param {MouseEvent} event
     */
    _onSelectProposition: function (event) {
        var $el = $(event.target);
        this._destroyPopover($el);
        var moveLineId = $el.closest('.mv_line').data('line-id');
        this.trigger_up('remove_proposition', {'data': moveLineId});
    },
    /**
     * @private
     * @param {MouseEvent} event
     */
    _onQuickCreateProposition: function (event) {
        document.activeElement && document.activeElement.blur();
        this.trigger_up('quick_create_proposition', {'data': $(event.target).data('reconcile-model-id')});
    },
    /**
     * @private
     */
    _onCreateProposition: function () {
        document.activeElement && document.activeElement.blur();
        var invalid = [];
        _.each(this.fields, function (field) {
            if (!field.isValid()) {
                invalid.push(field.string);
            }
        });
        if (invalid.length) {
            this.do_warn(_("Some fields are undefined"), invalid.join(', '));
            return;
        }
        this.trigger_up('create_proposition');
    },
    /**
     * @private
     */
    _onValidate: function () {
        this.trigger_up('validate');
    },
    /**
     * @private
     * @param {MouseEvent} event
     */
    _onTogglePartialReconcile: function (e) {
        e.stopPropagation();
        var popover = $(e.target).data('bs.popover');
        popover && popover.destroy();
        this.trigger_up('toggle_partial_reconcile');
    }
});


/**
 * rendering of the manual reconciliation action contains progress bar, title
 * and auto reconciliation button
 */
var ManualRenderer = StatementRenderer.extend({
    template: "reconciliation.manual.statement",

    /**
     * avoid statement name edition
     *
     * @override
     * @private
     */
    _onClickStatementName: function () {}
});


/**
 * rendering of the manual reconciliation, contains line data, proposition and
 * view for 'match' mode
 */
var ManualLineRenderer = LineRenderer.extend({
    template: "reconciliation.manual.line",
     /**
     * @override
     * @param {string} handle
     * @param {number} proposition id (move line id)
     * @returns {Deferred}
     */
    removeProposition: function (handle, id) {
        if (!id) {
            return $.when();
        }
        return this._super(handle, id);
    },
    /**
     * move the partner field
     *
     * @override
     */
    start: function () {
        var self = this;
        return this._super.apply(this, arguments).then(function () {
            var defs = [];
            var def;
            if (self._initialState.partner_id) {
                def = self._makePartnerRecord(self._initialState.partner_id, self._initialState.partner_name).then(function (recordID) {
                    self.fields.partner_id = new relational_fields.FieldMany2One(self,
                        'partner_id',
                        self.model.get(recordID),
                        {mode: 'readonly'}
                    );
                });
                defs.push(def);
            } else {
                def = self.model.makeRecord('account.move.line', [{
                    relation: 'account.account',
                    type: 'many2one',
                    name: 'account_id',
                    value: [self._initialState.account_id.id, self._initialState.account_id.display_name],
                }]).then(function (recordID) {
                    self.fields.title_account_id = new relational_fields.FieldMany2One(self,
                        'account_id',
                        self.model.get(recordID),
                        {mode: 'readonly'}
                    );
                });
                defs.push(def);
            }

            return $.when.apply($, defs).then(function () {
                if (!self.fields.title_account_id) {
                    return self.fields.partner_id.prependTo(self.$('.accounting_view thead td:eq(1) span:first'));
                } else {
                    self.fields.partner_id.destroy();
                    return self.fields.title_account_id.appendTo(self.$('.accounting_view thead td:eq(1) span:first'));
                }
            });
        });
    },
    /**
     * @override
     */
    update: function (state) {
        this._super(state);
        var props = _.filter(state.reconciliation_proposition, {'display': true});
        if (!props.length) {
            var $line = $(qweb.render("reconciliation.line.mv_line", {'line': {}, 'state': state}));
            this.$('.accounting_view tbody').append($line);
        }
    },
    //--------------------------------------------------------------------------
    // Handlers
    //--------------------------------------------------------------------------
    /**
     * display journal_id field
     *
     * @override
     */
    _renderCreate: function (state) {
        this._super(state);
        this.$('.create .create_journal_id').show();
        this.$('.create .create_journal_id .o_input').addClass('o_required_modifier');
    },

});


return {
    StatementRenderer: StatementRenderer,
    ManualRenderer: ManualRenderer,
    LineRenderer: LineRenderer,
    ManualLineRenderer: ManualLineRenderer,
};
});<|MERGE_RESOLUTION|>--- conflicted
+++ resolved
@@ -172,14 +172,9 @@
      * @private
      */
     _onClickStatementName: function () {
-<<<<<<< HEAD
         if (this._initialState.bank_statement_id) {
             this.$('.statement_name, .statement_name_edition').toggle();
             this.$('.statement_name_edition input').focus();
-=======
-        if (this.clickStatementName) {
-            this.$('.statement_name, .statement_name_edition').toggle();
->>>>>>> c5768008
         }
     },
     /**
