<?xml version="1.0" encoding="utf-8"?>
<openerp>
    <data>

        <!--
            Fiscal Year
        -->

        <record id="view_account_fiscalyear_form" model="ir.ui.view">
            <field name="name">account.fiscalyear.form</field>
            <field name="model">account.fiscalyear</field>
            <field name="type">form</field>
            <field name="arch" type="xml">
                <form string="Fiscalyear">
                    <group>
                    <field name="name"/>
                    <field name="code"/>
                    <field name="date_start"/>
                    <field name="date_stop"/>
                    <field name="company_id" groups="base.group_multi_company"/>
                    <field name="end_journal_period_id" groups="base.group_extended"/>
                    </group>
                    <separator colspan="4" string="Periods"/>
                    <field colspan="4" name="period_ids" nolabel="1" widget="one2many_list">
                        <form string="Period">
                            <field name="name"/>
                            <field name="code"/>
                            <field name="date_start"/>
                            <field name="date_stop"/>
                            <field name="special"/>
                        </form>
                    </field>
                    <separator colspan="4" string="States"/>
                    <group>
                        <field name="state" select="1" readonly="1"/>
                        <button name="create_period" states="draft" string="Create Monthly Periods" type="object" icon="terp-document-new"/>
                        <button name="create_period3" states="draft" string="Create 3 Months Periods" type="object" icon="terp-document-new"/>
                    </group>
                </form>
            </field>
        </record>
        <record id="view_account_fiscalyear_tree" model="ir.ui.view">
            <field name="name">account.fiscalyear.tree</field>
            <field name="model">account.fiscalyear</field>
            <field name="type">tree</field>
            <field name="arch" type="xml">
                <tree colors="blue:state == 'draft';gray:state == 'done' " string="Fiscalyear">
                    <field name="code"/>
                    <field name="name"/>
                    <field name="company_id" groups="base.group_multi_company"/>
                    <field name="state"/>
                </tree>
            </field>
        </record>
        <record id="view_account_fiscalyear_search" model="ir.ui.view">
            <field name="name">account.fiscalyear.search</field>
            <field name="model">account.fiscalyear</field>
            <field name="type">search</field>
            <field name="arch" type="xml">
                <search string="Search Fiscalyear">
                    <group>
                        <filter string="Open" domain="[('state','=','draft')]" icon="terp-camera_test"/>
                        <filter string="Closed" domain="[('state','=','done')]" icon="terp-dialog-close"/>
                        <separator orientation="vertical"/>
                        <field name="code"/>
                        <field name="name"/>
                        <field name="state"/>
                    </group>
                    <newline/>
                    <group expand="0" string="Group By...">
                        <filter string="State" context="{'group_by': 'state'}" icon="terp-stock_effects-object-colorize"/>
                    </group>
                </search>
            </field>
        </record>
        <record id="action_account_fiscalyear_form" model="ir.actions.act_window">
            <field name="name">Fiscal Years</field>
            <field name="res_model">account.fiscalyear</field>
            <field name="view_type">form</field>
            <field name="view_mode">tree,form</field>
            <field name="help">Define your company's financial year according to your needs. A financial year is a period at the end of which a company's accounts are made up (usually 12 months). The financial year is usually referred to by the date in which it ends. For example, if a company's financial year ends November 30, 2011, then everything between December 1, 2010 and November 30, 2011  would be referred to as FY 2011. You are not obliged to follow the actual calendar year.</field>
        </record>
        <menuitem id="next_id_23" name="Periods" parent="account.menu_finance_accounting" sequence="8" />
        <menuitem action="action_account_fiscalyear_form" id="menu_action_account_fiscalyear_form" parent="next_id_23"/>

        <!--
            Period
        -->

        <record id="view_account_period_form" model="ir.ui.view">
            <field name="name">account.period.form</field>
            <field name="model">account.period</field>
            <field name="type">form</field>
            <field name="arch" type="xml">
                <form string="Period">
                    <field name="name"/>
                    <field name="code"/>
                    <field name="date_start"/>
                    <field name="date_stop"/>
                    <field name="company_id" widget="selection" groups="base.group_multi_company"/>
                    <field name="fiscalyear_id" widget="selection"/>
                    <field name="special"/>
                    <separator colspan="4" string="States"/>
                    <field name="state"/>
                    <button name="action_draft" states="done" string="Set to Draft" type="object" icon="gtk-convert" groups="account.group_account_manager"/>
                </form>
            </field>
        </record>
        <record id="view_account_period_tree" model="ir.ui.view">
            <field name="name">account.period.tree</field>
            <field name="model">account.period</field>
            <field name="type">tree</field>
            <field name="arch" type="xml">
              <tree colors="blue:state == 'draft';gray:state == 'done' " string="Period">
                    <field name="name"/>
                    <field name="code"/>
                    <field name="date_start"/>
                    <field name="date_stop"/>
                    <field name="special"/>
                    <field name="company_id" groups="base.group_multi_company"/>
                    <field name="state"/>
                    <button name="action_draft" states="done" string="Set to Draft" type="object" icon="terp-document-new" groups="account.group_account_manager"/>
                    <button name="%(action_account_period_close)d" states="draft" string="Close Period" type="action" icon="terp-camera_test"/>
                </tree>
            </field>
        </record>

        <record id="view_account_period_search" model="ir.ui.view">
            <field name="name">account.period.search</field>
            <field name="model">account.period</field>
            <field name="type">search</field>
            <field name="arch" type="xml">
                <search string="Search Period">
                    <group>
                        <filter string="To Close" name="draft" domain="[('state','=','draft')]" icon="terp-dialog-close"/>
                        <separator orientation="vertical"/>
                        <field name="name"/>
                        <field name="code"/>
                    </group>
                </search>
            </field>
        </record>

        <record id="action_account_period_form" model="ir.actions.act_window">
            <field name="name">Periods</field>
            <field name="res_model">account.period</field>
            <field name="view_type">form</field>
            <field name="view_mode">tree,form</field>
            <field name="context">{'search_default_draft': 1}</field>
            <field name="help">Here you can define a financial period, an interval of time in your company's financial year. An accounting period typically is a month or a quarter. It usually corresponds to the periods of the tax declaration. Create and manage periods from here and decide whether a period should be closed or left open depending on your company's activities over a specific period.</field>
        </record>
        <menuitem action="action_account_period_form" id="menu_action_account_period_form" parent="account.next_id_23"/>


        <!--
            Accounts
        -->
        <record id="view_account_form" model="ir.ui.view">
            <field name="name">account.account.form</field>
            <field name="model">account.account</field>
            <field name="type">form</field>
            <field name="arch" type="xml">
                <form string="Account">
                    <group col="6" colspan="4">
                    <field name="name" select="1"/>
                    <field name="code" select="1"/>
                    <field name="company_id" widget="selection" groups="base.group_multi_company"/>
                    <newline/>
                    <field name="parent_id"/>
                    <field name="type" select="1"/>
                    <field name="user_type" select="1"/>
                    </group>
                    <notebook colspan="4">
                        <page string="General Information">
                            <field name="active" groups="base.group_extended" />
                            <newline/>
                            <group col="2" colspan="2">
                                <separator string="Currency" colspan="2"/>
                                <field name="currency_id"/>
                                <field name="currency_mode" attrs="{'readonly': [('currency_id','=',False)]}"/>
                            </group>
                            <group col="2" colspan="2">
                                <separator string="Reconcile" colspan="2"/>
                                <field name="reconcile"/>
                            </group>
                            <separator string="Default Taxes" colspan="4"/>
                            <field colspan="4" name="tax_ids" nolabel="1" domain="[('parent_id','=',False)]"/>
                            <separator string="Consolidated Children" colspan="4"/>
                            <field name="child_consol_ids" colspan="4" nolabel="1" attrs="{'readonly':[('type','!=','consolidation')]}"/>
                        </page>
                        <page string="Notes">
                            <field colspan="4" name="note" nolabel="1"/>
                        </page>
                    </notebook>
                </form>
            </field>
        </record>

        <record id="view_account_search" model="ir.ui.view">
            <field name="name">account.account.search</field>
            <field name="model">account.account</field>
            <field name="type">search</field>
            <field name="arch" type="xml">
                <search string="Accounts">
                    <group>
                        <filter icon="terp-sale" string="Receivable Accounts" domain="[('type','=','receivable')]"/>
                        <filter icon="terp-purchase" string="Payable Accounts" domain="[('type','=','payable')]"/>
                        <separator orientation="vertical"/>
                        <field name="code"/>
                        <field name="name"/>
                        <field name="user_type"/>
                        <field name="type"/>
                    </group>
                    <newline/>
                    <group expand="0" string="Group By...">
                        <filter string="Parent Account" icon="terp-folder-orange" domain="" context="{'group_by':'parent_id'}"/>
                        <separator orientation="vertical"/>
                        <filter string="Account Type" icon="terp-stock_symbol-selection" domain="" context="{'group_by':'user_type'}"/>
                        <filter string="Internal Type" icon="terp-stock_symbol-selection" domain="" context="{'group_by':'type'}"/>
                    </group>
                </search>
            </field>
        </record>

        <record id="view_account_list" model="ir.ui.view">
            <field name="name">account.account.list</field>
            <field name="model">account.account</field>
            <field name="type">tree</field>
            <field name="field_parent">child_id</field>
            <field name="arch" type="xml">
                <tree colors="blue:type == 'view';black:type in ('other','receivable','payable','consolidation');gray:type == 'closed'" string="Chart of accounts" toolbar="1" >
                    <field name="code"/>
                    <field name="name"/>
                    <field name="parent_id" invisible="1"/>
                    <field name="user_type" invisible="1"/>
                    <field name="debit"/>
                    <field name="credit"/>
                    <field name="balance"/>
                    <field name="type"/>
                    <field name="company_id" groups="base.group_multi_company"/>
                    <field name="company_currency_id"/>
                </tree>
            </field>
        </record>
        <record id="view_treasory_graph" model="ir.ui.view">
           <field name="name">account.treasury.graph</field>
           <field name="model">account.account</field>
           <field name="type">graph</field>
           <field name="arch" type="xml">
               <graph string="Treasury Analysis" type="bar">
                  <field name="name"/>
                  <field name="balance" operator="+"/>
               </graph>
         </field>
      </record>
        <record id="action_account_form" model="ir.actions.act_window">
            <field name="name">Accounts</field>
            <field name="res_model">account.account</field>
            <field name="view_type">form</field>
            <field name="view_mode">tree,form,graph</field>
            <field name="search_view_id" ref="view_account_search"/>
            <field name="view_id" ref="view_account_list"/>
            <field name="help">Create and manage the accounts you need to record journal entries. An account is part of a ledger allowing your company to register all kinds of debit and credit transactions. Companies present their annual accounts in two main parts: the balance sheet and the income statement (profit and loss account). The annual accounts of a company are required by law to disclose a certain amount of information. They have to be certified by an external auditor annually.</field>
        </record>
        <menuitem id="account_account_menu" name="Accounts" parent="menu_finance_accounting"/>
        <menuitem action="action_account_form" id="menu_action_account_form" parent="account_account_menu"/>

        <record id="view_account_tree" model="ir.ui.view">
            <field name="name">account.account.tree</field>
            <field name="model">account.account</field>
            <field name="type">tree</field>
            <field name="field_parent">child_id</field>
            <field name="arch" type="xml">
                <tree colors="blue:type == 'view';black:type in ('other','receivable','payable','consolidation');gray:type == 'closed'" string="Chart of accounts" toolbar="1" >
                    <field name="code"/>
                    <field name="name"/>
                    <field name="debit"/>
                    <field name="credit"/>
                    <field name="balance"/>
                    <field name="company_currency_id"/>
                    <field name="company_id" groups="base.group_multi_company"/>
                    <field name="type"/>
                    <field name="parent_id" invisible="1"/>
                </tree>
            </field>
        </record>
        <record id="action_account_tree" model="ir.actions.act_window">
            <field name="name">Chart of Accounts</field>
            <field name="res_model">account.account</field>
            <field name="view_type">tree</field>
            <field name="view_id" ref="view_account_tree"/>
            <field name="domain">[('parent_id','=',False)]</field>
        </record>

        <!--
        Journal

        Account Journal Columns
        -->

        <record id="view_journal_column_form" model="ir.ui.view">
            <field name="name">account.journal.column.form</field>
            <field name="model">account.journal.column</field>
            <field name="type">form</field>
            <field name="arch" type="xml">
                <form string="Journal Column">
                    <field colspan="4" name="name" select="1"/>
                    <field name="field" select="1"/>
                    <field name="sequence"/>
                </form>
            </field>
        </record>
        <record id="view_journal_column_tree" model="ir.ui.view">
            <field name="name">account.journal.column.tree</field>
            <field name="model">account.journal.column</field>
            <field name="type">tree</field>
            <field name="arch" type="xml">
                <tree string="Journal Column">
                    <field name="sequence"/>
                    <field name="name"/>
                </tree>
            </field>
        </record>

        <record id="view_account_journal_view_search" model="ir.ui.view">
            <field name="name">account.journal.view.search</field>
            <field name="model">account.journal.view</field>
            <field name="type">search</field>
            <field name="arch" type="xml">
                <search string="Journal View">
                    <field name="name"/>
                </search>
            </field>
        </record>
        <record id="view_account_journal_view_tree" model="ir.ui.view">
            <field name="name">account.journal.view.tree</field>
            <field name="model">account.journal.view</field>
            <field name="type">tree</field>
            <field name="arch" type="xml">
                <tree string="Journal View">
                    <field name="name"/>
                </tree>
            </field>
        </record>
        <record id="view_account_journal_view_form" model="ir.ui.view">
            <field name="name">account.journal.view.form</field>
            <field name="model">account.journal.view</field>
            <field name="type">form</field>
            <field name="arch" type="xml">
                <form string="Journal View">
                    <field name="name"/>
                    <field colspan="4" name="columns_id" nolabel="1" widget="one2many_list"/>
                </form>
            </field>
        </record>
        <record id="action_account_journal_view" model="ir.actions.act_window">
            <field name="name">Journal Views</field>
            <field name="res_model">account.journal.view</field>
            <field name="view_type">form</field>
            <field name="view_mode">tree,form</field>
            <field name="search_view_id" ref="view_account_journal_view_search"/>
            <field name="help">Here you can customize an existing journal view or create a new view. Journal views determine the way you can record entries in your journal. Select the fields you want to appear in a journal and determine the sequence in which they will appear. Then you can create a new journal and link your view to it.</field>
        </record>

        <menuitem action="action_account_journal_view" id="menu_action_account_journal_view" parent="account.menu_journals" sequence="20"  groups="base.group_extended"/>

        <!--
    # Account Journal
    -->

        <record id="view_account_journal_tree" model="ir.ui.view">
            <field name="name">account.journal.tree</field>
            <field name="model">account.journal</field>
            <field name="type">tree</field>
            <field name="arch" type="xml">
                <tree string="Account Journal">
                    <field name="code"/>
                    <field name="name"/>
                    <field name="type"/>
                    <field name="user_id"/>
                    <field name="company_id" groups="base.group_multi_company"/>
                </tree>
            </field>
        </record>
        <record id="view_account_journal_search" model="ir.ui.view">
            <field name="name">account.journal.search</field>
            <field name="model">account.journal</field>
            <field name="type">search</field>
            <field name="arch" type="xml">
                <search string="Search Account Journal">
                    <group>
                    <filter domain="['|', ('type', '=', 'sale'), ('type', '=', 'sale_refund')]" string="Sale" icon="terp-camera_test"/>
                    <filter domain="['|', ('type', '=', 'purchase'), ('type', '=', 'purchase_refund')]" string="Purchase" icon="terp-purchase"/>
                   <filter domain="['|', ('type', '=', 'cash'), ('type', '=', 'bank')]" string="Liquidity" icon="terp-dolar"/>
                    <filter domain="['|', ('type', '=', 'general'), ('type', '=', 'situation')]" string="Others" icon="terp-stock"/>
                    <separator orientation="vertical"/>
                    <field name="code"/>
                    <field name="name"/>
                    <field name="user_id"/>
                    </group>
                    <newline/>
                    <group expand="0" string="Group By...">
                    <filter string="User" context="{'group_by':'user_id'}" icon="terp-personal"/>
                    <separator orientation="vertical"/>
                    <filter string="Type" context="{'group_by':'type'}" icon="terp-stock_symbol-selection"/>
                    </group>
                </search>
            </field>
        </record>
        <record id="view_account_journal_form" model="ir.ui.view">
            <field name="name">account.journal.form</field>
            <field name="model">account.journal</field>
            <field name="type">form</field>
            <field name="arch" type="xml">
                <form string="Account Journal">
                    <group colspan="4" col="6">
                        <field name="name" select="1"/>
                        <field name="code" select="1"/>
                        <field name="type" on_change="onchange_type(type, currency, context)"/>
                    </group>
                    <notebook colspan="4">
                        <page string="General Information">
                            <group col="2" colspan="2">
                                <group colspan="2" col="2">
                                    <separator string="Accounts" colspan="4"/>
                                    <field name="default_debit_account_id" attrs="{'required':[('type','in', ('cash', 'bank'))]}" domain="[('type','&lt;&gt;','view'),('type','&lt;&gt;','consolidation')]"/>
                                    <field name="default_credit_account_id" attrs="{'required':[('type','in',('cash', 'bank'))]}" domain="[('type','&lt;&gt;','view'),('type','&lt;&gt;','consolidation')]"/>
                                </group>
                                <group colspan="2" col="2">
                                    <separator string="Journal View" colspan="4"/>
                                    <field name="view_id" widget="selection"/>
                                </group>
                            </group>

                            <group colspan="2" col="2">
                                <separator string="Company" colspan="4"/>
                                <field name="company_id" groups="base.group_multi_company"/>
                                <field name="user_id" groups="base.group_extended"/>
                                <field name="currency"/>
                            </group>
                            <group colspan="2" col="2">
                                <separator string="Validations" colspan="4"/>
                                <field name="allow_date" groups="base.group_extended"/>
                            </group>
                            <group colspan="2" col="2">
                                <separator string="Other Configuration" colspan="4"/>
                                <field name="centralisation" groups="base.group_extended"/>
                                <field name="entry_posted"/>
                            </group>
                            <group colspan="2" col="2">
                                <separator string="Invoicing Data" colspan="4"/>
<!--                                <field name="invoice_sequence_id"/>-->
                                <field name="group_invoice_lines"/>
                            </group>
                            <group colspan="2" col="2" groups="base.group_extended">
                                <separator string="Sequence" colspan="4"/>
                                <field name="sequence_id"/>
                            </group>
                        </page>
                        <page string="Entry Controls" groups="base.group_extended">
                            <separator colspan="4" string="Accounts Type Allowed (empty for no control)"/>
                            <field colspan="4" name="type_control_ids" nolabel="1"/>
                            <separator colspan="4" string="Accounts Allowed (empty for no control)"/>
                            <field colspan="4" name="account_control_ids" nolabel="1"/>
                        </page>
                    </notebook>
                </form>
            </field>
        </record>
        <record id="action_account_journal_form" model="ir.actions.act_window">
            <field name="name">Journals</field>
            <field name="res_model">account.journal</field>
            <field name="view_type">form</field>
            <field name="view_mode">tree,form</field>
            <field name="help">Create and manage your company's journals from this menu. A journal is used to record transactions of all accounting data related to the day-to-day business of your company using double-entry bookkeeping system. Depending on the nature of its activities and the number of daily transactions, a company may keep several types of specialized journals such as a cash journal, purchase journal, sales journal...</field>
        </record>
        <menuitem action="action_account_journal_form" id="menu_action_account_journal_form" parent="menu_journals"/>

        <record id="view_account_bank_statement_filter" model="ir.ui.view">
            <field name="name">account.cash.statement.select</field>
            <field name="model">account.bank.statement</field>
            <field name="type">search</field>
            <field name="arch" type="xml">
                <search string="Search Bank Statements">
                    <group>
                        <filter string="Draft" domain="[('state','=','draft')]" icon="terp-document-new"/>
                        <filter string="Confirmed" domain="[('state','=','confirm')]" icon="terp-camera_test"/>
                        <separator orientation="vertical"/>
                        <field name="date"/>
                        <field name="name"/>
                        <field name="journal_id" widget='selection' domain="[('type', '=', 'cash')]" />
                    </group>
                    <newline/>
                    <group expand="0" string="Group By...">
                        <filter string="Journal" context="{'group_by': 'journal_id'}" icon="terp-folder-orange"/>
                        <filter string="State" context="{'group_by': 'state'}" icon="terp-stock_effects-object-colorize"/>
                        <separator orientation="vertical"/>
                        <filter string="Period" context="{'group_by': 'period_id'}" icon="terp-go-month"/>
                    </group>
                </search>
            </field>
        </record>

        <record id="view_bank_statement_tree" model="ir.ui.view">
            <field name="name">account.bank.statement.tree</field>
            <field name="model">account.bank.statement</field>
            <field name="type">tree</field>
            <field name="arch" type="xml">
                <tree colors="red:balance_end_real!=balance_end and state=='draft';blue:state=='draft' and (balance_end_real==balance_end);black:state=='confirm'" string="Statement">
                    <field name="name"/>
                    <field name="date"/>
                    <field name="period_id"/>
                    <field name="journal_id"/>
                    <field name="balance_start"/>
                    <field name="balance_end_real"/>
                    <field name="balance_end" invisible="1"/>
                    <field name="state"/>
                    <button type="object" string="Cancel" name="button_cancel" states="confirm" icon="gtk-cancel"/>
                    <button type="object" string="Confirm" name="button_confirm_bank" states="draft" icon="terp-camera_test"/>
                </tree>
            </field>
        </record>
        <record id="view_bank_statement_search" model="ir.ui.view">
            <field name="name">account.bank.statement.search</field>
            <field name="model">account.bank.statement</field>
            <field name="type">search</field>
            <field name="arch" type="xml">
                <search string="Search Bank Statements">
                    <group>
                        <filter string="Draft" domain="[('state','=','draft')]" icon="terp-document-new"/>
                        <filter string="Confirmed" domain="[('state','=','confirm')]" icon="terp-camera_test"/>
                        <separator orientation="vertical"/>
                        <field name="name"/>
                        <field name="date"/>
                        <field name="period_id"/>
                        <field name="journal_id" widget="selection" domain="[('type', '=', 'bank')]" />
                    </group>
                    <newline/>
                    <group expand="0" string="Group By...">
                        <filter string="Journal" context="{'group_by': 'journal_id'}" icon="terp-folder-orange"/>
                        <filter string="State" context="{'group_by': 'state'}" icon="terp-stock_effects-object-colorize"/>
                        <separator orientation="vertical"/>
                        <filter string="Period" context="{'group_by': 'period_id'}" icon="terp-go-month"/>
                    </group>
                </search>
            </field>
        </record>
        <record id="view_bank_statement_form" model="ir.ui.view">
            <field name="name">account.bank.statement.form</field>
            <field name="model">account.bank.statement</field>
            <field name="type">form</field>
            <field name="arch" type="xml">
                <form string="Bank Statement">
                    <group col="7" colspan="4">
                        <field name="name" select="1"/>
                        <field name="date" select="1" on_change="onchange_date(date)"/>
                        <field name="journal_id" domain="[('type', '=', 'bank')]" on_change="onchange_journal_id(journal_id)" select="1" widget="selection"/>
                        <newline/>
                        <field name="period_id"/>
                        <field name="balance_start"/>
                        <field name="balance_end_real"/>
                        <field name="currency" invisible="1"/>
                        <field name='company_id' widget="selection" groups="base.group_multi_company" />
                    </group>
                    <notebook colspan="4">
                        <page string="Transaction" name="statement_line_ids">
                            <field colspan="4" name="line_ids" nolabel="1">
                                <tree editable="bottom" string="Statement lines">
                                    <field name="sequence" readonly="1" invisible="1"/>
                                    <field name="date" groups="base.group_extended"/>
                                    <field name="name"/>
                                    <field name="ref"/>
                                    <field name="partner_id" on_change="onchange_partner_id(partner_id)"/>
                                    <field name="type" on_change="onchange_type(partner_id, type)"/>
                                    <field domain="[('journal_id','=',parent.journal_id), ('company_id', '=', parent.company_id)]" name="account_id"/>
                                    <field name="analytic_account_id" groups="analytic.group_analytic_accounting" domain="[('company_id', '=', parent.company_id), ('type', '&lt;&gt;', 'view')]"/>
                                    <field name="amount"/>
                                </tree>
                                <form string="Statement lines">
                                    <field name="date"/>
                                    <field name="name"/>
                                    <field name="ref"/>
                                    <field name="partner_id" on_change="onchange_partner_id(partner_id)"/>
                                    <field name="type" on_change="onchange_type(partner_id, type)"/>
                                    <field domain="[('journal_id', '=', parent.journal_id), ('type', '&lt;&gt;', 'view'), ('company_id', '=', parent.company_id)]" name="account_id"/>
                                    <field name="analytic_account_id" groups="analytic.group_analytic_accounting" domain="[('company_id', '=', parent.company_id), ('type', '&lt;&gt;', 'view')]"/>
                                    <field name="amount"/>
                                    <field name="sequence" readonly="0"/>
                                    <separator colspan="4" string="Notes"/>
                                    <field colspan="4" name="note" nolabel="1"/>
                                </form>
                            </field>
                        </page>
                        <page string="Journal Entries" name="move_live_ids">
                            <field colspan="4" name="move_line_ids" nolabel="1"/>
                        </page>
                    </notebook>
                    <group col="8" colspan="4">
                        <field name="state"/>
                        <field name="balance_end"/>
                        <button name="button_cancel" states="confirm" string="Cancel" type="object" icon="gtk-cancel"/>
                        <button name="button_dummy" states="draft" string="Compute" type="object" icon="terp-stock_format-scientific"/>
                        <button name="button_confirm_bank" states="draft" string="Confirm" type="object"  icon="terp-camera_test"/>
                    </group>
                </form>
            </field>
        </record>

        <record id="view_bank_statement_periodic_form" model="ir.ui.view">
            <field name="name">account.bank.statement.reconcile.form</field>
            <field name="model">account.bank.statement</field>
            <field name="type">form</field>
            <field name="arch" type="xml">
                <form string="Bank Statement">
                    <group col="7" colspan="4">
                        <field name="name" select="1"/>
                        <field name="date" select="1" on_change="onchange_date(date)"/>
                        <field name="journal_id" domain="[('type', '=', 'bank')]" on_change="onchange_journal_id(journal_id)" widget="selection"/>
                        <newline/>
                        <field name="period_id"/>
                        <field name="balance_start"/>
                        <field name="balance_end_real"/>
                        <field name="currency" invisible="1"/>
                        <field name="account_id" invisible="1"/>
                    </group>
                    <notebook colspan="4">
                        <page string="Journal Entries">
                            <field colspan="4" name="move_line_ids" nolabel="1" widget="many2many" domain="[('account_id','=',account_id),('statement_id', '=', False)]">
                                <tree string="Statement lines">
                                    <field name="date"/>
                                    <field name="period_id"/>
                                    <field name="journal_id"/>
                                    <field name="ref"/>
                                    <field name="name"/>
                                    <field name="account_id"/>
                                    <field name="partner_id"/>
                                    <field name="debit"/>
                                    <field name="credit"/>
                                </tree>
                            </field>
                        </page>
                    </notebook>
                    <group col="8" colspan="4">
                        <field name="state"/>
                        <field name="balance_end"/>
                        <button name="button_cancel" states="confirm" string="Cancel" type="object" icon="gtk-cancel"/>
                        <button name="button_dummy" states="draft" string="Compute" type="object" icon="terp-stock_format-scientific"/>
                        <button name="button_confirm_bank" states="draft" string="Confirm" type="object"  icon="terp-camera_test"/>
                    </group>
                </form>
            </field>
        </record>

        <record id="action_bank_statement_tree" model="ir.actions.act_window">
            <field name="name">Bank Statements</field>
            <field name="res_model">account.bank.statement</field>
            <field name="view_type">form</field>
            <field name="view_mode">tree,form,graph</field>
            <field name="domain">[('journal_id.type', '=', 'bank')]</field>
            <field name="context">{'journal_type':'bank'}</field>
            <field name="search_view_id" ref="view_bank_statement_search"/>
            <field name="help">A bank statement is a summary of all financial transactions occurring over a given period of time on a deposit account, a credit card or any other type of financial account. The starting balance will be proposed automatically and the closing balance is to be found on your statement. When you are in the Payment column of a line, you can press F1 to open the reconciliation form.</field>
        </record>
        <record model="ir.actions.act_window.view" id="action_bank_statement_tree_bank">
            <field name="sequence" eval="1"/>
            <field name="view_mode">tree</field>
            <field name="view_id" ref="view_bank_statement_tree"/>
            <field name="act_window_id" ref="action_bank_statement_tree"/>
        </record>
        <record model="ir.actions.act_window.view" id="action_bank_statement_form_bank">
            <field name="sequence" eval="1"/>
            <field name="view_mode">form</field>
            <field name="view_id" ref="view_bank_statement_form"/>
            <field name="act_window_id" ref="action_bank_statement_tree"/>
        </record>

    <record id="action_bank_statement_periodic_tree" model="ir.actions.act_window">
            <field name="name">Bank Statements</field>
            <field name="res_model">account.bank.statement</field>
            <field name="view_type">form</field>
            <field name="view_mode">tree,form,graph</field>
            <field name="domain">[('journal_id.type', '=', 'bank')]</field>
            <field name="search_view_id" ref="view_bank_statement_search"/>
            <field name="context">{'journal_type':'bank'}</field>
        </record>
        <record model="ir.actions.act_window.view" id="action_bank_statement_periodic_tree_bank">
            <field name="sequence" eval="1"/>
            <field name="view_mode">tree</field>
            <field name="view_id" ref="view_bank_statement_tree"/>
            <field name="act_window_id" ref="action_bank_statement_periodic_tree"/>
        </record>
        <record model="ir.actions.act_window.view" id="action_bank_statement_periodic_form_bank">
            <field name="sequence" eval="1"/>
            <field name="view_mode">form</field>
            <field name="view_id" ref="view_bank_statement_periodic_form"/>
            <field name="act_window_id" ref="action_bank_statement_periodic_tree"/>
        </record>

        <menuitem string="Bank Statements" action="action_bank_statement_tree" id="menu_bank_statement_tree" parent="menu_finance_bank_and_cash" sequence="7"/>
        <menuitem name="Statements Reconciliation" action="action_bank_statement_periodic_tree" id="menu_menu_Bank_process" parent="account.menu_account_pp_statements" sequence="7"/>


        <record id="action_bank_statement_draft_tree" model="ir.actions.act_window">
            <field name="name">Draft statements</field>
            <field name="res_model">account.bank.statement</field>
            <field name="view_type">form</field>
            <field name="view_mode">tree,form</field>
            <field name="domain">[('state','=','draft')]</field>
            <field name="filter" eval="True"/>
        </record>

        <!--
    Account Types
    -->
        <record id="view_account_type_search" model="ir.ui.view">
            <field name="name">account.account.type.search</field>
            <field name="model">account.account.type</field>
            <field name="type">search</field>
            <field name="arch" type="xml">
                <search string="Account Type">
                    <field name="name"/>
                    <field name="code"/>
                </search>
            </field>
        </record>

        <record id="view_account_type_tree" model="ir.ui.view">
            <field name="name">account.account.type.tree</field>
            <field name="model">account.account.type</field>
            <field name="type">tree</field>
            <field name="arch" type="xml">
                <tree string="Account Type">
                    <field name="name"/>
                    <field name="code"/>
                </tree>
            </field>
        </record>

        <record id="view_account_type_form" model="ir.ui.view">
            <field name="name">account.account.type.form</field>
            <field name="model">account.account.type</field>
            <field name="type">form</field>
            <field name="arch" type="xml">
                <form string="Account Type">
                    <group col="6" colspan="4">
                        <field name="name" select="1"/>
                        <field name="code" select="1"/>
                    </group>
                    <group col="2" colspan="2">
                        <separator string="Reporting Configuration" colspan="4"/>
                        <field name="report_type" select="2"/>
                    </group>
                    <group col="2" colspan="2">
                        <separator string="Closing Method" colspan="4"/>
                        <field name="close_method"/>
                    </group>
                    <separator string="Description" colspan="4"/>
                    <field name="note" colspan="4" nolabel="1"/>
                </form>
            </field>
        </record>
        <record id="action_account_type_form" model="ir.actions.act_window">
            <field name="name">Account Types</field>
            <field name="res_model">account.account.type</field>
            <field name="view_type">form</field>
            <field name="view_mode">tree,form</field>
            <field name="search_view_id" ref="view_account_type_search"/>
            <field name="help">An account type is used to determine how an account is used in each journal. The deferral method of an account type determines the process for the annual closing. Reports such as the Balance Sheet and the Profit and Loss report use the category (profit/loss or balance sheet). For example, the account type could be linked to an asset account, expense account or payable account. From this view, you can create and manage the account types you need for your company.</field>
        </record>
        <menuitem action="action_account_type_form" sequence="20" id="menu_action_account_type_form" parent="account_account_menu" groups="base.group_extended"/>
        <!--
    Entries
    -->
        <record id="view_account_move_tree" model="ir.ui.view">
            <field name="name">account.move.tree</field>
            <field name="model">account.move</field>
            <field name="type">tree</field>
            <field name="arch" type="xml">
                <tree colors="blue:state == 'draft';black:state == 'posted'" string="Journal Entries">
                    <field name="name"/>
                    <field name="ref"/>
                    <field name="date"/>
                    <field name="period_id"/>
                    <field name="journal_id"/>
                    <field name="partner_id"/>
                    <field name="amount" sum="Total Amount"/>
                    <field name="state"/>
                </tree>
            </field>
        </record>

        <!--
    Reconcile
    -->

        <record id="view_move_reconcile_form" model="ir.ui.view">
            <field name="name">account.move.reconcile.form</field>
            <field name="model">account.move.reconcile</field>
            <field name="type">form</field>
            <field name="arch" type="xml">
                <form string="Journal Entry Reconcile">
                    <group col="6" colspan="4">
                        <field name="name" select="1"/>
                        <field name="create_date" select="1"/>
                        <field name="type" select="1"/>
                    </group>
                    <separator colspan="4" string="Reconcile Entries"/>
                    <field colspan="4" name="line_id" nolabel="1"/>
                    <separator colspan="4" string="Partial Reconcile Entries"/>
                    <field colspan="4" name="line_partial_ids" nolabel="1"/>
                </form>
            </field>
        </record>

        <!--
    Tax Codes
    -->
        <record id="view_tax_code_search" model="ir.ui.view">
            <field name="name">account.tax.code.search</field>
            <field name="model">account.tax.code</field>
            <field name="type">search</field>
            <field name="arch" type="xml">
                <search string="Account Tax Code">
                    <field name="name"/>
                    <field name="code"/>
                    <field name="parent_id"/>
                    <field name="company_id" widget="selection" groups="base.group_multi_company"/>
                </search>
            </field>
        </record>
        <record id="view_tax_code_tree" model="ir.ui.view">
            <field name="name">account.tax.code.tree</field>
            <field name="model">account.tax.code</field>
            <field name="type">tree</field>
            <field name="field_parent">child_ids</field>
            <field name="priority">100</field>
            <field name="arch" type="xml">
                <tree string="Account Tax Code" toolbar="1">
                    <field name="name"/>
                    <field name="code"/>
                    <field name="sum_period"/>
                    <field name="sum"/>
                    <field name="company_id" groups="base.group_multi_company"/>
                </tree>
            </field>
        </record>
        <record id="view_tax_code_form" model="ir.ui.view">
            <field name="name">account.tax.code.form</field>
            <field name="model">account.tax.code</field>
            <field name="type">form</field>
            <field name="arch" type="xml">
                <form string="Account Tax Code">
                    <group col="6" colspan="4">
                        <field name="name"/>
                        <field name="code"/>
                        <field name="parent_id"/>
                        <field name="company_id" groups="base.group_multi_company"/>
                    </group>
                    <group colspan="2" col="2">
                        <separator string="Reporting Configuration" colspan="4"/>
                        <field name="notprintable"/>
                        <field name="sign"/>
                    </group>
                    <group colspan="2" col="2">
                        <separator string="Statistics" colspan="4"/>
                        <field name="sum_period"/>
                        <field name="sum"/>
                    </group>
                    <separator string="Description" colspan="4"/>
                    <field colspan="4" name="info" nolabel="1"/>
                </form>
            </field>
        </record>
        <record id="action_tax_code_list" model="ir.actions.act_window">
            <field name="name">Tax codes</field>
            <field name="res_model">account.tax.code</field>
            <field name="view_type">form</field>
            <field name="view_mode">tree,form</field>
            <field name="view_id" ref="view_tax_code_tree"/>
            <field name="search_view_id" ref="view_tax_code_search"/>
            <field name="help">The tax code definition depends on the tax declaration of your country. OpenERP allows you to define the tax structure and manage it from this menu. You can define both numeric and alphanumeric tax codes.</field>
        </record>
       <menuitem id="next_id_27" name="Taxes" parent="account.menu_finance_accounting"/>
       <menuitem action="action_tax_code_list" id="menu_action_tax_code_list" parent="next_id_27" sequence="12"/>


        <!--
    Tax
    -->
        <record id="view_tax_tree" model="ir.ui.view">
            <field name="name">account.tax.tree</field>
            <field name="model">account.tax</field>
            <field name="type">tree</field>
            <field name="field_parent">child_ids</field>
            <field name="arch" type="xml">
                <tree string="Account Tax">
                    <field name="name"/>
                    <field name="price_include" groups="base.group_extended"/>
                    <field name="description"/>
                    <field name="company_id" widget="selection" groups="base.group_multi_company"/>
                </tree>
            </field>
        </record>
        <record id="view_account_tax_search" model="ir.ui.view">
            <field name="name">account.tax.search</field>
            <field name="model">account.tax</field>
            <field name="type">search</field>
            <field name="arch" type="xml">
                <search string="Search Taxes">
                    <group>
                        <field name="name"/>
                        <field name="description"/>
                        <field name="company_id" widget="selection" groups="base.group_multi_company"/>
                    </group>
                </search>
            </field>
        </record>
        <record id="view_tax_form" model="ir.ui.view">
            <field name="name">account.tax.form</field>
            <field name="model">account.tax</field>
            <field name="type">form</field>
            <field name="arch" type="xml">
                <form string="Account Tax">
                    <group colspan="4" col="6">
                        <field name="name"/>
                        <field name="description"/>
                        <field name="type_tax_use"/>
                        <field name="price_include"/>
                        <field name="active"/>
                        <field name="company_id" widget="selection" groups="base.group_multi_company"/>
                    </group>
                    <notebook colspan="4">
                        <page string="Tax Definition" >
                          <group colspan="4" col="4">
                                  <field name="type"/>
                                  <field name="amount" attrs="{'readonly':[('type','in',('none', 'code', 'balance'))]}"/>
                                  <separator colspan="4" string="Accounting Information"/>
                                  <field name="account_collected_id" domain="[('type','&lt;&gt;','view'),('type','&lt;&gt;','consolidation')]"/>
                                  <label colspan="2" nolabel="1" string="Keep empty to use the income account"/>
                                  <field name="account_paid_id" domain="[('type','&lt;&gt;','view'),('type','&lt;&gt;','consolidation')]"/>
                                  <label colspan="2" nolabel="1" string="Keep empty to use the expense account"/>
                                  <separator colspan="4" string="Tax Declaration: Invoices"/>
                                  <field name="base_code_id"/>
                                  <field name="base_sign"/>
                                  <field name="tax_code_id"/>
                                  <field name="tax_sign"/>
                                  <separator colspan="4" string="Tax Declaration: Credit Notes"/>
                                  <field name="ref_base_code_id"/>
                                  <field name="ref_base_sign"/>
                                  <field name="ref_tax_code_id"/>
                                  <field name="ref_tax_sign"/>
                                  <separator groups="base.group_extended" colspan="4" string="Children Definition"/>
                                  <field groups="base.group_extended" name="child_depend"/>
                                  <field groups="base.group_extended" name="sequence"/>
                                  <field groups="base.group_extended" name="include_base_amount"/>
                                  <field groups="base.group_extended" colspan="4" name="child_ids">
                                      <tree string="Account Tax">
                                          <field name="sequence"/>
                                          <field name="name"/>
                                          <field name="price_include" groups="base.group_extended"/>
                                          <field name="description"/>
                                     </tree>
                                 </field>
                          </group>
                        </page>
                        <page groups="base.group_extended" string="Special Computation">
                            <separator colspan="4" string="Applicability Options"/>
                            <field name="applicable_type"/>
                            <field name="domain"/>
                            <separator colspan="4" string="Applicable Code (if type=code)"/>
                            <field colspan="4" name="python_applicable" nolabel="1" attrs="{'readonly':[('applicable_type','=','true')], 'required':[('applicable_type','=','code')]}"/>
                            <separator colspan="2" string="Compute Code"/>
                            <separator colspan="2" string="Reverse Compute Code"/>
                            <field colspan="2" name="python_compute" nolabel="1" attrs="{'readonly':[('type','!=','code')],'required':[('type','=','code')]}"/>
                            <field colspan="2" name="python_compute_inv" nolabel="1" attrs="{'readonly':[('type','!=','code')],'required':[('type','=','code')]}"/>

                        </page>
                    </notebook>
                </form>
              </field>
        </record>
        <record id="action_tax_form" model="ir.actions.act_window">
            <field name="name">Taxes</field>
            <field name="res_model">account.tax</field>
            <field name="view_type">form</field>
            <field name="view_id" ref="view_tax_tree"/>
            <field name="domain">[('parent_id','=',False)]</field>
        </record>
        <menuitem action="action_tax_form" id="menu_action_tax_form" parent="next_id_27"/>

        <record id="action_tax_code_tree" model="ir.actions.act_window">
            <field name="name">Chart of Taxes</field>
            <field name="res_model">account.tax.code</field>
            <field name="domain">[('parent_id','=',False)]</field>
            <field name="view_type">tree</field>
            <field name="view_id" ref="view_tax_code_tree"/>
            <field name="help">The chart of taxes is used to generate your periodical tax statement. You will see the taxes with codes related to your legal statement according to your country.</field>
        </record>

        <!--
    Entries lines
    -->

        <record id="view_move_line_tree" model="ir.ui.view">
            <field name="name">account.move.line.tree</field>
            <field name="model">account.move.line</field>
            <field name="type">tree</field>
            <field eval="4" name="priority"/>
            <field name="arch" type="xml">
                <tree colors="red:state == 'draft';black:state == 'valid'" string="Journal Items" editable="top" on_write="on_create_write">
                    <field name="date"/>
                    <field name="period_id"/>
                    <field name="move_id"/>
                    <field name="ref"/>
                    <field name="invoice"/>
                    <field name="name"/>
                    <field name="partner_id" on_change="onchange_partner_id(move_id, partner_id, account_id, debit, credit, date, journal_id)"/>
                    <field name="account_id" domain="[('journal_id','=',journal_id), ('company_id', '=', company_id)]"/>
                    <field name="journal_id"/>
                    <field name="debit" sum="Total debit"/>
                    <field name="credit" sum="Total credit"/>
                    <field name="account_tax_id" groups="base.group_extended"/>
                    <field name="analytic_account_id" groups="analytic.group_analytic_accounting" domain="[('parent_id','!=',False)]"/>
                    <field name="amount_currency" groups="base.group_extended" attrs="{'readonly':[('state','=','valid')]}"/>
                    <field name="currency_id" groups="base.group_extended" attrs="{'readonly':[('state','=','valid')]}"/>
                    <field name="reconcile_partial_id" groups="base.group_extended"/>
                    <field name="reconcile_id"/>
                    <field name="state"/>
                </tree>
            </field>
        </record>

        <record id="view_move_line_form" model="ir.ui.view">
            <field name="name">account.move.line.form</field>
            <field name="model">account.move.line</field>
            <field name="type">form</field>
            <field eval="2" name="priority"/>
            <field name="arch" type="xml">
                <form string="Journal Item">
                    <group col="6" colspan="4">
                        <field name="name" select="1"/>
                        <field name="ref"/>
                        <field name="partner_id" select="1" on_change="onchange_partner_id(False,partner_id,account_id,debit,credit,date)"/>

                        <field name="journal_id"/>
                        <field name="period_id"/>
                        <field name="company_id" required="1" groups="base.group_multi_company"/>
                    </group>
                    <notebook colspan="4">
                        <page string="Information">
                            <group col="2" colspan="2">
                                <separator colspan="2" string="Amount"/>
                                <field name="account_id" select="1" domain="[('company_id', '=', company_id), ('type','&lt;&gt;','view'), ('type','&lt;&gt;','consolidation')]"/>
                                <field name="debit"/>
                                <field name="credit"/>
                                <field name="quantity"/>
                            </group>

                            <group col="2" colspan="2">
                                <separator colspan="2" string="Accounting Documents"/>
                                <field name="invoice" readonly="True"/>
                                <field name="move_id" required="False"/>
                                <field name="statement_id" readonly="True"/>
                            </group>

                            <group col="2" colspan="2">
                                <separator colspan="2" string="Dates"/>
                                <field name="date" select="1"/>
                                <field name="date_maturity"/>
                                <field name="date_created" readonly="True"/>
                            </group>

                            <group col="2" colspan="2">
                                <separator colspan="2" string="Taxes"/>
                                <field name="tax_code_id"/>
                                <field name="tax_amount"/>
                                <field name="account_tax_id" domain="[('parent_id','=',False)]"/>
                            </group>

                            <group col="2" colspan="2" attrs="{'readonly':[('state','=','valid')]}" >
                                <separator colspan="2" string="Currency"/>
                                <field name="currency_id"/>
                                <field name="amount_currency"/>
                            </group>

                            <group col="2" colspan="2">
                                <separator colspan="2" string="Reconciliation"/>
                                <field name="reconcile_id"/>
                                <field name="reconcile_partial_id"/>
                            </group>

                            <group col="2" colspan="2">
                                <separator colspan="2" string="States"/>
                                <field name="state"/>
                                <field name="blocked"/>
                            </group>

                            <group col="2" colspan="2"  groups="base.group_extended">
                                <separator colspan="2" string="Analytic"/>
                                <field name="analytic_account_id" domain="[('parent_id','!=',False)]" groups="analytic.group_analytic_accounting"/>
                            </group>
                            <separator string="Internal Note" colspan="4"/>
                            <field name="narration" colspan="4" nolabel="1"/>
                        </page>
                        <page string="Analytic Lines" groups="base.group_analytic_accounting">
                            <field colspan="4" name="analytic_lines" nolabel="1" context="{'default_general_account_id':account_id, 'default_name': name, 'default_date':date, 'amount': (debit or 0.0)-(credit or 0.0)}"/>
                        </page>
                    </notebook>
                </form>
            </field>
        </record>

        <record id="view_move_line_form2" model="ir.ui.view">
            <field name="name">account.move.line.form2</field>
            <field name="model">account.move.line</field>
            <field name="type">form</field>
            <field eval="9" name="priority"/>
            <field name="arch" type="xml">
                <form string="Journal Item">
                    <notebook colspan="4">
                        <page string="Information">
                            <separator colspan="4" string="General Information"/>
                            <field name="name" select="1"/>
                            <field name="date"/>
                            <field name="journal_id" readonly="False" select="1"/>
                            <field name="period_id" readonly="False"/>
                            <field name="account_id" select="1" domain="[('type','&lt;&gt;','view'),('type','&lt;&gt;','consolidation'),('company_id', '=', company_id)]"/>
                            <field name="partner_id" on_change="onchange_partner_id(False,partner_id,account_id,debit,credit,date)"/>
                            <newline/>
                            <field name="debit"/>
                            <field name="credit"/>

                            <separator colspan="4" string="Optional Information"/>
                            <field name="currency_id"/>
                            <field name="amount_currency"/>
                            <field name="quantity" select="3"/>
                            <field name="move_id" required="False"/>
                            <newline/>
                            <field name="date_maturity"/>
                            <field name="date_created"/>
                            <field name="date_created"/>
                            <field name="blocked" select="3"/>
                            <newline/>
                            <field name="account_tax_id" domain="[('parent_id','=',False)]"/>
                            <field name="analytic_account_id" domain="[('parent_id','!=',False)]" groups="analytic.group_analytic_accounting"/>
                            <separator colspan="4" string="State"/>
                            <newline/>
                            <field name="reconcile_id"/>
                            <field name="reconcile_partial_id"/>
                            <field name="state"/>
                        </page>
                        <page string="Analytic Lines" groups="base.group_analytic_accounting">
                            <field colspan="4" name="analytic_lines" nolabel="1" />
                        </page>
                    </notebook>
                </form>
            </field>
        </record>

        <record id="account_move_line_graph" model="ir.ui.view">
            <field name="name">account.move.line.graph</field>
            <field name="model">account.move.line</field>
            <field name="type">graph</field>
            <field name="arch" type="xml">
                <graph string="Account Statistics" type="bar">
                    <field name="account_id"/>
                    <field name="debit" operator="+"/>
                    <field name="credit" operator="+"/>
                </graph>
            </field>
        </record>

        <record id="view_account_move_line_filter" model="ir.ui.view">
            <field name="name">Journal Items</field>
            <field name="model">account.move.line</field>
            <field name="type">search</field>
            <field name="arch" type="xml">
                <search string="Search Journal Items">
                    <group>
                        <filter icon="terp-document-new" string="Unbalanced" domain="[('state','=','draft')]" help="Unbalanced Journal Items"/>
                        <separator orientation="vertical"/>
                        <filter icon="terp-document-new" string="Unposted" domain="[('move_id.state','=','draft')]" help="Unposted Journal Items"/>
                        <filter name="posted" icon="terp-camera_test" string="Posted" domain="[('move_id.state','=','posted')]" help="Posted Journal Items"/>
                        <separator orientation="vertical"/>
                        <filter
                            icon="terp-dolar_ok!"
                            string="Unreconciled"
                            domain="[('reconcile_id','=',False), ('account_id.reconcile','=',True)]" help="Unreconciled Journal Items"
                            name="unreconciled"/>
                        <separator orientation="vertical"/>
                        <field name="move_id" string="Number (Move)"/>
                        <field name="date"/>
                        <field name="account_id"/>
                        <field name="partner_id">
                            <filter help="Next Partner Entries to reconcile" name="next_partner" string="Next Partner to reconcile" context="{'next_partner_only': 1}" icon="terp-gtk-jump-to-ltr" domain="[('account_id.reconcile','=',True),('reconcile_id','=',False)]"/>
                        </field>
                    </group>
                    <newline/>
                    <group>
                        <field name="journal_id" widget="selection" context="{'journal_id':self, 'visible_id':self, 'normal_view':False}"/>
                        <field name="period_id" context="{'period_id':self, 'search_default_period_id':self}"/>
                    </group>
                    <newline/>
<<<<<<< HEAD
                    <group expand="0" string="Group By..." colspan="12" col="10">
=======
                    <group expand="0" string="Extended Filters...">
                        <field name="ref" string="Reference"/>
                        <field name="name"/>
                        <field name="narration"/>
                        <field name="balance" string="Debit/Credit"/>
                    </group>
                    <newline/>
                    <group expand="0" string="Group By...">
>>>>>>> aa1bd2e6
                        <filter string="Partner" icon="terp-partner" domain="[]" context="{'group_by':'partner_id'}"/>
                        <separator orientation="vertical"/>
                        <filter string="Journal" icon="terp-folder-orange" domain="[]" context="{'group_by':'journal_id'}"/>
                        <filter string="Account"  icon="terp-folder-green" context="{'group_by':'account_id'}"/>
                        <separator orientation="vertical"/>
                        <filter string="Period" icon="terp-go-month" domain="[]" context="{'group_by':'period_id'}"/>
                    </group>
                    <newline/>
                </search>
            </field>
        </record>

        <record id="action_account_moves_all_a" model="ir.actions.act_window">
            <field name="name">Journal Items</field>
            <field name="res_model">account.move.line</field>
            <field name="view_type">form</field>
            <field name="view_mode">tree,form</field>
            <field name="context">{}</field>
            <field name="search_view_id" ref="view_account_move_line_filter"/>
            <field name="help">This view can be used by accountants in order to quickly record entries in OpenERP. If you want to record a supplier invoice, start by recording the line of the expense account. OpenERP will propose to you automatically the Tax related to this account and the counterpart "Account Payable".</field>
        </record>

        <menuitem
            action="action_account_moves_all_a"
            icon="STOCK_JUSTIFY_FILL"
            id="menu_action_account_moves_all"
            parent="account.menu_finance_entries"
            sequence="1"
            groups="group_account_user"
        />

        <record id="action_move_line_select" model="ir.actions.act_window">
            <field name="name">Journal Items</field>
            <field name="res_model">account.move.line</field>
            <field name="view_type">form</field>
            <field name="view_mode">tree,form</field>
            <field name="search_view_id" ref="view_account_move_line_filter"/>
        </record>

        <record id="action_view_move_line" model="ir.actions.act_window">
            <field name="name">Lines to reconcile</field>
            <field name="res_model">account.move.line</field>
            <field name="view_type">form</field>
            <field name="view_mode">tree,form</field>
            <field name="domain">[('account_id.reconcile', '=', True),('reconcile_id','=',False)]</field>
            <field eval="False" name="view_id"/>
            <field eval="True" name="filter"/>
            <field name="search_view_id" ref="view_account_move_line_filter"/>
        </record>

        <record id="action_move_line_select" model="ir.actions.act_window">
            <field name="name">Journal Items</field>
            <field name="res_model">account.move.line</field>
            <field name="view_type">form</field>
            <field name="view_mode">tree,form</field>
            <field name="view_id" ref="view_move_line_tree"/>
            <field name="search_view_id" ref="view_account_move_line_filter"/>
            <field name="domain">[]</field>
            <field name="context">{'search_default_account_id': [active_id]}</field>
        </record>

        <record id="ir_account_move_line_select" model="ir.values">
            <field name="key2">tree_but_open</field>
            <field name="model">account.account</field>
            <field name="name">Open Journal Items</field>
            <field eval="'ir.actions.act_window,%d'%action_move_line_select" name="value"/>
            <field eval="True" name="object"/>
        </record>
        <!--
    Account.Entry Edition
    -->

        <record id="account_move_graph" model="ir.ui.view">
            <field name="name">account.move.graph</field>
            <field name="model">account.move</field>
            <field name="type">graph</field>
            <field name="arch" type="xml">
                <graph string="Account Statistics" type="bar">
                    <field name="period_id"/>
                    <field name="amount" operator="+"/>
                </graph>
            </field>
         </record>
        <record id="view_move_tree" model="ir.ui.view">
            <field name="name">account.move.tree</field>
            <field name="model">account.move</field>
            <field name="type">tree</field>
            <field name="arch" type="xml">
                <tree colors="blue:state == 'draft';black:state == 'posted'" string="Journal Entries">
                    <field name="name"/>
                    <field name="ref"/>
                    <field name="date"/>
                    <field name="period_id"/>
                    <field name="journal_id"/>
                    <field name="partner_id"/>
                    <field name="amount" sum="Total Amount"/>
                    <field name="to_check" groups="base.group_extended"/>
                    <field name="state"/>
                    <button name="button_validate" states="draft" string="Approve" type="object" icon="terp-camera_test"/>
                </tree>
            </field>
        </record>
        <record id="view_move_form" model="ir.ui.view">
            <field name="name">account.move.form</field>
            <field name="model">account.move</field>
            <field name="type">form</field>
            <field name="arch" type="xml">
                <form string="Journal Entries">
                    <group colspan="4" col="6">
                        <field name="name" readonly="True"/>
                        <field name="ref"/>
                        <field name="to_check" groups="base.group_extended"/>
                        <field name="journal_id"/>
                        <field name="period_id"/>
                        <field name="date"/>
                        <field name="company_id" required="1" groups="base.group_multi_company"/>
                        <field name="partner_id" invisible="1"/>
                        <field name="amount" invisible="1"/>
                    </group>
                    <notebook colspan="4">
                        <page string="Journal Items">
                            <field colspan="4" name="line_id" nolabel="1" height="250" widget="one2many_list" default_get="{'lines':line_id ,'journal':journal_id }">
                                <form string="Journal Item">
                                    <group col="6" colspan="4">
                                        <field name="name"/>
                                        <field name="ref"/>
                                        <field name="partner_id" on_change="onchange_partner_id(False,partner_id,account_id,debit,credit,date)"/>

                                        <field name="journal_id"/>
                                        <field name="period_id"/>
                                        <field name="company_id" required="1" groups="base.group_multi_company"/>
                                    </group>
                                    <notebook colspan="4">
                                        <page string="Information">
                                            <group col="2" colspan="2">
                                                <separator colspan="2" string="Amount"/>
                                                <field name="account_id" domain="[('company_id', '=', parent.company_id), ('type','&lt;&gt;','view'),('type','&lt;&gt;','consolidation')]"/>
                                                <field name="debit"/>
                                                <field name="credit"/>
                                                <field name="quantity"/>
                                            </group>

                                            <group col="2" colspan="2">
                                                <separator colspan="2" string="Accounting Documents"/>
                                                <field name="invoice"/>
                                                <field name="move_id" required="False"/>
                                                <field name="statement_id"/>
                                            </group>

                                            <group col="2" colspan="2">
                                                <separator colspan="2" string="Dates"/>
                                                <field name="date"/>
                                                <field name="date_maturity"/>
                                                <field name="date_created"/>
                                            </group>

                                            <group col="2" colspan="2">
                                                <separator colspan="2" string="Taxes"/>
                                                <field name="tax_code_id"/>
                                                <field name="tax_amount"/>
                                                <field name="account_tax_id" domain="[('parent_id','=',False)]"/>
                                            </group>

                                            <group col="2" colspan="2">
                                                <separator colspan="2" string="Currency"/>
                                                <field name="currency_id"/>
                                                <field name="amount_currency"/>
                                            </group>

                                            <group col="2" colspan="2">
                                                <separator colspan="2" string="Reconciliation"/>
                                                <field name="reconcile_id"/>
                                                <field name="reconcile_partial_id"/>
                                            </group>

                                            <group col="2" colspan="2">
                                                <separator colspan="2" string="States"/>
                                                <field name="state"/>
                                                <field name="blocked"/>
                                            </group>

                                            <group col="2" colspan="2" groups="base.group_extended">
                                                <separator colspan="2" string="Analytic"/>
                                                <field name="analytic_account_id" domain="[('parent_id','!=',False)]" groups="analytic.group_analytic_accounting"/>
                                            </group>
                                            <separator string="Internal Note" colspan="4"/>
                                            <field name="narration" colspan="4" nolabel="1"/>
                                        </page>
                                        <page string="Analytic Lines" groups="base.group_analytic_accounting">
                                            <field colspan="4" name="analytic_lines" nolabel="1" context="{'default_general_account_id':account_id, 'default_name': name, 'default_date':date, 'amount': (debit or 0.0)-(credit or 0.0)}"/>
                                        </page>
                                    </notebook>
                                </form>
                                <tree colors="blue:state == 'draft';black:state == 'posted'" editable="top" string="Journal Items">
                                    <field name="ref"/>
                                    <field name="invoice"/>
                                    <field name="name"/>
                                    <field name="partner_id" on_change="onchange_partner_id(False,partner_id,account_id,debit,credit,parent.date,parent.journal_id)"/>
                                    <field name="account_id" domain="[('journal_id','=',parent.journal_id),('company_id', '=', parent.company_id)]"/>
                                    <field name="date_maturity"/>
                                    <field name="debit" sum="Total Debit"/>
                                    <field name="credit" sum="Total Credit"/>
                                    <field name="analytic_account_id" domain="[('parent_id','!=',False)]" groups="analytic.group_analytic_accounting"/>
                                    <field name="amount_currency" groups="base.group_extended"/>
                                    <field name="currency_id" groups="base.group_extended"/>
                                    <field name="tax_code_id"/>
                                    <field name="tax_amount"/>
                                    <field name="state"/>
                                    <field name="reconcile_id"/>
                                    <field name="reconcile_partial_id" groups="base.group_extended"/>
                                </tree>
                            </field>
                            <separator colspan="4" string="Internal Note"/>
                            <field name="narration" colspan="4" nolabel="1" height="50"/>
                            <group col="4" colspan="4">
                                <field name="state" select="1"/>
                                <button name="button_cancel" states="posted" string="Cancel" type="object" icon="gtk-cancel"/>
                                <button name="button_validate" states="draft" string="Post" type="object" icon="terp-camera_test"/>
                            </group>
                        </page>
                    </notebook>
                </form>
            </field>
        </record>

        <record id="view_account_move_filter" model="ir.ui.view">
            <field name="name">account.move.select</field>
            <field name="model">account.move</field>
            <field name="type">search</field>
            <field name="arch" type="xml">
                <search string="Search Move">
                    <group>
                        <filter icon="terp-document-new" string="Unposted" domain="[('state','=','draft')]" help="Unposted Journal Entries"/>
                        <filter icon="terp-camera_test" string="Posted" domain="[('state','=','posted')]" help="Posted Journal Entries"/>
                        <separator orientation="vertical"/>
                        <filter icon="terp-gtk-jump-to-ltr" string="To Review" domain="[('to_check','=',True)]" groups="base.group_extended" help="Journal Entries to Review"/>
                        <separator orientation="vertical"/>
                        <field name="name"/>
                        <field name="ref"/>
                        <field name="partner_id"/>
                        <field name="date"/>
                    </group>
                    <newline/>
                    <group>
                        <field name="journal_id" widget="selection"/>
                        <field name="period_id"/>
                    </group>
                    <newline/>
                    <group expand="0" string="Group By...">
                        <filter string="Partner" icon="terp-partner" domain="[]" context="{'group_by':'partner_id'}"/>
                        <separator orientation="vertical"/>
                        <filter string="Journal" icon="terp-folder-orange" domain="[]" context="{'group_by':'journal_id'}"/>
                        <filter string="States" icon="terp-stock_effects-object-colorize" domain="[]" context="{'group_by':'state'}"/>
                        <separator orientation="vertical"/>
                        <filter string="Period" icon="terp-go-month" domain="[]" context="{'group_by':'period_id'}"/>
                        <filter string="Date" icon="terp-go-month" domain="[]" context="{'group_by':'date'}"/>
                    </group>
                </search>
            </field>
        </record>

        <record id="action_move_journal_line" model="ir.actions.act_window">
            <field name="name">Journal Entries</field>
            <field name="res_model">account.move</field>
            <field name="view_type">form</field>
            <field name="view_mode">tree,form,graph</field>
            <field name="view_id" ref="view_move_tree"/>
            <field name="search_view_id" ref="view_account_move_filter"/>
            <field name="help">A journal entry consists of several journal items, each of which is either a debit or a credit transaction. OpenERP automatically creates one journal entry per accounting document: invoice, refund, supplier payment, bank statements, etc.</field>
        </record>

        <menuitem
            icon="STOCK_JUSTIFY_FILL"
            action="action_move_journal_line"
            id="menu_action_move_journal_line_form"
            parent="account.menu_finance_entries"
            groups="group_account_user"
            sequence="5"/>

        <record id="action_move_line_form" model="ir.actions.act_window">
            <field name="name">Entries</field>
            <field name="type">ir.actions.act_window</field>
            <field name="res_model">account.move</field>
            <field name="view_type">form</field>
            <field name="view_id" ref="view_move_tree"/>
            <field name="search_view_id" ref="view_account_move_filter"/>
        </record>

        <act_window
            id="act_account_move_to_account_move_line_open"
            name="Journal Items"
            context="{'search_default_move_id':[active_id], 'default_move_id': active_id}"
            res_model="account.move.line"
            src_model="account.move"/>

        <record id="action_move_line_search" model="ir.actions.act_window">
            <field name="name">Journal Items</field>
            <field name="type">ir.actions.act_window</field>
            <field name="res_model">account.move.line</field>
            <field name="view_type">form</field>
            <field name="view_mode">tree,form</field>
            <field name="view_id" ref="view_move_line_tree"/>
            <field name="search_view_id" ref="view_account_move_line_filter"/>
        </record>
        <record id="action_move_line_search_view1" model="ir.actions.act_window.view">
            <field eval="10" name="sequence"/>
            <field name="view_mode">tree</field>
            <field name="view_id" ref="view_move_line_tree"/>
            <field name="act_window_id" ref="action_move_line_search"/>
        </record>
        <record id="action_move_line_search_view2" model="ir.actions.act_window.view">
            <field eval="11" name="sequence"/>
            <field name="view_mode">form</field>
            <field name="act_window_id" ref="action_move_line_search"/>
        </record>

        <act_window
            context="{'search_default_next_partner':1,'view_mode':True}"
            id="action_account_manual_reconcile" name="Journal Items"
            res_model="account.move.line"
            view_id="view_move_line_tree"/>


        <menuitem
             name="Manual Reconciliation" icon="STOCK_EXECUTE"
             action="action_account_manual_reconcile"
             id="menu_manual_reconcile"
             parent="account.periodical_processing_reconciliation"/>


        <act_window
            id="act_account_acount_move_line_open"
            name="Entries"
            context="{'search_default_account_id':[active_id], 'search_default_unreconciled':0, 'default_account_id': active_id}"
            res_model="account.move.line"
            src_model="account.account"/>

        <act_window
            id="act_account_acount_move_line_open_unreconciled"
            name="Unreconciled Entries"
            res_model="account.move.line"
            context="{'search_default_account_id':[active_id], 'search_default_unreconciled':1, 'default_account_id': active_id}"
            src_model="account.account"/>

        <act_window domain="[('reconcile_id', '=', active_id)]" id="act_account_acount_move_line_reconcile_open" name="Reconciled entries" res_model="account.move.line" src_model="account.move.reconcile"/>


        <!--
    TODO:
        Print Journal (and change state)
        Close Journal (and verify that there is no draft Entry Lines)
-->

        <record id="view_journal_period_tree" model="ir.ui.view">
            <field name="name">account.journal.period.tree</field>
            <field name="model">account.journal.period</field>
            <field name="type">tree</field>
            <field name="arch" type="xml">
                <tree colors="blue:state == 'draft';gray:state == 'done';black:state == 'printed'" string="Journals">
                    <field icon="icon" name="fiscalyear_id"/>
                    <field name="period_id"/>
                    <field name="journal_id"/>
                    <field name="state"/>
                    <field name="company_id" groups="base.group_multi_company"/>
                </tree>
            </field>
        </record>
        <record id="action_account_journal_period_tree" model="ir.actions.act_window">
            <field name="name">Journals</field>
            <field name="res_model">account.journal.period</field>
            <field name="view_type">tree</field>
            <field name="help">You can search for individual account entries through useful information. To search for account entries, open a journal, then select a record line.</field>
        </record>

        <!--
        # Account Models
        -->

        <record id="view_model_line_tree" model="ir.ui.view">
            <field name="name">account.model.line.tree</field>
            <field name="model">account.model.line</field>
            <field name="type">tree</field>
            <field name="arch" type="xml">
                <tree string="Journal Entry Model Line" editable="bottom">
                    <field name="sequence"/>
                    <field name="name"/>
                    <field name="account_id"/>
                    <field name="analytic_account_id" groups="analytic.group_analytic_accounting"/>
                    <field name="partner_id"/>
                    <field name="debit"/>
                    <field name="credit"/>
                    <field name="date_maturity"/>
                </tree>
            </field>
        </record>


        <record id="view_model_line_form" model="ir.ui.view">
            <field name="name">account.model.line.form</field>
            <field name="model">account.model.line</field>
            <field name="type">form</field>
            <field name="arch" type="xml">
                <form string="Journal Entry Model Line">
                    <field colspan="4" name="name" select="1"/>
                    <field name="sequence"/>
                    <field name="account_id" domain="[('type','&lt;&gt;','view'),('type','&lt;&gt;','consolidation')]"/>
                    <field name="analytic_account_id" groups="analytic.group_analytic_accounting"/>
                    <field name="partner_id"/>
                    <field name="debit" select="1"/>
                    <field name="credit" select="1"/>
                     <field name="quantity"/>
                    <field name="date_maturity"/>
                </form>
            </field>
        </record>

        <record id="view_model_form" model="ir.ui.view">
            <field name="name">account.model.form</field>
            <field name="model">account.model</field>
            <field name="type">form</field>
            <field name="arch" type="xml">
                <form string="Journal Entry Model">
                    <field name="name"/>
                    <field name="journal_id"/>
                    <field name="company_id" widget='selection' groups="base.group_multi_company"/>
                    <field colspan="4" nolabel="1" name="lines_id" height="250" widget="one2many_list"/>
                    <separator string="Legend" colspan="4"/>
                    <field name="legend" colspan="4" nolabel="1"/>
                    <group col="1" colspan="4">
                        <button name="%(action_account_use_model_create_entry)d" string="Create entries" type="action" icon="gtk-execute"/>
                    </group>
                </form>
            </field>
        </record>

        <record id="view_model_tree" model="ir.ui.view">
            <field name="name">account.model.tree</field>
            <field name="model">account.model</field>
            <field name="type">tree</field>
            <field name="arch" type="xml">
                <tree string="Journal Entry Model">
                    <field name="name"/>
                    <field name="journal_id"/>
                    <field name="company_id" groups="base.group_multi_company"/>
                </tree>
            </field>
        </record>

        <record id="view_model_search" model="ir.ui.view">
            <field name="name">account.model.search</field>
            <field name="model">account.model</field>
            <field name="type">search</field>
            <field name="arch" type="xml">
                <search string="Journal Entry Model">
                  <group>
                    <filter string="Sale" icon="terp-camera_test" domain="[('journal_id.type', '=', 'sale')]"/>
                    <filter string="Purchase" icon="terp-purchase" domain="[('journal_id.type', '=', 'purchase')]"/>
                    <separator orientation="vertical"/>
                      <field name="name"/>
                      <field name="journal_id" widget="selection"/>
                      <field name="company_id" widget="selection" groups="base.group_multi_company"/>
                    </group>
                    <newline/>
                    <group expand="0" string="Group By...">
                      <filter string="Journal" icon="terp-folder-orange" domain="[]" context="{'group_by':'journal_id'}"/>
                    </group>
                </search>
            </field>
        </record>

        <record id="action_model_form" model="ir.actions.act_window">
            <field name="name">Recurring Models</field>
            <field name="res_model">account.model</field>
            <field name="view_type">form</field>
            <field name="view_mode">tree,form</field>
            <field name="search_view_id" ref="view_model_search"/>
        </record>
        <menuitem
            action="action_model_form" id="menu_action_model_form" sequence="5"
            parent="account.menu_configuration_misc" groups="base.group_extended"/>

        <!--
            # Payment Terms
        -->

        <record id="view_payment_term_line_tree" model="ir.ui.view">
            <field name="name">account.payment.term.line.tree</field>
            <field name="model">account.payment.term.line</field>
            <field name="type">tree</field>
            <field name="arch" type="xml">
                <tree string="Payment Term">
                    <field name="sequence"/>
                    <field name="name"/>
                    <field name="value"/>
                    <field name="value_amount"/>
                    <field name="days"/>
                    <field name="days2"/>
                </tree>
            </field>
        </record>


        <record id="view_payment_term_line_form" model="ir.ui.view">
            <field name="name">account.payment.term.line.form</field>
            <field name="model">account.payment.term.line</field>
            <field name="type">form</field>
            <field name="arch" type="xml">
                <form string="Payment Term">
                    <field name="name" select="1"/>
                    <field name="sequence"/>
                    <group colspan="2" col="4">
                        <separator string="Amount Computation" colspan="4"/>
                        <field name="value" colspan="4"/>
                        <field name="value_amount" colspan="4" attrs="{'readonly':[('value','=','balance')]}"/>
                    </group>
                    <group colspan="2" col="4">
                        <separator string="Due date Computation" colspan="4"/>
                        <field name="days" colspan="4"/>
                        <field name="days2" colspan="4"/>
                    </group>
                    <label string=""/>
                    <newline/>
                    <label string="Example: at 14 net days 2 percents, remaining amount at 30 days end of month." colspan="4"/>
                    <group colspan="2" col="2">
                        <label string="Line 1:" colspan="2"/>
                        <label string="  valuation: percent"/>
                        <label string="  number of days: 14"/>
                        <label string="  value amount: 0.02"/>
                        <label string="  day of the month: 0"/>
                    </group>
                    <newline/>
                    <group colspan="2" col="2">
                        <label string="Line 2:" colspan="2"/>
                        <label string="  valuation: balance"/>
                        <label string="  number of days: 30"/>
                        <label string="  value amount: n.a"/>
                        <label string="  day of the month= -1"/>
                    </group>
                </form>
            </field>
        </record>

        <record id="view_payment_term_search" model="ir.ui.view">
            <field name="name">account.payment.term.search</field>
            <field name="model">account.payment.term</field>
            <field name="type">search</field>
            <field name="arch" type="xml">
                <search string="Payment Term">
                    <field name="name"/>
                    <field name="active"/>
                </search>
            </field>
        </record>

        <record id="view_payment_term_form" model="ir.ui.view">
            <field name="name">account.payment.term.form</field>
            <field name="model">account.payment.term</field>
            <field name="type">form</field>
            <field name="arch" type="xml">
                <form string="Payment Term">
                    <separator colspan="4" string="Information"/>
                    <field name="name" select="1"/>
                    <field name="active" select="1"/>
                    <separator colspan="4" string="Description on invoices"/>
                    <field colspan="4" name="note" nolabel="1"/>
                    <separator colspan="4" string="Computation"/>
                    <field colspan="4" name="line_ids" nolabel="1"/>
                </form>
            </field>
        </record>

        <record id="action_payment_term_form" model="ir.actions.act_window">
            <field name="name">Payment Terms</field>
            <field name="res_model">account.payment.term</field>
            <field name="view_type">form</field>
            <field name="view_mode">tree,form</field>
            <field name="search_view_id" ref="view_payment_term_search"/>
        </record>
        <menuitem action="action_payment_term_form"
            id="menu_action_payment_term_form" parent="menu_configuration_misc"/>

        <!--
        # Account Subscriptions
        -->

        <record id="view_subscription_line_form" model="ir.ui.view">
            <field name="name">account.subscription.line.form</field>
            <field name="model">account.subscription.line</field>
            <field name="type">form</field>
            <field name="arch" type="xml">
                <form string="Subscription lines">
                    <field name="date"/>
                    <field name="move_id"/>
                </form>
            </field>
        </record>

        <record id="view_subscription_line_tree" model="ir.ui.view">
            <field name="name">account.subscription.line.tree</field>
            <field name="model">account.subscription.line</field>
            <field name="type">tree</field>
            <field name="arch" type="xml">
                <tree string="Subscription lines">
                    <field name="date"/>
                    <field name="move_id"/>
                </tree>
            </field>
        </record>

        <record id="view_subscription_tree" model="ir.ui.view">
            <field name="name">account.subscription.tree</field>
            <field name="model">account.subscription</field>
            <field name="type">tree</field>
            <field name="arch" type="xml">
                <tree colors="blue:state == 'draft';gray:state == 'done';black:state == 'running'" string="Entry Subscription">
                    <field name="name"/>
                    <field name="model_id"/>
                    <field name="ref"/>
                    <field name="date_start"/>
                    <field name="state"/>
                </tree>
            </field>
        </record>

         <record id="view_subscription_search" model="ir.ui.view">
            <field name="name">account.subscription.search</field>
            <field name="model">account.subscription</field>
            <field name="type">search</field>
            <field name="arch" type="xml">
                <search string="Entry Subscription">
                    <group>
                        <filter icon="terp-document-new" string="Draft" domain="[('state','=','draft')]" help="Draft Subscription"/>
                        <filter icon="terp-camera_test" string="Running" domain="[('state','=','running')]" help="Running Subscription"/>
                        <separator orientation="vertical"/>
                        <field name="name"/>
                        <field name="model_id"/>
                        <field name="date_start"/>
                    </group>
                    <newline/>
                    <group expand="0" string="Group By...">
                        <filter string="Model" icon="terp-folder-orange" domain="[]" context="{'group_by':'model_id'}"/>
                        <filter string="State" icon="terp-stock_effects-object-colorize" domain="[]" context="{'group_by':'state'}"/>
                    </group>
                </search>
            </field>
        </record>

        <record id="view_subscription_form" model="ir.ui.view">
            <field name="name">account.subscription.form</field>
            <field name="model">account.subscription</field>
            <field name="type">form</field>
            <field name="arch" type="xml">
                <form string="Recurring">
                    <group col="6" colspan="4">
                        <field name="name" select="1"/>
                        <field name="model_id"/>
                        <field name="ref" select="1"/>
                    </group>
                    <group col="2" colspan="2">
                        <separator colspan="4" string="Starts on"/>
                        <field name="date_start" select="1"/>
                        <field name="period_total"/>
                    </group>

                    <group col="2" colspan="2">
                        <separator colspan="4" string="Valid Up to"/>
                        <field name="period_nbr"/>
                        <field name="period_type"/>
                    </group>

                    <group col="2" colspan="2">
                    </group>
                    <separator colspan="4" string="Subscription Lines"/>
                    <field colspan="4" name="lines_id" widget="one2many_list" nolabel="1"/>

                    <group col="6" colspan="4">
                        <field name="state"/>
                        <button name="state_draft" states="done" string="Set to Draft" type="object"  icon="gtk-convert" />
                        <button name="compute" states="draft" string="Compute" type="object" icon="terp-stock_format-scientific"/>
                        <button name="remove_line" states="running" string="Remove Lines" type="object" icon="gtk-remove"/>
                    </group>
                </form>
            </field>
        </record>
        <record id="action_subscription_form" model="ir.actions.act_window">
            <field name="name">Recurring Lines</field>
            <field name="res_model">account.subscription</field>
            <field name="view_type">form</field>
            <field name="view_mode">tree,form</field>
            <field name="search_view_id" ref="view_subscription_search"/>
            <field name="help">A recurring entry is a miscellaneous entry that occurs on a recurrent basis from a specific date, i.e. corresponding to the signature of a contract or an agreement with a customer or a supplier. With Define Recurring Entries, you can create such entries to automate the postings in the system.</field>
        </record>
        <menuitem
            name="Define Recurring Entries" action="action_subscription_form"
            groups="base.group_extended"
            id="menu_action_subscription_form" sequence="1"
            parent="account.menu_finance_recurrent_entries"/>

        <record id="action_subscription_form_running" model="ir.actions.act_window">
            <field name="name">Running Subscriptions</field>
            <field name="res_model">account.subscription</field>
            <field name="view_type">form</field>
            <field name="view_mode">tree,form</field>
            <field name="domain">[('state','=','running')]</field>
            <field name="filter" eval="True"/>
        </record>

        <record id="action_subscription_form_new" model="ir.actions.act_window">
            <field name="name">New Subscription</field>
            <field name="res_model">account.subscription</field>
            <field name="view_type">form</field>
            <field name="view_mode">form,tree</field>
            <field name="view_id" ref="view_subscription_form"/>
        </record>

        <record id="view_subscription_line_form_complete" model="ir.ui.view">
            <field name="name">account.subscription.line.form</field>
            <field name="model">account.subscription.line</field>
            <field name="type">form</field>
            <field eval="20" name="priority"/>
            <field name="arch" type="xml">
                <form string="Subscription lines">
                    <field name="subscription_id"/>
                    <field name="date"/>
                    <field name="move_id"/>
                </form>
            </field>
        </record>

        <record id="action_move_line_tree1" model="ir.actions.act_window">
            <field name="name">Journal Items</field>
            <field name="res_model">account.move.line</field>
            <field name="view_type">form</field>
            <field name="view_mode">tree,form</field>
            <field name="domain">[('account_id','child_of', [active_id]),('state','&lt;&gt;','draft')]</field>
            <field name="context">{'account_id':active_id}</field>
        </record>

        <record id="view_move_line_tax_tree" model="ir.ui.view">
            <field name="name">account.move.line.tax.tree</field>
            <field name="model">account.move.line</field>
            <field name="type">tree</field>
            <field eval="4" name="priority"/>
            <field name="arch" type="xml">
                <tree colors="red:state == 'draft';black:state == 'valid'" string="Journal Items">
                    <field name="date"/>
                    <field name="move_id"/>
                    <field name="statement_id" string="St."/>
                    <field name="name"/>
                    <field name="partner_id"/>
                    <field name="account_id"/>
                    <field name="tax_code_id"/>
                    <field name="tax_amount"/>
                    <field name="debit" sum="Total debit"/>
                    <field name="credit" sum="Total credit"/>
                    <field name="account_tax_id"/>
                    <field name="analytic_account_id" domain="[('parent_id','!=',False)]" groups="analytic.group_analytic_accounting"/>
                    <field name="state"/>
                </tree>
            </field>
        </record>

        <record id="action_tax_code_line_open" model="ir.actions.act_window">
            <field name="name">Journal Items</field>
            <field name="res_model">account.move.line</field>
            <field name="view_type">form</field>
            <field name="view_mode">tree,form</field>
            <field name="view_id" ref="view_move_line_tax_tree"/>
            <field name="domain">[('tax_code_id','child_of',active_id),('state','&lt;&gt;','draft')]</field>
        </record>
        <record id="ir_open_tax_move_line" model="ir.values">
            <field name="key2">tree_but_open</field>
            <field name="model">account.tax.code</field>
            <field name="name">Tax Details</field>
            <field eval="'ir.actions.act_window,%d'%action_tax_code_line_open" name="value"/>
            <field eval="True" name="object"/>
        </record>


        <!--
    # Admin config
    -->

        <act_window
           id="act_account_journal_2_account_bank_statement"
           name="Bank statements"
           context="{'search_default_journal_id': active_id, 'default_journal_id': active_id}"
           res_model="account.bank.statement"
           src_model="account.journal"/>

        <act_window
           id="act_account_journal_2_account_move_line"
           name="Journal Items"
           context="{'search_default_journal_id':active_id, 'default_journal_id': active_id}"
           res_model="account.move.line"
           src_model="account.journal"/>

        <act_window context="{'search_default_reconcile_id':False, 'search_default_partner_id':[active_id], 'default_partner_id': active_id}" domain="[('account_id.reconcile', '=', True),('account_id.type', 'in', ['receivable', 'payable'])]" id="act_account_partner_account_move_all" name="Receivables &amp; Payables" res_model="account.move.line" src_model="res.partner" groups="base.group_extended"/>

        <act_window context="{'search_default_partner_id':[active_id], 'default_partner_id': active_id}" id="act_account_partner_account_move" name="Journal Items" res_model="account.move.line" src_model="res.partner" groups="account.group_account_user"/>

        <record id="view_account_addtmpl_wizard_form" model="ir.ui.view">
            <field name="name">Create Account</field>
            <field name="model">account.addtmpl.wizard</field>
            <field name="type">form</field>
            <field name="arch" type="xml">
                <form string="Create Account">
                    <separator col="4" colspan="4" string="Create an Account based on this template"/>
                    <field name="cparent_id"/>
                    <newline/>
                    <group col="2" colspan="2">
                        <button icon="gtk-cancel" special="cancel" string="Cancel" name="action_cancel" type="object"/>
                        <button icon="gtk-ok" name="action_create" string="Add" type="object"/>
                    </group>
                </form>
            </field>
        </record>

        <act_window domain="[]" id="action_account_addtmpl_wizard_form"
            name="Create Account"
            target="new"
            res_model="account.addtmpl.wizard"
            context="{'tmpl_ids': active_id}"
            src_model="account.account.template"
            view_type="form" view_mode="form"/>

        <!-- Account Templates -->
        <menuitem
            id="account_template_folder"
            name="Templates"
            parent="menu_finance_accounting"
            groups="base.group_multi_company"/>
        <menuitem
            id="account_template_taxes"
            name="Taxes"
            parent="account_template_folder"
            sequence="2"/>
        <menuitem
            id="account_template_accounts"
            name="Accounts"
            parent="account_template_folder"
            sequence="1"/>


        <record id="view_account_template_form" model="ir.ui.view">
            <field name="name">account.account.template.form</field>
            <field name="model">account.account.template</field>
            <field name="type">form</field>
            <field name="arch" type="xml">
                <form string="Account Template">
                    <notebook>
                        <page string="General Information">
                            <field name="name"/>
                            <field name="code"/>
                            <newline/>
                            <field name="parent_id"/>
                            <field name="shortcut"/>
                            <field name="type"/>
                            <field name="user_type"/>

                            <field name="currency_id"/>
                            <field name="reconcile"/>
                            <separator string="Default taxes" colspan="4"/>
                            <field name="tax_ids" colspan="4" nolabel="1"/>
                        </page>
                        <page string="Notes">
                            <field colspan="4" name="note" nolabel="1"/>
                        </page>
                    </notebook>
                </form>
            </field>
        </record>

        <record id="view_account_template_tree" model="ir.ui.view">
            <field name="name">account.account.template.tree</field>
            <field name="model">account.account.template</field>
            <field name="type">tree</field>
            <field name="arch" type="xml">
                <tree string="Account Template">
                    <field name="code"/>
                    <field name="name"/>
                    <field name="type" invisible="1"/>
                    <field name="user_type" invisible="1"/>
                </tree>
            </field>
        </record>

        <record id="view_account_template_search" model="ir.ui.view">
            <field name="name">account.account.template.search</field>
            <field name="model">account.account.template</field>
            <field name="type">search</field>
            <field name="arch" type="xml">
                <search string="Search Account Templates">
                    <group>
                        <filter icon="terp-sale" string="Receivale Accounts" domain="[('type','=','receivable')]"/>
                         <filter icon="terp-purchase" string="Payable Accounts" domain="[('type','=','payable')]"/>
                         <separator orientation="vertical"/>
                        <field name="code"/>
                        <field name="name"/>
                        <field name="parent_id"/>
                        <field name="type"/>
                        <field name="user_type"/>
                    </group>
                    <newline/>
                    <group expand="0" string="Group By...">
                        <filter string="Internal Type" icon="terp-stock_symbol-selection" domain="[]" context="{'group_by':'type'}"/>
                        <filter string="Account Type" icon="terp-stock_symbol-selection" domain="[]" context="{'group_by':'user_type'}"/>
                   </group>
                </search>
            </field>
        </record>

        <record id="action_account_template_form" model="ir.actions.act_window">
            <field name="name">Account Templates</field>
            <field name="res_model">account.account.template</field>
            <field name="view_type">form</field>
            <field name="view_mode">tree,form</field>
            <field name="search_view_id" ref="view_account_template_search"/>
        </record>

        <menuitem action="action_account_template_form" id="menu_action_account_template_form" parent="account_template_accounts"/>

        <!-- Chart of Accounts Templates -->

        <record id="view_account_chart_template_form" model="ir.ui.view">
            <field name="name">account.chart.template.form</field>
            <field name="model">account.chart.template</field>
            <field name="type">form</field>
            <field name="arch" type="xml">
                <form string="Chart of Accounts Template">
                    <group>
                    <field name="name"/>
                    <field name="account_root_id"/>
                    <field name="bank_account_view_id"/>
                    <field name="tax_code_root_id"/>
                    </group>
                    <field name="tax_template_ids" colspan="4" readonly="1" nolabel="1"/>
                    <separator string="Properties" colspan="4"/>
                    <group>
                    <field name="property_account_receivable" domain="[('id', 'child_of', [account_root_id])]"/>
                    <field name="property_account_payable" domain="[('id', 'child_of', [account_root_id])]"/>
                    <field name="property_account_expense_categ" domain="[('id', 'child_of', [account_root_id])]"/>
                    <field name="property_account_income_categ" domain="[('id', 'child_of', [account_root_id])]" />
                    <field name="property_account_expense" domain="[('id', 'child_of', [account_root_id])]"/>
                    <field name="property_account_income" domain="[('id', 'child_of', [account_root_id])]"/>
                    <field name="property_account_income_opening" domain="[('id', 'child_of', [account_root_id])]"/>
                    <field name="property_account_expense_opening" domain="[('id', 'child_of', [account_root_id])]"/>
                    <field name="property_reserve_and_surplus_account" />
                    </group>
                </form>
            </field>
        </record>
        <record id="view_account_chart_template_seacrh" model="ir.ui.view">
            <field name="name">account.chart.template.search</field>
            <field name="model">account.chart.template</field>
            <field name="type">search</field>
            <field name="arch" type="xml">
                <search string="Search Chart of Account Templates">
                      <group>
                          <field name="name"/>
                        <field name="account_root_id"/>
                        <field name="bank_account_view_id"/>
                      </group>
                      <newline/>
                      <group expand="0" string="Group By...">
                        <filter string="Root Account" icon="terp-folder-orange" domain="[]" context="{'group_by':'account_root_id'}"/>
                        <filter string="Bank Account" icon="terp-folder-orange" domain="[]" context="{'group_by':'bank_account_view_id'}"/>
                        <separator orientation="vertical"/>
                        <filter string="Receivable Account" icon="terp-sale" domain="[]" context="{'group_by':'property_account_receivable'}"/>
                        <filter string="Payable Account" icon="terp-purchase" domain="[]" context="{'group_by':'property_account_payable'}"/>
                        <separator orientation="vertical"/>
                        <filter string="Income Account" icon="terp-sale" domain="[]" context="{'group_by':'property_account_income_categ'}"/>
                        <filter string="Expense Account" icon="terp-purchase" domain="[]" context="{'group_by':'property_account_expense_categ'}"/>
                      </group>
                </search>
            </field>
        </record>
        <record id="view_account_chart_template_tree" model="ir.ui.view">
            <field name="name">account.chart.template.tree</field>
            <field name="model">account.chart.template</field>
            <field name="type">tree</field>
            <field name="arch" type="xml">
                <tree string="Chart of Accounts Template">
                    <field name="name"/>
                    <field name="account_root_id"/>
                    <field name="tax_code_root_id"/>
                    <field name="bank_account_view_id"/>
                    <field name="property_account_receivable" invisible="1"/>
                    <field name="property_account_payable" invisible="1"/>
                    <field name="property_account_expense_categ" invisible="1"/>
                    <field name="property_account_income_categ" invisible="1"/>
                </tree>
            </field>
        </record>
        <record id="action_account_chart_template_form" model="ir.actions.act_window">
            <field name="name">Chart of Accounts Templates</field>
            <field name="res_model">account.chart.template</field>
            <field name="view_type">form</field>
            <field name="view_mode">tree,form</field>
        </record>

        <menuitem action="action_account_chart_template_form" id="menu_action_account_chart_template_form" parent="account_template_accounts" sequence="1"/>

        <!-- Account Tax Templates -->

        <record id="view_account_tax_template_form" model="ir.ui.view">
            <field name="name">account.tax.template.form</field>
            <field name="model">account.tax.template</field>
            <field name="type">form</field>
            <field name="arch" type="xml">
                <form string="Account Tax Template">
                    <group colspan="4">
                        <field name="name"/>
                        <field name="description"/>
                        <newline/>
                        <field name="chart_template_id"/>
                        <field name="type"/>
                        <field name="type_tax_use"/>
                        <field name="price_include"/>
                    </group>
                    <notebook colspan="4">
                        <page string="Tax Definition">
                            <field name="applicable_type"/>
                            <field name="amount" attrs="{'readonly':[('type','=','none'),('type','=','code')]}"/>
                            <field groups="base.group_extended" name="include_base_amount"/>
                            <field groups="base.group_extended" name="domain"/>
                            <newline/>
                            <field name="account_collected_id"/>
                            <label colspan="2" nolabel="1" string="Keep empty to use the income account"/>
                            <field name="account_paid_id"/>
                            <label colspan="2" nolabel="1" string="Keep empty to use the expense account"/>
                            <field groups="base.group_extended" name="child_depend"/>
                            <field groups="base.group_extended" name="sequence"/>
                        </page>
                        <page string="Tax Declaration">
                            <separator colspan="4" string="Invoices"/>
                            <field name="base_code_id"/>
                            <field name="base_sign"/>
                            <field name="tax_code_id"/>
                            <field name="tax_sign"/>

                            <separator colspan="4" string="Credit Notes"/>
                            <field name="ref_base_code_id"/>
                            <field name="ref_base_sign"/>
                            <field name="ref_tax_code_id"/>
                            <field name="ref_tax_sign"/>
                        </page>
                        <page groups="base.group_extended" string="Special Computation">
                            <separator colspan="4" string="Compute Code (if type=code)"/>
                            <field colspan="4" name="python_compute" nolabel="1" attrs="{'readonly':[('type','!=','code')]}"/>
                            <separator colspan="4" string="Compute Code for Taxes included prices"/>
                            <field colspan="4" name="python_compute_inv" nolabel="1"/>
                            <separator colspan="4" string="Applicable Code (if type=code)"/>
                            <field colspan="4" name="python_applicable" nolabel="1" attrs="{'readonly':[('applicable_type','=','true')]}"/>
                        </page>
                    </notebook>
                </form>
            </field>
        </record>
        <record id="view_account_tax_template_tree" model="ir.ui.view">
            <field name="name">account.tax.template.tree</field>
            <field name="model">account.tax.template</field>
            <field name="type">tree</field>
            <field name="arch" type="xml">
                <tree string="Account Tax Template">
                    <field name="name" />
                    <field name="description"/>
                </tree>
            </field>
        </record>
        <record id="view_account_tax_template_search" model="ir.ui.view">
            <field name="name">account.tax.template.search</field>
            <field name="model">account.tax.template</field>
            <field name="type">search</field>
            <field name="arch" type="xml">
                <search string="Search Tax Templates">
                    <group>
                        <filter icon="terp-sale" string="Sale" domain="[('type_tax_use','=','sale')]" help="Taxes used in Sales"/>
                        <filter icon="terp-purchase" string="Purchase" domain="[('type_tax_use','=','purchase')]" help="Taxes used in Purchases"/>
                        <separator orientation="vertical"/>
                        <field name="name"/>
                        <field name="description"/>
                        <field name="chart_template_id"/>
                    </group>
                </search>
            </field>
        </record>

        <record id="action_account_tax_template_form" model="ir.actions.act_window">
            <field name="name">Tax Templates</field>
            <field name="res_model">account.tax.template</field>
            <field name="view_type">form</field>
            <field name="view_mode">tree,form</field>
            <field name="search_view_id" ref="view_account_tax_template_search"/>
        </record>

        <menuitem action="action_account_tax_template_form" id="menu_action_account_tax_template_form" parent="account_template_taxes" sequence="13"/>

        <!-- Account Tax Code Templates -->
        <record id="view_tax_code_template_tree" model="ir.ui.view">
            <field name="name">account.tax.code.template.tree</field>
            <field name="model">account.tax.code.template</field>
            <field name="type">tree</field>
            <field name="field_parent">child_ids</field>
            <field name="arch" type="xml">
                <tree string="Account Tax Code Template" toolbar="1">
                    <field name="name"/>
                    <field name="code"/>
                    <field name="parent_id" invisible="1"/>
                </tree>
            </field>
        </record>

        <record id="view_tax_code_template_search" model="ir.ui.view">
            <field name="name">account.tax.code.template.search</field>
            <field name="model">account.tax.code.template</field>
            <field name="type">search</field>
            <field name="arch" type="xml">
                <search string="Search tax template">
                    <group>
                        <field name="name"/>
                        <field name="code"/>
                        <field name="parent_id"/>
                    </group>
                    <newline/>
                    <group expand="0" string="Group By...">
                        <filter string="Parent Code" icon="terp-folder-orange" domain="[]" context="{'group_by':'parent_id'}"/>
                    </group>
                </search>
            </field>
        </record>

        <record id="view_tax_code_template_form" model="ir.ui.view">
            <field name="name">account.tax.code.template.form</field>
            <field name="model">account.tax.code.template</field>
            <field name="type">form</field>
            <field name="arch" type="xml">
                <form string="Account Tax Code Template">
                    <field name="name" select="1"/>
                    <field name="code" select="1"/>
                    <field name="parent_id" select="1"/>
                    <field name="sign"/>
                    <newline/>
                    <separator string="Description" colspan="4"/>
                    <field colspan="4" name="info" nolabel="1"/>
                </form>
            </field>
        </record>

        <record id="action_account_tax_code_template_form" model="ir.actions.act_window">
            <field name="name">Tax Code Templates</field>
            <field name="res_model">account.tax.code.template</field>
            <field name="view_type">form</field>
            <field name="view_mode">tree,form</field>
            <field name="search_view_id" ref="view_tax_code_template_search"/>
        </record>
        <menuitem action="action_account_tax_code_template_form" id="menu_action_account_tax_code_template_form" parent="account_template_taxes" sequence="14"/>


        <!--  Wizard for Multi Charts of Accounts -->

        <record id="view_wizard_multi_chart" model="ir.ui.view">
            <field name="name">Generate Chart of Accounts from a Chart Template</field>
            <field name="model">wizard.multi.charts.accounts</field>
            <field name="type">form</field>
            <field name="inherit_id" ref="base.res_config_view_base"/>
            <field name="arch" type="xml">
              <data>
                <form position="attributes">
                  <attribute name="string">Accounting Application Configuration</attribute>
                </form>
                <separator string="title" position="attributes">
                <attribute name="string"
                       >Generate Your Accounting Chart from a Chart Template</attribute>
                  </separator>
                  <xpath expr="//label[@string='description']" position="attributes">
                    <attribute name="string">This will automatically configure your chart of accounts, bank accounts, taxes and journals according to the selected template</attribute>
                    <attribute name="width">150</attribute>
                  </xpath>
                  <xpath expr='//separator[@string="vsep"]' position='attributes'>
                          <attribute name='rowspan'>15</attribute>
                          <attribute name='string'></attribute>
                  </xpath>
                <group string="res_config_contents" position="replace">
                    <field name="company_id" widget="selection"/> <!-- we assume that this wizard will be run only by administrators and as this field may cause problem if hidden (because of the default company of the user removed from the selection because already configured), we simply choosed to remove the group "multi company" of it -->
                    <field name ="code_digits" groups="base.group_extended"/>
                    <field name="chart_template_id" widget="selection" on_change="onchange_chart_template_id(chart_template_id)"/>
                    <field name ="seq_journal" groups="base.group_extended"/>
                    <field name="sale_tax" domain="[('chart_template_id', '=', chart_template_id),('parent_id','=',False),('type_tax_use','in',('sale','all'))]"/>
                    <field name="purchase_tax" domain="[('chart_template_id', '=', chart_template_id),('parent_id','=',False),('type_tax_use','in',('purchase', 'all'))]"/>
                    <newline/> <!-- extended view because the web UI is not good for one2many -->
                    <field colspan="4" mode="tree" name="bank_accounts_id" nolabel="1" widget="one2many_list" groups="base.group_extended">
                        <form string="Bank Information">
                            <field name="acc_name"/>
                            <field name="account_type"/>
                            <field name="currency_id" widget="selection" groups="base.group_extended"/>
                        </form>
                        <tree editable="bottom" string="Bank Information">
                            <field name="acc_name"/>
                            <field name="account_type"/>
                            <field name="currency_id" widget="selection" groups="base.group_extended"/>
                        </tree>
                    </field>
                </group>
              </data>
            </field>
        </record>

        <record id="action_wizard_multi_chart" model="ir.actions.act_window">
            <field name="name">Generate Chart of Accounts from a Chart Template</field>
            <field name="type">ir.actions.act_window</field>
            <field name="res_model">wizard.multi.charts.accounts</field>
            <field name="view_id" ref="view_wizard_multi_chart"/>
            <field name="view_type">form</field>
            <field name="view_mode">form</field>
            <field name="target">new</field>
        </record>
        <record id="ir_actions_server_action_wizard_multi_chart" model="ir.actions.server">
            <field name="type">ir.actions.server</field>
            <field name="condition">True</field>
            <field name="state">code</field>
            <field name="model_id" ref="base.model_ir_actions_todo"/>
            <field eval="5" name="sequence"/>
            <field name="code">
act_window_ids = pool.get('ir.actions.act_window').search(cr, uid,[('name', 'in', ('Accounting Chart Configuration', 'Generate Chart of Accounts from a Chart Template'))], context=context)
todo_ids = pool.get('ir.actions.todo').search(cr, uid, [('action_id', 'in', act_window_ids)], context=context)
pool.get('ir.actions.todo').write(cr, uid, todo_ids, {'state':'open'}, context=context)
action = pool.get('res.config').next(cr, uid, [], context)
</field>
           <field name="name">New Company Financial Setting</field>
        </record>


        <record id="menu_act_ir_actions_bleble" model="ir.ui.menu">
            <field name="name">New Company Financial Setting</field>
            <field eval="1" name="sequence"/>
            <field name="parent_id" ref="account.menu_finance_accounting"/>
            <field name="icon">STOCK_EXECUTE</field>
            <field name="action" ref="ir_actions_server_action_wizard_multi_chart"/>
        </record>

        <record id="account_account_graph" model="ir.ui.view">
            <field name="name">account.account.graph</field>
            <field name="model">account.account</field>
            <field name="type">graph</field>
            <field name="arch" type="xml">
                <graph string="Account Statistics" type="bar">
                    <field name="name"/>
                    <field name="balance" operator="+"/>
                </graph>
            </field>
         </record>

         <!-- Fiscal Position Templates -->

        <record id="view_account_position_template_search" model="ir.ui.view">
            <field name="name">account.fiscal.position.template.search</field>
            <field name="model">account.fiscal.position.template</field>
            <field name="type">search</field>
            <field name="arch" type="xml">
                <search string="Fiscal Position">
                    <field name="name"/>
                </search>
            </field>
        </record>

        <record id="view_account_position_template_form" model="ir.ui.view">
            <field name="name">account.fiscal.position.template.form</field>
            <field name="model">account.fiscal.position.template</field>
            <field name="type">form</field>
            <field name="arch" type="xml">
                <form string="Fiscal Position Template">
                    <field name="name"/>
                    <field name="chart_template_id"/>
                    <newline/>
                    <field name="tax_ids" colspan="4" nolabel="1">
                        <tree string="Taxes Mapping" editable="bottom">
                            <field name="tax_src_id" domain="[('parent_id','=',False)]"/>
                            <field name="tax_dest_id" domain="[('parent_id','=',False)]"/>
                        </tree>
                        <form string="Taxes Mapping">
                            <field name="tax_src_id" domain="[('parent_id','=',False)]"/>
                            <field name="tax_dest_id" domain="[('parent_id','=',False)]"/>
                        </form>
                    </field>
                    <field name="account_ids" colspan="4" nolabel="1">
                        <tree string="Accounts Mapping" editable="bottom">
                            <field name="account_src_id"/>
                            <field name="account_dest_id"/>
                        </tree>
                        <form string="Accounts Mapping">
                            <field name="account_src_id"/>
                            <field name="account_dest_id"/>
                        </form>
                    </field>
                </form>
            </field>
        </record>
        <record id="view_account_position_template_tree" model="ir.ui.view">
            <field name="name">account.fiscal.position.template.tree</field>
            <field name="model">account.fiscal.position.template</field>
            <field name="type">tree</field>
            <field name="arch" type="xml">
                <tree string="Fiscal Position">
                    <field name="name"/>
                </tree>
            </field>
        </record>

        <record id="action_account_fiscal_position_template_form" model="ir.actions.act_window">
            <field name="name">Fiscal Position Templates</field>
            <field name="res_model">account.fiscal.position.template</field>
            <field name="view_type">form</field>
            <field name="view_mode">tree,form</field>
            <field name="search_view_id" ref="view_account_position_template_search"/>
        </record>

        <menuitem
            action="action_account_fiscal_position_template_form"
            id="menu_action_account_fiscal_position_form_template"
            parent="account_template_taxes" sequence="20"/>

        <!-- Cash Statement -->
        <record id="view_cash_statement_tree" model="ir.ui.view">
            <field name="name">account.bank.statement.tree</field>
            <field name="model">account.bank.statement</field>
            <field name="type">tree</field>
            <field name="arch" type="xml">
                <tree colors="red:balance_end_real!=balance_end;blue:state=='draft' and (balance_end_real==balance_end);black:state == 'open'" string="Statement">
                    <field name="name"/>
                    <field name="date"/>
                    <field name="period_id"/>
                    <field name="journal_id"/>
                    <field name="balance_start"/>
                    <field name="balance_end_real"/>
                    <field name="balance_end"/>
                    <field name="state"/>
                    <button type="object" string="Cancel" name="button_cancel" states="confirm" icon="gtk-cancel"/>
                    <button type="object" string="Open" name="button_open" states="draft" icon="terp-camera_test"/>
                    <button type="object" string="Confirm" name="button_confirm_bank" states="open" icon="terp-gtk-go-back-rtl"/>
                </tree>
            </field>
        </record>

        <record id="view_bank_statement_form2" model="ir.ui.view">
            <field name="name">account.bank.statement.form</field>
            <field name="model">account.bank.statement</field>
            <field name="type">form</field>
            <field name="arch" type="xml">
                <form string="Statement">
                    <group col="6" colspan="4">
                        <field name="name" select="1"/>
                        <field name="company_id" select="1" groups="base.group_multi_company"/>
                        <field name="journal_id" on_change="onchange_journal_id(journal_id)" domain="[('type','=','cash')]" select="1" widget="selection"/>
                        <field name="user_id" select="1" readonly="1"/>
                        <field name="period_id" select="1"/>
                        <field name="currency" invisible="1"/>
                    </group>

                    <notebook colspan="4">
                        <page string="Cash Transactions" attrs="{'invisible': [('state','=','draft')]}">
                            <field colspan="4" name="line_ids" nolabel="1">
                                <tree editable="bottom" string="Statement lines">
                                    <field name="sequence" invisible="1"/>
                                    <field name="date" groups="base.group_extended"/>
                                    <field name="name"/>
                                    <field name="ref"/>
                                    <field name="partner_id" on_change="onchange_partner_id(partner_id)"/>
                                    <field name="type" on_change="onchange_type(partner_id, type)"/>
                                    <field domain="[('journal_id','=',parent.journal_id), ('company_id', '=', parent.company_id)]" name="account_id"/>
                                    <field name="analytic_account_id" domain="[('company_id', '=', parent.company_id), ('type', '&lt;&gt;', 'view')]" groups="analytic.group_analytic_accounting" />
                                    <field name="amount"/>
                                </tree>
                                <form string="Statement lines">
                                    <field name="date"/>
                                    <field name="name"/>
                                    <field name="ref"/>
                                    <field name="partner_id" on_change="onchange_partner_id(partner_id)"/>
                                    <field name="type" on_change="onchange_type(partner_id, type)"/>
                                    <field domain="[('journal_id', '=', parent.journal_id), ('type', '&lt;&gt;', 'view'), ('company_id', '=', parent.company_id)]" name="account_id"/>
                                    <field name="analytic_account_id" domain="[('company_id', '=', parent.company_id), ('type', '&lt;&gt;', 'view')]" groups="analytic.group_analytic_accounting" />
                                    <field name="amount"/>
                                    <field name="sequence"/>
                                    <separator colspan="4" string="Notes"/>
                                    <field colspan="4" name="note" nolabel="1"/>
                                </form>
                            </field>
                        </page>
                        <page string="CashBox">
                            <group col="2" colspan="2" expand="1">
                                <field name="starting_details_ids" nolabel="1" colspan="2" attrs="{'readonly':[('state','!=','draft')]}">
                                    <tree string = "Opening Balance" editable="bottom">
                                        <field name="pieces"/>
                                        <field name="number" on_change="on_change_sub(pieces,number, parent.balance_end)"/>
                                        <field name="subtotal" sum="Total"/>
                                    </tree>
                                    <form string = "Opening Balance">
                                        <field name="pieces"/>
                                        <field name="number" on_change="on_change_sub(pieces,number, parent.balance_end)"/>
                                        <field name="subtotal"/>
                                    </form>
                                </field>
                            </group>
                            <group col="2" colspan="2" expand="1">
                                <field name="ending_details_ids" nolabel="1" colspan="2" attrs="{'readonly':[('state','!=','open')]}">
                                    <tree string = "Closing Balance" editable="bottom">
                                        <field name="pieces"/>
                                        <field name="number" on_change="on_change_sub(pieces,number, parent.balance_end)"/>
                                        <field name="subtotal" sum="Total"/>
                                    </tree>
                                    <form string = "Closing Balance">
                                        <field name="pieces"/>
                                        <field name="number" on_change="on_change_sub(pieces,number, parent.balance_end)"/>
                                        <field name="subtotal"/>
                                    </form>
                                </field>
                            </group>
                        </page>
                        <page string="Journal Entries" attrs="{'invisible': [('state','!=','confirm')]}">
                            <field colspan="4" name="move_line_ids" nolabel="1" string="Journal Entries"/>
                        </page>
                    </notebook>
                    <group col="6" colspan="4">
                        <group col="2" colspan="2">
                            <separator string="Dates" colspan="4"/>
                            <field name="date" select="1" attrs="{'readonly':[('state','!=','draft')]}"  on_change="onchange_date(date)"/>
                            <field name="closing_date" select="1" readonly="1"/>
                        </group>
                        <group col="2" colspan="2">
                            <separator string="Opening Balance" colspan="4"/>
                            <field name="balance_start" readonly="1" string="Opening Balance"/>
                            <field name="total_entry_encoding"/>
                        </group>
                        <group col="2" colspan="2">
                            <separator string="Closing Balance" colspan="4"/>
                            <field name="balance_end" string="Calculated Balance"/>
                            <field name="balance_end_cash" string="CashBox Balance"/>
                        </group>
                    </group>
                    <group col="8" colspan="4">
                        <field name="state" colspan="4"/>
                        <button name="button_cancel" states="confirm,open" string="Cancel" icon="terp-gtk-stop" type="object" groups="base.group_extended"/>
                        <button name="button_confirm_cash" states="open" string="Close CashBox" icon="terp-dialog-close" type="object"/>
                        <button name="button_open" states="draft" string="Open CashBox" icon="gtk-go-forward" type="object"/>
                    </group>
                </form>
            </field>
        </record>
        <record id="account_cash_statement_graph" model="ir.ui.view">
            <field name="name">account.bank.statement.graph</field>
            <field name="model">account.bank.statement</field>
            <field name="type">graph</field>
            <field name="arch" type="xml">
                <graph string="Account Statistics" type="bar">
                    <field name="date"/>
                    <field name="balance_start" operator="+"/>
                    <field name="balance_end" operator="+"/>
                </graph>
            </field>
         </record>
        <record id="action_view_bank_statement_tree" model="ir.actions.act_window">
            <field name="name">Cash Registers</field>
            <field name="type">ir.actions.act_window</field>
            <field name="res_model">account.bank.statement</field>
            <field name="view_type">form</field>
            <field name="view_mode">tree,form,graph</field>
            <field name="view_id" ref="view_cash_statement_tree"/>
            <field name="search_view_id" ref="view_account_bank_statement_filter"/>
            <field name="domain">[('journal_id.type', '=', 'cash')]</field>
            <field name="context">{'journal_type':'cash'}</field>
            <field name="help">A Cash Register allows you to manage cash entries in your cash journals. This feature provides an easy way to follow up cash payments on a daily basis. You can enter the coins that are in your cash box, and then post entries when money comes in or goes out of the cash box.</field>
        </record>
        <record model="ir.actions.act_window.view" id="act_cash_statement1_all">
            <field name="sequence" eval="1"/>
            <field name="view_mode">tree</field>
            <field name="view_id" ref="view_cash_statement_tree"/>
            <field name="act_window_id" ref="action_view_bank_statement_tree"/>
        </record>
        <record model="ir.actions.act_window.view" id="act_cash_statement2_all">
            <field name="sequence" eval="1"/>
            <field name="view_mode">form</field>
            <field name="view_id" ref="view_bank_statement_form2"/>
            <field name="act_window_id" ref="action_view_bank_statement_tree"/>
        </record>
        <record model="ir.actions.act_window.view" id="act_cash_statement3_all">
            <field name="sequence" eval="1"/>
            <field name="view_mode">graph</field>
            <field name="view_id" ref="account_cash_statement_graph"/>
            <field name="act_window_id" ref="action_view_bank_statement_tree"/>
        </record>
        <menuitem action="action_view_bank_statement_tree" id="journal_cash_move_lines"
            parent="menu_finance_bank_and_cash"/>

        <menuitem id="menu_account_customer" name="Customers"
            parent="menu_finance_receivables"
            action="base.action_partner_customer_form" sequence="100"/>

        <menuitem id="menu_account_supplier" name="Suppliers"
            parent="menu_finance_payables"
            action="base.action_partner_supplier_form" sequence="100"/>

    </data>
</openerp><|MERGE_RESOLUTION|>--- conflicted
+++ resolved
@@ -1201,18 +1201,7 @@
                         <field name="period_id" context="{'period_id':self, 'search_default_period_id':self}"/>
                     </group>
                     <newline/>
-<<<<<<< HEAD
-                    <group expand="0" string="Group By..." colspan="12" col="10">
-=======
-                    <group expand="0" string="Extended Filters...">
-                        <field name="ref" string="Reference"/>
-                        <field name="name"/>
-                        <field name="narration"/>
-                        <field name="balance" string="Debit/Credit"/>
-                    </group>
-                    <newline/>
                     <group expand="0" string="Group By...">
->>>>>>> aa1bd2e6
                         <filter string="Partner" icon="terp-partner" domain="[]" context="{'group_by':'partner_id'}"/>
                         <separator orientation="vertical"/>
                         <filter string="Journal" icon="terp-folder-orange" domain="[]" context="{'group_by':'journal_id'}"/>
