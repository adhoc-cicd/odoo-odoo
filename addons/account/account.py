# -*- coding: utf-8 -*-
##############################################################################
#
#    OpenERP, Open Source Management Solution
#    Copyright (C) 2004-2010 Tiny SPRL (<http://tiny.be>).
#
#    This program is free software: you can redistribute it and/or modify
#    it under the terms of the GNU Affero General Public License as
#    published by the Free Software Foundation, either version 3 of the
#    License, or (at your option) any later version.
#
#    This program is distributed in the hope that it will be useful,
#    but WITHOUT ANY WARRANTY; without even the implied warranty of
#    MERCHANTABILITY or FITNESS FOR A PARTICULAR PURPOSE.  See the
#    GNU Affero General Public License for more details.
#
#    You should have received a copy of the GNU Affero General Public License
#    along with this program.  If not, see <http://www.gnu.org/licenses/>.
#
##############################################################################

import time
from datetime import datetime
from dateutil.relativedelta import relativedelta
from operator import itemgetter

import netsvc
import pooler
from osv import fields, osv
import decimal_precision as dp
from tools.translate import _

def check_cycle(self, cr, uid, ids, context=None):
    """ climbs the ``self._table.parent_id`` chains for 100 levels or
    until it can't find any more parent(s)

    Returns true if it runs out of parents (no cycle), false if
    it can recurse 100 times without ending all chains
    """
    level = 100
    while len(ids):
        cr.execute('SELECT DISTINCT parent_id '\
                    'FROM '+self._table+' '\
                    'WHERE id IN %s '\
                    'AND parent_id IS NOT NULL',(tuple(ids),))
        ids = map(itemgetter(0), cr.fetchall())
        if not level:
            return False
        level -= 1
    return True

class account_payment_term(osv.osv):
    _name = "account.payment.term"
    _description = "Payment Term"
    _columns = {
        'name': fields.char('Payment Term', size=64, translate=True, required=True, select=True),
        'active': fields.boolean('Active', help="If the active field is set to False, it will allow you to hide the payment term without removing it."),
        'note': fields.text('Description', translate=True),
        'line_ids': fields.one2many('account.payment.term.line', 'payment_id', 'Terms'),
    }
    _defaults = {
        'active': 1,
    }
    _order = "name"

    def compute(self, cr, uid, id, value, date_ref=False, context=None):
        if not date_ref:
            date_ref = datetime.now().strftime('%Y-%m-%d')
        pt = self.browse(cr, uid, id, context=context)
        amount = value
        result = []
        obj_precision = self.pool.get('decimal.precision')
        for line in pt.line_ids:
            prec = obj_precision.precision_get(cr, uid, 'Account')
            if line.value == 'fixed':
                amt = round(line.value_amount, prec)
            elif line.value == 'procent':
                amt = round(value * line.value_amount, prec)
            elif line.value == 'balance':
                amt = round(amount, prec)
            if amt:
                next_date = (datetime.strptime(date_ref, '%Y-%m-%d') + relativedelta(days=line.days))
                if line.days2 < 0:
                    next_first_date = next_date + relativedelta(day=1,months=1) #Getting 1st of next month
                    next_date = next_first_date + relativedelta(days=line.days2)
                if line.days2 > 0:
                    next_date += relativedelta(day=line.days2, months=1)
                result.append( (next_date.strftime('%Y-%m-%d'), amt) )
                amount -= amt
        return result

account_payment_term()

class account_payment_term_line(osv.osv):
    _name = "account.payment.term.line"
    _description = "Payment Term Line"
    _columns = {
        'name': fields.char('Line Name', size=32, required=True),
        'sequence': fields.integer('Sequence', select=True, required=True, help="The sequence field is used to order the payment term lines from the lowest sequences to the higher ones"),
        'value': fields.selection([('procent', 'Percent'),
                                   ('balance', 'Balance'),
                                   ('fixed', 'Fixed Amount')], 'Valuation',
                                   required=True, help="""Select here the kind of valuation related to this payment term line. Note that you should have your last line with the type 'Balance' to ensure that the whole amount will be threated."""),

        'value_amount': fields.float('Amount To Pay', digits_compute=dp.get_precision('Payment Term'), help="For percent enter a ratio between 0-1."),
        'days': fields.integer('Number of Days', required=True, help="Number of days to add before computation of the day of month." \
            "If Date=15/01, Number of Days=22, Day of Month=-1, then the due date is 28/02."),
        'days2': fields.integer('Day of the Month', required=True, help="Day of the month, set -1 for the last day of the current month. If it's positive, it gives the day of the next month. Set 0 for net days (otherwise it's based on the beginning of the month)."),
        'payment_id': fields.many2one('account.payment.term', 'Payment Term', required=True, select=True),
    }
    _defaults = {
        'value': 'balance',
        'sequence': 5,
        'days2': 0,
    }
    _order = "sequence"

    def _check_percent(self, cr, uid, ids, context=None):
        obj = self.browse(cr, uid, ids[0], context=context)
        if obj.value == 'procent' and ( obj.value_amount < 0.0 or obj.value_amount > 1.0):
            return False
        return True

    _constraints = [
        (_check_percent, 'Percentages for Payment Term Line must be between 0 and 1, Example: 0.02 for 2% ', ['value_amount']),
    ]

account_payment_term_line()

class account_account_type(osv.osv):
    _name = "account.account.type"
    _description = "Account Type"

    def _get_current_report_type(self, cr, uid, ids, name, arg, context=None):
        obj_data = self.pool.get('ir.model.data')
        obj_financial_report = self.pool.get('account.financial.report') 
        res = {}
        financial_report_ref = {
            'asset': obj_financial_report.browse(cr, uid, obj_data.get_object_reference(cr, uid, 'account','account_financial_report_assets0')[1], context=context),
            'liability': obj_financial_report.browse(cr, uid, obj_data.get_object_reference(cr, uid, 'account','account_financial_report_liability0')[1], context=context),
            'income': obj_financial_report.browse(cr, uid, obj_data.get_object_reference(cr, uid, 'account','account_financial_report_income0')[1], context=context),
            'expense': obj_financial_report.browse(cr, uid, obj_data.get_object_reference(cr, uid, 'account','account_financial_report_expense0')[1], context=context),
        }
        for record in self.browse(cr, uid, ids, context=context):
            res[record.id] = 'none'
            for key, financial_report in financial_report_ref.items():
                list_ids = [x.id for x in financial_report.account_type_ids]
                if record.id in list_ids:
                    res[record.id] = key
        return res

    def _save_report_type(self, cr, uid, account_type_id, field_name, field_value, arg, context=None):
        obj_data = self.pool.get('ir.model.data')
        obj_financial_report = self.pool.get('account.financial.report') 
        #unlink if it exists somewhere in the financial reports related to BS or PL
        financial_report_ref = {
            'asset': obj_financial_report.browse(cr, uid, obj_data.get_object_reference(cr, uid, 'account','account_financial_report_assets0')[1], context=context),
            'liability': obj_financial_report.browse(cr, uid, obj_data.get_object_reference(cr, uid, 'account','account_financial_report_liability0')[1], context=context),
            'income': obj_financial_report.browse(cr, uid, obj_data.get_object_reference(cr, uid, 'account','account_financial_report_income0')[1], context=context),
            'expense': obj_financial_report.browse(cr, uid, obj_data.get_object_reference(cr, uid, 'account','account_financial_report_expense0')[1], context=context),
        }
        for key, financial_report in financial_report_ref.items():
            list_ids = [x.id for x in financial_report.account_type_ids]
            if account_type_id in list_ids:
                obj_financial_report.write(cr, uid, [financial_report.id], {'account_type_ids': [(3, account_type_id)]})
        #write it in the good place
        if field_value != 'none':
            return obj_financial_report.write(cr, uid, [financial_report_ref[field_value].id], {'account_type_ids': [(4, account_type_id)]})

    _columns = {
<<<<<<< HEAD
        'name': fields.char('Account Type', size=64, required=True),
        'code': fields.char('Code', size=32, required=True, select=True),
=======
        'name': fields.char('Account Type', size=64, required=True, translate=True),
        'code': fields.char('Code', size=32, required=True),
>>>>>>> cb5339c3
        'close_method': fields.selection([('none', 'None'), ('balance', 'Balance'), ('detail', 'Detail'), ('unreconciled', 'Unreconciled')], 'Deferral Method', required=True, help="""Set here the method that will be used to generate the end of year journal entries for all the accounts of this type.

 'None' means that nothing will be done.
 'Balance' will generally be used for cash accounts.
 'Detail' will copy each existing journal item of the previous year, even the reconciled ones.
 'Unreconciled' will copy only the journal items that were unreconciled on the first day of the new fiscal year."""),
        'report_type': fields.function(_get_current_report_type, fnct_inv=_save_report_type, type='selection', string='P&L / BS Category', 
            selection= [('none','/'),
                        ('income', _('Profit & Loss (Income account)')),
                        ('expense', _('Profit & Loss (Expense account)')),
                        ('asset', _('Balance Sheet (Asset account)')),
                        ('liability', _('Balance Sheet (Liability account)'))], help="This field is used to generate legal reports: profit and loss, balance sheet.", required=True),
        'note': fields.text('Description'),
    }
    _defaults = {
        'close_method': 'none',
        'report_type': 'none',
    }
    _order = "code"

account_account_type()

def _code_get(self, cr, uid, context=None):
    acc_type_obj = self.pool.get('account.account.type')
    ids = acc_type_obj.search(cr, uid, [])
    res = acc_type_obj.read(cr, uid, ids, ['code', 'name'], context=context)
    return [(r['code'], r['name']) for r in res]

#----------------------------------------------------------
# Accounts
#----------------------------------------------------------

class account_tax(osv.osv):
    _name = 'account.tax'
account_tax()

class account_account(osv.osv):
    _order = "parent_left"
    _parent_order = "code"
    _name = "account.account"
    _description = "Account"
    _parent_store = True
    logger = netsvc.Logger()

    def search(self, cr, uid, args, offset=0, limit=None, order=None,
            context=None, count=False):
        if context is None:
            context = {}
        pos = 0

        while pos < len(args):

            if args[pos][0] == 'code' and args[pos][1] in ('like', 'ilike') and args[pos][2]:
                args[pos] = ('code', '=like', str(args[pos][2].replace('%', ''))+'%')
            if args[pos][0] == 'journal_id':
                if not args[pos][2]:
                    del args[pos]
                    continue
                jour = self.pool.get('account.journal').browse(cr, uid, args[pos][2], context=context)
                if (not (jour.account_control_ids or jour.type_control_ids)) or not args[pos][2]:
                    args[pos] = ('type','not in',('consolidation','view'))
                    continue
                ids3 = map(lambda x: x.id, jour.type_control_ids)
                ids1 = super(account_account, self).search(cr, uid, [('user_type', 'in', ids3)])
                ids1 += map(lambda x: x.id, jour.account_control_ids)
                args[pos] = ('id', 'in', ids1)
            pos += 1

        if context and context.has_key('consolidate_children'): #add consolidated children of accounts
            ids = super(account_account, self).search(cr, uid, args, offset, limit,
                order, context=context, count=count)
            for consolidate_child in self.browse(cr, uid, context['account_id'], context=context).child_consol_ids:
                ids.append(consolidate_child.id)
            return ids

        return super(account_account, self).search(cr, uid, args, offset, limit,
                order, context=context, count=count)

    def _get_children_and_consol(self, cr, uid, ids, context=None):
        #this function search for all the children and all consolidated children (recursively) of the given account ids
        ids2 = self.search(cr, uid, [('parent_id', 'child_of', ids)], context=context)
        ids3 = []
        for rec in self.browse(cr, uid, ids2, context=context):
            for child in rec.child_consol_ids:
                ids3.append(child.id)
        if ids3:
            ids3 = self._get_children_and_consol(cr, uid, ids3, context)
        return ids2 + ids3

    def __compute(self, cr, uid, ids, field_names, arg=None, context=None,
                  query='', query_params=()):
        """ compute the balance, debit and/or credit for the provided
        account ids
        Arguments:
        `ids`: account ids
        `field_names`: the fields to compute (a list of any of
                       'balance', 'debit' and 'credit')
        `arg`: unused fields.function stuff
        `query`: additional query filter (as a string)
        `query_params`: parameters for the provided query string
                        (__compute will handle their escaping) as a
                        tuple
        """
        mapping = {
            'balance': "COALESCE(SUM(l.debit),0) " \
                       "- COALESCE(SUM(l.credit), 0) as balance",
            'debit': "COALESCE(SUM(l.debit), 0) as debit",
            'credit': "COALESCE(SUM(l.credit), 0) as credit",
            'foreign_balance': "COALESCE(SUM(l.amount_currency), 0) as foreign_balance",
        }
        #get all the necessary accounts
        children_and_consolidated = self._get_children_and_consol(cr, uid, ids, context=context)
        #compute for each account the balance/debit/credit from the move lines
        accounts = {}
        res = {}
        null_result = dict((fn, 0.0) for fn in field_names)
        if children_and_consolidated:
            aml_query = self.pool.get('account.move.line')._query_get(cr, uid, context=context)

            wheres = [""]
            if query.strip():
                wheres.append(query.strip())
            if aml_query.strip():
                wheres.append(aml_query.strip())
            filters = " AND ".join(wheres)
            self.logger.notifyChannel('addons.'+self._name, netsvc.LOG_DEBUG,
                                      'Filters: %s'%filters)
            # IN might not work ideally in case there are too many
            # children_and_consolidated, in that case join on a
            # values() e.g.:
            # SELECT l.account_id as id FROM account_move_line l
            # INNER JOIN (VALUES (id1), (id2), (id3), ...) AS tmp (id)
            # ON l.account_id = tmp.id
            # or make _get_children_and_consol return a query and join on that
            request = ("SELECT l.account_id as id, " +\
                       ', '.join(map(mapping.__getitem__, mapping.keys())) +
                       " FROM account_move_line l" \
                       " WHERE l.account_id IN %s " \
                            + filters +
                       " GROUP BY l.account_id")
            params = (tuple(children_and_consolidated),) + query_params
            cr.execute(request, params)
            self.logger.notifyChannel('addons.'+self._name, netsvc.LOG_DEBUG,
                                      'Status: %s'%cr.statusmessage)

            for res in cr.dictfetchall():
                accounts[res['id']] = res

            # consolidate accounts with direct children
            children_and_consolidated.reverse()
            brs = list(self.browse(cr, uid, children_and_consolidated, context=context))
            sums = {}
            currency_obj = self.pool.get('res.currency')
            while brs:
                current = brs.pop(0)
#                can_compute = True
#                for child in current.child_id:
#                    if child.id not in sums:
#                        can_compute = False
#                        try:
#                            brs.insert(0, brs.pop(brs.index(child)))
#                        except ValueError:
#                            brs.insert(0, child)
#                if can_compute:
                for fn in field_names:
                    sums.setdefault(current.id, {})[fn] = accounts.get(current.id, {}).get(fn, 0.0)
                    for child in current.child_id:
                        if child.company_id.currency_id.id == current.company_id.currency_id.id:
                            sums[current.id][fn] += sums[child.id][fn]
                        else:
                            sums[current.id][fn] += currency_obj.compute(cr, uid, child.company_id.currency_id.id, current.company_id.currency_id.id, sums[child.id][fn], context=context)

                # as we have to relay on values computed before this is calculated separately than previous fields
                if current.currency_id and current.exchange_rate and \
                            ('adjusted_balance' in field_names or 'unrealized_gain_loss' in field_names):
                    # Computing Adjusted Balance and Unrealized Gains and losses
                    # Adjusted Balance = Foreign Balance / Exchange Rate
                    # Unrealized Gains and losses = Adjusted Balance - Balance
                    adj_bal = sums[current.id].get('foreign_balance', 0.0) / current.exchange_rate
                    sums[current.id].update({'adjusted_balance': adj_bal, 'unrealized_gain_loss': adj_bal - sums[current.id].get('balance', 0.0)})

            for id in ids:
                res[id] = sums.get(id, null_result)
        else:
            for id in ids:
                res[id] = null_result
        return res

    def _get_company_currency(self, cr, uid, ids, field_name, arg, context=None):
        result = {}
        for rec in self.browse(cr, uid, ids, context=context):
            result[rec.id] = (rec.company_id.currency_id.id,rec.company_id.currency_id.symbol)
        return result

    def _get_child_ids(self, cr, uid, ids, field_name, arg, context=None):
        result = {}
        for record in self.browse(cr, uid, ids, context=context):
            if record.child_parent_ids:
                result[record.id] = [x.id for x in record.child_parent_ids]
            else:
                result[record.id] = []

            if record.child_consol_ids:
                for acc in record.child_consol_ids:
                    if acc.id not in result[record.id]:
                        result[record.id].append(acc.id)

        return result

    def _get_level(self, cr, uid, ids, field_name, arg, context=None):
        res = {}
        accounts = self.browse(cr, uid, ids, context=context)
        for account in accounts:
            level = 0
            parent = account.parent_id
            while parent:
                level += 1
                parent = parent.parent_id
            res[account.id] = level
        return res

    def _set_credit_debit(self, cr, uid, account_id, name, value, arg, context=None):
        if context.get('config_invisible', True):
            return True

        account = self.browse(cr, uid, account_id, context=context)
        diff = value - getattr(account,name)
        if not diff:
            return True

        journal_obj = self.pool.get('account.journal')
        jids = journal_obj.search(cr, uid, [('type','=','situation'),('centralisation','=',1),('company_id','=',account.company_id.id)], context=context)
        if not jids:
            raise osv.except_osv(_('Error!'),_("You need an Opening journal with centralisation checked to set the initial balance!"))

        period_obj = self.pool.get('account.period')
        pids = period_obj.search(cr, uid, [('special','=',True),('company_id','=',account.company_id.id)], context=context)
        if not pids:
            raise osv.except_osv(_('Error!'),_("No opening/closing period defined, please create one to set the initial balance!"))

        move_obj = self.pool.get('account.move.line')
        move_id = move_obj.search(cr, uid, [
            ('journal_id','=',jids[0]),
            ('period_id','=',pids[0]),
            ('account_id','=', account_id),
            (name,'>', 0.0),
            ('name','=', _('Opening Balance'))
        ], context=context)
        if move_id:
            move = move_obj.browse(cr, uid, move_id[0], context=context)
            move_obj.write(cr, uid, move_id[0], {
                name: diff+getattr(move,name)
            }, context=context)
        else:
            if diff<0.0:
                raise osv.except_osv(_('Error!'),_("Unable to adapt the initial balance (negative value)!"))
            nameinv = (name=='credit' and 'debit') or 'credit'
            move_id = move_obj.create(cr, uid, {
                'name': _('Opening Balance'),
                'account_id': account_id,
                'journal_id': jids[0],
                'period_id': pids[0],
                name: diff,
                nameinv: 0.0
            }, context=context)
        return True

    _columns = {
        'name': fields.char('Name', size=256, required=True, select=True),
        'currency_id': fields.many2one('res.currency', 'Secondary Currency', help="Forces all moves for this account to have this secondary currency."),
        'code': fields.char('Code', size=64, required=True, select=1),
        'type': fields.selection([
            ('view', 'View'),
            ('other', 'Regular'),
            ('receivable', 'Receivable'),
            ('payable', 'Payable'),
            ('liquidity','Liquidity'),
            ('consolidation', 'Consolidation'),
            ('closed', 'Closed'),
        ], 'Internal Type', required=True, help="The 'Internal Type' is used for features available on "\
            "different types of accounts: view can not have journal items, consolidation are accounts that "\
            "can have children accounts for multi-company consolidations, payable/receivable are for "\
            "partners accounts (for debit/credit computations), closed for depreciated accounts."),
        'user_type': fields.many2one('account.account.type', 'Account Type', required=True,
            help="Account Type is used for information purpose, to generate "
              "country-specific legal reports, and set the rules to close a fiscal year and generate opening entries."),
        'financial_report_ids': fields.many2many('account.financial.report', 'account_account_financial_report', 'account_id', 'report_line_id', 'Financial Reports'),
        'parent_id': fields.many2one('account.account', 'Parent', ondelete='cascade', domain=[('type','=','view')]),
        'child_parent_ids': fields.one2many('account.account','parent_id','Children'),
        'child_consol_ids': fields.many2many('account.account', 'account_account_consol_rel', 'child_id', 'parent_id', 'Consolidated Children'),
        'child_id': fields.function(_get_child_ids, type='many2many', relation="account.account", string="Child Accounts"),
        'balance': fields.function(__compute, digits_compute=dp.get_precision('Account'), string='Balance', multi='balance'),
        'credit': fields.function(__compute, fnct_inv=_set_credit_debit, digits_compute=dp.get_precision('Account'), string='Credit', multi='balance'),
        'debit': fields.function(__compute, fnct_inv=_set_credit_debit, digits_compute=dp.get_precision('Account'), string='Debit', multi='balance'),
        'foreign_balance': fields.function(__compute, digits_compute=dp.get_precision('Account'), string='Foreign Balance', multi='balance',
                                           help="Total amount (in Secondary currency) for transactions held in secondary currency for this account."),
        'adjusted_balance': fields.function(__compute, digits_compute=dp.get_precision('Account'), string='Adjusted Balance', multi='balance',
                                            help="Total amount (in Company currency) for transactions held in secondary currency for this account."),
        'unrealized_gain_loss': fields.function(__compute, digits_compute=dp.get_precision('Account'), string='Unrealized Gain or Loss', multi='balance',
                                                help="Value of Loss or Gain due to changes in exchange rate when doing multi-currency transactions."),
        'reconcile': fields.boolean('Allow Reconciliation', help="Check this box if this account allows reconciliation of journal items."),
        'exchange_rate': fields.related('currency_id', 'rate', type='float', string='Exchange Rate', digits=(12,6)),
        'shortcut': fields.char('Shortcut', size=12),
        'tax_ids': fields.many2many('account.tax', 'account_account_tax_default_rel',
            'account_id', 'tax_id', 'Default Taxes'),
        'note': fields.text('Note'),
        'company_currency_id': fields.function(_get_company_currency, type='many2one', relation='res.currency', string='Company Currency'),
        'company_id': fields.many2one('res.company', 'Company', required=True),
        'active': fields.boolean('Active', select=2, help="If the active field is set to False, it will allow you to hide the account without removing it."),

        'parent_left': fields.integer('Parent Left', select=1),
        'parent_right': fields.integer('Parent Right', select=1),
        'currency_mode': fields.selection([('current', 'At Date'), ('average', 'Average Rate')], 'Outgoing Currencies Rate',
            help=
            'This will select how the current currency rate for outgoing transactions is computed. '\
            'In most countries the legal method is "average" but only a few software systems are able to '\
            'manage this. So if you import from another software system you may have to use the rate at date. ' \
            'Incoming transactions always use the rate at date.', \
            required=True),
        'level': fields.function(_get_level, string='Level', method=True, type='integer',
             store={
                    'account.account': (_get_children_and_consol, ['level', 'parent_id'], 10),
                   }),
    }

    _defaults = {
        'type': 'other',
        'reconcile': False,
        'active': True,
        'currency_mode': 'current',
        'company_id': lambda s, cr, uid, c: s.pool.get('res.company')._company_default_get(cr, uid, 'account.account', context=c),
    }

    def _check_recursion(self, cr, uid, ids, context=None):
        obj_self = self.browse(cr, uid, ids[0], context=context)
        p_id = obj_self.parent_id and obj_self.parent_id.id
        if (obj_self in obj_self.child_consol_ids) or (p_id and (p_id is obj_self.id)):
            return False
        while(ids):
            cr.execute('SELECT DISTINCT child_id '\
                       'FROM account_account_consol_rel '\
                       'WHERE parent_id IN %s', (tuple(ids),))
            child_ids = map(itemgetter(0), cr.fetchall())
            c_ids = child_ids
            if (p_id and (p_id in c_ids)) or (obj_self.id in c_ids):
                return False
            while len(c_ids):
                s_ids = self.search(cr, uid, [('parent_id', 'in', c_ids)])
                if p_id and (p_id in s_ids):
                    return False
                c_ids = s_ids
            ids = child_ids
        return True

    def _check_type(self, cr, uid, ids, context=None):
        if context is None:
            context = {}
        accounts = self.browse(cr, uid, ids, context=context)
        for account in accounts:
            if account.child_id and account.type not in ('view', 'consolidation'):
                return False
        return True

    def _check_account_type(self, cr, uid, ids, context=None):
        for account in self.browse(cr, uid, ids, context=context):
            if account.type in ('receivable', 'payable') and account.user_type.close_method != 'unreconciled':
                return False
        return True

    _constraints = [
        (_check_recursion, 'Error ! You can not create recursive accounts.', ['parent_id']),
        (_check_type, 'Configuration Error! \nYou can not define children to an account with internal type different of "View"! ', ['type']),
        (_check_account_type, 'Configuration Error! \nYou can not select an account type with a deferral method different of "Unreconciled" for accounts with internal type "Payable/Receivable"! ', ['user_type','type']),
    ]
    _sql_constraints = [
        ('code_company_uniq', 'unique (code,company_id)', 'The code of the account must be unique per company !')
    ]
    def name_search(self, cr, user, name, args=None, operator='ilike', context=None, limit=100):
        if not args:
            args = []
        args = args[:]
        ids = []
        try:
            if name and str(name).startswith('partner:'):
                part_id = int(name.split(':')[1])
                part = self.pool.get('res.partner').browse(cr, user, part_id, context=context)
                args += [('id', 'in', (part.property_account_payable.id, part.property_account_receivable.id))]
                name = False
            if name and str(name).startswith('type:'):
                type = name.split(':')[1]
                args += [('type', '=', type)]
                name = False
        except:
            pass
        if name:
            ids = self.search(cr, user, [('code', '=like', name+"%")]+args, limit=limit)
            if not ids:
                ids = self.search(cr, user, [('shortcut', '=', name)]+ args, limit=limit)
            if not ids:
                ids = self.search(cr, user, [('name', operator, name)]+ args, limit=limit)
            if not ids and len(name.split()) >= 2:
                #Separating code and name of account for searching
                operand1,operand2 = name.split(' ',1) #name can contain spaces e.g. OpenERP S.A.
                ids = self.search(cr, user, [('code', operator, operand1), ('name', operator, operand2)]+ args, limit=limit)
        else:
            ids = self.search(cr, user, args, context=context, limit=limit)
        return self.name_get(cr, user, ids, context=context)

    def name_get(self, cr, uid, ids, context=None):
        if not ids:
            return []
        reads = self.read(cr, uid, ids, ['name', 'code'], context=context)
        res = []
        for record in reads:
            name = record['name']
            if record['code']:
                name = record['code'] + ' ' + name
            res.append((record['id'], name))
        return res

    def copy(self, cr, uid, id, default={}, context=None, done_list=[], local=False):
        account = self.browse(cr, uid, id, context=context)
        new_child_ids = []
        if not default:
            default = {}
        default = default.copy()
        default['code'] = (account['code'] or '') + '(copy)'
        if not local:
            done_list = []
        if account.id in done_list:
            return False
        done_list.append(account.id)
        if account:
            for child in account.child_id:
                child_ids = self.copy(cr, uid, child.id, default, context=context, done_list=done_list, local=True)
                if child_ids:
                    new_child_ids.append(child_ids)
            default['child_parent_ids'] = [(6, 0, new_child_ids)]
        else:
            default['child_parent_ids'] = False
        return super(account_account, self).copy(cr, uid, id, default, context=context)

    def _check_moves(self, cr, uid, ids, method, context=None):
        line_obj = self.pool.get('account.move.line')
        account_ids = self.search(cr, uid, [('id', 'child_of', ids)])

        if line_obj.search(cr, uid, [('account_id', 'in', account_ids)]):
            if method == 'write':
                raise osv.except_osv(_('Error !'), _('You can not desactivate an account that contains some journal items.'))
            elif method == 'unlink':
                raise osv.except_osv(_('Error !'), _('You can not remove an account containing journal items!. '))
        #Checking whether the account is set as a property to any Partner or not
        value = 'account.account,' + str(ids[0])
        partner_prop_acc = self.pool.get('ir.property').search(cr, uid, [('value_reference','=',value)], context=context)
        if partner_prop_acc:
            raise osv.except_osv(_('Warning !'), _('You can not remove/desactivate an account which is set on a customer or supplier.'))
        return True

    def _check_allow_type_change(self, cr, uid, ids, new_type, context=None):
        group1 = ['payable', 'receivable', 'other']
        group2 = ['consolidation','view']
        line_obj = self.pool.get('account.move.line')
        for account in self.browse(cr, uid, ids, context=context):
            old_type = account.type
            account_ids = self.search(cr, uid, [('id', 'child_of', [account.id])])
            if line_obj.search(cr, uid, [('account_id', 'in', account_ids)]):
                #Check for 'Closed' type
                if old_type == 'closed' and new_type !='closed':
                    raise osv.except_osv(_('Warning !'), _("You cannot change the type of account from 'Closed' to any other type which contains journal items!"))
                #Check for change From group1 to group2 and vice versa
                if (old_type in group1 and new_type in group2) or (old_type in group2 and new_type in group1):
                    raise osv.except_osv(_('Warning !'), _("You cannot change the type of account from '%s' to '%s' type as it contains journal items!") % (old_type,new_type,))
        return True

    def write(self, cr, uid, ids, vals, context=None):

        if context is None:
            context = {}
        if not ids:
            return True
        if isinstance(ids, (int, long)):
            ids = [ids]

        # Dont allow changing the company_id when account_move_line already exist
        if 'company_id' in vals:
            move_lines = self.pool.get('account.move.line').search(cr, uid, [('account_id', 'in', ids)])
            if move_lines:
                # Allow the write if the value is the same
                for i in [i['company_id'][0] for i in self.read(cr,uid,ids,['company_id'])]:
                    if vals['company_id']!=i:
                        raise osv.except_osv(_('Warning !'), _('You cannot modify Company of account as its related record exist in Entry Lines'))
        if 'active' in vals and not vals['active']:
            self._check_moves(cr, uid, ids, "write", context=context)
        if 'type' in vals.keys():
            self._check_allow_type_change(cr, uid, ids, vals['type'], context=context)
        return super(account_account, self).write(cr, uid, ids, vals, context=context)

    def unlink(self, cr, uid, ids, context=None):
        self._check_moves(cr, uid, ids, "unlink", context=context)
        return super(account_account, self).unlink(cr, uid, ids, context=context)

account_account()

class account_journal_view(osv.osv):
    _name = "account.journal.view"
    _description = "Journal View"
    _columns = {
        'name': fields.char('Journal View', size=64, required=True),
        'columns_id': fields.one2many('account.journal.column', 'view_id', 'Columns')
    }
    _order = "name"

account_journal_view()


class account_journal_column(osv.osv):

    def _col_get(self, cr, user, context=None):
        result = []
        cols = self.pool.get('account.move.line')._columns
        for col in cols:
            if col in ('period_id', 'journal_id'):
                continue
            result.append( (col, cols[col].string) )
        result.sort()
        return result

    _name = "account.journal.column"
    _description = "Journal Column"
    _columns = {
        'name': fields.char('Column Name', size=64, required=True),
        'field': fields.selection(_col_get, 'Field Name', required=True, size=32),
        'view_id': fields.many2one('account.journal.view', 'Journal View', select=True),
        'sequence': fields.integer('Sequence', help="Gives the sequence order to journal column.", readonly=True, select=True),
        'required': fields.boolean('Required'),
        'readonly': fields.boolean('Readonly'),
    }
    _order = "view_id, sequence"

account_journal_column()

class account_journal(osv.osv):
    _name = "account.journal"
    _description = "Journal"
    _columns = {
        'name': fields.char('Journal Name', size=64, required=True),
        'code': fields.char('Code', size=5, required=True, help="The code will be displayed on reports."),
        'type': fields.selection([('sale', 'Sale'),('sale_refund','Sale Refund'), ('purchase', 'Purchase'), ('purchase_refund','Purchase Refund'), ('cash', 'Cash'), ('bank', 'Bank and Cheques'), ('general', 'General'), ('situation', 'Opening/Closing Situation')], 'Type', size=32, required=True,
                                 help="Select 'Sale' for customer invoices journals."\
                                 " Select 'Purchase' for supplier invoices journals."\
                                 " Select 'Cash' or 'Bank' for journals that are used in customer or supplier payments."\
                                 " Select 'General' for miscellaneous operations journals."\
                                 " Select 'Opening/Closing Situation' for entries generated for new fiscal years."),
        'type_control_ids': fields.many2many('account.account.type', 'account_journal_type_rel', 'journal_id','type_id', 'Type Controls', domain=[('code','<>','view'), ('code', '<>', 'closed')]),
        'account_control_ids': fields.many2many('account.account', 'account_account_type_rel', 'journal_id','account_id', 'Account', domain=[('type','<>','view'), ('type', '<>', 'closed')]),
        'view_id': fields.many2one('account.journal.view', 'Display Mode', required=True, help="Gives the view used when writing or browsing entries in this journal. The view tells OpenERP which fields should be visible, required or readonly and in which order. You can create your own view for a faster encoding in each journal."),
        'default_credit_account_id': fields.many2one('account.account', 'Default Credit Account', domain="[('type','!=','view')]", help="It acts as a default account for credit amount"),
        'default_debit_account_id': fields.many2one('account.account', 'Default Debit Account', domain="[('type','!=','view')]", help="It acts as a default account for debit amount"),
        'centralisation': fields.boolean('Centralised counterpart', help="Check this box to determine that each entry of this journal won't create a new counterpart but will share the same counterpart. This is used in fiscal year closing."),
        'update_posted': fields.boolean('Allow Cancelling Entries', help="Check this box if you want to allow the cancellation the entries related to this journal or of the invoice related to this journal"),
        'group_invoice_lines': fields.boolean('Group Invoice Lines', help="If this box is checked, the system will try to group the accounting lines when generating them from invoices."),
        'sequence_id': fields.many2one('ir.sequence', 'Entry Sequence', help="This field contains the informatin related to the numbering of the journal entries of this journal.", required=True),
        'user_id': fields.many2one('res.users', 'User', help="The user responsible for this journal"),
        'groups_id': fields.many2many('res.groups', 'account_journal_group_rel', 'journal_id', 'group_id', 'Groups'),
        'currency': fields.many2one('res.currency', 'Currency', help='The currency used to enter statement'),
        'entry_posted': fields.boolean('Skip \'Draft\' State for Manual Entries', help='Check this box if you don\'t want new journal entries to pass through the \'draft\' state and instead goes directly to the \'posted state\' without any manual validation. \nNote that journal entries that are automatically created by the system are always skipping that state.'),
        'company_id': fields.many2one('res.company', 'Company', required=True, select=1, help="Company related to this journal"),
        'allow_date':fields.boolean('Check Date in Period', help= 'If set to True then do not accept the entry if the entry date is not into the period dates'),
    }

    _defaults = {
        'user_id': lambda self, cr, uid, context: uid,
        'company_id': lambda self, cr, uid, c: self.pool.get('res.users').browse(cr, uid, uid, c).company_id.id,
    }
    _sql_constraints = [
        ('code_company_uniq', 'unique (code, company_id)', 'The code of the journal must be unique per company !'),
        ('name_company_uniq', 'unique (name, company_id)', 'The name of the journal must be unique per company !'),
    ]

    _order = 'code'

    def _check_currency(self, cr, uid, ids, context=None):
        for journal in self.browse(cr, uid, ids, context=context):
            if journal.currency:
                if journal.default_credit_account_id and not journal.default_credit_account_id.currency_id.id == journal.currency.id:
                    return False
                if journal.default_debit_account_id and not journal.default_debit_account_id.currency_id.id == journal.currency.id:
                    return False
        return True

    _constraints = [
        (_check_currency, 'Configuration error! The currency chosen should be shared by the default accounts too.', ['currency','default_debit_account_id','default_credit_account_id']),
    ]

    def copy(self, cr, uid, id, default={}, context=None, done_list=[], local=False):
        journal = self.browse(cr, uid, id, context=context)
        if not default:
            default = {}
        default = default.copy()
        default['code'] = (journal['code'] or '') + '(copy)'
        default['name'] = (journal['name'] or '') + '(copy)'
        default['sequence_id'] = False
        return super(account_journal, self).copy(cr, uid, id, default, context=context)

    def write(self, cr, uid, ids, vals, context=None):
        if context is None:
            context = {}
        if isinstance(ids, (int, long)):
            ids = [ids]
        for journal in self.browse(cr, uid, ids, context=context):
            if 'company_id' in vals and journal.company_id.id != vals['company_id']:
                move_lines = self.pool.get('account.move.line').search(cr, uid, [('journal_id', 'in', ids)])
                if move_lines:
                    raise osv.except_osv(_('Warning !'), _('You can not modify the company of this journal as its related record exist in journal items'))
        return super(account_journal, self).write(cr, uid, ids, vals, context=context)

    def create_sequence(self, cr, uid, vals, context=None):
        """ Create new no_gap entry sequence for every new Joural
        """
        # in account.journal code is actually the prefix of the sequence
        # whereas ir.sequence code is a key to lookup global sequences.
        prefix = vals['code'].upper()

        seq = {
            'name': vals['name'],
            'implementation':'no_gap',
            'prefix': prefix + "/%(year)s/",
            'padding': 4,
            'number_increment': 1
        }
        if 'company_id' in vals:
            seq['company_id'] = vals['company_id']
        return self.pool.get('ir.sequence').create(cr, uid, seq)

    def create(self, cr, uid, vals, context=None):
        if not 'sequence_id' in vals or not vals['sequence_id']:
            # if we have the right to create a journal, we should be able to
            # create it's sequence.
            vals.update({'sequence_id': self.create_sequence(cr, 1, vals, context)})
        return super(account_journal, self).create(cr, uid, vals, context)

    def name_get(self, cr, user, ids, context=None):
        """
        Returns a list of tupples containing id, name.
        result format: {[(id, name), (id, name), ...]}

        @param cr: A database cursor
        @param user: ID of the user currently logged in
        @param ids: list of ids for which name should be read
        @param context: context arguments, like lang, time zone

        @return: Returns a list of tupples containing id, name
        """
        result = self.browse(cr, user, ids, context=context)
        res = []
        for rs in result:
            if rs.currency:
                currency = rs.currency
            else:
                currency = rs.company_id.currency_id
            name = "%s (%s)" % (rs.name, currency.name)
            res += [(rs.id, name)]
        return res

    def name_search(self, cr, user, name, args=None, operator='ilike', context=None, limit=100):
        if not args:
            args = []
        if context is None:
            context = {}
        ids = []
        if context.get('journal_type', False):
            args += [('type','=',context.get('journal_type'))]
        if name:
            ids = self.search(cr, user, [('code', 'ilike', name)]+ args, limit=limit, context=context)
        if not ids:
            ids = self.search(cr, user, [('name', 'ilike', name)]+ args, limit=limit, context=context)#fix it ilike should be replace with operator

        return self.name_get(cr, user, ids, context=context)

    def onchange_type(self, cr, uid, ids, type, currency, context=None):
        obj_data = self.pool.get('ir.model.data')
        user_pool = self.pool.get('res.users')

        type_map = {
            'sale':'account_sp_journal_view',
            'sale_refund':'account_sp_refund_journal_view',
            'purchase':'account_sp_journal_view',
            'purchase_refund':'account_sp_refund_journal_view',
            'cash':'account_journal_bank_view',
            'bank':'account_journal_bank_view',
            'general':'account_journal_view',
            'situation':'account_journal_view'
        }

        res = {}
        view_id = type_map.get(type, 'account_journal_view')
        user = user_pool.browse(cr, uid, uid)
        if type in ('cash', 'bank') and currency and user.company_id.currency_id.id != currency:
            view_id = 'account_journal_bank_view_multi'
        data_id = obj_data.search(cr, uid, [('model','=','account.journal.view'), ('name','=',view_id)])
        data = obj_data.browse(cr, uid, data_id[0], context=context)

        res.update({
            'centralisation':type == 'situation',
            'view_id':data.res_id,
        })
        return {
            'value':res
        }

account_journal()

class account_fiscalyear(osv.osv):
    _name = "account.fiscalyear"
    _description = "Fiscal Year"
    _columns = {
        'name': fields.char('Fiscal Year', size=64, required=True),
        'code': fields.char('Code', size=6, required=True),
        'company_id': fields.many2one('res.company', 'Company', required=True),
        'date_start': fields.date('Start Date', required=True, select=True),
        'date_stop': fields.date('End Date', required=True),
        'period_ids': fields.one2many('account.period', 'fiscalyear_id', 'Periods'),
        'state': fields.selection([('draft','Open'), ('done','Closed')], 'State', readonly=True),
    }
    _defaults = {
        'state': 'draft',
        'company_id': lambda self,cr,uid,c: self.pool.get('res.users').browse(cr, uid, uid, c).company_id.id,
    }
    _order = "date_start, id"


    def _check_duration(self, cr, uid, ids, context=None):
        obj_fy = self.browse(cr, uid, ids[0], context=context)
        if obj_fy.date_stop < obj_fy.date_start:
            return False
        return True

    _constraints = [
        (_check_duration, 'Error! The start date of the fiscal year must be before his end date.', ['date_start','date_stop'])
    ]

    def create_period3(self, cr, uid, ids, context=None):
        return self.create_period(cr, uid, ids, context, 3)

    def create_period(self, cr, uid, ids, context=None, interval=1):
        period_obj = self.pool.get('account.period')
        for fy in self.browse(cr, uid, ids, context=context):
            ds = datetime.strptime(fy.date_start, '%Y-%m-%d')
            period_obj.create(cr, uid, {
                    'name':  "%s %s" % (_('Opening Period'), ds.strftime('%Y')),
                    'code': ds.strftime('00/%Y'),
                    'date_start': ds,
                    'date_stop': ds,
                    'special': True,
                    'fiscalyear_id': fy.id,
                })
            while ds.strftime('%Y-%m-%d') < fy.date_stop:
                de = ds + relativedelta(months=interval, days=-1)

                if de.strftime('%Y-%m-%d') > fy.date_stop:
                    de = datetime.strptime(fy.date_stop, '%Y-%m-%d')

                period_obj.create(cr, uid, {
                    'name': ds.strftime('%m/%Y'),
                    'code': ds.strftime('%m/%Y'),
                    'date_start': ds.strftime('%Y-%m-%d'),
                    'date_stop': de.strftime('%Y-%m-%d'),
                    'fiscalyear_id': fy.id,
                })
                ds = ds + relativedelta(months=interval)
        return True

    def find(self, cr, uid, dt=None, exception=True, context=None):
        res = self.finds(cr, uid, dt, exception, context=context)
        return res and res[0] or False

    def finds(self, cr, uid, dt=None, exception=True, context=None):
        if context is None: context = {}
        if not dt:
            dt = time.strftime('%Y-%m-%d')
        args = [('date_start', '<=' ,dt), ('date_stop', '>=', dt)]
        if context.get('company_id', False):
            args.append(('company_id', '=', context['company_id']))
        else:
            company_id = self.pool.get('res.users').browse(cr, uid, uid, context=context).company_id.id
            args.append(('company_id', '=', company_id))
        ids = self.search(cr, uid, args, context=context)
        if not ids:
            if exception:
                raise osv.except_osv(_('Error !'), _('No fiscal year defined for this date !\nPlease create one.'))
            else:
                return []
        return ids

    def name_search(self, cr, user, name, args=None, operator='ilike', context=None, limit=80):
        if args is None:
            args = []
        if context is None:
            context = {}
        ids = []
        if name:
            ids = self.search(cr, user, [('code', 'ilike', name)]+ args, limit=limit)
        if not ids:
            ids = self.search(cr, user, [('name', operator, name)]+ args, limit=limit)
        return self.name_get(cr, user, ids, context=context)

account_fiscalyear()

class account_period(osv.osv):
    _name = "account.period"
    _description = "Account period"
    _columns = {
        'name': fields.char('Period Name', size=64, required=True),
        'code': fields.char('Code', size=12),
        'special': fields.boolean('Opening/Closing Period', size=12,
            help="These periods can overlap.", select=True),
        'date_start': fields.date('Start of Period', required=True, states={'done':[('readonly',True)]}, select=True),
        'date_stop': fields.date('End of Period', required=True, states={'done':[('readonly',True)]}),
        'fiscalyear_id': fields.many2one('account.fiscalyear', 'Fiscal Year', required=True, states={'done':[('readonly',True)]}, select=True),
        'state': fields.selection([('draft','Open'), ('done','Closed')], 'State', readonly=True,
                                  help='When monthly periods are created. The state is \'Draft\'. At the end of monthly period it is in \'Done\' state.'),
        'company_id': fields.related('fiscalyear_id', 'company_id', type='many2one', relation='res.company', string='Company', store=True, readonly=True)
    }
    _defaults = {
        'state': 'draft',
    }
    _order = "date_start, special desc"
    _sql_constraints = [
        ('name_company_uniq', 'unique(name, company_id)', 'The name of the period must be unique per company!'),
    ]

    def _check_duration(self,cr,uid,ids,context=None):
        obj_period = self.browse(cr, uid, ids[0], context=context)
        if obj_period.date_stop < obj_period.date_start:
            return False
        return True

    def _check_year_limit(self,cr,uid,ids,context=None):
        for obj_period in self.browse(cr, uid, ids, context=context):
            if obj_period.special:
                continue

            if obj_period.fiscalyear_id.date_stop < obj_period.date_stop or \
               obj_period.fiscalyear_id.date_stop < obj_period.date_start or \
               obj_period.fiscalyear_id.date_start > obj_period.date_start or \
               obj_period.fiscalyear_id.date_start > obj_period.date_stop:
                return False

            pids = self.search(cr, uid, [('date_stop','>=',obj_period.date_start),('date_start','<=',obj_period.date_stop),('special','=',False),('id','<>',obj_period.id)])
            for period in self.browse(cr, uid, pids):
                if period.fiscalyear_id.company_id.id==obj_period.fiscalyear_id.company_id.id:
                    return False
        return True

    _constraints = [
        (_check_duration, 'Error ! The duration of the Period(s) is/are invalid. ', ['date_stop']),
        (_check_year_limit, 'Invalid period ! Some periods overlap or the date period is not in the scope of the fiscal year. ', ['date_stop'])
    ]

    def next(self, cr, uid, period, step, context=None):
        ids = self.search(cr, uid, [('date_start','>',period.date_start)])
        if len(ids)>=step:
            return ids[step-1]
        return False

    def find(self, cr, uid, dt=None, context=None):
        if context is None: context = {}
        if not dt:
            dt = time.strftime('%Y-%m-%d')
#CHECKME: shouldn't we check the state of the period?
        args = [('date_start', '<=' ,dt), ('date_stop', '>=', dt)]
        if context.get('company_id', False):
            args.append(('company_id', '=', context['company_id']))
        else:
            company_id = self.pool.get('res.users').browse(cr, uid, uid, context=context).company_id.id
            args.append(('company_id', '=', company_id))
        ids = self.search(cr, uid, args, context=context)
        if not ids:
            raise osv.except_osv(_('Error !'), _('No period defined for this date: %s !\nPlease create one.')%dt)
        return ids

    def action_draft(self, cr, uid, ids, *args):
        mode = 'draft'
        cr.execute('update account_journal_period set state=%s where period_id in %s', (mode, tuple(ids),))
        cr.execute('update account_period set state=%s where id in %s', (mode, tuple(ids),))
        return True

    def name_search(self, cr, user, name, args=None, operator='ilike', context=None, limit=100):
        if args is None:
            args = []
        if context is None:
            context = {}
        ids = []
        if name:
            ids = self.search(cr, user, [('code','ilike',name)]+ args, limit=limit)
        if not ids:
            ids = self.search(cr, user, [('name',operator,name)]+ args, limit=limit)
        return self.name_get(cr, user, ids, context=context)

    def write(self, cr, uid, ids, vals, context=None):
        if 'company_id' in vals:
            move_lines = self.pool.get('account.move.line').search(cr, uid, [('period_id', 'in', ids)])
            if move_lines:
                raise osv.except_osv(_('Warning !'), _('You can not modify company of this period as some journal items exists.'))
        return super(account_period, self).write(cr, uid, ids, vals, context=context)

    def build_ctx_periods(self, cr, uid, period_from_id, period_to_id):
        period_from = self.browse(cr, uid, period_from_id)
        period_date_start = period_from.date_start
        company1_id = period_from.company_id.id
        period_to = self.browse(cr, uid, period_to_id)
        period_date_stop = period_to.date_stop
        company2_id = period_to.company_id.id
        if company1_id != company2_id:
            raise osv.except_osv(_('Error'), _('You should have chosen periods that belongs to the same company'))
        if period_date_start > period_date_stop:
            raise osv.except_osv(_('Error'), _('Start period should be smaller then End period'))
        #for period from = january, we want to exclude the opening period (but it has same date_from, so we have to check if period_from is special or not to include that clause or not in the search).
        if period_from.special:
            return self.search(cr, uid, [('date_start', '>=', period_date_start), ('date_stop', '<=', period_date_stop), ('company_id', '=', company1_id)])
        return self.search(cr, uid, [('date_start', '>=', period_date_start), ('date_stop', '<=', period_date_stop), ('company_id', '=', company1_id), ('special', '=', False)])

account_period()

class account_journal_period(osv.osv):
    _name = "account.journal.period"
    _description = "Journal Period"

    def _icon_get(self, cr, uid, ids, field_name, arg=None, context=None):
        result = {}.fromkeys(ids, 'STOCK_NEW')
        for r in self.read(cr, uid, ids, ['state']):
            result[r['id']] = {
                'draft': 'STOCK_NEW',
                'printed': 'STOCK_PRINT_PREVIEW',
                'done': 'STOCK_DIALOG_AUTHENTICATION',
            }.get(r['state'], 'STOCK_NEW')
        return result

    _columns = {
        'name': fields.char('Journal-Period Name', size=64, required=True),
        'journal_id': fields.many2one('account.journal', 'Journal', required=True, ondelete="cascade"),
        'period_id': fields.many2one('account.period', 'Period', required=True, ondelete="cascade"),
        'icon': fields.function(_icon_get, string='Icon', type='char', size=32),
        'active': fields.boolean('Active', required=True, help="If the active field is set to False, it will allow you to hide the journal period without removing it."),
        'state': fields.selection([('draft','Draft'), ('printed','Printed'), ('done','Done')], 'State', required=True, readonly=True,
                                  help='When journal period is created. The state is \'Draft\'. If a report is printed it comes to \'Printed\' state. When all transactions are done, it comes in \'Done\' state.'),
        'fiscalyear_id': fields.related('period_id', 'fiscalyear_id', string='Fiscal Year', type='many2one', relation='account.fiscalyear'),
        'company_id': fields.related('journal_id', 'company_id', type='many2one', relation='res.company', string='Company', store=True, readonly=True)
    }

    def _check(self, cr, uid, ids, context=None):
        for obj in self.browse(cr, uid, ids, context=context):
            cr.execute('select * from account_move_line where journal_id=%s and period_id=%s limit 1', (obj.journal_id.id, obj.period_id.id))
            res = cr.fetchall()
            if res:
                raise osv.except_osv(_('Error !'), _('You can not modify/delete a journal with entries for this period !'))
        return True

    def write(self, cr, uid, ids, vals, context=None):
        self._check(cr, uid, ids, context=context)
        return super(account_journal_period, self).write(cr, uid, ids, vals, context=context)

    def create(self, cr, uid, vals, context=None):
        period_id = vals.get('period_id',False)
        if period_id:
            period = self.pool.get('account.period').browse(cr, uid, period_id, context=context)
            vals['state']=period.state
        return super(account_journal_period, self).create(cr, uid, vals, context)

    def unlink(self, cr, uid, ids, context=None):
        self._check(cr, uid, ids, context=context)
        return super(account_journal_period, self).unlink(cr, uid, ids, context=context)

    _defaults = {
        'state': 'draft',
        'active': True,
    }
    _order = "period_id"

account_journal_period()

class account_fiscalyear(osv.osv):
    _inherit = "account.fiscalyear"
    _description = "Fiscal Year"
    _columns = {
        'end_journal_period_id':fields.many2one('account.journal.period','End of Year Entries Journal', readonly=True),
    }

    def copy(self, cr, uid, id, default={}, context=None):
        default.update({
            'period_ids': [],
            'end_journal_period_id': False
        })
        return super(account_fiscalyear, self).copy(cr, uid, id, default=default, context=context)

account_fiscalyear()
#----------------------------------------------------------
# Entries
#----------------------------------------------------------
class account_move(osv.osv):
    _name = "account.move"
    _description = "Account Entry"
    _order = 'id desc'

    def name_search(self, cr, user, name, args=None, operator='ilike', context=None, limit=80):
        """
        Returns a list of tupples containing id, name, as internally it is called {def name_get}
        result format: {[(id, name), (id, name), ...]}

        @param cr: A database cursor
        @param user: ID of the user currently logged in
        @param name: name to search
        @param args: other arguments
        @param operator: default operator is 'ilike', it can be changed
        @param context: context arguments, like lang, time zone
        @param limit: Returns first 'n' ids of complete result, default is 80.

        @return: Returns a list of tuples containing id and name
        """

        if not args:
          args = []
        ids = []
        if name:
            ids += self.search(cr, user, [('name','ilike',name)]+args, limit=limit, context=context)

        if not ids and name and type(name) == int:
            ids += self.search(cr, user, [('id','=',name)]+args, limit=limit, context=context)

        if not ids:
            ids += self.search(cr, user, args, limit=limit, context=context)

        return self.name_get(cr, user, ids, context=context)

    def name_get(self, cursor, user, ids, context=None):
        if isinstance(ids, (int, long)):
            ids = [ids]
        if not ids:
            return []
        res = []
        data_move = self.pool.get('account.move').browse(cursor, user, ids, context=context)
        for move in data_move:
            if move.state=='draft':
                name = '*' + str(move.id)
            else:
                name = move.name
            res.append((move.id, name))
        return res

    def _get_period(self, cr, uid, context=None):
        periods = self.pool.get('account.period').find(cr, uid)
        if periods:
            return periods[0]
        return False

    def _amount_compute(self, cr, uid, ids, name, args, context, where =''):
        if not ids: return {}
        cr.execute( 'SELECT move_id, SUM(debit) '\
                    'FROM account_move_line '\
                    'WHERE move_id IN %s '\
                    'GROUP BY move_id', (tuple(ids),))
        result = dict(cr.fetchall())
        for id in ids:
            result.setdefault(id, 0.0)
        return result

    def _search_amount(self, cr, uid, obj, name, args, context):
        ids = set()
        for cond in args:
            amount = cond[2]
            if isinstance(cond[2],(list,tuple)):
                if cond[1] in ['in','not in']:
                    amount = tuple(cond[2])
                else:
                    continue
            else:
                if cond[1] in ['=like', 'like', 'not like', 'ilike', 'not ilike', 'in', 'not in', 'child_of']:
                    continue

            cr.execute("select move_id from account_move_line group by move_id having sum(debit) %s %%s" % (cond[1]),(amount,))
            res_ids = set(id[0] for id in cr.fetchall())
            ids = ids and (ids & res_ids) or res_ids
        if ids:
            return [('id', 'in', tuple(ids))]
        return [('id', '=', '0')]

    _columns = {
        'name': fields.char('Number', size=64, required=True),
        'ref': fields.char('Reference', size=64),
        'period_id': fields.many2one('account.period', 'Period', required=True, states={'posted':[('readonly',True)]}),
        'journal_id': fields.many2one('account.journal', 'Journal', required=True, states={'posted':[('readonly',True)]}),
        'state': fields.selection([('draft','Unposted'), ('posted','Posted')], 'State', required=True, readonly=True,
            help='All manually created new journal entries are usually in the state \'Unposted\', but you can set the option to skip that state on the related journal. In that case, they will be behave as journal entries automatically created by the system on document validation (invoices, bank statements...) and will be created in \'Posted\' state.'),
        'line_id': fields.one2many('account.move.line', 'move_id', 'Entries', states={'posted':[('readonly',True)]}),
        'to_check': fields.boolean('To Review', help='Check this box if you are unsure of that journal entry and if you want to note it as \'to be reviewed\' by an accounting expert.'),
        'partner_id': fields.related('line_id', 'partner_id', type="many2one", relation="res.partner", string="Partner", store=True),
        'amount': fields.function(_amount_compute, string='Amount', digits_compute=dp.get_precision('Account'), type='float', fnct_search=_search_amount),
        'date': fields.date('Date', required=True, states={'posted':[('readonly',True)]}, select=True),
        'narration':fields.text('Internal Note'),
        'company_id': fields.related('journal_id','company_id',type='many2one',relation='res.company',string='Company', store=True, readonly=True),
    }
    _defaults = {
        'name': '/',
        'state': 'draft',
        'period_id': _get_period,
        'date': lambda *a: time.strftime('%Y-%m-%d'),
        'company_id': lambda self, cr, uid, c: self.pool.get('res.users').browse(cr, uid, uid, c).company_id.id,
    }

    def _check_centralisation(self, cursor, user, ids, context=None):
        for move in self.browse(cursor, user, ids, context=context):
            if move.journal_id.centralisation:
                move_ids = self.search(cursor, user, [
                    ('period_id', '=', move.period_id.id),
                    ('journal_id', '=', move.journal_id.id),
                    ])
                if len(move_ids) > 1:
                    return False
        return True

    _constraints = [
        (_check_centralisation,
            'You can not create more than one move per period on centralized journal',
            ['journal_id']),
    ]

    def post(self, cr, uid, ids, context=None):
        if context is None:
            context = {}
        invoice = context.get('invoice', False)
        valid_moves = self.validate(cr, uid, ids, context)

        if not valid_moves:
            raise osv.except_osv(_('Integrity Error !'), _('You can not validate a non-balanced entry !\nMake sure you have configured payment terms properly !\nThe latest payment term line should be of the type "Balance" !'))
        obj_sequence = self.pool.get('ir.sequence')
        for move in self.browse(cr, uid, valid_moves, context=context):
            if move.name =='/':
                new_name = False
                journal = move.journal_id

                if invoice and invoice.internal_number:
                    new_name = invoice.internal_number
                else:
                    if journal.sequence_id:
                        c = {'fiscalyear_id': move.period_id.fiscalyear_id.id}
                        new_name = obj_sequence.next_by_id(cr, uid, journal.sequence_id.id, c)
                    else:
                        raise osv.except_osv(_('Error'), _('No sequence defined on the journal !'))

                if new_name:
                    self.write(cr, uid, [move.id], {'name':new_name})

        cr.execute('UPDATE account_move '\
                   'SET state=%s '\
                   'WHERE id IN %s',
                   ('posted', tuple(valid_moves),))
        return True

    def button_validate(self, cursor, user, ids, context=None):
        for move in self.browse(cursor, user, ids, context=context):
            top = None
            for line in move.line_id:
                account = line.account_id
                while account:
                    account2 = account
                    account = account.parent_id
                if not top:
                    top = account2.id
                elif top<>account2.id:
                    raise osv.except_osv(_('Error !'), _('You can not validate a journal entry unless all journal items belongs to the same chart of accounts !'))
        return self.post(cursor, user, ids, context=context)

    def button_cancel(self, cr, uid, ids, context=None):
        for line in self.browse(cr, uid, ids, context=context):
            if not line.journal_id.update_posted:
                raise osv.except_osv(_('Error !'), _('You can not modify a posted entry of this journal !\nYou should set the journal to allow cancelling entries if you want to do that.'))
        if ids:
            cr.execute('UPDATE account_move '\
                       'SET state=%s '\
                       'WHERE id IN %s', ('draft', tuple(ids),))
        return True

    def write(self, cr, uid, ids, vals, context=None):
        if context is None:
            context = {}
        c = context.copy()
        c['novalidate'] = True
        result = super(account_move, self).write(cr, uid, ids, vals, c)
        self.validate(cr, uid, ids, context=context)
        return result

    #
    # TODO: Check if period is closed !
    #
    def create(self, cr, uid, vals, context=None):
        if context is None:
            context = {}
        if 'line_id' in vals and context.get('copy'):
            for l in vals['line_id']:
                if not l[0]:
                    l[2].update({
                        'reconcile_id':False,
                        'reconcil_partial_id':False,
                        'analytic_lines':False,
                        'invoice':False,
                        'ref':False,
                        'balance':False,
                        'account_tax_id':False,
                    })

            if 'journal_id' in vals and vals.get('journal_id', False):
                for l in vals['line_id']:
                    if not l[0]:
                        l[2]['journal_id'] = vals['journal_id']
                context['journal_id'] = vals['journal_id']
            if 'period_id' in vals:
                for l in vals['line_id']:
                    if not l[0]:
                        l[2]['period_id'] = vals['period_id']
                context['period_id'] = vals['period_id']
            else:
                default_period = self._get_period(cr, uid, context)
                for l in vals['line_id']:
                    if not l[0]:
                        l[2]['period_id'] = default_period
                context['period_id'] = default_period

        if 'line_id' in vals:
            c = context.copy()
            c['novalidate'] = True
            result = super(account_move, self).create(cr, uid, vals, c)
            self.validate(cr, uid, [result], context)
        else:
            result = super(account_move, self).create(cr, uid, vals, context)
        return result

    def copy(self, cr, uid, id, default={}, context=None):
        if context is None:
            context = {}
        default.update({
            'state':'draft',
            'name':'/',
        })
        context.update({
            'copy':True
        })
        return super(account_move, self).copy(cr, uid, id, default, context)

    def unlink(self, cr, uid, ids, context=None, check=True):
        if context is None:
            context = {}
        toremove = []
        obj_move_line = self.pool.get('account.move.line')
        for move in self.browse(cr, uid, ids, context=context):
            if move['state'] != 'draft':
                raise osv.except_osv(_('UserError'),
                        _('You can not delete a posted journal entry "%s"!') % \
                                move['name'])
            line_ids = map(lambda x: x.id, move.line_id)
            context['journal_id'] = move.journal_id.id
            context['period_id'] = move.period_id.id
            obj_move_line._update_check(cr, uid, line_ids, context)
            obj_move_line.unlink(cr, uid, line_ids, context=context)
            toremove.append(move.id)
        result = super(account_move, self).unlink(cr, uid, toremove, context)
        return result

    def _compute_balance(self, cr, uid, id, context=None):
        move = self.browse(cr, uid, id, context=context)
        amount = 0
        for line in move.line_id:
            amount+= (line.debit - line.credit)
        return amount

    def _centralise(self, cr, uid, move, mode, context=None):
        assert mode in ('debit', 'credit'), 'Invalid Mode' #to prevent sql injection
        currency_obj = self.pool.get('res.currency')
        if context is None:
            context = {}

        if mode=='credit':
            account_id = move.journal_id.default_debit_account_id.id
            mode2 = 'debit'
            if not account_id:
                raise osv.except_osv(_('UserError'),
                        _('There is no default default debit account defined \n' \
                                'on journal "%s"') % move.journal_id.name)
        else:
            account_id = move.journal_id.default_credit_account_id.id
            mode2 = 'credit'
            if not account_id:
                raise osv.except_osv(_('UserError'),
                        _('There is no default default credit account defined \n' \
                                'on journal "%s"') % move.journal_id.name)

        # find the first line of this move with the current mode
        # or create it if it doesn't exist
        cr.execute('select id from account_move_line where move_id=%s and centralisation=%s limit 1', (move.id, mode))
        res = cr.fetchone()
        if res:
            line_id = res[0]
        else:
            context.update({'journal_id': move.journal_id.id, 'period_id': move.period_id.id})
            line_id = self.pool.get('account.move.line').create(cr, uid, {
                'name': _(mode.capitalize()+' Centralisation'),
                'centralisation': mode,
                'account_id': account_id,
                'move_id': move.id,
                'journal_id': move.journal_id.id,
                'period_id': move.period_id.id,
                'date': move.period_id.date_stop,
                'debit': 0.0,
                'credit': 0.0,
            }, context)

        # find the first line of this move with the other mode
        # so that we can exclude it from our calculation
        cr.execute('select id from account_move_line where move_id=%s and centralisation=%s limit 1', (move.id, mode2))
        res = cr.fetchone()
        if res:
            line_id2 = res[0]
        else:
            line_id2 = 0

        cr.execute('SELECT SUM(%s) FROM account_move_line WHERE move_id=%%s AND id!=%%s' % (mode,), (move.id, line_id2))
        result = cr.fetchone()[0] or 0.0
        cr.execute('update account_move_line set '+mode2+'=%s where id=%s', (result, line_id))

        #adjust also the amount in currency if needed
        cr.execute("select currency_id, sum(amount_currency) as amount_currency from account_move_line where move_id = %s and currency_id is not null group by currency_id", (move.id,))
        for row in cr.dictfetchall():
            currency_id = currency_obj.browse(cr, uid, row['currency_id'], context=context)
            if not currency_obj.is_zero(cr, uid, currency_id, row['amount_currency']):
                amount_currency = row['amount_currency'] * -1
                account_id = amount_currency > 0 and move.journal_id.default_debit_account_id.id or move.journal_id.default_credit_account_id.id
                cr.execute('select id from account_move_line where move_id=%s and centralisation=\'currency\' and currency_id = %slimit 1', (move.id, row['currency_id']))
                res = cr.fetchone()
                if res:
                    cr.execute('update account_move_line set amount_currency=%s , account_id=%s where id=%s', (amount_currency, account_id, res[0]))
                else:
                    context.update({'journal_id': move.journal_id.id, 'period_id': move.period_id.id})
                    line_id = self.pool.get('account.move.line').create(cr, uid, {
                        'name': _('Currency Adjustment'),
                        'centralisation': 'currency',
                        'account_id': account_id,
                        'move_id': move.id,
                        'journal_id': move.journal_id.id,
                        'period_id': move.period_id.id,
                        'date': move.period_id.date_stop,
                        'debit': 0.0,
                        'credit': 0.0,
                        'currency_id': row['currency_id'],
                        'amount_currency': amount_currency,
                    }, context)

        return True

    #
    # Validate a balanced move. If it is a centralised journal, create a move.
    #
    def validate(self, cr, uid, ids, context=None):
        if context and ('__last_update' in context):
            del context['__last_update']

        valid_moves = [] #Maintains a list of moves which can be responsible to create analytic entries
        obj_analytic_line = self.pool.get('account.analytic.line')
        obj_move_line = self.pool.get('account.move.line')
        for move in self.browse(cr, uid, ids, context):
            # Unlink old analytic lines on move_lines
            for obj_line in move.line_id:
                for obj in obj_line.analytic_lines:
                    obj_analytic_line.unlink(cr,uid,obj.id)

            journal = move.journal_id
            amount = 0
            line_ids = []
            line_draft_ids = []
            company_id = None
            for line in move.line_id:
                amount += line.debit - line.credit
                line_ids.append(line.id)
                if line.state=='draft':
                    line_draft_ids.append(line.id)

                if not company_id:
                    company_id = line.account_id.company_id.id
                if not company_id == line.account_id.company_id.id:
                    raise osv.except_osv(_('Error'), _("Couldn't create move between different companies"))

                if line.account_id.currency_id and line.currency_id:
                    if line.account_id.currency_id.id != line.currency_id.id and (line.account_id.currency_id.id != line.account_id.company_id.currency_id.id):
                        raise osv.except_osv(_('Error'), _("""Couldn't create move with currency different from the secondary currency of the account "%s - %s". Clear the secondary currency field of the account definition if you want to accept all currencies.""") % (line.account_id.code, line.account_id.name))

            if abs(amount) < 10 ** -4:
                # If the move is balanced
                # Add to the list of valid moves
                # (analytic lines will be created later for valid moves)
                valid_moves.append(move)

                # Check whether the move lines are confirmed

                if not line_draft_ids:
                    continue
                # Update the move lines (set them as valid)

                obj_move_line.write(cr, uid, line_draft_ids, {
                    'state': 'valid'
                }, context, check=False)

                account = {}
                account2 = {}

                if journal.type in ('purchase','sale'):
                    for line in move.line_id:
                        code = amount = 0
                        key = (line.account_id.id, line.tax_code_id.id)
                        if key in account2:
                            code = account2[key][0]
                            amount = account2[key][1] * (line.debit + line.credit)
                        elif line.account_id.id in account:
                            code = account[line.account_id.id][0]
                            amount = account[line.account_id.id][1] * (line.debit + line.credit)
                        if (code or amount) and not (line.tax_code_id or line.tax_amount):
                            obj_move_line.write(cr, uid, [line.id], {
                                'tax_code_id': code,
                                'tax_amount': amount
                            }, context, check=False)
            elif journal.centralisation:
                # If the move is not balanced, it must be centralised...

                # Add to the list of valid moves
                # (analytic lines will be created later for valid moves)
                valid_moves.append(move)

                #
                # Update the move lines (set them as valid)
                #
                self._centralise(cr, uid, move, 'debit', context=context)
                self._centralise(cr, uid, move, 'credit', context=context)
                obj_move_line.write(cr, uid, line_draft_ids, {
                    'state': 'valid'
                }, context, check=False)
            else:
                # We can't validate it (it's unbalanced)
                # Setting the lines as draft
                obj_move_line.write(cr, uid, line_ids, {
                    'state': 'draft'
                }, context, check=False)
        # Create analytic lines for the valid moves
        for record in valid_moves:
            obj_move_line.create_analytic_lines(cr, uid, [line.id for line in record.line_id], context)

        valid_moves = [move.id for move in valid_moves]
        return len(valid_moves) > 0 and valid_moves or False

account_move()

class account_move_reconcile(osv.osv):
    _name = "account.move.reconcile"
    _description = "Account Reconciliation"
    _columns = {
        'name': fields.char('Name', size=64, required=True),
        'type': fields.char('Type', size=16, required=True),
        'line_id': fields.one2many('account.move.line', 'reconcile_id', 'Entry Lines'),
        'line_partial_ids': fields.one2many('account.move.line', 'reconcile_partial_id', 'Partial Entry lines'),
        'create_date': fields.date('Creation date', readonly=True),
    }
    _defaults = {
        'name': lambda self,cr,uid,ctx={}: self.pool.get('ir.sequence').get(cr, uid, 'account.reconcile') or '/',
    }

    def reconcile_partial_check(self, cr, uid, ids, type='auto', context=None):
        total = 0.0
        for rec in self.browse(cr, uid, ids, context=context):
            for line in rec.line_partial_ids:
                if line.account_id.currency_id:
                    total += line.amount_currency
                else:
                    total += (line.debit or 0.0) - (line.credit or 0.0)
        if not total:
            self.pool.get('account.move.line').write(cr, uid,
                map(lambda x: x.id, rec.line_partial_ids),
                {'reconcile_id': rec.id }
            )
        return True

    def name_get(self, cr, uid, ids, context=None):
        if not ids:
            return []
        result = []
        for r in self.browse(cr, uid, ids, context=context):
            total = reduce(lambda y,t: (t.debit or 0.0) - (t.credit or 0.0) + y, r.line_partial_ids, 0.0)
            if total:
                name = '%s (%.2f)' % (r.name, total)
                result.append((r.id,name))
            else:
                result.append((r.id,r.name))
        return result

account_move_reconcile()

#----------------------------------------------------------
# Tax
#----------------------------------------------------------
"""
a documenter
child_depend: la taxe depend des taxes filles
"""
class account_tax_code(osv.osv):
    """
    A code for the tax object.

    This code is used for some tax declarations.
    """
    def _sum(self, cr, uid, ids, name, args, context, where ='', where_params=()):
        parent_ids = tuple(self.search(cr, uid, [('parent_id', 'child_of', ids)]))
        if context.get('based_on', 'invoices') == 'payments':
            cr.execute('SELECT line.tax_code_id, sum(line.tax_amount) \
                    FROM account_move_line AS line, \
                        account_move AS move \
                        LEFT JOIN account_invoice invoice ON \
                            (invoice.move_id = move.id) \
                    WHERE line.tax_code_id IN %s '+where+' \
                        AND move.id = line.move_id \
                        AND ((invoice.state = \'paid\') \
                            OR (invoice.id IS NULL)) \
                            GROUP BY line.tax_code_id',
                                (parent_ids,) + where_params)
        else:
            cr.execute('SELECT line.tax_code_id, sum(line.tax_amount) \
                    FROM account_move_line AS line, \
                    account_move AS move \
                    WHERE line.tax_code_id IN %s '+where+' \
                    AND move.id = line.move_id \
                    GROUP BY line.tax_code_id',
                       (parent_ids,) + where_params)
        res=dict(cr.fetchall())
        obj_precision = self.pool.get('decimal.precision')
        res2 = {}
        for record in self.browse(cr, uid, ids, context=context):
            def _rec_get(record):
                amount = res.get(record.id, 0.0)
                for rec in record.child_ids:
                    amount += _rec_get(rec) * rec.sign
                return amount
            res2[record.id] = round(_rec_get(record), obj_precision.precision_get(cr, uid, 'Account'))
        return res2

    def _sum_year(self, cr, uid, ids, name, args, context=None):
        if context is None:
            context = {}
        move_state = ('posted', )
        if context.get('state', 'all') == 'all':
            move_state = ('draft', 'posted', )
        if context.get('fiscalyear_id', False):
            fiscalyear_id = [context['fiscalyear_id']]
        else:
            fiscalyear_id = self.pool.get('account.fiscalyear').finds(cr, uid, exception=False)
        where = ''
        where_params = ()
        if fiscalyear_id:
            pids = []
            for fy in fiscalyear_id:
                pids += map(lambda x: str(x.id), self.pool.get('account.fiscalyear').browse(cr, uid, fy).period_ids)
            if pids:
                where = ' AND line.period_id IN %s AND move.state IN %s '
                where_params = (tuple(pids), move_state)
        return self._sum(cr, uid, ids, name, args, context,
                where=where, where_params=where_params)

    def _sum_period(self, cr, uid, ids, name, args, context):
        if context is None:
            context = {}
        move_state = ('posted', )
        if context.get('state', False) == 'all':
            move_state = ('draft', 'posted', )
        if context.get('period_id', False):
            period_id = context['period_id']
        else:
            period_id = self.pool.get('account.period').find(cr, uid)
            if not period_id:
                return dict.fromkeys(ids, 0.0)
            period_id = period_id[0]
        return self._sum(cr, uid, ids, name, args, context,
                where=' AND line.period_id=%s AND move.state IN %s', where_params=(period_id, move_state))

    _name = 'account.tax.code'
    _description = 'Tax Code'
    _rec_name = 'code'
    _columns = {
        'name': fields.char('Tax Case Name', size=64, required=True, translate=True),
        'code': fields.char('Case Code', size=64),
        'info': fields.text('Description'),
        'sum': fields.function(_sum_year, string="Year Sum"),
        'sum_period': fields.function(_sum_period, string="Period Sum"),
        'parent_id': fields.many2one('account.tax.code', 'Parent Code', select=True),
        'child_ids': fields.one2many('account.tax.code', 'parent_id', 'Child Codes'),
        'line_ids': fields.one2many('account.move.line', 'tax_code_id', 'Lines'),
        'company_id': fields.many2one('res.company', 'Company', required=True),
        'sign': fields.float('Coefficent for parent', required=True, help='You can specify here the coefficient that will be used when consolidating the amount of this case into its parent. For example, set 1/-1 if you want to add/substract it.'),
        'notprintable':fields.boolean("Not Printable in Invoice", help="Check this box if you don't want any VAT related to this Tax Code to appear on invoices"),
    }

    def name_search(self, cr, user, name, args=None, operator='ilike', context=None, limit=80):
        if not args:
            args = []
        if context is None:
            context = {}
        ids = self.search(cr, user, ['|',('name',operator,name),('code',operator,name)] + args, limit=limit, context=context)
        return self.name_get(cr, user, ids, context)

    def name_get(self, cr, uid, ids, context=None):
        if isinstance(ids, (int, long)):
            ids = [ids]
        if not ids:
            return []
        if isinstance(ids, (int, long)):
            ids = [ids]
        reads = self.read(cr, uid, ids, ['name','code'], context, load='_classic_write')
        return [(x['id'], (x['code'] and (x['code'] + ' - ') or '') + x['name']) \
                for x in reads]

    def _default_company(self, cr, uid, context=None):
        user = self.pool.get('res.users').browse(cr, uid, uid, context=context)
        if user.company_id:
            return user.company_id.id
        return self.pool.get('res.company').search(cr, uid, [('parent_id', '=', False)])[0]
    _defaults = {
        'company_id': _default_company,
        'sign': 1.0,
        'notprintable': False,
    }

    def copy(self, cr, uid, id, default=None, context=None):
        if default is None:
            default = {}
        default = default.copy()
        default.update({'line_ids': []})
        return super(account_tax_code, self).copy(cr, uid, id, default, context)

    _check_recursion = check_cycle
    _constraints = [
        (_check_recursion, 'Error ! You can not create recursive accounts.', ['parent_id'])
    ]
    _order = 'code'

account_tax_code()

class account_tax(osv.osv):
    """
    A tax object.

    Type: percent, fixed, none, code
        PERCENT: tax = price * amount
        FIXED: tax = price + amount
        NONE: no tax line
        CODE: execute python code. localcontext = {'price_unit':pu, 'address':address_object}
            return result in the context
            Ex: result=round(price_unit*0.21,4)
    """

    def get_precision_tax():
        def change_digit_tax(cr):
            res = pooler.get_pool(cr.dbname).get('decimal.precision').precision_get(cr, 1, 'Account')
            return (16, res+2)
        return change_digit_tax

    _name = 'account.tax'
    _description = 'Tax'
    _columns = {
        'name': fields.char('Tax Name', size=64, required=True, translate=True, help="This name will be displayed on reports"),
        'sequence': fields.integer('Sequence', required=True, help="The sequence field is used to order the tax lines from the lowest sequences to the higher ones. The order is important if you have a tax with several tax children. In this case, the evaluation order is important."),
        'amount': fields.float('Amount', required=True, digits_compute=get_precision_tax(), help="For taxes of type percentage, enter % ratio between 0-1."),
        'active': fields.boolean('Active', help="If the active field is set to False, it will allow you to hide the tax without removing it."),
        'type': fields.selection( [('percent','Percentage'), ('fixed','Fixed Amount'), ('none','None'), ('code','Python Code'), ('balance','Balance')], 'Tax Type', required=True,
            help="The computation method for the tax amount."),
        'applicable_type': fields.selection( [('true','Always'), ('code','Given by Python Code')], 'Applicability', required=True,
            help="If not applicable (computed through a Python code), the tax won't appear on the invoice."),
        'domain':fields.char('Domain', size=32, help="This field is only used if you develop your own module allowing developers to create specific taxes in a custom domain."),
        'account_collected_id':fields.many2one('account.account', 'Invoice Tax Account'),
        'account_paid_id':fields.many2one('account.account', 'Refund Tax Account'),
        'parent_id':fields.many2one('account.tax', 'Parent Tax Account', select=True),
        'child_ids':fields.one2many('account.tax', 'parent_id', 'Child Tax Accounts'),
        'child_depend':fields.boolean('Tax on Children', help="Set if the tax computation is based on the computation of child taxes rather than on the total amount."),
        'python_compute':fields.text('Python Code'),
        'python_compute_inv':fields.text('Python Code (reverse)'),
        'python_applicable':fields.text('Python Code'),

        #
        # Fields used for the VAT declaration
        #
        'base_code_id': fields.many2one('account.tax.code', 'Account Base Code', help="Use this code for the VAT declaration."),
        'tax_code_id': fields.many2one('account.tax.code', 'Account Tax Code', help="Use this code for the VAT declaration."),
        'base_sign': fields.float('Base Code Sign', help="Usually 1 or -1."),
        'tax_sign': fields.float('Tax Code Sign', help="Usually 1 or -1."),

        # Same fields for refund invoices

        'ref_base_code_id': fields.many2one('account.tax.code', 'Refund Base Code', help="Use this code for the VAT declaration."),
        'ref_tax_code_id': fields.many2one('account.tax.code', 'Refund Tax Code', help="Use this code for the VAT declaration."),
        'ref_base_sign': fields.float('Base Code Sign', help="Usually 1 or -1."),
        'ref_tax_sign': fields.float('Tax Code Sign', help="Usually 1 or -1."),
        'include_base_amount': fields.boolean('Included in base amount', help="Indicates if the amount of tax must be included in the base amount for the computation of the next taxes"),
        'company_id': fields.many2one('res.company', 'Company', required=True),
        'description': fields.char('Tax Code',size=32),
        'price_include': fields.boolean('Tax Included in Price', help="Check this if the price you use on the product and invoices includes this tax."),
        'type_tax_use': fields.selection([('sale','Sale'),('purchase','Purchase'),('all','All')], 'Tax Application', required=True)

    }
    _sql_constraints = [
        ('name_company_uniq', 'unique(name, company_id)', 'Tax Name must be unique per company!'),
    ]

    def name_search(self, cr, user, name, args=None, operator='ilike', context=None, limit=80):
        """
        Returns a list of tupples containing id, name, as internally it is called {def name_get}
        result format: {[(id, name), (id, name), ...]}

        @param cr: A database cursor
        @param user: ID of the user currently logged in
        @param name: name to search
        @param args: other arguments
        @param operator: default operator is 'ilike', it can be changed
        @param context: context arguments, like lang, time zone
        @param limit: Returns first 'n' ids of complete result, default is 80.

        @return: Returns a list of tupples containing id and name
        """
        if not args:
            args = []
        if context is None:
            context = {}
        ids = []
        if name:
            ids = self.search(cr, user, [('description', '=', name)] + args, limit=limit, context=context)
            if not ids:
                ids = self.search(cr, user, [('name', operator, name)] + args, limit=limit, context=context)
        else:
            ids = self.search(cr, user, args, limit=limit, context=context or {})
        return self.name_get(cr, user, ids, context=context)

    def write(self, cr, uid, ids, vals, context=None):
        if vals.get('type', False) and vals['type'] in ('none', 'code'):
            vals.update({'amount': 0.0})
        return super(account_tax, self).write(cr, uid, ids, vals, context=context)

    def search(self, cr, uid, args, offset=0, limit=None, order=None, context=None, count=False):
        journal_pool = self.pool.get('account.journal')

        if context and context.has_key('type'):
            if context.get('type') in ('out_invoice','out_refund'):
                args += [('type_tax_use','in',['sale','all'])]
            elif context.get('type') in ('in_invoice','in_refund'):
                args += [('type_tax_use','in',['purchase','all'])]

        if context and context.has_key('journal_id'):
            journal = journal_pool.browse(cr, uid, context.get('journal_id'))
            if journal.type in ('sale', 'purchase'):
                args += [('type_tax_use','in',[journal.type,'all'])]

        return super(account_tax, self).search(cr, uid, args, offset, limit, order, context, count)

    def name_get(self, cr, uid, ids, context=None):
        if not ids:
            return []
        res = []
        for record in self.read(cr, uid, ids, ['description','name'], context=context):
            name = record['description'] and record['description'] or record['name']
            res.append((record['id'],name ))
        return res

    def _default_company(self, cr, uid, context=None):
        user = self.pool.get('res.users').browse(cr, uid, uid, context=context)
        if user.company_id:
            return user.company_id.id
        return self.pool.get('res.company').search(cr, uid, [('parent_id', '=', False)])[0]

    _defaults = {
        'python_compute': '''# price_unit\n# address: res.partner.address object or False\n# product: product.product object or None\n# partner: res.partner object or None\n\nresult = price_unit * 0.10''',
        'python_compute_inv': '''# price_unit\n# address: res.partner.address object or False\n# product: product.product object or False\n\nresult = price_unit * 0.10''',
        'applicable_type': 'true',
        'type': 'percent',
        'amount': 0,
        'price_include': 0,
        'active': 1,
        'type_tax_use': 'all',
        'sequence': 1,
        'ref_tax_sign': 1,
        'ref_base_sign': 1,
        'tax_sign': 1,
        'base_sign': 1,
        'include_base_amount': False,
        'company_id': _default_company,
    }
    _order = 'sequence'

    def _applicable(self, cr, uid, taxes, price_unit, address_id=None, product=None, partner=None):
        res = []
        obj_partener_address = self.pool.get('res.partner.address')
        for tax in taxes:
            if tax.applicable_type=='code':
                localdict = {'price_unit':price_unit, 'address':obj_partener_address.browse(cr, uid, address_id), 'product':product, 'partner':partner}
                exec tax.python_applicable in localdict
                if localdict.get('result', False):
                    res.append(tax)
            else:
                res.append(tax)
        return res

    def _unit_compute(self, cr, uid, taxes, price_unit, address_id=None, product=None, partner=None, quantity=0):
        taxes = self._applicable(cr, uid, taxes, price_unit, address_id, product, partner)
        res = []
        cur_price_unit=price_unit
        obj_partener_address = self.pool.get('res.partner.address')
        for tax in taxes:
            # we compute the amount for the current tax object and append it to the result
            data = {'id':tax.id,
                    'name':tax.description and tax.description + " - " + tax.name or tax.name,
                    'account_collected_id':tax.account_collected_id.id,
                    'account_paid_id':tax.account_paid_id.id,
                    'base_code_id': tax.base_code_id.id,
                    'ref_base_code_id': tax.ref_base_code_id.id,
                    'sequence': tax.sequence,
                    'base_sign': tax.base_sign,
                    'tax_sign': tax.tax_sign,
                    'ref_base_sign': tax.ref_base_sign,
                    'ref_tax_sign': tax.ref_tax_sign,
                    'price_unit': cur_price_unit,
                    'tax_code_id': tax.tax_code_id.id,
                    'ref_tax_code_id': tax.ref_tax_code_id.id,
            }
            res.append(data)
            if tax.type=='percent':
                amount = cur_price_unit * tax.amount
                data['amount'] = amount

            elif tax.type=='fixed':
                data['amount'] = tax.amount
                data['tax_amount']=quantity
               # data['amount'] = quantity
            elif tax.type=='code':
                address = address_id and obj_partener_address.browse(cr, uid, address_id) or None
                localdict = {'price_unit':cur_price_unit, 'address':address, 'product':product, 'partner':partner}
                exec tax.python_compute in localdict
                amount = localdict['result']
                data['amount'] = amount
            elif tax.type=='balance':
                data['amount'] = cur_price_unit - reduce(lambda x,y: y.get('amount',0.0)+x, res, 0.0)
                data['balance'] = cur_price_unit

            amount2 = data.get('amount', 0.0)
            if tax.child_ids:
                if tax.child_depend:
                    latest = res.pop()
                amount = amount2
                child_tax = self._unit_compute(cr, uid, tax.child_ids, amount, address_id, product, partner, quantity)
                res.extend(child_tax)
                if tax.child_depend:
                    for r in res:
                        for name in ('base','ref_base'):
                            if latest[name+'_code_id'] and latest[name+'_sign'] and not r[name+'_code_id']:
                                r[name+'_code_id'] = latest[name+'_code_id']
                                r[name+'_sign'] = latest[name+'_sign']
                                r['price_unit'] = latest['price_unit']
                                latest[name+'_code_id'] = False
                        for name in ('tax','ref_tax'):
                            if latest[name+'_code_id'] and latest[name+'_sign'] and not r[name+'_code_id']:
                                r[name+'_code_id'] = latest[name+'_code_id']
                                r[name+'_sign'] = latest[name+'_sign']
                                r['amount'] = data['amount']
                                latest[name+'_code_id'] = False
            if tax.include_base_amount:
                cur_price_unit+=amount2
        return res

    def compute_all(self, cr, uid, taxes, price_unit, quantity, address_id=None, product=None, partner=None, force_excluded=False):
        """
        :param force_excluded: boolean used to say that we don't want to consider the value of field price_include of
            tax. It's used in encoding by line where you don't matter if you encoded a tax with that boolean to True or
            False
        RETURN: {
                'total': 0.0,                # Total without taxes
                'total_included: 0.0,        # Total with taxes
                'taxes': []                  # List of taxes, see compute for the format
            }
        """
        precision = self.pool.get('decimal.precision').precision_get(cr, uid, 'Account')
        totalin = totalex = round(price_unit * quantity, precision)
        tin = []
        tex = []
        for tax in taxes:
            if not tax.price_include or force_excluded:
                tex.append(tax)
            else:
                tin.append(tax)
        tin = self.compute_inv(cr, uid, tin, price_unit, quantity, address_id=address_id, product=product, partner=partner)
        for r in tin:
            totalex -= r.get('amount', 0.0)
        totlex_qty = 0.0
        try:
            totlex_qty = totalex/quantity
        except:
            pass
        tex = self._compute(cr, uid, tex, totlex_qty, quantity, address_id=address_id, product=product, partner=partner)
        for r in tex:
            totalin += r.get('amount', 0.0)
        return {
            'total': totalex,
            'total_included': totalin,
            'taxes': tin + tex
        }

    def compute(self, cr, uid, taxes, price_unit, quantity, address_id=None, product=None, partner=None):
        logger = netsvc.Logger()
        logger.notifyChannel("warning", netsvc.LOG_WARNING,
            "Deprecated, use compute_all(...)['taxes'] instead of compute(...) to manage prices with tax included")
        return self._compute(cr, uid, taxes, price_unit, quantity, address_id, product, partner)

    def _compute(self, cr, uid, taxes, price_unit, quantity, address_id=None, product=None, partner=None):
        """
        Compute tax values for given PRICE_UNIT, QUANTITY and a buyer/seller ADDRESS_ID.

        RETURN:
            [ tax ]
            tax = {'name':'', 'amount':0.0, 'account_collected_id':1, 'account_paid_id':2}
            one tax for each tax id in IDS and their children
        """
        res = self._unit_compute(cr, uid, taxes, price_unit, address_id, product, partner, quantity)
        total = 0.0
        precision_pool = self.pool.get('decimal.precision')
        for r in res:
            if r.get('balance',False):
                r['amount'] = round(r.get('balance', 0.0) * quantity, precision_pool.precision_get(cr, uid, 'Account')) - total
            else:
                r['amount'] = round(r.get('amount', 0.0) * quantity, precision_pool.precision_get(cr, uid, 'Account'))
                total += r['amount']
        return res

    def _unit_compute_inv(self, cr, uid, taxes, price_unit, address_id=None, product=None, partner=None):
        taxes = self._applicable(cr, uid, taxes, price_unit, address_id, product, partner)
        obj_partener_address = self.pool.get('res.partner.address')
        res = []
        taxes.reverse()
        cur_price_unit = price_unit

        tax_parent_tot = 0.0
        for tax in taxes:
            if (tax.type=='percent') and not tax.include_base_amount:
                tax_parent_tot += tax.amount

        for tax in taxes:
            if (tax.type=='fixed') and not tax.include_base_amount:
                cur_price_unit -= tax.amount

        for tax in taxes:
            if tax.type=='percent':
                if tax.include_base_amount:
                    amount = cur_price_unit - (cur_price_unit / (1 + tax.amount))
                else:
                    amount = (cur_price_unit / (1 + tax_parent_tot)) * tax.amount

            elif tax.type=='fixed':
                amount = tax.amount

            elif tax.type=='code':
                address = address_id and obj_partener_address.browse(cr, uid, address_id) or None
                localdict = {'price_unit':cur_price_unit, 'address':address, 'product':product, 'partner':partner}
                exec tax.python_compute_inv in localdict
                amount = localdict['result']
            elif tax.type=='balance':
                amount = cur_price_unit - reduce(lambda x,y: y.get('amount',0.0)+x, res, 0.0)

            if tax.include_base_amount:
                cur_price_unit -= amount
                todo = 0
            else:
                todo = 1
            res.append({
                'id': tax.id,
                'todo': todo,
                'name': tax.name,
                'amount': amount,
                'account_collected_id': tax.account_collected_id.id,
                'account_paid_id': tax.account_paid_id.id,
                'base_code_id': tax.base_code_id.id,
                'ref_base_code_id': tax.ref_base_code_id.id,
                'sequence': tax.sequence,
                'base_sign': tax.base_sign,
                'tax_sign': tax.tax_sign,
                'ref_base_sign': tax.ref_base_sign,
                'ref_tax_sign': tax.ref_tax_sign,
                'price_unit': cur_price_unit,
                'tax_code_id': tax.tax_code_id.id,
                'ref_tax_code_id': tax.ref_tax_code_id.id,
            })
            if tax.child_ids:
                if tax.child_depend:
                    del res[-1]
                    amount = price_unit

            parent_tax = self._unit_compute_inv(cr, uid, tax.child_ids, amount, address_id, product, partner)
            res.extend(parent_tax)

        total = 0.0
        for r in res:
            if r['todo']:
                total += r['amount']
        for r in res:
            r['price_unit'] -= total
            r['todo'] = 0
        return res

    def compute_inv(self, cr, uid, taxes, price_unit, quantity, address_id=None, product=None, partner=None):
        """
        Compute tax values for given PRICE_UNIT, QUANTITY and a buyer/seller ADDRESS_ID.
        Price Unit is a VAT included price

        RETURN:
            [ tax ]
            tax = {'name':'', 'amount':0.0, 'account_collected_id':1, 'account_paid_id':2}
            one tax for each tax id in IDS and their children
        """
        res = self._unit_compute_inv(cr, uid, taxes, price_unit, address_id, product, partner=None)
        total = 0.0
        obj_precision = self.pool.get('decimal.precision')
        for r in res:
            prec = obj_precision.precision_get(cr, uid, 'Account')
            if r.get('balance',False):
                r['amount'] = round(r['balance'] * quantity, prec) - total
            else:
                r['amount'] = round(r['amount'] * quantity, prec)
                total += r['amount']
        return res

account_tax()

# ---------------------------------------------------------
# Account Entries Models
# ---------------------------------------------------------

class account_model(osv.osv):
    _name = "account.model"
    _description = "Account Model"
    _columns = {
        'name': fields.char('Model Name', size=64, required=True, help="This is a model for recurring accounting entries"),
        'journal_id': fields.many2one('account.journal', 'Journal', required=True),
        'company_id': fields.related('journal_id', 'company_id', type='many2one', relation='res.company', string='Company', store=True, readonly=True),
        'lines_id': fields.one2many('account.model.line', 'model_id', 'Model Entries'),
        'legend': fields.text('Legend', readonly=True, size=100),
    }

    _defaults = {
        'legend': lambda self, cr, uid, context:_('You can specify year, month and date in the name of the model using the following labels:\n\n%(year)s: To Specify Year \n%(month)s: To Specify Month \n%(date)s: Current Date\n\ne.g. My model on %(date)s'),
    }
    def generate(self, cr, uid, ids, datas={}, context=None):
        move_ids = []
        entry = {}
        account_move_obj = self.pool.get('account.move')
        account_move_line_obj = self.pool.get('account.move.line')
        pt_obj = self.pool.get('account.payment.term')
        period_obj = self.pool.get('account.period')

        if context is None:
            context = {}

        if datas.get('date', False):
            context.update({'date': datas['date']})

        move_date = context.get('date', time.strftime('%Y-%m-%d'))
        move_date = datetime.strptime(move_date,"%Y-%m-%d")
        for model in self.browse(cr, uid, ids, context=context):
            ctx = context.copy()
            ctx.update({'company_id': model.company_id.id})
            period_ids = period_obj.find(cr, uid, dt=context.get('date', False), context=ctx)
            period_id = period_ids and period_ids[0] or False
            ctx.update({'journal_id': model.journal_id.id,'period_id': period_id})
            try:
                entry['name'] = model.name%{'year': move_date.strftime('%Y'), 'month': move_date.strftime('%m'), 'date': move_date.strftime('%Y-%m')}
            except:
                raise osv.except_osv(_('Wrong model !'), _('You have a wrong expression "%(...)s" in your model !'))
            move_id = account_move_obj.create(cr, uid, {
                'ref': entry['name'],
                'period_id': period_id,
                'journal_id': model.journal_id.id,
                'date': context.get('date',time.strftime('%Y-%m-%d'))
            })
            move_ids.append(move_id)
            for line in model.lines_id:
                analytic_account_id = False
                if line.analytic_account_id:
                    if not model.journal_id.analytic_journal_id:
                        raise osv.except_osv(_('No Analytic Journal !'),_("You have to define an analytic journal on the '%s' journal!") % (model.journal_id.name,))
                    analytic_account_id = line.analytic_account_id.id
                val = {
                    'move_id': move_id,
                    'journal_id': model.journal_id.id,
                    'period_id': period_id,
                    'analytic_account_id': analytic_account_id
                }

                date_maturity = context.get('date',time.strftime('%Y-%m-%d'))
                if line.date_maturity == 'partner':
                    if not line.partner_id:
                        raise osv.except_osv(_('Error !'), _("Maturity date of entry line generated by model line '%s' of model '%s' is based on partner payment term!" \
                                                                "\nPlease define partner on it!")%(line.name, model.name))
                    if line.partner_id.property_payment_term:
                        payment_term_id = line.partner_id.property_payment_term.id
                        pterm_list = pt_obj.compute(cr, uid, payment_term_id, value=1, date_ref=date_maturity)
                        if pterm_list:
                            pterm_list = [l[0] for l in pterm_list]
                            pterm_list.sort()
                            date_maturity = pterm_list[-1]

                val.update({
                    'name': line.name,
                    'quantity': line.quantity,
                    'debit': line.debit,
                    'credit': line.credit,
                    'account_id': line.account_id.id,
                    'move_id': move_id,
                    'partner_id': line.partner_id.id,
                    'date': context.get('date',time.strftime('%Y-%m-%d')),
                    'date_maturity': date_maturity
                })
                account_move_line_obj.create(cr, uid, val, context=ctx)

        return move_ids

account_model()

class account_model_line(osv.osv):
    _name = "account.model.line"
    _description = "Account Model Entries"
    _columns = {
        'name': fields.char('Name', size=64, required=True),
        'sequence': fields.integer('Sequence', required=True, help="The sequence field is used to order the resources from lower sequences to higher ones."),
        'quantity': fields.float('Quantity', digits_compute=dp.get_precision('Account'), help="The optional quantity on entries."),
        'debit': fields.float('Debit', digits_compute=dp.get_precision('Account')),
        'credit': fields.float('Credit', digits_compute=dp.get_precision('Account')),
        'account_id': fields.many2one('account.account', 'Account', required=True, ondelete="cascade"),
        'analytic_account_id': fields.many2one('account.analytic.account', 'Analytic Account', ondelete="cascade"),
        'model_id': fields.many2one('account.model', 'Model', required=True, ondelete="cascade", select=True),
        'amount_currency': fields.float('Amount Currency', help="The amount expressed in an optional other currency."),
        'currency_id': fields.many2one('res.currency', 'Currency'),
        'partner_id': fields.many2one('res.partner', 'Partner'),
        'date_maturity': fields.selection([('today','Date of the day'), ('partner','Partner Payment Term')], 'Maturity Date', help="The maturity date of the generated entries for this model. You can choose between the creation date or the creation date of the entries plus the partner payment terms."),
    }
    _order = 'sequence'
    _sql_constraints = [
        ('credit_debit1', 'CHECK (credit*debit=0)',  'Wrong credit or debit value in model, they must be positive!'),
        ('credit_debit2', 'CHECK (credit+debit>=0)', 'Wrong credit or debit value in model, they must be positive!'),
    ]
account_model_line()

# ---------------------------------------------------------
# Account Subscription
# ---------------------------------------------------------


class account_subscription(osv.osv):
    _name = "account.subscription"
    _description = "Account Subscription"
    _columns = {
        'name': fields.char('Name', size=64, required=True),
        'ref': fields.char('Reference', size=16),
        'model_id': fields.many2one('account.model', 'Model', required=True),
        'date_start': fields.date('Start Date', required=True),
        'period_total': fields.integer('Number of Periods', required=True),
        'period_nbr': fields.integer('Period', required=True),
        'period_type': fields.selection([('day','days'),('month','month'),('year','year')], 'Period Type', required=True),
        'state': fields.selection([('draft','Draft'),('running','Running'),('done','Done')], 'State', required=True, readonly=True),
        'lines_id': fields.one2many('account.subscription.line', 'subscription_id', 'Subscription Lines')
    }
    _defaults = {
        'date_start': lambda *a: time.strftime('%Y-%m-%d'),
        'period_type': 'month',
        'period_total': 12,
        'period_nbr': 1,
        'state': 'draft',
    }
    def state_draft(self, cr, uid, ids, context=None):
        self.write(cr, uid, ids, {'state':'draft'})
        return False

    def check(self, cr, uid, ids, context=None):
        todone = []
        for sub in self.browse(cr, uid, ids, context=context):
            ok = True
            for line in sub.lines_id:
                if not line.move_id.id:
                    ok = False
                    break
            if ok:
                todone.append(sub.id)
        if todone:
            self.write(cr, uid, todone, {'state':'done'})
        return False

    def remove_line(self, cr, uid, ids, context=None):
        toremove = []
        for sub in self.browse(cr, uid, ids, context=context):
            for line in sub.lines_id:
                if not line.move_id.id:
                    toremove.append(line.id)
        if toremove:
            self.pool.get('account.subscription.line').unlink(cr, uid, toremove)
        self.write(cr, uid, ids, {'state':'draft'})
        return False

    def compute(self, cr, uid, ids, context=None):
        for sub in self.browse(cr, uid, ids, context=context):
            ds = sub.date_start
            for i in range(sub.period_total):
                self.pool.get('account.subscription.line').create(cr, uid, {
                    'date': ds,
                    'subscription_id': sub.id,
                })
                if sub.period_type=='day':
                    ds = (datetime.strptime(ds, '%Y-%m-%d') + relativedelta(days=sub.period_nbr)).strftime('%Y-%m-%d')
                if sub.period_type=='month':
                    ds = (datetime.strptime(ds, '%Y-%m-%d') + relativedelta(months=sub.period_nbr)).strftime('%Y-%m-%d')
                if sub.period_type=='year':
                    ds = (datetime.strptime(ds, '%Y-%m-%d') + relativedelta(years=sub.period_nbr)).strftime('%Y-%m-%d')
        self.write(cr, uid, ids, {'state':'running'})
        return True

account_subscription()

class account_subscription_line(osv.osv):
    _name = "account.subscription.line"
    _description = "Account Subscription Line"
    _columns = {
        'subscription_id': fields.many2one('account.subscription', 'Subscription', required=True, select=True),
        'date': fields.date('Date', required=True),
        'move_id': fields.many2one('account.move', 'Entry'),
    }

    def move_create(self, cr, uid, ids, context=None):
        tocheck = {}
        all_moves = []
        obj_model = self.pool.get('account.model')
        for line in self.browse(cr, uid, ids, context=context):
            datas = {
                'date': line.date,
            }
            move_ids = obj_model.generate(cr, uid, [line.subscription_id.model_id.id], datas, context)
            tocheck[line.subscription_id.id] = True
            self.write(cr, uid, [line.id], {'move_id':move_ids[0]})
            all_moves.extend(move_ids)
        if tocheck:
            self.pool.get('account.subscription').check(cr, uid, tocheck.keys(), context)
        return all_moves

    _rec_name = 'date'

account_subscription_line()

#  ---------------------------------------------------------------
#   Account Templates: Account, Tax, Tax Code and chart. + Wizard
#  ---------------------------------------------------------------

class account_tax_template(osv.osv):
    _name = 'account.tax.template'
account_tax_template()

class account_account_template(osv.osv):
    _order = "code"
    _name = "account.account.template"
    _description ='Templates for Accounts'

    _columns = {
        'name': fields.char('Name', size=256, required=True, select=True),
        'currency_id': fields.many2one('res.currency', 'Secondary Currency', help="Forces all moves for this account to have this secondary currency."),
        'code': fields.char('Code', size=64, select=1),
        'type': fields.selection([
            ('receivable','Receivable'),
            ('payable','Payable'),
            ('view','View'),
            ('consolidation','Consolidation'),
            ('liquidity','Liquidity'),
            ('other','Regular'),
            ('closed','Closed'),
            ], 'Internal Type', required=True,help="This type is used to differentiate types with "\
            "special effects in OpenERP: view can not have entries, consolidation are accounts that "\
            "can have children accounts for multi-company consolidations, payable/receivable are for "\
            "partners accounts (for debit/credit computations), closed for depreciated accounts."),
        'user_type': fields.many2one('account.account.type', 'Account Type', required=True,
            help="These types are defined according to your country. The type contains more information "\
            "about the account and its specificities."),
        'financial_report_ids': fields.many2many('account.financial.report', 'account_template_financial_report', 'account_template_id', 'report_line_id', 'Financial Reports'),
        'reconcile': fields.boolean('Allow Reconciliation', help="Check this option if you want the user to reconcile entries in this account."),
        'shortcut': fields.char('Shortcut', size=12),
        'note': fields.text('Note'),
        'parent_id': fields.many2one('account.account.template', 'Parent Account Template', ondelete='cascade'),
        'child_parent_ids':fields.one2many('account.account.template', 'parent_id', 'Children'),
        'tax_ids': fields.many2many('account.tax.template', 'account_account_template_tax_rel', 'account_id', 'tax_id', 'Default Taxes'),
        'nocreate': fields.boolean('Optional create', help="If checked, the new chart of accounts will not contain this by default."),
        'chart_template_id': fields.many2one('account.chart.template', 'Chart Template', help="This optional field allow you to link an account template to a specific chart template that may differ from the one its root parent belongs to. This allow you to define chart templates that extend another and complete it with few new accounts (You don't need to define the whole structure that is common to both several times)."),
    }

    _defaults = {
        'reconcile': False,
        'type': 'view',
        'nocreate': False,
    }

    def _check_type(self, cr, uid, ids, context=None):
        if context is None:
            context = {}
        accounts = self.browse(cr, uid, ids, context=context)
        for account in accounts:
            if account.parent_id and account.parent_id.type != 'view':
                return False
        return True

    _check_recursion = check_cycle
    _constraints = [
        (_check_recursion, 'Error ! You can not create recursive account templates.', ['parent_id']),
        (_check_type, 'Configuration Error!\nYou can not define children to an account with internal type different of "View"! ', ['type']),

    ]

    def name_get(self, cr, uid, ids, context=None):
        if not ids:
            return []
        reads = self.read(cr, uid, ids, ['name','code'], context=context)
        res = []
        for record in reads:
            name = record['name']
            if record['code']:
                name = record['code']+' '+name
            res.append((record['id'],name ))
        return res

    def generate_account(self, cr, uid, chart_template_id, tax_template_ref, acc_template_ref, code_digits, company_id, context=None):
        """
        This method for generating accounts from templates.

        :param chart_template_id: id of the chart template chosen in the wizard
        :param tax_template_ref: Taxes templates reference for write taxes_id in account_account.
        :paramacc_template_ref: dictionary with the mappping between the account templates and the real accounts.
        :param code_digits: number of digits got from wizard.multi.charts.accounts, this is use for account code.
        :param company_id: company_id selected from wizard.multi.charts.accounts.
        :returns: return acc_template_ref for reference purpose.
        :rtype: dict
        """
        if context is None:
            context = {}
        obj_acc = self.pool.get('account.account')
        company_name = self.pool.get('res.company').browse(cr, uid, company_id, context=context).name
        template = self.pool.get('account.chart.template').browse(cr, uid, chart_template_id, context=context)
        #deactivate the parent_store functionnality on account_account for rapidity purpose
        ctx = context.copy()
        ctx.update({'defer_parent_store_computation': True})
        children_acc_template = self.search(cr, uid, ['|', ('chart_template_id','=', [chart_template_id]),'&',('parent_id','child_of', [template.account_root_id.id]),('chart_template_id','=', False), ('nocreate','!=',True)], order='id')
        for account_template in self.browse(cr, uid, children_acc_template, context=context):
            # skip the root of COA if it's not the main one
            if (template.account_root_id.id == account_template.id) and template.parent_id:
                continue
            tax_ids = []
            for tax in account_template.tax_ids:
                tax_ids.append(tax_template_ref[tax.id])

            code_main = account_template.code and len(account_template.code) or 0
            code_acc = account_template.code or ''
            if code_main > 0 and code_main <= code_digits and account_template.type != 'view':
                code_acc = str(code_acc) + (str('0'*(code_digits-code_main)))
            vals={
                'name': (template.account_root_id.id == account_template.id) and company_name or account_template.name,
                'currency_id': account_template.currency_id and account_template.currency_id.id or False,
                'code': code_acc,
                'type': account_template.type,
                'user_type': account_template.user_type and account_template.user_type.id or False,
                'reconcile': account_template.reconcile,
                'shortcut': account_template.shortcut,
                'note': account_template.note,
                'financial_report_ids': account_template.financial_report_ids and [(6,0,[x.id for x in account_template.financial_report_ids])] or False,
                'parent_id': account_template.parent_id and ((account_template.parent_id.id in acc_template_ref) and acc_template_ref[account_template.parent_id.id]) or False,
                'tax_ids': [(6,0,tax_ids)],
                'company_id': company_id,
            }
            new_account = obj_acc.create(cr, uid, vals, context=ctx)
            acc_template_ref[account_template.id] = new_account

        #reactivate the parent_store functionnality on account_account
        obj_acc._parent_store_compute(cr)
        return acc_template_ref

account_account_template()

class account_add_tmpl_wizard(osv.osv_memory):
    """Add one more account from the template.

    With the 'nocreate' option, some accounts may not be created. Use this to add them later."""
    _name = 'account.addtmpl.wizard'

    def _get_def_cparent(self, cr, uid, context=None):
        acc_obj = self.pool.get('account.account')
        tmpl_obj = self.pool.get('account.account.template')
        tids = tmpl_obj.read(cr, uid, [context['tmpl_ids']], ['parent_id'])
        if not tids or not tids[0]['parent_id']:
            return False
        ptids = tmpl_obj.read(cr, uid, [tids[0]['parent_id'][0]], ['code'])
        res = None
        if not ptids or not ptids[0]['code']:
            raise osv.except_osv(_('Error !'), _('I can not locate a parent code for the template account!'))
            res = acc_obj.search(cr, uid, [('code','=',ptids[0]['code'])])
        return res and res[0] or False

    _columns = {
        'cparent_id':fields.many2one('account.account', 'Parent target', help="Creates an account with the selected template under this existing parent.", required=True),
    }
    _defaults = {
        'cparent_id': _get_def_cparent,
    }

    def action_create(self,cr,uid,ids,context=None):
        if context is None:
            context = {}
        acc_obj = self.pool.get('account.account')
        tmpl_obj = self.pool.get('account.account.template')
        data = self.read(cr, uid, ids)
        company_id = acc_obj.read(cr, uid, [data[0]['cparent_id']], ['company_id'])[0]['company_id'][0]
        account_template = tmpl_obj.browse(cr, uid, context['tmpl_ids'])
        vals = {
            'name': account_template.name,
            'currency_id': account_template.currency_id and account_template.currency_id.id or False,
            'code': account_template.code,
            'type': account_template.type,
            'user_type': account_template.user_type and account_template.user_type.id or False,
            'reconcile': account_template.reconcile,
            'shortcut': account_template.shortcut,
            'note': account_template.note,
            'parent_id': data[0]['cparent_id'],
            'company_id': company_id,
            }
        acc_obj.create(cr, uid, vals)
        return {'type':'state', 'state': 'end' }

    def action_cancel(self, cr, uid, ids, context=None):
        return { 'type': 'state', 'state': 'end' }

account_add_tmpl_wizard()

class account_tax_code_template(osv.osv):

    _name = 'account.tax.code.template'
    _description = 'Tax Code Template'
    _order = 'code'
    _rec_name = 'code'
    _columns = {
        'name': fields.char('Tax Case Name', size=64, required=True, select=True),
        'code': fields.char('Case Code', size=64, select=True),
        'info': fields.text('Description'),
        'parent_id': fields.many2one('account.tax.code.template', 'Parent Code', select=True),
        'child_ids': fields.one2many('account.tax.code.template', 'parent_id', 'Child Codes'),
        'sign': fields.float('Sign For Parent', required=True),
        'notprintable':fields.boolean("Not Printable in Invoice", help="Check this box if you don't want any VAT related to this Tax Code to appear on invoices"),
    }

    _defaults = {
        'sign': 1.0,
        'notprintable': False,
    }

    def generate_tax_code(self, cr, uid, tax_code_root_id, company_id, context=None):
        '''
        This function generates the tax codes from the templates of tax code that are children of the given one passed
        in argument. Then it returns a dictionary with the mappping between the templates and the real objects.

        :param tax_code_root_id: id of the root of all the tax code templates to process
        :param company_id: id of the company the wizard is running for
        :returns: dictionary with the mappping between the templates and the real objects.
        :rtype: dict
        '''
        obj_tax_code_template = self.pool.get('account.tax.code.template')
        obj_tax_code = self.pool.get('account.tax.code')
        tax_code_template_ref = {}
        company = self.pool.get('res.company').browse(cr, uid, company_id, context=context)

        #find all the children of the tax_code_root_id
        children_tax_code_template = obj_tax_code_template.search(cr, uid, [('parent_id','child_of',[tax_code_root_id])], order='id')
        for tax_code_template in obj_tax_code_template.browse(cr, uid, children_tax_code_template, context=context):
            vals = {
                'name': (tax_code_root_id == tax_code_template.id) and company.name or tax_code_template.name,
                'code': tax_code_template.code,
                'info': tax_code_template.info,
                'parent_id': tax_code_template.parent_id and ((tax_code_template.parent_id.id in tax_code_template_ref) and tax_code_template_ref[tax_code_template.parent_id.id]) or False,
                'company_id': company_id,
                'sign': tax_code_template.sign,
            }
            #check if this tax code already exists
            rec_list = obj_tax_code.search(cr, uid, [('name', '=', vals['name']),('code', '=', vals['code']),('company_id', '=', vals['company_id'])], context=context)
            if not rec_list:
                #if not yet, create it
                new_tax_code = obj_tax_code.create(cr, uid, vals)
                #recording the new tax code to do the mapping
                tax_code_template_ref[tax_code_template.id] = new_tax_code
        return tax_code_template_ref

    def name_get(self, cr, uid, ids, context=None):
        if not ids:
            return []
        if isinstance(ids, (int, long)):
            ids = [ids]
        reads = self.read(cr, uid, ids, ['name','code'], context, load='_classic_write')
        return [(x['id'], (x['code'] and x['code'] + ' - ' or '') + x['name']) \
                for x in reads]

    _check_recursion = check_cycle
    _constraints = [
        (_check_recursion, 'Error ! You can not create recursive Tax Codes.', ['parent_id'])
    ]
    _order = 'code,name'
account_tax_code_template()


class account_chart_template(osv.osv):
    _name="account.chart.template"
    _description= "Templates for Account Chart"

    _columns={
        'name': fields.char('Name', size=64, required=True),
        'parent_id': fields.many2one('account.chart.template', 'Parent Chart Template'),
        'code_digits': fields.integer('# of Digits', required=True, help="No. of Digits to use for account code"), 
        'visible': fields.boolean('Can be Visible?', help="Set this to False if you don't want this template to be used actively in the wizard that generate Chart of Accounts from templates, this is useful when you want to generate accounts of this template only when loading its child template."),
        'complete_tax_set': fields.boolean('Complete Set of Taxes', help='This boolean helps you to choose if you want to propose to the user to encode the sale and purchase rates or choose from list of taxes. This last choice assumes that the set of tax defined on this template is complete'),
        'account_root_id': fields.many2one('account.account.template', 'Root Account', domain=[('parent_id','=',False)]),
        'tax_code_root_id': fields.many2one('account.tax.code.template', 'Root Tax Code', domain=[('parent_id','=',False)]),
        'tax_template_ids': fields.one2many('account.tax.template', 'chart_template_id', 'Tax Template List', help='List of all the taxes that have to be installed by the wizard'),
        'bank_account_view_id': fields.many2one('account.account.template', 'Bank Account'),
        'property_account_receivable': fields.many2one('account.account.template', 'Receivable Account'),
        'property_account_payable': fields.many2one('account.account.template', 'Payable Account'),
        'property_account_expense_categ': fields.many2one('account.account.template', 'Expense Category Account'),
        'property_account_income_categ': fields.many2one('account.account.template', 'Income Category Account'),
        'property_account_expense': fields.many2one('account.account.template', 'Expense Account on Product Template'),
        'property_account_income': fields.many2one('account.account.template', 'Income Account on Product Template'),
        'property_reserve_and_surplus_account': fields.many2one('account.account.template', 'Reserve and Profit/Loss Account', domain=[('type', '=', 'payable')], help='This Account is used for transferring Profit/Loss(If It is Profit: Amount will be added, Loss: Amount will be deducted.), Which is calculated from Profilt & Loss Report'),
        'property_account_income_opening': fields.many2one('account.account.template', 'Opening Entries Income Account'),
        'property_account_expense_opening': fields.many2one('account.account.template', 'Opening Entries Expense Account'),
    }

    _defaults = {
        'visible': True,
        'code_digits': 6,
        'complete_tax_set': True,
    }

account_chart_template()

class account_tax_template(osv.osv):

    _name = 'account.tax.template'
    _description = 'Templates for Taxes'

    _columns = {
        'chart_template_id': fields.many2one('account.chart.template', 'Chart Template', required=True),
        'name': fields.char('Tax Name', size=64, required=True),
        'sequence': fields.integer('Sequence', required=True, help="The sequence field is used to order the taxes lines from lower sequences to higher ones. The order is important if you have a tax that has several tax children. In this case, the evaluation order is important."),
        'amount': fields.float('Amount', required=True, digits=(14,4), help="For Tax Type percent enter % ratio between 0-1."),
        'type': fields.selection( [('percent','Percent'), ('fixed','Fixed'), ('none','None'), ('code','Python Code'), ('balance','Balance')], 'Tax Type', required=True),
        'applicable_type': fields.selection( [('true','True'), ('code','Python Code')], 'Applicable Type', required=True, help="If not applicable (computed through a Python code), the tax won't appear on the invoice."),
        'domain':fields.char('Domain', size=32, help="This field is only used if you develop your own module allowing developers to create specific taxes in a custom domain."),
        'account_collected_id':fields.many2one('account.account.template', 'Invoice Tax Account'),
        'account_paid_id':fields.many2one('account.account.template', 'Refund Tax Account'),
        'parent_id':fields.many2one('account.tax.template', 'Parent Tax Account', select=True),
        'child_depend':fields.boolean('Tax on Children', help="Set if the tax computation is based on the computation of child taxes rather than on the total amount."),
        'python_compute':fields.text('Python Code'),
        'python_compute_inv':fields.text('Python Code (reverse)'),
        'python_applicable':fields.text('Python Code'),

        #
        # Fields used for the VAT declaration
        #
        'base_code_id': fields.many2one('account.tax.code.template', 'Base Code', help="Use this code for the VAT declaration."),
        'tax_code_id': fields.many2one('account.tax.code.template', 'Tax Code', help="Use this code for the VAT declaration."),
        'base_sign': fields.float('Base Code Sign', help="Usually 1 or -1."),
        'tax_sign': fields.float('Tax Code Sign', help="Usually 1 or -1."),

        # Same fields for refund invoices

        'ref_base_code_id': fields.many2one('account.tax.code.template', 'Refund Base Code', help="Use this code for the VAT declaration."),
        'ref_tax_code_id': fields.many2one('account.tax.code.template', 'Refund Tax Code', help="Use this code for the VAT declaration."),
        'ref_base_sign': fields.float('Base Code Sign', help="Usually 1 or -1."),
        'ref_tax_sign': fields.float('Tax Code Sign', help="Usually 1 or -1."),
        'include_base_amount': fields.boolean('Include in Base Amount', help="Set if the amount of tax must be included in the base amount before computing the next taxes."),
        'description': fields.char('Internal Name', size=32),
        'type_tax_use': fields.selection([('sale','Sale'),('purchase','Purchase'),('all','All')], 'Tax Use In', required=True,),
        'price_include': fields.boolean('Tax Included in Price', help="Check this if the price you use on the product and invoices includes this tax."),
    }

    def name_get(self, cr, uid, ids, context=None):
        if not ids:
            return []
        res = []
        for record in self.read(cr, uid, ids, ['description','name'], context=context):
            name = record['description'] and record['description'] or record['name']
            res.append((record['id'],name ))
        return res

    def _default_company(self, cr, uid, context=None):
        user = self.pool.get('res.users').browse(cr, uid, uid, context=context)
        if user.company_id:
            return user.company_id.id
        return self.pool.get('res.company').search(cr, uid, [('parent_id', '=', False)])[0]

    _defaults = {
        'python_compute': lambda *a: '''# price_unit\n# address: res.partner.address object or False\n# product: product.product object or None\n# partner: res.partner object or None\n\nresult = price_unit * 0.10''',
        'python_compute_inv': lambda *a: '''# price_unit\n# address: res.partner.address object or False\n# product: product.product object or False\n\nresult = price_unit * 0.10''',
        'applicable_type': 'true',
        'type': 'percent',
        'amount': 0,
        'sequence': 1,
        'ref_tax_sign': 1,
        'ref_base_sign': 1,
        'tax_sign': 1,
        'base_sign': 1,
        'include_base_amount': False,
        'type_tax_use': 'all',
        'price_include': 0,
    }
    _order = 'sequence'

    def _generate_tax(self, cr, uid, tax_templates, tax_code_template_ref, company_id, context=None):
        """
        This method generate taxes from templates.

        :param tax_templates: list of browse record of the tax templates to process
        :param tax_code_template_ref: Taxcode templates reference.
        :param company_id: id of the company the wizard is running for
        :returns:
            {
            'tax_template_to_tax': mapping between tax template and the newly generated taxes corresponding,
            'account_dict': dictionary containing a to-do list with all the accounts to assign on new taxes
            }
        """
        if context is None:
            context = {}
        res = {}
        todo_dict = {}
        tax_template_to_tax = {}
        for tax in tax_templates:
            vals_tax = {
                'name':tax.name,
                'sequence': tax.sequence,
                'amount': tax.amount,
                'type': tax.type,
                'applicable_type': tax.applicable_type,
                'domain': tax.domain,
                'parent_id': tax.parent_id and ((tax.parent_id.id in tax_template_to_tax) and tax_template_to_tax[tax.parent_id.id]) or False,
                'child_depend': tax.child_depend,
                'python_compute': tax.python_compute,
                'python_compute_inv': tax.python_compute_inv,
                'python_applicable': tax.python_applicable,
                'base_code_id': tax.base_code_id and ((tax.base_code_id.id in tax_code_template_ref) and tax_code_template_ref[tax.base_code_id.id]) or False,
                'tax_code_id': tax.tax_code_id and ((tax.tax_code_id.id in tax_code_template_ref) and tax_code_template_ref[tax.tax_code_id.id]) or False,
                'base_sign': tax.base_sign,
                'tax_sign': tax.tax_sign,
                'ref_base_code_id': tax.ref_base_code_id and ((tax.ref_base_code_id.id in tax_code_template_ref) and tax_code_template_ref[tax.ref_base_code_id.id]) or False,
                'ref_tax_code_id': tax.ref_tax_code_id and ((tax.ref_tax_code_id.id in tax_code_template_ref) and tax_code_template_ref[tax.ref_tax_code_id.id]) or False,
                'ref_base_sign': tax.ref_base_sign,
                'ref_tax_sign': tax.ref_tax_sign,
                'include_base_amount': tax.include_base_amount,
                'description': tax.description,
                'company_id': company_id,
                'type_tax_use': tax.type_tax_use,
                'price_include': tax.price_include
            }
            new_tax = self.pool.get('account.tax').create(cr, uid, vals_tax)
            tax_template_to_tax[tax.id] = new_tax
            #as the accounts have not been created yet, we have to wait before filling these fields
            todo_dict[new_tax] = {
                'account_collected_id': tax.account_collected_id and tax.account_collected_id.id or False,
                'account_paid_id': tax.account_paid_id and tax.account_paid_id.id or False,
            }
        res.update({'tax_template_to_tax': tax_template_to_tax, 'account_dict': todo_dict})
        return res

account_tax_template()

# Fiscal Position Templates

class account_fiscal_position_template(osv.osv):
    _name = 'account.fiscal.position.template'
    _description = 'Template for Fiscal Position'

    _columns = {
        'name': fields.char('Fiscal Position Template', size=64, required=True),
        'chart_template_id': fields.many2one('account.chart.template', 'Chart Template', required=True),
        'account_ids': fields.one2many('account.fiscal.position.account.template', 'position_id', 'Account Mapping'),
        'tax_ids': fields.one2many('account.fiscal.position.tax.template', 'position_id', 'Tax Mapping'),
        'note': fields.text('Notes', translate=True),
    }

    def generate_fiscal_position(self, cr, uid, chart_temp_id, tax_template_ref, acc_template_ref, company_id, context=None):
        """
        This method generate Fiscal Position, Fiscal Position Accounts and Fiscal Position Taxes from templates.

        :param chart_temp_id: Chart Template Id.
        :param taxes_ids: Taxes templates reference for generating account.fiscal.position.tax.
        :param acc_template_ref: Account templates reference for generating account.fiscal.position.account.
        :param company_id: company_id selected from wizard.multi.charts.accounts.
        :returns: True
        """
        if context is None:
            context = {}
        obj_tax_fp = self.pool.get('account.fiscal.position.tax')
        obj_ac_fp = self.pool.get('account.fiscal.position.account')
        obj_fiscal_position = self.pool.get('account.fiscal.position')
        fp_ids = self.search(cr, uid, [('chart_template_id', '=', chart_temp_id)])
        for position in self.browse(cr, uid, fp_ids, context=context):
            new_fp = obj_fiscal_position.create(cr, uid, {'company_id': company_id, 'name': position.name})
            for tax in position.tax_ids:
                obj_tax_fp.create(cr, uid, {
                    'tax_src_id': tax_template_ref[tax.tax_src_id.id],
                    'tax_dest_id': tax.tax_dest_id and tax_template_ref[tax.tax_dest_id.id] or False,
                    'position_id': new_fp
                })
            for acc in position.account_ids:
                obj_ac_fp.create(cr, uid, {
                    'account_src_id': acc_template_ref[acc.account_src_id.id],
                    'account_dest_id': acc_template_ref[acc.account_dest_id.id],
                    'position_id': new_fp
                })
        return True

account_fiscal_position_template()

class account_fiscal_position_tax_template(osv.osv):
    _name = 'account.fiscal.position.tax.template'
    _description = 'Template Tax Fiscal Position'
    _rec_name = 'position_id'

    _columns = {
        'position_id': fields.many2one('account.fiscal.position.template', 'Fiscal Position', required=True, ondelete='cascade'),
        'tax_src_id': fields.many2one('account.tax.template', 'Tax Source', required=True),
        'tax_dest_id': fields.many2one('account.tax.template', 'Replacement Tax')
    }

account_fiscal_position_tax_template()

class account_fiscal_position_account_template(osv.osv):
    _name = 'account.fiscal.position.account.template'
    _description = 'Template Account Fiscal Mapping'
    _rec_name = 'position_id'
    _columns = {
        'position_id': fields.many2one('account.fiscal.position.template', 'Fiscal Mapping', required=True, ondelete='cascade'),
        'account_src_id': fields.many2one('account.account.template', 'Account Source', domain=[('type','<>','view')], required=True),
        'account_dest_id': fields.many2one('account.account.template', 'Account Destination', domain=[('type','<>','view')], required=True)
    }

account_fiscal_position_account_template()

# ---------------------------------------------------------
# Account Financial Report
# ---------------------------------------------------------

class account_financial_report(osv.osv):
    _name = "account.financial.report"
    _description = "Account Report"

    def _get_level(self, cr, uid, ids, field_name, arg, context=None):
        res = {}
        for report in self.browse(cr, uid, ids, context=context):
            level = 0
            if report.parent_id:
                level = report.parent_id.level + 1
            res[report.id] = level
        return res

    def _get_children_by_order(self, cr, uid, ids, context=None):
        res = []
        for id in ids:
            res.append(id)
            ids2 = self.search(cr, uid, [('parent_id', '=', id)], order='sequence ASC', context=context)
            res += self._get_children_by_order(cr, uid, ids2, context=context)
        return res

    def _get_balance(self, cr, uid, ids, name, args, context=None):
        account_obj = self.pool.get('account.account')
        res = {}
        res_all = {}
        for report in self.browse(cr, uid, ids, context=context):
            balance = 0.0
            if report.id in res_all:
                balance = res_all[report.id]
            elif report.type == 'accounts':
                # it's the sum of balance of the linked accounts
                for a in report.account_ids:
                    balance += a.balance
            elif report.type == 'account_type':
                # it's the sum of balance of the leaf accounts with such an account type
                report_types = [x.id for x in report.account_type_ids]
                account_ids = account_obj.search(cr, uid, [('user_type','in', report_types), ('type','!=','view')], context=context)
                for a in account_obj.browse(cr, uid, account_ids, context=context):
                    balance += a.balance
            elif report.type == 'account_report' and report.account_report_id:
                # it's the amount of the linked report
                res2 = self._get_balance(cr, uid, [report.account_report_id.id], 'balance', False, context=context)
                res_all.update(res2)
                for key, value in res2.items():
                    balance += value
            elif report.type == 'sum':
                # it's the sum of balance of the children of this account.report
                #for child in report.children_ids:
                res2 = self._get_balance(cr, uid, [rec.id for rec in report.children_ids], 'balance', False, context=context)
                res_all.update(res2)
                for key, value in res2.items():
                    balance += value
            res[report.id] = balance
            res_all[report.id] = balance
        return res

    _columns = {
        'name': fields.char('Report Name', size=128, required=True, translate=True),
        'parent_id': fields.many2one('account.financial.report', 'Parent'),
        'children_ids':  fields.one2many('account.financial.report', 'parent_id', 'Account Report'),
        'sequence': fields.integer('Sequence'),
        'balance': fields.function(_get_balance, 'Balance'),
        'level': fields.function(_get_level, string='Level', store=True, type='integer'),
        'type': fields.selection([
            ('sum','View'),
            ('accounts','Accounts'),
            ('account_type','Account Type'),
            ('account_report','Report Value'),
            ],'Type'),
        'account_ids': fields.many2many('account.account', 'account_account_financial_report', 'report_line_id', 'account_id', 'Accounts'),
        'display_detail': fields.selection([
            ('no_detail','No detail'),
            ('detail_flat','Display children flat'),
            ('detail_with_hierarchy','Display children with hierarchy')
            ], 'Display details'),
        'account_report_id':  fields.many2one('account.financial.report', 'Report Value'),
        'account_type_ids': fields.many2many('account.account.type', 'account_account_financial_report_type', 'report_id', 'account_type_id', 'Account Types'),
        'sign': fields.selection([(-1, 'Reverse balance sign'), (1, 'Preserve balance sign')], 'Sign on Reports', required=True, help='For accounts that are typically more debited than credited and that you would like to print as negative amounts in your reports, you should reverse the sign of the balance; e.g.: Expense account. The same applies for accounts that are typically more credited than debited and that you would like to print as positive amounts in your reports; e.g.: Income account.'),
    }

    _defaults = {
        'type': 'sum',
        'display_detail': 'detail_flat',
        'sign': 1,
    }

account_financial_report()

# ---------------------------------------------------------
# Account generation from template wizards
# ---------------------------------------------------------

class wizard_multi_charts_accounts(osv.osv_memory):
    """
    Create a new account chart for a company.
    Wizards ask for:
        * a company
        * an account chart template
        * a number of digits for formatting code of non-view accounts
        * a list of bank accounts owned by the company
    Then, the wizard:
        * generates all accounts from the template and assigns them to the right company
        * generates all taxes and tax codes, changing account assignations
        * generates all accounting properties and assigns them correctly
    """
    _name='wizard.multi.charts.accounts'
    _inherit = 'res.config'

    _columns = {
        'company_id':fields.many2one('res.company', 'Company', required=True),
        'chart_template_id': fields.many2one('account.chart.template', 'Chart Template', required=True),
        'bank_accounts_id': fields.one2many('account.bank.accounts.wizard', 'bank_account_id', 'Cash and Banks', required=True),
        'code_digits':fields.integer('# of Digits', required=True, help="No. of Digits to use for account code"),
        'seq_journal':fields.boolean('Separated Journal Sequences', help="Check this box if you want to use a different sequence for each created journal. Otherwise, all will use the same sequence."),
        "sale_tax": fields.many2one("account.tax.template", "Default Sale Tax"),
        "purchase_tax": fields.many2one("account.tax.template", "Default Purchase Tax"),
        'sale_tax_rate': fields.float('Sales Tax(%)'),
        'purchase_tax_rate': fields.float('Purchase Tax(%)'),
        'complete_tax_set': fields.boolean('Complete Set of Taxes', help='This boolean helps you to choose if you want to propose to the user to encode the sales and purchase rates or use the usual m2o fields. This last choice assumes that the set of tax defined for the chosen template is complete'),
    }
    def onchange_chart_template_id(self, cr, uid, ids, chart_template_id=False, context=None):
        res = {}
        tax_templ_obj = self.pool.get('account.tax.template')
        res['value'] = {'complete_tax_set': False, 'sale_tax': False, 'purchase_tax': False}
        if chart_template_id:
            data = self.pool.get('account.chart.template').browse(cr, uid, chart_template_id, context=context)
            res['value'].update({'complete_tax_set': data.complete_tax_set})
            if data.complete_tax_set:
            # default tax is given by the lowest sequence. For same sequence we will take the latest created as it will be the case for tax created while isntalling the generic chart of account
                sale_tax_ids = tax_templ_obj.search(cr, uid, [("chart_template_id"
                                              , "=", chart_template_id), ('type_tax_use', 'in', ('sale','all'))], order="sequence, id desc")
                purchase_tax_ids = tax_templ_obj.search(cr, uid, [("chart_template_id"
                                              , "=", chart_template_id), ('type_tax_use', 'in', ('purchase','all'))], order="sequence, id desc")
                res['value'].update({'sale_tax': sale_tax_ids and sale_tax_ids[0] or False, 'purchase_tax': purchase_tax_ids and purchase_tax_ids[0] or False})

            if data.code_digits:
               res['value'].update({'code_digits': data.code_digits})
        return res


    def default_get(self, cr, uid, fields, context=None):
        res = super(wizard_multi_charts_accounts, self).default_get(cr, uid, fields, context=context) 
        tax_templ_obj = self.pool.get('account.tax.template')

        if 'bank_accounts_id' in fields:
            res.update({'bank_accounts_id': [{'acc_name': _('Current'), 'account_type': 'bank'},
                    {'acc_name': _('Deposit'), 'account_type': 'bank'},
                    {'acc_name': _('Cash'), 'account_type': 'cash'}]})
        if 'company_id' in fields:
            res.update({'company_id': self.pool.get('res.users').browse(cr, uid, [uid], context=context)[0].company_id.id})
        if 'seq_journal' in fields:
            res.update({'seq_journal': True})

        ids = self.pool.get('account.chart.template').search(cr, uid, [('visible', '=', True)], context=context)
        if ids:
            if 'chart_template_id' in fields:
                res.update({'chart_template_id': ids[0]})
            if 'sale_tax' in fields:
                sale_tax_ids = tax_templ_obj.search(cr, uid, [("chart_template_id"
                                              , "=", ids[0]), ('type_tax_use', 'in', ('sale','all'))], order="sequence")
                res.update({'sale_tax': sale_tax_ids and sale_tax_ids[0] or False})
            if 'purchase_tax' in fields:
                purchase_tax_ids = tax_templ_obj.search(cr, uid, [("chart_template_id"
                                          , "=", ids[0]), ('type_tax_use', 'in', ('purchase','all'))], order="sequence")
                res.update({'purchase_tax': purchase_tax_ids and purchase_tax_ids[0] or False})
        return res

    def fields_view_get(self, cr, uid, view_id=None, view_type='form', context=None, toolbar=False, submenu=False):
        res = super(wizard_multi_charts_accounts, self).fields_view_get(cr, uid, view_id=view_id, view_type=view_type, context=context, toolbar=toolbar,submenu=False)
        cmp_select = []
        acc_template_obj = self.pool.get('account.chart.template')
        company_obj = self.pool.get('res.company')

        company_ids = company_obj.search(cr, uid, [], context=context)
        #display in the widget selection of companies, only the companies that haven't been configured yet (but don't care about the demo chart of accounts)
        cr.execute("SELECT company_id FROM account_account WHERE active = 't' AND account_account.parent_id IS NULL AND name != %s", ("Chart For Automated Tests",))
        configured_cmp = [r[0] for r in cr.fetchall()]
        unconfigured_cmp = list(set(company_ids)-set(configured_cmp))
        for field in res['fields']:
            if field == 'company_id':
                res['fields'][field]['domain'] = [('id','in',unconfigured_cmp)]
                res['fields'][field]['selection'] = [('', '')]
                if unconfigured_cmp:
                    cmp_select = [(line.id, line.name) for line in company_obj.browse(cr, uid, unconfigured_cmp)]
                    res['fields'][field]['selection'] = cmp_select
        return res

    def check_created_journals(self, cr, uid, vals_journal, company_id, context=None):
        """
        This method used for checking journals already created or not. If not then create new journal.
        """
        obj_journal = self.pool.get('account.journal')
        rec_list = obj_journal.search(cr, uid, [('name','=', vals_journal['name']),('company_id', '=', company_id)], context=context)
        if not rec_list:
            obj_journal.create(cr, uid, vals_journal, context=context)
        return True

    def generate_journals(self, cr, uid, chart_template_id, acc_template_ref, company_id, context=None):
        """
        This method is used for creating journals.

        :param chart_temp_id: Chart Template Id.
        :param acc_template_ref: Account templates reference.
        :param company_id: company_id selected from wizard.multi.charts.accounts.
        :returns: True
        """
        journal_data = self._prepare_all_journals(cr, uid, chart_template_id, acc_template_ref, company_id, context=context)
        for vals_journal in journal_data:
            self.check_created_journals(cr, uid, vals_journal, company_id, context=context)
        return True

    def _prepare_all_journals(self, cr, uid, chart_template_id, acc_template_ref, company_id, context=None):
        def _get_analytic_journal(journal_type):
            # Get the analytic journal
            analytic_journal_ids = []
            if journal_type in ('sale', 'sale_refund'):
                analytical_journal_ids = analytic_journal_obj.search(cr, uid, [('type','=','sale')], context=context)
            elif journal_type in ('purchase', 'purchase_refund'):
                analytical_journal_ids = analytic_journal_obj.search(cr, uid, [('type','=','purchase')], context=context)
            elif journal_type == 'general':
                analytical_journal_ids = analytic_journal_obj.search(cr, uid, [('type', '=', 'situation')], context=context)
            return analytic_journal_ids and analytic_journal_ids[0] or False

        def _get_default_account(journal_type, type='debit'):
            # Get the default accounts
            default_account = False
            if journal_type in ('sale', 'sale_refund'):
                default_account = acc_template_ref.get(template.property_account_income_categ.id)
            elif journal_type in ('purchase', 'purchase_refund'):
                default_account = acc_template_ref.get(template.property_account_expense_categ.id)
            elif journal_type == 'situation':
                if type == 'debit':
                    default_account = acc_template_ref.get(template.property_account_expense_opening.id)
                else:
                    default_account = acc_template_ref.get(template.property_account_income_opening.id)
            return default_account

        def _get_view_id(journal_type):
            # Get the journal views
            if journal_type in ('general', 'situation'):
                data = obj_data.get_object_reference(cr, uid, 'account', 'account_journal_view')
            elif journal_type in ('sale_refund', 'purchase_refund'):
                data = obj_data.get_object_reference(cr, uid, 'account', 'account_sp_refund_journal_view') 
            else:
                data = obj_data.get_object_reference(cr, uid, 'account', 'account_sp_journal_view')
            return data and data[1] or False

        journal_names = {
            'sale': _('Sales Journal'),
            'purchase': _('Purchase Journal'),
            'sale_refund': _('Sales Refund Journal'),
            'purchase_refund': _('Purchase Refund Journal'),
            'general': _('Miscellaneous Journal'),
            'situation': _('Opening Entries Journal'),
        }
        journal_codes = {
            'sale': _('SAJ'),
            'purchase': _('EXJ'),
            'sale_refund': _('SCNJ'),
            'purchase_refund': _('ECNJ'),
            'general': _('MISC'),
            'situation': _('OPEJ'),
        }

        obj_data = self.pool.get('ir.model.data')
        analytic_journal_obj = self.pool.get('account.analytic.journal')
        template = self.pool.get('account.chart.template').browse(cr, uid, chart_template_id, context=context)

        journal_data = []
        for journal_type in ['sale', 'purchase', 'sale_refund', 'purchase_refund', 'general', 'situation']:
            vals = {
                'type': journal_type,
                'name': journal_names[journal_type],
                'code': journal_codes[journal_type],
                'company_id': company_id,
                'centralisation': journal_type == 'situation',
                'view_id': _get_view_id(journal_type),
                'analytic_journal_id': _get_analytic_journal(journal_type),
                'default_credit_account_id': _get_default_account(journal_type, 'credit'),
                'default_debit_account_id': _get_default_account(journal_type, 'debit'),
            }
            journal_data.append(vals)
        return journal_data

    def generate_properties(self, cr, uid, chart_template_id, acc_template_ref, company_id, context=None):
        """
        This method used for creating properties.

        :param chart_template_id: id of the current chart template for which we need to create properties
        :param acc_template_ref: Mapping between ids of account templates and real accounts created from them
        :param company_id: company_id selected from wizard.multi.charts.accounts.
        :returns: True
        """
        property_obj = self.pool.get('ir.property')
        field_obj = self.pool.get('ir.model.fields')
        todo_list = [
            ('property_account_receivable','res.partner','account.account'),
            ('property_account_payable','res.partner','account.account'),
            ('property_account_expense_categ','product.category','account.account'),
            ('property_account_income_categ','product.category','account.account'),
            ('property_account_expense','product.template','account.account'),
            ('property_account_income','product.template','account.account'),
            ('property_reserve_and_surplus_account','res.company','account.account')
        ]
        template = self.pool.get('account.chart.template').browse(cr, uid, chart_template_id, context=context)
        for record in todo_list:
            account = getattr(template, record[0])
            value = account and 'account.account,' + str(acc_template_ref[account.id]) or False
            if value:
                field = field_obj.search(cr, uid, [('name', '=', record[0]),('model', '=', record[1]),('relation', '=', record[2])], context=context)
                vals = {
                    'name': record[0],
                    'company_id': company_id,
                    'fields_id': field[0],
                    'value': value,
                }
                property_ids = property_obj.search(cr, uid, [('name','=', record[0]),('company_id', '=', company_id)], context=context)
                if property_ids:
                    #the property exist: modify it
                    property_obj.write(cr, uid, property_ids, vals, context=context)
                else:
                    #create the property
                    property_obj.create(cr, uid, vals, context=context)
        return True

    def _install_template(self, cr, uid, template_id, company_id, code_digits=None, obj_wizard=None, acc_ref={}, taxes_ref={}, tax_code_ref={}, context=None):
        '''
        This function recursively loads the template objects and create the real objects from them.

        :param template_id: id of the chart template to load
        :param company_id: id of the company the wizard is running for
        :param code_digits: integer that depicts the number of digits the accounts code should have in the COA
        :param obj_wizard: the current wizard for generating the COA from the templates
        :param acc_ref: Mapping between ids of account templates and real accounts created from them
        :param taxes_ref: Mapping between ids of tax templates and real taxes created from them
        :param tax_code_ref: Mapping between ids of tax code templates and real tax codes created from them
        :returns: return a tuple with a dictionary containing
            * the mapping between the account template ids and the ids of the real accounts that have been generated
              from them, as first item,
            * a similar dictionary for mapping the tax templates and taxes, as second item,
            * a last identical containing the mapping of tax code templates and tax codes
        :rtype: tuple(dict, dict, dict)
        '''
        template = self.pool.get('account.chart.template').browse(cr, uid, template_id, context=context)
        if template.parent_id:
            tmp1, tmp2, tmp3 = self._install_template(cr, uid, template.parent_id.id, company_id, code_digits=code_digits, acc_ref=acc_ref, taxes_ref=taxes_ref, tax_code_ref=tax_code_ref, context=context)
            acc_ref.update(tmp1)
            taxes_ref.update(tmp2)
            tax_code_ref.update(tmp3)
        tmp1, tmp2, tmp3 = self._load_template(cr, uid, template_id, company_id, code_digits=code_digits, obj_wizard=obj_wizard, account_ref=acc_ref, taxes_ref=taxes_ref, tax_code_ref=tax_code_ref, context=context)
        acc_ref.update(tmp1)
        taxes_ref.update(tmp2)
        tax_code_ref.update(tmp3)
        return acc_ref, taxes_ref, tax_code_ref

    def _load_template(self, cr, uid, template_id, company_id, code_digits=None, obj_wizard=None, account_ref={}, taxes_ref={}, tax_code_ref={}, context=None):
        '''
        This function generates all the objects from the templates

        :param template_id: id of the chart template to load
        :param company_id: id of the company the wizard is running for
        :param code_digits: integer that depicts the number of digits the accounts code should have in the COA
        :param obj_wizard: the current wizard for generating the COA from the templates
        :param acc_ref: Mapping between ids of account templates and real accounts created from them
        :param taxes_ref: Mapping between ids of tax templates and real taxes created from them
        :param tax_code_ref: Mapping between ids of tax code templates and real tax codes created from them
        :returns: return a tuple with a dictionary containing
            * the mapping between the account template ids and the ids of the real accounts that have been generated
              from them, as first item,
            * a similar dictionary for mapping the tax templates and taxes, as second item,
            * a last identical containing the mapping of tax code templates and tax codes
        :rtype: tuple(dict, dict, dict)
        '''
        template = self.pool.get('account.chart.template').browse(cr, uid, template_id, context=context)
        obj_tax_code_template = self.pool.get('account.tax.code.template')
        obj_acc_tax = self.pool.get('account.tax')
        obj_tax_temp = self.pool.get('account.tax.template')
        obj_acc_template = self.pool.get('account.account.template')
        obj_fiscal_position_template = self.pool.get('account.fiscal.position.template')

        # create all the tax code.
        tax_code_ref.update(obj_tax_code_template.generate_tax_code(cr, uid, template.tax_code_root_id.id, company_id, context=context))

        # Generate taxes from templates.
        tax_templates = [x for x in template.tax_template_ids]
        generated_tax_res = obj_tax_temp._generate_tax(cr, uid, tax_templates, tax_code_ref, company_id, context=context)
        taxes_ref.update(generated_tax_res['tax_template_to_tax'])

        # Generating Accounts from templates.
        account_template_ref = obj_acc_template.generate_account(cr, uid, template_id, taxes_ref, account_ref, code_digits, company_id, context=context)
        account_ref.update(account_template_ref)

        # writing account values on tax after creation of accounts
        for key,value in generated_tax_res['account_dict'].items():
            if value['account_collected_id'] or value['account_paid_id']:
                obj_acc_tax.write(cr, uid, [key], {
                    'account_collected_id': account_ref.get(value['account_collected_id'], False),
                    'account_paid_id': account_ref.get(value['account_paid_id'], False),
                })

        # Create Journals
        self.generate_journals(cr, uid, template_id, account_ref, company_id, context=context)

        # generate properties function
        self.generate_properties(cr, uid, template_id, account_ref, company_id, context=context)

        # Generate Fiscal Position , Fiscal Position Accounts and Fiscal Position Taxes from templates
        obj_fiscal_position_template.generate_fiscal_position(cr, uid, template_id, taxes_ref, account_ref, company_id, context=context)

        return account_ref, taxes_ref, tax_code_ref

    def _create_tax_templates_from_rates(self, cr, uid, obj_wizard, company_id, context=None):
        '''
        This function checks if the chosen chart template is configured as containing a full set of taxes, and if
        it's not the case, it creates the templates for account.tax.code and for account.account.tax objects accordingly
        to the provided sale/purchase rates. Then it saves the new tax templates as default taxes to use for this chart
        template.

        :param obj_wizard: browse record of wizard to generate COA from templates
        :param company_id: id of the company for wich the wizard is running
        :return: True
        '''
        obj_tax_code_template = self.pool.get('account.tax.code.template')
        obj_tax_temp = self.pool.get('account.tax.template')
        chart_template = obj_wizard.chart_template_id
        vals = {}
        # create tax templates and tax code templates from purchase_tax_rate and sale_tax_rate fields
        if not chart_template.complete_tax_set:
            tax_data = {
                'sale': obj_wizard.sale_tax_rate,
                'purchase': obj_wizard.purchase_tax_rate,
            }

            for tax_type, value in tax_data.items():
                # don't consider cases where entered value in rates are lower than 0
                if value >= 0.0:
                    #create the tax code templates for base and tax
                    base_code_vals = {
                        'name': (tax_type == 'sale' and _('Taxable Sales at %s') or _('Taxable Purchases at %s')) % value,
                        'code': (tax_type == 'sale' and _('BASE-S-%s') or _('BASE-P-%s')) %value,
                        'parent_id': chart_template.tax_code_root_id.id,
                        'company_id': company_id,
                    }
                    new_base_code_id = obj_tax_code_template.create(cr, uid, base_code_vals, context=context)
                    tax_code_vals = {
                        'name': (tax_type == 'sale' and _('Tax Received at %s') or _('Tax Paid at %s')) % value,
                        'code': (tax_type == 'sale' and _('TAX-S-%s') or _('TAX-P-%s')) %value,
                        'parent_id': chart_template.tax_code_root_id.id,
                        'company_id': company_id,
                    }
                    new_tax_code_id = obj_tax_code_template.create(cr, uid, tax_code_vals, context=context)
                    #create the tax
                    tax_template_id = obj_tax_temp.create(cr, uid, {
                                            'name': _('Tax %s%%') % value,
                                            'amount': value/100,
                                            'base_code_id': new_base_code_id,
                                            'tax_code_id': new_tax_code_id,
                                            'ref_base_code_id': new_base_code_id,
                                            'ref_tax_code_id': new_tax_code_id,
                                            'type_tax_use': tax_type,
                                            'type': 'percent',
                                            'sequence': 0,
                                            'chart_template_id': chart_template.id or False,
                    }, context=context)
                    #record this new tax_template as default for this chart template
                    field_name = tax_type == 'sale' and 'sale_tax' or 'purchase_tax'
                    vals[field_name] = tax_template_id
        self.write(cr, uid, obj_wizard.id, vals, context=context)
        return True

    def execute(self, cr, uid, ids, context=None):
        '''
        This function is called at the confirmation of the wizard to generate the COA from the templates. It will read
        all the provided information to create the accounts, the banks, the journals, the taxes, the tax codes, the
        accounting properties... accordingly for the chosen company.
        '''
        ir_values_obj = self.pool.get('ir.values')
        obj_wizard = self.browse(cr, uid, ids[0])
        company_id = obj_wizard.company_id.id
        # If the floats for sale/purchase rates have been filled, create templates from them
        self._create_tax_templates_from_rates(cr, uid, obj_wizard, company_id, context=context)

        # Install all the templates objects and generate the real objects
        acc_template_ref, taxes_ref, tax_code_ref = self._install_template(cr, uid, obj_wizard.chart_template_id.id, company_id, code_digits=obj_wizard.code_digits, obj_wizard=obj_wizard, context=context)

        # write values of default taxes for product
        if obj_wizard.sale_tax and taxes_ref:
            ir_values_obj.set(cr, uid, key='default', key2=False, name="taxes_id", company=company_id,
                                models =[('product.product',False)], value=[taxes_ref[obj_wizard.sale_tax.id]])
        if obj_wizard.purchase_tax and taxes_ref:
                ir_values_obj.set(cr, uid, key='default', key2=False, name="supplier_taxes_id", company=company_id,
                                models =[('product.product',False)], value=[taxes_ref[obj_wizard.purchase_tax.id]])

        # Create Bank journals
        self._create_bank_journals_from_o2m(cr, uid, obj_wizard, company_id, acc_template_ref, context=context)
        action = {
            'type': 'ir.actions.act_window',
            'view_type': 'form',
            'view_mode': 'form',
            'res_model': 'board.board',
            'view_id': self.pool.get('ir.model.data').get_object_reference(cr, uid, 'account', 'board_account_form')[1],
            'menu_id': self.pool.get('ir.model.data').get_object_reference(cr, uid, 'account', 'menu_finance')[1]
        }
        return action

    def _prepare_bank_journal(self, cr, uid, line, current_num, default_account_id, company_id, context=None):
        '''
        This function prepares the value to use for the creation of a bank journal created through the wizard of 
        generating COA from templates.

        :param line: dictionary containing the values encoded by the user related to his bank account
        :param current_num: integer corresponding to a counter of the already created bank journals through this wizard.
        :param default_account_id: id of the default debit.credit account created before for this journal.
        :param company_id: id of the company for which the wizard is running
        :return: mapping of field names and values
        :rtype: dict
        '''
        obj_data = self.pool.get('ir.model.data')
        # Get the id of journal views
        tmp = obj_data.get_object_reference(cr, uid, 'account', 'account_journal_bank_view_multi')
        view_id_cur = tmp and tmp[1] or False
        tmp = obj_data.get_object_reference(cr, uid, 'account', 'account_journal_bank_view')
        view_id_cash = tmp and tmp[1] or False
        vals = {
                'name': line['acc_name'],
                'code': _('BNK') + str(current_num),
                'type': line['account_type'] == 'cash' and 'cash' or 'bank',
                'company_id': company_id,
                'analytic_journal_id': False,
                'currency': False,
                'default_credit_account_id': default_account_id,
                'default_debit_account_id': default_account_id,
        }
        if line['currency_id']:
            vals['view_id'] = view_id_cur
            vals['currency'] = line['currency_id']
        else:
            vals['view_id'] = view_id_cash
        return vals

    def _prepare_bank_account(self, cr, uid, line, new_code, acc_template_ref, ref_acc_bank, company_id, context=None):
        '''
        This function prepares the value to use for the creation of the default debit and credit accounts of a
        bank journal created through the wizard of generating COA from templates.

        :param line: dictionary containing the values encoded by the user related to his bank account
        :param new_code: integer corresponding to the next available number to use as account code
        :param acc_template_ref: the dictionary containing the mapping between the ids of account templates and the ids
            of the accounts that have been generated from them.
        :param ref_acc_bank: browse record of the account template set as root of all bank accounts for the chosen
            template
        :param company_id: id of the company for which the wizard is running
        :return: mapping of field names and values
        :rtype: dict
        '''
        obj_data = self.pool.get('ir.model.data')

        # Get the id of the user types fr-or cash and bank
        tmp = obj_data.get_object_reference(cr, uid, 'account', 'data_account_type_cash')
        cash_type = tmp and tmp[1] or False
        tmp = obj_data.get_object_reference(cr, uid, 'account', 'data_account_type_bank')
        bank_type = tmp and tmp[1] or False
        return {
                'name': line['acc_name'],
                'currency_id': line['currency_id'],
                'code': new_code,
                'type': 'liquidity',
                'user_type': line['account_type'] == 'cash' and cash_type or bank_type,
                'parent_id': acc_template_ref[ref_acc_bank.id] or False,
                'company_id': company_id,
        }

    def _create_bank_journals_from_o2m(self, cr, uid, obj_wizard, company_id, acc_template_ref, context=None):
        '''
        This function creates bank journals and its accounts for each line encoded in the field bank_accounts_id of the
        wizard.

        :param obj_wizard: the current wizard that generates the COA from the templates.
        :param company_id: the id of the company for which the wizard is running.
        :param acc_template_ref: the dictionary containing the mapping between the ids of account templates and the ids
            of the accounts that have been generated from them.
        :return: True
        '''
        obj_acc = self.pool.get('account.account')
        obj_journal = self.pool.get('account.journal')
        code_digits = obj_wizard.code_digits

        # Build a list with all the data to process
        journal_data = []
        if obj_wizard.bank_accounts_id:
            for acc in obj_wizard.bank_accounts_id:
                vals = {
                    'acc_name': acc.acc_name,
                    'account_type': acc.account_type,
                    'currency_id': acc.currency_id.id,
                }
                journal_data.append(vals)
        ref_acc_bank = obj_wizard.chart_template_id.bank_account_view_id
        if journal_data and not ref_acc_bank.code:
            raise osv.except_osv(_('Configuration Error !'), _('The bank account defined on the selected chart of accounts hasn\'t a code.'))

        current_num = 1
        for line in journal_data:
            # Seek the next available number for the account code
            while True:
                new_code = str(ref_acc_bank.code.ljust(code_digits-len(str(current_num)), '0')) + str(current_num)
                ids = obj_acc.search(cr, uid, [('code', '=', new_code), ('company_id', '=', company_id)])
                if not ids:
                    break
                else:
                    current_num += 1
            # Create the default debit/credit accounts for this bank journal
            vals = self._prepare_bank_account(cr, uid, line, new_code, acc_template_ref, ref_acc_bank, company_id, context=context)
            default_account_id  = obj_acc.create(cr, uid, vals, context=context)

            #create the bank journal
            vals_journal = self._prepare_bank_journal(cr, uid, line, current_num, default_account_id, company_id, context=context)
            obj_journal.create(cr, uid, vals_journal)
            current_num += 1
        return True

wizard_multi_charts_accounts()

class account_bank_accounts_wizard(osv.osv_memory):
    _name='account.bank.accounts.wizard'

    _columns = {
        'acc_name': fields.char('Account Name.', size=64, required=True),
        'bank_account_id': fields.many2one('wizard.multi.charts.accounts', 'Bank Account', required=True),
        'currency_id': fields.many2one('res.currency', 'Secondary Currency', help="Forces all moves for this account to have this secondary currency."),
        'account_type': fields.selection([('cash','Cash'), ('check','Check'), ('bank','Bank')], 'Account Type', size=32),
    }

account_bank_accounts_wizard()

# vim:expandtab:smartindent:tabstop=4:softtabstop=4:shiftwidth=4:<|MERGE_RESOLUTION|>--- conflicted
+++ resolved
@@ -168,13 +168,8 @@
             return obj_financial_report.write(cr, uid, [financial_report_ref[field_value].id], {'account_type_ids': [(4, account_type_id)]})
 
     _columns = {
-<<<<<<< HEAD
-        'name': fields.char('Account Type', size=64, required=True),
+        'name': fields.char('Account Type', size=64, required=True, translate=True),
         'code': fields.char('Code', size=32, required=True, select=True),
-=======
-        'name': fields.char('Account Type', size=64, required=True, translate=True),
-        'code': fields.char('Code', size=32, required=True),
->>>>>>> cb5339c3
         'close_method': fields.selection([('none', 'None'), ('balance', 'Balance'), ('detail', 'Detail'), ('unreconciled', 'Unreconciled')], 'Deferral Method', required=True, help="""Set here the method that will be used to generate the end of year journal entries for all the accounts of this type.
 
  'None' means that nothing will be done.
