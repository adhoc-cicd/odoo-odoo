--- conflicted
+++ resolved
@@ -415,46 +415,10 @@
         self.check_journal_items(payment.move_line_ids, [
             {'account_id': self.account_eur.id, 'debit': 0.0, 'credit': 16.35, 'amount_currency': -25.0, 'currency_id': self.currency_usd_id},
             {'account_id': self.account_payable.id, 'debit': 0.0, 'credit': 8.65, 'amount_currency': -13.22, 'currency_id': self.currency_usd_id},
-<<<<<<< HEAD
             {'account_id': self.account_receivable.id, 'debit': 25.0, 'credit': 0.0, 'amount_currency': 38.22, 'currency_id': self.currency_usd_id},
         ])
         self.assertTrue(payment.move_line_ids.filtered(lambda l: l.account_id == invoice.account_id)[0].full_reconcile_id)
         self.assertEqual(invoice.state, 'paid')
-
-    def test_payment_and_writeoff_in_other_currency_2(self):
-        # Use case:
-        # Company is in EUR, create a supplier bill of 5325.6 USD and register payment of 5325 USD, at a different rate
-        # Mark invoice as fully paid with a write_off
-        # Check that all the aml are correctly created.
-
-        # Set exchange rates  0.895@2017-11-01 and 0.88@2017-12-01
-        self.env['res.currency.rate'].create({
-            'currency_id': self.currency_usd_id,
-            'rate': 0.895,
-            'name': time.strftime('%Y') + '-06-26'})
-        self.env['res.currency.rate'].create({
-            'currency_id': self.currency_usd_id,
-            'rate': 0.88,
-            'name': time.strftime('%Y') + '-07-15'})
-
-        invoice = self.create_invoice(amount=5325.6, type='in_invoice', currency_id=self.currency_usd_id, partner=self.partner_agrolait.id)
-        self.check_journal_items(invoice.move_id.line_ids, [
-            {'account_id': self.account_revenue.id, 'debit': 5950.39, 'credit': 0.0, 'amount_currency': 5325.6, 'currency_id': self.currency_usd_id},
-            {'account_id': self.account_receivable.id, 'debit': 0.0, 'credit': 5950.39, 'amount_currency': -5325.6, 'currency_id': self.currency_usd_id},
-        ])
-        # register payment on invoice
-        payment = self.payment_model.create({'payment_type': 'outbound',
-            'payment_method_id': self.env.ref('account.account_payment_method_manual_in').id,
-            'partner_type': 'supplier',
-            'partner_id': self.partner_agrolait.id,
-            'amount': 5325,
-            'currency_id': self.currency_usd_id,
-            'payment_date': time.strftime('%Y') + '-07-15',
-            'payment_difference_handling': 'reconcile',
-            'writeoff_account_id': self.account_revenue.id,
-=======
-            {'account_id': self.account_receivable.id, 'debit': 0.0, 'credit': 7.7, 'amount_currency': -11.78, 'currency_id': self.currency_usd_id},
-        ])
 
     def test_payment_and_writeoff_out_refund(self):
         # Use case:
@@ -471,13 +435,53 @@
             'payment_date': time.strftime('%Y') + '-07-15',
             'payment_difference_handling': 'reconcile',
             'writeoff_account_id': self.account_payable.id,
->>>>>>> e5c80714
             'journal_id': self.bank_journal_euro.id,
             'invoice_ids': [(4, invoice.id, None)]
             })
         payment.post()
         self.check_journal_items(payment.move_line_ids, [
-<<<<<<< HEAD
+            {'account_id': self.account_eur.id, 'debit': 0.0, 'credit': 90.0, 'amount_currency': 0.0, 'currency_id': False},
+            {'account_id': self.account_payable.id, 'debit': 0.0, 'credit': 10.0, 'amount_currency': 0.0, 'currency_id': False},
+            {'account_id': self.account_receivable.id, 'debit': 100.0, 'credit': 0.0, 'amount_currency': 0.0, 'currency_id': False},
+        ])
+        self.assertEqual(invoice.state, 'paid')
+
+    def test_payment_and_writeoff_in_other_currency_2(self):
+        # Use case:
+        # Company is in EUR, create a supplier bill of 5325.6 USD and register payment of 5325 USD, at a different rate
+        # Mark invoice as fully paid with a write_off
+        # Check that all the aml are correctly created.
+
+        # Set exchange rates  0.895@2017-11-01 and 0.88@2017-12-01
+        self.env['res.currency.rate'].create({
+            'currency_id': self.currency_usd_id,
+            'rate': 0.895,
+            'name': time.strftime('%Y') + '-06-26'})
+        self.env['res.currency.rate'].create({
+            'currency_id': self.currency_usd_id,
+            'rate': 0.88,
+            'name': time.strftime('%Y') + '-07-15'})
+
+        invoice = self.create_invoice(amount=5325.6, type='in_invoice', currency_id=self.currency_usd_id, partner=self.partner_agrolait.id)
+        self.check_journal_items(invoice.move_id.line_ids, [
+            {'account_id': self.account_revenue.id, 'debit': 5950.39, 'credit': 0.0, 'amount_currency': 5325.6, 'currency_id': self.currency_usd_id},
+            {'account_id': self.account_receivable.id, 'debit': 0.0, 'credit': 5950.39, 'amount_currency': -5325.6, 'currency_id': self.currency_usd_id},
+        ])
+        # register payment on invoice
+        payment = self.payment_model.create({'payment_type': 'outbound',
+            'payment_method_id': self.env.ref('account.account_payment_method_manual_in').id,
+            'partner_type': 'supplier',
+            'partner_id': self.partner_agrolait.id,
+            'amount': 5325,
+            'currency_id': self.currency_usd_id,
+            'payment_date': time.strftime('%Y') + '-07-15',
+            'payment_difference_handling': 'reconcile',
+            'writeoff_account_id': self.account_revenue.id,
+            'journal_id': self.bank_journal_euro.id,
+            'invoice_ids': [(4, invoice.id, None)]
+            })
+        payment.post()
+        self.check_journal_items(payment.move_line_ids, [
             {'account_id': self.account_eur.id, 'debit': 0, 'credit': 6051.14, 'amount_currency': -5325.0, 'currency_id': self.currency_usd_id},
             {'account_id': self.account_revenue.id, 'debit': 0.0, 'credit': 0.68, 'amount_currency': -0.6, 'currency_id': self.currency_usd_id},
             {'account_id': self.account_receivable.id, 'debit': 6051.82, 'credit': 0.0, 'amount_currency': 5325.6, 'currency_id': self.currency_usd_id, 'currency_diff': -101.43},
@@ -534,11 +538,4 @@
         # Check the invoice status and the full reconciliation: the difference on the receivable account
         # should have been completed by an exchange rate difference entry
         self.assertEqual(invoice.state, 'paid')
-        self.assertTrue(invoice.move_id.line_ids.filtered(lambda l: l.account_id == self.account_receivable)[0].full_reconcile_id)
-=======
-            {'account_id': self.account_eur.id, 'debit': 0.0, 'credit': 90.0, 'amount_currency': 0.0, 'currency_id': False},
-            {'account_id': self.account_payable.id, 'debit': 0.0, 'credit': 10.0, 'amount_currency': 0.0, 'currency_id': False},
-            {'account_id': self.account_receivable.id, 'debit': 100.0, 'credit': 0.0, 'amount_currency': 0.0, 'currency_id': False},
-        ])
-        self.assertEqual(invoice.state, 'paid')
->>>>>>> e5c80714
+        self.assertTrue(invoice.move_id.line_ids.filtered(lambda l: l.account_id == self.account_receivable)[0].full_reconcile_id)