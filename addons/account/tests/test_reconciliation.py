--- conflicted
+++ resolved
@@ -2145,10 +2145,7 @@
         }])
 
         writeoff_line = self.env['account.move.line'].search([('name', '=', 'writeoff')])
-<<<<<<< HEAD
         self.assertEqual(writeoff_line.credit, 15.0)
-=======
-        self.assertEquals(writeoff_line.credit, 15.0)
 
     def test_inv_refund_foreign_payment_writeoff_domestic2(self):
         company = self.env.ref('base.main_company')
@@ -2199,10 +2196,9 @@
         (inv1_receivable + inv2_receivable + pay_receivable + move_balance_receiv).reconcile()
 
         self.assertTrue(inv1_receivable.full_reconcile_id.exists())
-        self.assertEquals(inv1_receivable.full_reconcile_id, inv2_receivable.full_reconcile_id)
-        self.assertEquals(inv1_receivable.full_reconcile_id, pay_receivable.full_reconcile_id)
-        self.assertEquals(inv1_receivable.full_reconcile_id, move_balance_receiv.full_reconcile_id)
-
-        self.assertEquals(inv1.invoice_payment_state, 'paid')
-        self.assertEquals(inv2.invoice_payment_state, 'paid')
->>>>>>> f4105eb9
+        self.assertEqual(inv1_receivable.full_reconcile_id, inv2_receivable.full_reconcile_id)
+        self.assertEqual(inv1_receivable.full_reconcile_id, pay_receivable.full_reconcile_id)
+        self.assertEqual(inv1_receivable.full_reconcile_id, move_balance_receiv.full_reconcile_id)
+
+        self.assertEqual(inv1.invoice_payment_state, 'paid')
+        self.assertEqual(inv2.invoice_payment_state, 'paid')