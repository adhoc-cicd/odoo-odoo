--- conflicted
+++ resolved
@@ -42,12 +42,8 @@
     }
     _defaults = {
         'date': lambda *a: time.strftime('%Y-%m-%d'),
-<<<<<<< HEAD
-        'company_id': lambda self,cr,uid,context: self.pool.get('res.company')._company_default_get(cr, uid, 'account.analytic.line', context=context),
-=======
         'company_id': lambda self,cr,uid,c: self.pool.get('res.company')._company_default_get(cr, uid, 'account.analytic.line', context=c),
->>>>>>> 9db96a75
-    }
+                }
     _order = 'date'
 
     def search(self, cr, uid, args, offset=0, limit=None, order=None, context=None, count=False):
