--- conflicted
+++ resolved
@@ -6,46 +6,43 @@
 msgstr ""
 "Project-Id-Version: OpenERP Server 6.0dev\n"
 "Report-Msgid-Bugs-To: support@openerp.com\n"
-<<<<<<< HEAD
-"POT-Creation-Date: 2010-10-18 17:46+0000\n"
-"PO-Revision-Date: 2010-08-30 12:19+0000\n"
-"Last-Translator: <>\n"
-=======
 "POT-Creation-Date: 2010-11-18 16:12+0000\n"
 "PO-Revision-Date: 2010-11-24 09:39+0000\n"
 "Last-Translator: OpenERP Administrators <Unknown>\n"
->>>>>>> cc7031ec
 "Language-Team: \n"
 "MIME-Version: 1.0\n"
 "Content-Type: text/plain; charset=UTF-8\n"
 "Content-Transfer-Encoding: 8bit\n"
-<<<<<<< HEAD
-"X-Launchpad-Export-Date: 2010-10-30 05:54+0000\n"
-=======
 "X-Launchpad-Export-Date: 2010-11-25 04:57+0000\n"
->>>>>>> cc7031ec
 "X-Generator: Launchpad (build Unknown)\n"
+
+#. module: marketing
+#: sql_constraint:ir.module.module:0
+msgid "The certificate ID of the module must be unique !"
+msgstr ""
 
 #. module: marketing
 #: constraint:ir.ui.view:0
 msgid "Invalid XML for View Architecture!"
-msgstr ""
+msgstr "XML incorrect pour l'architecture de la vue !"
 
 #. module: marketing
 #: constraint:ir.model:0
 msgid ""
 "The Object name must start with x_ and not contain any special character !"
 msgstr ""
+"Le nom de l'objet doit commencer par x_ et ne doit pas contenir de caractère "
+"spécial !"
 
 #. module: marketing
 #: field:marketing.installer,progress:0
 msgid "Configuration Progress"
-msgstr ""
+msgstr "Avancement de la configuration"
 
 #. module: marketing
 #: view:marketing.installer:0
 msgid "title"
-msgstr ""
+msgstr "Titre"
 
 #. module: marketing
 #: model:ir.module.module,shortdesc:marketing.module_meta_information
@@ -55,7 +52,7 @@
 #. module: marketing
 #: field:marketing.installer,config_logo:0
 msgid "Image"
-msgstr ""
+msgstr "Image"
 
 #. module: marketing
 #: help:marketing.installer,marketing_campaign:0
@@ -77,14 +74,24 @@
 msgstr ""
 
 #. module: marketing
-#: model:ir.model,name:marketing.model_marketing_installer
-msgid "marketing.installer"
+#: sql_constraint:res.groups:0
+msgid "The name of the group must be unique !"
+msgstr ""
+
+#. module: marketing
+#: sql_constraint:ir.module.module:0
+msgid "The name of the module must be unique !"
+msgstr ""
+
+#. module: marketing
+#: sql_constraint:ir.model.fields:0
+msgid "Size of the field can never be less than 1 !"
 msgstr ""
 
 #. module: marketing
 #: constraint:ir.actions.act_window:0
 msgid "Invalid model name in the action definition."
-msgstr ""
+msgstr "Nom de modèle non valide dans la définition de l'action."
 
 #. module: marketing
 #: model:ir.actions.act_window,name:marketing.action_marketing_installer
@@ -94,7 +101,7 @@
 #. module: marketing
 #: field:marketing.installer,crm_profiling:0
 msgid "Profiling Tools"
-msgstr ""
+msgstr "Outils d'analyse"
 
 #. module: marketing
 #: field:marketing.installer,marketing_campaign:0
@@ -106,4 +113,9 @@
 msgid ""
 "Helps you to perform segmentation of partners and design segmentation "
 "questionnaires"
-msgstr ""+msgstr ""
+
+#. module: marketing
+#: model:ir.model,name:marketing.model_marketing_installer
+msgid "marketing.installer"
+msgstr "marketing.installer"