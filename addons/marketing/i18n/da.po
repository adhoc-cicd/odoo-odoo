# Danish translation for openobject-addons
# Copyright (c) 2014 Rosetta Contributors and Canonical Ltd 2014
# This file is distributed under the same license as the openobject-addons package.
# FIRST AUTHOR <EMAIL@ADDRESS>, 2014.
#
msgid ""
msgstr ""
<<<<<<< HEAD
"Project-Id-Version: openobject-addons\n"
"Report-Msgid-Bugs-To: FULL NAME <EMAIL@ADDRESS>\n"
"POT-Creation-Date: 2014-08-14 13:09+0000\n"
"PO-Revision-Date: 2014-08-14 16:10+0000\n"
"Last-Translator: FULL NAME <EMAIL@ADDRESS>\n"
"Language-Team: Danish <da@li.org>\n"
=======
"Project-Id-Version: Odoo 8.0\n"
"Report-Msgid-Bugs-To: \n"
"POT-Creation-Date: 2015-01-21 14:08+0000\n"
"PO-Revision-Date: 2016-04-11 12:48+0000\n"
"Last-Translator: Martin Trigaux\n"
"Language-Team: Danish (http://www.transifex.com/odoo/odoo-8/language/da/)\n"
>>>>>>> 0410d118
"MIME-Version: 1.0\n"
"Content-Type: text/plain; charset=UTF-8\n"
"Content-Transfer-Encoding: 8bit\n"
"X-Launchpad-Export-Date: 2014-08-15 07:25+0000\n"
"X-Generator: Launchpad (build 17156)\n"

#. module: marketing
#: view:marketing.config.settings:marketing.view_marketing_configuration
msgid "Apply"
msgstr ""

#. module: marketing
#: view:marketing.config.settings:marketing.view_marketing_configuration
msgid "Cancel"
msgstr ""

#. module: marketing
#: model:ir.actions.act_window,name:marketing.action_marketing_configuration
#: view:marketing.config.settings:marketing.view_marketing_configuration
msgid "Configure Marketing"
msgstr ""

#. module: marketing
#: field:marketing.config.settings,create_uid:0
msgid "Created by"
msgstr ""

#. module: marketing
#: field:marketing.config.settings,create_date:0
msgid "Created on"
msgstr ""

#. module: marketing
#: field:marketing.config.settings,id:0
msgid "ID"
msgstr ""

#. module: marketing
#: field:marketing.config.settings,write_uid:0
msgid "Last Updated by"
msgstr ""

#. module: marketing
#: field:marketing.config.settings,write_date:0
msgid "Last Updated on"
msgstr ""

#. module: marketing
#: model:res.groups,name:marketing.group_marketing_manager
msgid "Manager"
msgstr ""

#. module: marketing
#: model:ir.ui.menu,name:marketing.menu_marketing_configuration
msgid "Marketing"
msgstr ""

#. module: marketing
#: view:marketing.config.settings:marketing.view_marketing_configuration
msgid "Marketing Campaigns"
msgstr ""

#. module: marketing
#: field:marketing.config.settings,module_marketing_campaign:0
msgid "Marketing campaigns"
msgstr ""

#. module: marketing
#: view:marketing.config.settings:marketing.view_marketing_configuration
#: field:marketing.config.settings,module_mass_mailing:0
msgid "Mass Mailing"
msgstr ""

#. module: marketing
#: help:marketing.config.settings,module_mass_mailing:0
msgid ""
"Provide a way to perform mass mailings.\n"
"-This installs the module mass_mailing."
msgstr ""

#. module: marketing
#: help:marketing.config.settings,module_marketing_campaign:0
msgid ""
"Provides leads automation through marketing campaigns. Campaigns can in fact "
"be defined on any resource, not just CRM leads.\n"
"-This installs the module marketing_campaign."
msgstr ""

#. module: marketing
#: view:marketing.config.settings:marketing.view_marketing_configuration
msgid "Settings"
msgstr ""

#. module: marketing
#: model:res.groups,name:marketing.group_marketing_user
msgid "User"
msgstr ""<|MERGE_RESOLUTION|>--- conflicted
+++ resolved
@@ -1,119 +1,115 @@
-# Danish translation for openobject-addons
-# Copyright (c) 2014 Rosetta Contributors and Canonical Ltd 2014
-# This file is distributed under the same license as the openobject-addons package.
-# FIRST AUTHOR <EMAIL@ADDRESS>, 2014.
-#
+# Translation of Odoo Server.
+# This file contains the translation of the following modules:
+# * marketing
+# 
+# Translators:
+# FIRST AUTHOR <EMAIL@ADDRESS>, 2014
 msgid ""
 msgstr ""
-<<<<<<< HEAD
-"Project-Id-Version: openobject-addons\n"
-"Report-Msgid-Bugs-To: FULL NAME <EMAIL@ADDRESS>\n"
-"POT-Creation-Date: 2014-08-14 13:09+0000\n"
-"PO-Revision-Date: 2014-08-14 16:10+0000\n"
-"Last-Translator: FULL NAME <EMAIL@ADDRESS>\n"
-"Language-Team: Danish <da@li.org>\n"
-=======
 "Project-Id-Version: Odoo 8.0\n"
 "Report-Msgid-Bugs-To: \n"
 "POT-Creation-Date: 2015-01-21 14:08+0000\n"
 "PO-Revision-Date: 2016-04-11 12:48+0000\n"
 "Last-Translator: Martin Trigaux\n"
 "Language-Team: Danish (http://www.transifex.com/odoo/odoo-8/language/da/)\n"
->>>>>>> 0410d118
 "MIME-Version: 1.0\n"
 "Content-Type: text/plain; charset=UTF-8\n"
-"Content-Transfer-Encoding: 8bit\n"
-"X-Launchpad-Export-Date: 2014-08-15 07:25+0000\n"
-"X-Generator: Launchpad (build 17156)\n"
+"Content-Transfer-Encoding: \n"
+"Language: da\n"
+"Plural-Forms: nplurals=2; plural=(n != 1);\n"
 
 #. module: marketing
 #: view:marketing.config.settings:marketing.view_marketing_configuration
 msgid "Apply"
-msgstr ""
+msgstr "Tilføj"
 
 #. module: marketing
 #: view:marketing.config.settings:marketing.view_marketing_configuration
 msgid "Cancel"
-msgstr ""
+msgstr "Annullér"
 
 #. module: marketing
 #: model:ir.actions.act_window,name:marketing.action_marketing_configuration
 #: view:marketing.config.settings:marketing.view_marketing_configuration
 msgid "Configure Marketing"
-msgstr ""
+msgstr "Opsæt marketing"
 
 #. module: marketing
 #: field:marketing.config.settings,create_uid:0
 msgid "Created by"
-msgstr ""
+msgstr "Oprettet af"
 
 #. module: marketing
 #: field:marketing.config.settings,create_date:0
 msgid "Created on"
-msgstr ""
+msgstr "Oprettet den"
 
 #. module: marketing
 #: field:marketing.config.settings,id:0
 msgid "ID"
-msgstr ""
+msgstr "Id"
 
 #. module: marketing
 #: field:marketing.config.settings,write_uid:0
 msgid "Last Updated by"
-msgstr ""
+msgstr "Sidst opdateret af"
 
 #. module: marketing
 #: field:marketing.config.settings,write_date:0
 msgid "Last Updated on"
-msgstr ""
+msgstr "Sidst opdateret den"
 
 #. module: marketing
 #: model:res.groups,name:marketing.group_marketing_manager
 msgid "Manager"
-msgstr ""
+msgstr "Chef"
 
 #. module: marketing
 #: model:ir.ui.menu,name:marketing.menu_marketing_configuration
 msgid "Marketing"
-msgstr ""
+msgstr "Marketing"
 
 #. module: marketing
 #: view:marketing.config.settings:marketing.view_marketing_configuration
 msgid "Marketing Campaigns"
-msgstr ""
+msgstr "Marketing kampagner"
 
 #. module: marketing
 #: field:marketing.config.settings,module_marketing_campaign:0
 msgid "Marketing campaigns"
-msgstr ""
+msgstr "Marketing kampagner"
 
 #. module: marketing
 #: view:marketing.config.settings:marketing.view_marketing_configuration
 #: field:marketing.config.settings,module_mass_mailing:0
 msgid "Mass Mailing"
-msgstr ""
+msgstr "Masse mailing"
 
 #. module: marketing
 #: help:marketing.config.settings,module_mass_mailing:0
 msgid ""
 "Provide a way to perform mass mailings.\n"
 "-This installs the module mass_mailing."
-msgstr ""
+msgstr "Muliggør masse mailing.\n-Dette installerer modulet mass_mailing."
 
 #. module: marketing
 #: help:marketing.config.settings,module_marketing_campaign:0
 msgid ""
-"Provides leads automation through marketing campaigns. Campaigns can in fact "
-"be defined on any resource, not just CRM leads.\n"
+"Provides leads automation through marketing campaigns. Campaigns can in fact be defined on any resource, not just CRM leads.\n"
 "-This installs the module marketing_campaign."
-msgstr ""
+msgstr "Muliggør automatisk lead generering gennem marketing kampagner. Kampagner kan styres på alle ressourcer, ikke kun CRM emner.\nDette installerer modulet marketing_campaign."
 
 #. module: marketing
 #: view:marketing.config.settings:marketing.view_marketing_configuration
 msgid "Settings"
-msgstr ""
+msgstr "Indstillinger"
 
 #. module: marketing
 #: model:res.groups,name:marketing.group_marketing_user
 msgid "User"
-msgstr ""+msgstr "Bruger"
+
+#. module: marketing
+#: view:marketing.config.settings:marketing.view_marketing_configuration
+msgid "or"
+msgstr "eller"