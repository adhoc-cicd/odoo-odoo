--- conflicted
+++ resolved
@@ -409,19 +409,8 @@
         return is_available
 
     def _update_line_quantity(self, values):
-<<<<<<< HEAD
-        if self.mapped('qty_delivered') and values['product_uom_qty'] < max(self.mapped('qty_delivered')):
+        precision = self.env['decimal.precision'].precision_get('Product Unit of Measure')
+        if self.mapped('qty_delivered') and float_compare(values['product_uom_qty'], max(self.mapped('qty_delivered')), precision_digits=precision) == -1:
             raise UserError(_('You cannot decrease the ordered quantity below the delivered quantity.\n'
                               'Create a return first.'))
-=======
-        precision = self.env['decimal.precision'].precision_get('Product Unit of Measure')
-        if self.mapped('qty_delivered') and float_compare(values['product_uom_qty'], max(self.mapped('qty_delivered')), precision_digits=precision) == -1:
-            raise UserError('You cannot decrease the ordered quantity below the delivered quantity.\n'
-                            'Create a return first.')
-        for line in self:
-            pickings = line.order_id.picking_ids.filtered(lambda p: p.state not in ('done', 'cancel'))
-            for picking in pickings:
-                picking.message_post("The quantity of %s has been updated from %d to %d in %s" %
-                                      (line.product_id.display_name, line.product_uom_qty, values['product_uom_qty'], line.order_id.name))
->>>>>>> 468dab67
         super(SaleOrderLine, self)._update_line_quantity(values)