<?xml version="1.0"?>
<openerp>
    <data>

        <record id="view_order_form_inherit" model="ir.ui.view">
            <field name="name">sale.order.form.sale.stock</field>
            <field name="model">sale.order</field>
            <field name="inherit_id" ref="sale.view_order_form"/>
            <field name="arch" type="xml">
                <data>
                   <xpath expr="//button[@name='invoice_corrected']" position="after">
                       <button name="ship_recreate" states="shipping_except" string="Recreate Delivery Order"/>
                       <button name="ship_corrected" states="shipping_except" string="Ignore Exception"/>
                   </xpath>
                   <xpath expr="//button[@name='action_view_invoice']" position="before">
                       <field name="picking_ids" invisible="1"/>
                       <button type="object"
                           name="action_view_delivery"
                           class="oe_stat_button"
                           icon="fa-truck"
                           attrs="{'invisible': [('delivery_count', '=', 0)]}" groups="base.group_user">
                           <field name="delivery_count" widget="statinfo" string="Transfers" help="Delivery Orders"/>
                       </button>
                    </xpath>
                    <xpath expr="//button[@name='action_cancel']" position="after">
                        <button name="ship_cancel" states="shipping_except" string="Cancel Order"/>
                    </xpath>
                    <field name="state" position="attributes">
                        <attribute name="statusbar_colors" t-translate="off">{"shipping_except":"red","invoice_except":"red","waiting_date":"blue"}</attribute>
                    </field>
                    <field name="company_id" position="replace">
                        <field name="company_id" readonly="True"/>
                    </field>
                    <xpath expr="//group[@name='sales_person']" position="before">
                        <group string="Shipping Information" name="sale_shipping">
                            <field name="warehouse_id" on_change="onchange_warehouse_id(warehouse_id)" options="{'no_create': True}" groups="stock.group_locations"/>
                            <field name="incoterm" widget="selection" groups="base.group_user"/>
                            <field name="picking_policy" required="True"/>
                        </group>
                    </xpath>
<<<<<<< HEAD
                   <xpath expr="//field[@name='order_line']/form//field[@name='product_id']" position="replace">
                       <field name="product_id"
                       context="{'partner_id':parent.partner_id, 'quantity':product_uom_qty, 'pricelist':parent.pricelist_id, 'uom':product_uom}"
                       groups="base.group_user"
                       on_change="product_id_change_with_wh(parent.pricelist_id,product_id,product_uom_qty,False,product_uos_qty,False,name,parent.partner_id, False, True, parent.date_order, product_packaging, parent.fiscal_position_id, False, parent.warehouse_id, context)"/>
                   </xpath>
                    <xpath expr="//field[@name='order_line']/tree//field[@name='product_id']" position="replace">
                       <field name="product_id"
                       context="{'partner_id':parent.partner_id, 'quantity':product_uom_qty, 'pricelist':parent.pricelist_id, 'uom':product_uom}"
                       groups="base.group_user" 
                       on_change="product_id_change_with_wh(parent.pricelist_id,product_id,product_uom_qty,False,product_uos_qty,False,name,parent.partner_id, False, True, parent.date_order, product_packaging, parent.fiscal_position_id, False, parent.warehouse_id, context)"/>
                   </xpath>
                   <xpath expr="//field[@name='order_line']/form//field[@name='product_id']" position="replace">
                       <field name="product_id"
                       context="{'partner_id':parent.partner_id, 'quantity':product_uom_qty, 'pricelist':parent.pricelist_id, 'uom':product_uom}"
                       groups="base.group_user"
                       on_change="product_id_change_with_wh(parent.pricelist_id,product_id,product_uom_qty,False,product_uos_qty,False,name,parent.partner_id, False, True, parent.date_order, product_packaging, parent.fiscal_position_id, False, parent.warehouse_id, context)"/>
                   </xpath>
                   <xpath expr="//field[@name='order_line']/tree//field[@name='product_uom_qty']" position="attributes">
                       <attribute name="on_change">product_id_change_with_wh(parent.pricelist_id,product_id,product_uom_qty,product_uom,product_uos_qty,False,name,parent.partner_id, False, False, parent.date_order, product_packaging, parent.fiscal_position_id, True, parent.warehouse_id, context)</attribute>
=======
                    <xpath expr="//field[@name='order_line']/form//field[@name='product_id']" position="attributes">
                      <!-- no product_uos to force reset of product_uom, product_uos and product_uos_qty in porduct_id_change -->
                      <attribute name="on_change">product_id_change_with_wh(
                        parent.pricelist_id, product_id, product_uom_qty, False, product_uos_qty, False, name,
                        parent.partner_id, False, True, parent.date_order, product_packaging, parent.fiscal_position,
                        False, parent.warehouse_id, context)
                      </attribute>
                    </xpath>
                    <xpath expr="//field[@name='order_line']/tree//field[@name='product_id']" position="attributes">
                       <attribute name="on_change">product_id_change_with_wh(
                        parent.pricelist_id, product_id, product_uom_qty, False, product_uos_qty, False, name,
                        parent.partner_id, False, True, parent.date_order, product_packaging, parent.fiscal_position,
                        False, parent.warehouse_id, context)
                      </attribute>
>>>>>>> 63e92cbc
                   </xpath>
                    <xpath expr="//field[@name='order_line']/form//field[@name='product_uos_qty']" position="attributes">
                      <!-- keep product_uos to force update of product_uom and product_uom_qty in porduct_id_change -->
                      <attribute name="on_change">product_id_change_with_wh(
                        parent.pricelist_id, product_id, product_uom_qty, False, product_uos_qty, product_uos, name,
                        parent.partner_id, False, True, parent.date_order, product_packaging, parent.fiscal_position,
                        False, parent.warehouse_id, context)
                      </attribute>
                    </xpath>
                    <xpath expr="//field[@name='order_line']/form//field[@name='product_uom_qty']" position="attributes">
                      <attribute name="on_change">product_id_change_with_wh(
                        parent.pricelist_id, product_id, product_uom_qty, product_uom, product_uos_qty, False, name, 
                        parent.partner_id, False, False, parent.date_order, product_packaging, parent.fiscal_position,
                        True, parent.warehouse_id, context)
                      </attribute> 
                    </xpath>
                   <xpath expr="//group[@name='technical']" position="inside">
                       <field name="shipped" groups="base.group_no_one"/>
                   </xpath>
                   <xpath expr="//page/field[@name='order_line']/form/group/group/field[@name='tax_id']" position="after">
                       <label for="delay"/>
                       <div>
                           <field name="delay" class="oe_inline"/> days
                       </div>
                   </xpath>
                   <xpath expr="//page/field[@name='order_line']/form/group/group/field[@name='tax_id']" position="before">
                       <field name="product_tmpl_id" invisible="1"/>
                       <field name="product_packaging" context="{'default_product_tmpl_id': product_tmpl_id, 'partner_id':parent.partner_id, 'quantity':product_uom_qty, 'pricelist':parent.pricelist_id, 'uom':product_uom}" on_change="product_packaging_change(parent.pricelist_id, product_id, product_uom_qty, product_uom, parent.partner_id, product_packaging, True, context)" domain="[('product_tmpl_id','=',product_tmpl_id)]" groups="product.group_stock_packaging" />
                   </xpath>
                   <xpath expr="//page/field[@name='order_line']/tree/field[@name='sequence']" position="after">
                       <field name="delay" invisible="1"/>
                   </xpath>
                   <xpath expr="//page/field[@name='order_line']/tree/field[@name='th_weight']" position="after">
                       <field name="product_packaging" invisible="1"/>
                   </xpath>
                   <xpath expr="//group[@name='sale_pay']" position="inside">
                            <field name="order_policy"/>
                   </xpath>                            
                   <xpath expr="//field[@name='order_line']/form/group/group/field[@name='price_unit']" position="before">
                        <field name="route_id" groups="sale_stock.group_route_so_lines"/>
                   </xpath>
                   <xpath expr="//field[@name='order_line']/tree/field[@name='price_unit']" position="before">
                       <field name="route_id" groups="sale_stock.group_route_so_lines"/>
                   </xpath>
                </data>
           </field>
        </record>

        <record id="view_res_partner_tree_type" model="ir.ui.view">
            <field name="name">res.partner.tree.inherit.type</field>
            <field name="model">res.partner</field>
            <field name="inherit_id" ref="base.view_partner_tree"/>
            <field name="arch" type="xml">
                <field name="parent_id" position="after">
                    <field name="type" invisible="context.get('hide_type', 1)"/>
                </field>
            </field>
        </record>

        <!-- On the customer/supplier form if "Allow a different address for
        delivery and invoicing" is set add "Contact Details" in the more menu
        showing the list of contact with their types -->
        <act_window
            id="res_partner_rule_children"
            name="Contact Details"
            context="{'default_parent_id': active_id, 'hide_type': 0}"
            domain="[('parent_id','=',active_id)]"
            res_model="res.partner"
            src_model="res.partner"
            view_mode="tree,form,kanban"
            view_type="form"
            groups="sale.group_delivery_invoice_address"
            />

        <record id="view_picking_internal_search_inherit" model="ir.ui.view">
            <field name="name">stock.picking.search.inherit</field>
            <field name="model">stock.picking</field>
            <field name="inherit_id" ref="stock.view_picking_internal_search"/>
            <field name="arch" type="xml">
                <xpath expr="//field[@name='partner_id']" position="before">
                    <filter string="To Invoice" name="to_invoice" icon="terp-dolar" domain="[('invoice_state', '=', '2binvoiced')]"/>
                </xpath>
            </field>
        </record>


        <record id="view_order_form_inherit2" model="ir.ui.view">
            <field name="name">sale.order.line.form.sale.stock.location</field>
            <field name="model">sale.order.line</field>
            <field name="inherit_id" ref="sale.view_order_line_form2"/>
            <field name="arch" type="xml">
                <data>
                   <xpath expr="//field[@name='price_unit']" position="before">
                       <field name="route_id" groups="sale_stock.group_route_so_lines" />
                   </xpath>
                </data>
           </field>
        </record>
        
        <record id="view_order_line_tree_inherit" model="ir.ui.view">
            <field name="name">sale.order.line.tree.sale.stock.location</field>
            <field name="inherit_id" ref="sale.view_order_line_tree"/>
            <field name="model">sale.order.line</field>
            <field name="arch" type="xml">
                <xpath expr="//field[@name='price_subtotal']" position="before">
                    <field name="route_id" groups="sale_stock.group_route_so_lines"/>
                </xpath>
            </field>
        </record>

        <template id="report_sale_order_incoterm" inherit_id="sale.report_saleorder_document">
          <xpath expr="//div[@name='payment_term']" position="after">
            <div class="col-xs-3" t-if="doc.incoterm" groups="sale.group_display_incoterm">
              <strong>Incoterms:</strong>
              <p t-field="doc.incoterm.code"/>
            </div>
          </xpath>
      </template>

    </data>
</openerp><|MERGE_RESOLUTION|>--- conflicted
+++ resolved
@@ -38,56 +38,33 @@
                             <field name="picking_policy" required="True"/>
                         </group>
                     </xpath>
-<<<<<<< HEAD
-                   <xpath expr="//field[@name='order_line']/form//field[@name='product_id']" position="replace">
-                       <field name="product_id"
-                       context="{'partner_id':parent.partner_id, 'quantity':product_uom_qty, 'pricelist':parent.pricelist_id, 'uom':product_uom}"
-                       groups="base.group_user"
-                       on_change="product_id_change_with_wh(parent.pricelist_id,product_id,product_uom_qty,False,product_uos_qty,False,name,parent.partner_id, False, True, parent.date_order, product_packaging, parent.fiscal_position_id, False, parent.warehouse_id, context)"/>
-                   </xpath>
-                    <xpath expr="//field[@name='order_line']/tree//field[@name='product_id']" position="replace">
-                       <field name="product_id"
-                       context="{'partner_id':parent.partner_id, 'quantity':product_uom_qty, 'pricelist':parent.pricelist_id, 'uom':product_uom}"
-                       groups="base.group_user" 
-                       on_change="product_id_change_with_wh(parent.pricelist_id,product_id,product_uom_qty,False,product_uos_qty,False,name,parent.partner_id, False, True, parent.date_order, product_packaging, parent.fiscal_position_id, False, parent.warehouse_id, context)"/>
-                   </xpath>
-                   <xpath expr="//field[@name='order_line']/form//field[@name='product_id']" position="replace">
-                       <field name="product_id"
-                       context="{'partner_id':parent.partner_id, 'quantity':product_uom_qty, 'pricelist':parent.pricelist_id, 'uom':product_uom}"
-                       groups="base.group_user"
-                       on_change="product_id_change_with_wh(parent.pricelist_id,product_id,product_uom_qty,False,product_uos_qty,False,name,parent.partner_id, False, True, parent.date_order, product_packaging, parent.fiscal_position_id, False, parent.warehouse_id, context)"/>
-                   </xpath>
-                   <xpath expr="//field[@name='order_line']/tree//field[@name='product_uom_qty']" position="attributes">
-                       <attribute name="on_change">product_id_change_with_wh(parent.pricelist_id,product_id,product_uom_qty,product_uom,product_uos_qty,False,name,parent.partner_id, False, False, parent.date_order, product_packaging, parent.fiscal_position_id, True, parent.warehouse_id, context)</attribute>
-=======
                     <xpath expr="//field[@name='order_line']/form//field[@name='product_id']" position="attributes">
                       <!-- no product_uos to force reset of product_uom, product_uos and product_uos_qty in porduct_id_change -->
                       <attribute name="on_change">product_id_change_with_wh(
                         parent.pricelist_id, product_id, product_uom_qty, False, product_uos_qty, False, name,
-                        parent.partner_id, False, True, parent.date_order, product_packaging, parent.fiscal_position,
+                        parent.partner_id, False, True, parent.date_order, product_packaging, parent.fiscal_position_id,
                         False, parent.warehouse_id, context)
                       </attribute>
                     </xpath>
                     <xpath expr="//field[@name='order_line']/tree//field[@name='product_id']" position="attributes">
                        <attribute name="on_change">product_id_change_with_wh(
                         parent.pricelist_id, product_id, product_uom_qty, False, product_uos_qty, False, name,
-                        parent.partner_id, False, True, parent.date_order, product_packaging, parent.fiscal_position,
+                        parent.partner_id, False, True, parent.date_order, product_packaging, parent.fiscal_position_id,
                         False, parent.warehouse_id, context)
                       </attribute>
->>>>>>> 63e92cbc
                    </xpath>
                     <xpath expr="//field[@name='order_line']/form//field[@name='product_uos_qty']" position="attributes">
                       <!-- keep product_uos to force update of product_uom and product_uom_qty in porduct_id_change -->
                       <attribute name="on_change">product_id_change_with_wh(
                         parent.pricelist_id, product_id, product_uom_qty, False, product_uos_qty, product_uos, name,
-                        parent.partner_id, False, True, parent.date_order, product_packaging, parent.fiscal_position,
+                        parent.partner_id, False, True, parent.date_order, product_packaging, parent.fiscal_position_id,
                         False, parent.warehouse_id, context)
                       </attribute>
                     </xpath>
                     <xpath expr="//field[@name='order_line']/form//field[@name='product_uom_qty']" position="attributes">
                       <attribute name="on_change">product_id_change_with_wh(
                         parent.pricelist_id, product_id, product_uom_qty, product_uom, product_uos_qty, False, name, 
-                        parent.partner_id, False, False, parent.date_order, product_packaging, parent.fiscal_position,
+                        parent.partner_id, False, False, parent.date_order, product_packaging, parent.fiscal_position_id,
                         True, parent.warehouse_id, context)
                       </attribute> 
                     </xpath>
