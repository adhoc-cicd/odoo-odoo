# Translation of Odoo Server.
# This file contains the translation of the following modules:
# * link_tracker
# 
# Translators:
msgid ""
msgstr ""
"Project-Id-Version: Odoo 9.0\n"
"Report-Msgid-Bugs-To: \n"
"POT-Creation-Date: 2015-09-07 14:40+0000\n"
<<<<<<< HEAD
"PO-Revision-Date: 2015-10-12 18:16+0000\n"
=======
"PO-Revision-Date: 2016-02-12 21:58+0000\n"
>>>>>>> c40070fb
"Last-Translator: Martin Trigaux\n"
"Language-Team: Catalan (http://www.transifex.com/odoo/odoo-9/language/ca/)\n"
"MIME-Version: 1.0\n"
"Content-Type: text/plain; charset=UTF-8\n"
"Content-Transfer-Encoding: \n"
"Language: ca\n"
"Plural-Forms: nplurals=2; plural=(n != 1);\n"

#. module: link_tracker
#: model:ir.model.fields,field_description:link_tracker.field_link_tracker_campaign_id
msgid "Campaign"
msgstr "Campanya"

#. module: link_tracker
#: model:ir.model.fields,field_description:link_tracker.field_link_tracker_link_click_ids
#: model:ir.ui.view,arch_db:link_tracker.view_link_tracker_form
msgid "Clicks"
msgstr ""

#. module: link_tracker
#: sql_constraint:link.tracker.code:0
msgid "Code must be unique."
msgstr ""

#. module: link_tracker
#: model:ir.model.fields,field_description:link_tracker.field_link_tracker_link_code_ids
msgid "Codes"
msgstr "Codis"

#. module: link_tracker
#: model:ir.model.fields,field_description:link_tracker.field_link_tracker_click_country_id
msgid "Country"
msgstr "País"

#. module: link_tracker
#: model:ir.model.fields,field_description:link_tracker.field_link_tracker_click_click_date
msgid "Create Date"
msgstr "Data de creació"

#. module: link_tracker
#: model:ir.model.fields,field_description:link_tracker.field_link_tracker_click_create_uid
#: model:ir.model.fields,field_description:link_tracker.field_link_tracker_code_create_uid
#: model:ir.model.fields,field_description:link_tracker.field_link_tracker_create_uid
msgid "Created by"
msgstr "Creat per"

#. module: link_tracker
#: model:ir.model.fields,field_description:link_tracker.field_link_tracker_click_create_date
#: model:ir.model.fields,field_description:link_tracker.field_link_tracker_code_create_date
#: model:ir.model.fields,field_description:link_tracker.field_link_tracker_create_date
msgid "Created on"
msgstr "Creat el"

#. module: link_tracker
#: model:ir.model.fields,field_description:link_tracker.field_link_tracker_click_display_name
#: model:ir.model.fields,field_description:link_tracker.field_link_tracker_code_display_name
#: model:ir.model.fields,field_description:link_tracker.field_link_tracker_display_name
msgid "Display Name"
msgstr "Mostra Nom"

#. module: link_tracker
#: model:ir.model.fields,field_description:link_tracker.field_link_tracker_favicon
msgid "Favicon"
msgstr ""

#. module: link_tracker
#: model:ir.model.fields,field_description:link_tracker.field_link_tracker_icon_src
msgid "Favicon Source"
msgstr ""

#. module: link_tracker
#: model:ir.model.fields,field_description:link_tracker.field_link_tracker_short_url_host
msgid "Host of the short URL"
msgstr ""

#. module: link_tracker
#: model:ir.model.fields,field_description:link_tracker.field_link_tracker_click_id
#: model:ir.model.fields,field_description:link_tracker.field_link_tracker_code_id
#: model:ir.model.fields,field_description:link_tracker.field_link_tracker_id
msgid "ID"
msgstr "ID"

#. module: link_tracker
#: model:ir.model.fields,field_description:link_tracker.field_link_tracker_click_ip
msgid "Internet Protocol"
msgstr ""

#. module: link_tracker
#: model:ir.model.fields,field_description:link_tracker.field_link_tracker___last_update
#: model:ir.model.fields,field_description:link_tracker.field_link_tracker_click___last_update
#: model:ir.model.fields,field_description:link_tracker.field_link_tracker_code___last_update
msgid "Last Modified on"
msgstr "Darrera modificació feta el"

#. module: link_tracker
#: model:ir.model.fields,field_description:link_tracker.field_link_tracker_click_write_uid
#: model:ir.model.fields,field_description:link_tracker.field_link_tracker_code_write_uid
#: model:ir.model.fields,field_description:link_tracker.field_link_tracker_write_uid
msgid "Last Updated by"
msgstr "Actualitzat per última vegada per"

#. module: link_tracker
#: model:ir.model.fields,field_description:link_tracker.field_link_tracker_click_write_date
#: model:ir.model.fields,field_description:link_tracker.field_link_tracker_code_write_date
#: model:ir.model.fields,field_description:link_tracker.field_link_tracker_write_date
msgid "Last Updated on"
msgstr "Actualitzat per última vegada el dia"

#. module: link_tracker
#: model:ir.model.fields,field_description:link_tracker.field_link_tracker_click_link_id
#: model:ir.model.fields,field_description:link_tracker.field_link_tracker_code_link_id
msgid "Link"
msgstr "Enllaç"

#. module: link_tracker
#: model:ir.actions.act_window,name:link_tracker.action_link_tracker
#: model:ir.ui.menu,name:link_tracker.menu_url_shortener_main
msgid "Link Tracker"
msgstr "Rastrejador de l'enllaç"

#. module: link_tracker
#: model:ir.model.fields,field_description:link_tracker.field_link_tracker_medium_id
msgid "Medium"
msgstr "Mitja"

#. module: link_tracker
#: model:ir.model.fields,field_description:link_tracker.field_link_tracker_count
msgid "Number of Clicks"
msgstr ""

#. module: link_tracker
#: model:ir.model.fields,field_description:link_tracker.field_link_tracker_title
msgid "Page Title"
msgstr "Títol de la pàgina"

#. module: link_tracker
#: model:ir.model.fields,field_description:link_tracker.field_link_tracker_redirected_url
msgid "Redirected URL"
msgstr ""

#. module: link_tracker
#: model:ir.model.fields,field_description:link_tracker.field_link_tracker_code_code
msgid "Short URL Code"
msgstr ""

#. module: link_tracker
#: model:ir.model.fields,field_description:link_tracker.field_link_tracker_code
msgid "Short URL code"
msgstr ""

#. module: link_tracker
#: model:ir.model.fields,field_description:link_tracker.field_link_tracker_source_id
msgid "Source"
msgstr "Text original"

#. module: link_tracker
#: model:ir.actions.act_window,name:link_tracker.action_view_click_statistics
msgid "Statistics of Clicks"
msgstr ""

#. module: link_tracker
#: model:ir.model.fields,field_description:link_tracker.field_link_tracker_url
msgid "Target URL"
msgstr ""

#. module: link_tracker
#: model:ir.model.fields,help:link_tracker.field_link_tracker_campaign_id
msgid ""
"This is a name that helps you keep track of your different campaign efforts "
"Ex: Fall_Drive, Christmas_Special"
msgstr ""

#. module: link_tracker
#: model:ir.model.fields,help:link_tracker.field_link_tracker_medium_id
msgid "This is the method of delivery. Ex: Postcard, Email, or Banner Ad"
msgstr ""

#. module: link_tracker
#: model:ir.model.fields,help:link_tracker.field_link_tracker_source_id
msgid ""
"This is the source of the link Ex: Search Engine, another domain, or name of"
" email list"
msgstr ""

#. module: link_tracker
#: model:ir.ui.view,arch_db:link_tracker.view_link_tracker_filter
msgid "Title and URL"
msgstr ""

#. module: link_tracker
#: model:ir.ui.view,arch_db:link_tracker.view_link_tracker_filter
msgid "Tracked Link"
msgstr ""

#. module: link_tracker
#: model:ir.actions.act_window,name:link_tracker.action_link_tracker_click
#: model:ir.ui.menu,name:link_tracker.menu_url_shortener_links
msgid "Tracked Links"
msgstr ""

#. module: link_tracker
#: model:ir.model.fields,field_description:link_tracker.field_link_tracker_short_url
msgid "Tracked URL"
msgstr ""

#. module: link_tracker
#: model:ir.ui.view,arch_db:link_tracker.view_link_tracker_form
msgid "Visit Page"
msgstr ""

#. module: link_tracker
#: code:addons/link_tracker/models/link_tracker.py:138
#, python-format
msgid "Visit Webpage"
msgstr ""

#. module: link_tracker
#: model:ir.ui.view,arch_db:link_tracker.view_link_tracker_form
msgid "Website Link"
msgstr ""

#. module: link_tracker
#: model:ir.ui.view,arch_db:link_tracker.view_link_tracker_click_form
#: model:ir.ui.view,arch_db:link_tracker.view_link_tracker_click_graph
msgid "Website Link Clicks"
msgstr ""

#. module: link_tracker
#: model:ir.ui.view,arch_db:link_tracker.view_link_tracker_form_stats
msgid "Website Link Graph"
msgstr ""

#. module: link_tracker
#: model:ir.ui.view,arch_db:link_tracker.view_link_tracker_graph
#: model:ir.ui.view,arch_db:link_tracker.view_link_tracker_tree
msgid "Website Links"
msgstr ""

#. module: link_tracker
#: model:ir.ui.view,arch_db:link_tracker.view_link_tracker_click_tree
msgid "Website Links Clicks"
msgstr ""

#. module: link_tracker
#: model:ir.model,name:link_tracker.model_link_tracker
msgid "link.tracker"
msgstr ""

#. module: link_tracker
#: model:ir.model,name:link_tracker.model_link_tracker_click
msgid "link.tracker.click"
msgstr ""

#. module: link_tracker
#: model:ir.model,name:link_tracker.model_link_tracker_code
msgid "link.tracker.code"
msgstr ""

#. module: link_tracker
#: model:ir.actions.act_window,name:link_tracker.action_link_tracker_stats
msgid "link.tracker.form.graph.action"
msgstr ""<|MERGE_RESOLUTION|>--- conflicted
+++ resolved
@@ -8,11 +8,7 @@
 "Project-Id-Version: Odoo 9.0\n"
 "Report-Msgid-Bugs-To: \n"
 "POT-Creation-Date: 2015-09-07 14:40+0000\n"
-<<<<<<< HEAD
-"PO-Revision-Date: 2015-10-12 18:16+0000\n"
-=======
 "PO-Revision-Date: 2016-02-12 21:58+0000\n"
->>>>>>> c40070fb
 "Last-Translator: Martin Trigaux\n"
 "Language-Team: Catalan (http://www.transifex.com/odoo/odoo-9/language/ca/)\n"
 "MIME-Version: 1.0\n"
@@ -183,19 +179,19 @@
 msgid ""
 "This is a name that helps you keep track of your different campaign efforts "
 "Ex: Fall_Drive, Christmas_Special"
-msgstr ""
+msgstr "Aquest nom us permet fer un seguiment de les diferents accions de campanya. Per ex: Tardor2015, Especial_Nadal"
 
 #. module: link_tracker
 #: model:ir.model.fields,help:link_tracker.field_link_tracker_medium_id
 msgid "This is the method of delivery. Ex: Postcard, Email, or Banner Ad"
-msgstr ""
+msgstr "Aquest és el mètode d'enviament. Per exemple: correu, correu electrònic o pancarta"
 
 #. module: link_tracker
 #: model:ir.model.fields,help:link_tracker.field_link_tracker_source_id
 msgid ""
 "This is the source of the link Ex: Search Engine, another domain, or name of"
 " email list"
-msgstr ""
+msgstr "Aquest és l'origen de l'enllaç. Per ex: cercador, un altre domini o el nom d'una llista de correu electrònic"
 
 #. module: link_tracker
 #: model:ir.ui.view,arch_db:link_tracker.view_link_tracker_filter
