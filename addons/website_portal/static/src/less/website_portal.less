--- conflicted
+++ resolved
@@ -4,10 +4,9 @@
     tr > :first-child {
         text-align: left;
     }
-<<<<<<< HEAD
     tr th {
         text-align: center;
-=======
+    }
 
     @media (max-width: @screen-xs-max) {
         display: block;
@@ -15,7 +14,6 @@
         overflow-x: auto;
         -webkit-overflow-scrolling: touch;
         -ms-overflow-style: -ms-autohiding-scrollbar;
->>>>>>> 91e2264b
     }
 }
 
