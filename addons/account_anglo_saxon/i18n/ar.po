# Arabic translation for openobject-addons
# Copyright (c) 2014 Rosetta Contributors and Canonical Ltd 2014
# This file is distributed under the same license as the openobject-addons package.
# FIRST AUTHOR <EMAIL@ADDRESS>, 2014.
#
msgid ""
msgstr ""
<<<<<<< HEAD
"Project-Id-Version: openobject-addons\n"
"Report-Msgid-Bugs-To: FULL NAME <EMAIL@ADDRESS>\n"
"POT-Creation-Date: 2014-08-14 13:08+0000\n"
"PO-Revision-Date: 2014-08-14 16:10+0000\n"
"Last-Translator: FULL NAME <EMAIL@ADDRESS>\n"
"Language-Team: Arabic <ar@li.org>\n"
=======
"Project-Id-Version: Odoo 8.0\n"
"Report-Msgid-Bugs-To: \n"
"POT-Creation-Date: 2015-01-21 14:07+0000\n"
"PO-Revision-Date: 2016-03-17 09:55+0000\n"
"Last-Translator: Martin Trigaux\n"
"Language-Team: Arabic (http://www.transifex.com/odoo/odoo-8/language/ar/)\n"
>>>>>>> df212977
"MIME-Version: 1.0\n"
"Content-Type: text/plain; charset=UTF-8\n"
"Content-Transfer-Encoding: 8bit\n"
"X-Launchpad-Export-Date: 2014-08-15 06:48+0000\n"
"X-Generator: Launchpad (build 17156)\n"

#. module: account_anglo_saxon
#: help:account.invoice.line,move_id:0
msgid ""
"If the invoice was generated from a stock.picking, reference to the related "
"move line."
msgstr ""

#. module: account_anglo_saxon
#: model:ir.model,name:account_anglo_saxon.model_account_invoice
msgid "Invoice"
msgstr "فاتورة"

#. module: account_anglo_saxon
#: model:ir.model,name:account_anglo_saxon.model_account_invoice_line
msgid "Invoice Line"
msgstr "خط الفاتورة"

#. module: account_anglo_saxon
#: field:account.invoice.line,move_id:0
msgid "Move line"
msgstr ""

#. module: account_anglo_saxon
#: model:ir.model,name:account_anglo_saxon.model_stock_picking
msgid "Picking List"
msgstr "قائمة الالتقاط"

#. module: account_anglo_saxon
#: field:product.category,property_account_creditor_price_difference_categ:0
#: field:product.template,property_account_creditor_price_difference:0
msgid "Price Difference Account"
msgstr "حساب تفريق السعر"

#. module: account_anglo_saxon
#: model:ir.model,name:account_anglo_saxon.model_product_category
msgid "Product Category"
msgstr "فئة المنتج"

#. module: account_anglo_saxon
#: model:ir.model,name:account_anglo_saxon.model_product_template
msgid "Product Template"
msgstr "قالب المنتج"

#. module: account_anglo_saxon
#: model:ir.model,name:account_anglo_saxon.model_purchase_order
msgid "Purchase Order"
msgstr "أمر الشراء"

#. module: account_anglo_saxon
#: help:product.category,property_account_creditor_price_difference_categ:0
#: help:product.template,property_account_creditor_price_difference:0
msgid ""
"This account will be used to value price difference between purchase price "
"and cost price."
msgstr "سوف يستخدم هذا الحساب لتفريق السعر بين قيمة سعر الشراء وسعر التكلفة."<|MERGE_RESOLUTION|>--- conflicted
+++ resolved
@@ -1,37 +1,29 @@
-# Arabic translation for openobject-addons
-# Copyright (c) 2014 Rosetta Contributors and Canonical Ltd 2014
-# This file is distributed under the same license as the openobject-addons package.
-# FIRST AUTHOR <EMAIL@ADDRESS>, 2014.
-#
+# Translation of Odoo Server.
+# This file contains the translation of the following modules:
+# * account_anglo_saxon
+# 
+# Translators:
+# FIRST AUTHOR <EMAIL@ADDRESS>, 2014
 msgid ""
 msgstr ""
-<<<<<<< HEAD
-"Project-Id-Version: openobject-addons\n"
-"Report-Msgid-Bugs-To: FULL NAME <EMAIL@ADDRESS>\n"
-"POT-Creation-Date: 2014-08-14 13:08+0000\n"
-"PO-Revision-Date: 2014-08-14 16:10+0000\n"
-"Last-Translator: FULL NAME <EMAIL@ADDRESS>\n"
-"Language-Team: Arabic <ar@li.org>\n"
-=======
 "Project-Id-Version: Odoo 8.0\n"
 "Report-Msgid-Bugs-To: \n"
 "POT-Creation-Date: 2015-01-21 14:07+0000\n"
 "PO-Revision-Date: 2016-03-17 09:55+0000\n"
 "Last-Translator: Martin Trigaux\n"
 "Language-Team: Arabic (http://www.transifex.com/odoo/odoo-8/language/ar/)\n"
->>>>>>> df212977
 "MIME-Version: 1.0\n"
 "Content-Type: text/plain; charset=UTF-8\n"
-"Content-Transfer-Encoding: 8bit\n"
-"X-Launchpad-Export-Date: 2014-08-15 06:48+0000\n"
-"X-Generator: Launchpad (build 17156)\n"
+"Content-Transfer-Encoding: \n"
+"Language: ar\n"
+"Plural-Forms: nplurals=6; plural=n==0 ? 0 : n==1 ? 1 : n==2 ? 2 : n%100>=3 && n%100<=10 ? 3 : n%100>=11 && n%100<=99 ? 4 : 5;\n"
 
 #. module: account_anglo_saxon
 #: help:account.invoice.line,move_id:0
 msgid ""
 "If the invoice was generated from a stock.picking, reference to the related "
 "move line."
-msgstr ""
+msgstr "إذا تم إنشاء الفاتورة من stock.picking، أشر إلى خط تحويل المخزن  ذو الصلة."
 
 #. module: account_anglo_saxon
 #: model:ir.model,name:account_anglo_saxon.model_account_invoice
@@ -46,7 +38,7 @@
 #. module: account_anglo_saxon
 #: field:account.invoice.line,move_id:0
 msgid "Move line"
-msgstr ""
+msgstr "خط التحويل"
 
 #. module: account_anglo_saxon
 #: model:ir.model,name:account_anglo_saxon.model_stock_picking
@@ -75,6 +67,11 @@
 msgstr "أمر الشراء"
 
 #. module: account_anglo_saxon
+#: model:ir.model,name:account_anglo_saxon.model_stock_move
+msgid "Stock Move"
+msgstr "حركة المخزون"
+
+#. module: account_anglo_saxon
 #: help:product.category,property_account_creditor_price_difference_categ:0
 #: help:product.template,property_account_creditor_price_difference:0
 msgid ""
