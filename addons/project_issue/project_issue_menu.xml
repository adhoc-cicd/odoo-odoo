<?xml version="1.0"?>
<openerp>
<data>

    <!--
        ALL BUGS
    -->
    <record model="ir.actions.act_window" id="project_issue_categ_act0">
        <field name="name">Issues</field>
        <field name="res_model">project.issue</field>
        <field name="view_type">form</field>
        <field name="view_mode">kanban,tree,calendar</field>
        <field name="view_id" eval="False"/>
        <field name="domain" eval=""/>
<<<<<<< HEAD
        <field name="context">{"search_default_user_id": uid, "search_default_draft": 1,"search_default_todo": 1,"search_default_project_id":project_id, 'search_default_inbox': 1}</field>
=======
        <field name="context">{"search_default_user_id": uid, "search_default_draft": 1,"search_default_todo": 1}</field>
>>>>>>> c31a5433
        <field name="search_view_id" ref="view_project_issue_filter"/>
        <field name="help">Issues such as system bugs, customer complaints, and material breakdowns are collected here. You can define the stages assigned when solving the project issue (analysis, development, done). With the mailgateway module, issues can be integrated through an email address (example: support@mycompany.com)</field>
    </record>

    <record model="ir.actions.act_window.view" id="action_crm_tag_kanban_view0">
        <field name="sequence" eval="0"/>
        <field name="view_mode">kanban</field>
        <field name="view_id" ref="project_issue_kanban_view"/>
        <field name="act_window_id" ref="project_issue_categ_act0"/>
    </record>

    <record model="ir.actions.act_window.view" id="action_crm_tag_tree_view0">
        <field name="sequence" eval="1"/>
        <field name="view_mode">tree</field>
        <field name="view_id" ref="project_issue_tree_view"/>
        <field name="act_window_id" ref="project_issue_categ_act0"/>
    </record>

    <record model="ir.actions.act_window.view" id="action_crm_tag_calendar_view0">
        <field name="sequence" eval="2"/>
        <field name="view_mode">calendar</field>
        <field name="view_id" ref="project_issue_calendar_view"/>
        <field name="act_window_id" ref="project_issue_categ_act0"/>
    </record>

    <record model="ir.actions.act_window.view" id="action_crm_tag_form_view0">
        <field name="sequence" eval="3"/>
        <field name="view_mode">form</field>
        <field name="view_id" ref="project_issue_form_view"/>
        <field name="act_window_id" ref="project_issue_categ_act0"/>
    </record>

    <menuitem name="Issues" id="menu_project_issue_track"  parent="project.menu_project_management"
            action="project_issue_categ_act0" sequence="15"/>
</data>
</openerp><|MERGE_RESOLUTION|>--- conflicted
+++ resolved
@@ -12,11 +12,7 @@
         <field name="view_mode">kanban,tree,calendar</field>
         <field name="view_id" eval="False"/>
         <field name="domain" eval=""/>
-<<<<<<< HEAD
-        <field name="context">{"search_default_user_id": uid, "search_default_draft": 1,"search_default_todo": 1,"search_default_project_id":project_id, 'search_default_inbox': 1}</field>
-=======
         <field name="context">{"search_default_user_id": uid, "search_default_draft": 1,"search_default_todo": 1}</field>
->>>>>>> c31a5433
         <field name="search_view_id" ref="view_project_issue_filter"/>
         <field name="help">Issues such as system bugs, customer complaints, and material breakdowns are collected here. You can define the stages assigned when solving the project issue (analysis, development, done). With the mailgateway module, issues can be integrated through an email address (example: support@mycompany.com)</field>
     </record>
