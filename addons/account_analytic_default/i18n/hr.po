--- conflicted
+++ resolved
@@ -1,34 +1,25 @@
-# Croatian translation for openobject-addons
-# Copyright (c) 2014 Rosetta Contributors and Canonical Ltd 2014
-# This file is distributed under the same license as the openobject-addons package.
-# FIRST AUTHOR <EMAIL@ADDRESS>, 2014.
-#
+# Translation of Odoo Server.
+# This file contains the translation of the following modules:
+# * account_analytic_default
+# 
+# Translators:
+# FIRST AUTHOR <EMAIL@ADDRESS>, 2014
 msgid ""
 msgstr ""
-<<<<<<< HEAD
-"Project-Id-Version: openobject-addons\n"
-"Report-Msgid-Bugs-To: FULL NAME <EMAIL@ADDRESS>\n"
-"POT-Creation-Date: 2014-08-14 13:08+0000\n"
-"PO-Revision-Date: 2014-09-26 13:33+0000\n"
-"Last-Translator: Ivan Marijanović <Unknown>\n"
-"Language-Team: Croatian <hr@li.org>\n"
-=======
 "Project-Id-Version: Odoo 8.0\n"
 "Report-Msgid-Bugs-To: \n"
 "POT-Creation-Date: 2015-01-21 14:07+0000\n"
 "PO-Revision-Date: 2016-07-01 08:36+0000\n"
 "Last-Translator: Martin Trigaux\n"
 "Language-Team: Croatian (http://www.transifex.com/odoo/odoo-8/language/hr/)\n"
->>>>>>> 0c3cd7cb
 "MIME-Version: 1.0\n"
 "Content-Type: text/plain; charset=UTF-8\n"
-"Content-Transfer-Encoding: 8bit\n"
-"X-Launchpad-Export-Date: 2014-09-27 06:37+0000\n"
-"X-Generator: Launchpad (build 17196)\n"
-
-#. module: account_analytic_default
-#: field:product.product,rules_count:0
-#: field:product.template,rules_count:0
+"Content-Transfer-Encoding: \n"
+"Language: hr\n"
+"Plural-Forms: nplurals=3; plural=n%10==1 && n%100!=11 ? 0 : n%10>=2 && n%10<=4 && (n%100<10 || n%100>=20) ? 1 : 2;\n"
+
+#. module: account_analytic_default
+#: field:product.product,rules_count:0 field:product.template,rules_count:0
 msgid "# Analytic Rules"
 msgstr "# Pravila analitike"
 
