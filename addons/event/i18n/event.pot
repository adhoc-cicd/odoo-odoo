# Translation of Odoo Server.
# This file contains the translation of the following modules:
#	* event
#
msgid ""
msgstr ""
"Project-Id-Version: Odoo Server saas~11.1\n"
"Report-Msgid-Bugs-To: \n"
"POT-Creation-Date: 2017-12-13 14:36+0000\n"
"PO-Revision-Date: 2017-12-13 14:36+0000\n"
"Last-Translator: <>\n"
"Language-Team: \n"
"MIME-Version: 1.0\n"
"Content-Type: text/plain; charset=UTF-8\n"
"Content-Transfer-Encoding: \n"
"Plural-Forms: \n"

#. module: event
#: model:mail.template,body_html:event.event_subscription
msgid "\n"
"<div style=\"background:#F3F5F6;color:#515166;padding:25px 0px;font-family:Arial,Helvetica,sans-serif;font-size:14px;\">\n"
"% set date_begin = format_tz(object.event_id.date_begin, tz='UTC', format='%Y%m%dT%H%M%SZ')\n"
"% set date_end = format_tz(object.event_id.date_end, tz='UTC', format='%Y%m%dT%H%M%SZ')\n"
"    <table style=\"width:600px;margin:5px auto;\">\n"
"        <tbody>\n"
"            <tr>\n"
"                <td>\n"
"                    <a href=\"/\">\n"
"                        <img src=\"/logo\" alt=\"${object.company_id.name}\" style=\"vertical-align:baseline;max-width:100px;\" />\n"
"                    </a>\n"
"                </td>\n"
"                <td style=\"text-align:right;vertical-align:middle;\">\n"
"                    % if 'website_url' in object.event_id and object.event_id.website_url:\n"
"                        <a href=\"${object.event_id.website_url}\" style=\"background-color: #1abc9c; padding: 12px; font-weight: 12px; text-decoration: none; color: #fff; border-radius: 5px; font-size:16px;\">View Event</a>\n"
"                    % endif\n"
"                </td>\n"
"            </tr>\n"
"        </tbody>\n"
"    </table>\n"
"    <table style=\"width:600px;margin:0px auto;background:white;border:1px solid #e1e1e1;\">\n"
"        <tbody>\n"
"            <tr>\n"
"                <td style=\"padding:15px 20px 0px 20px; font-size:16px; font-weight:300;\">\n"
"                    <p style=\"font-size:16px;\">\n"
"                        Hi,\n"
"                    </p><p style=\"font-size:16px;\">\n"
"                        We are happy to confirm your registration to the event:\n"
"                    </p>\n"
"                    <ul>\n"
"                        <li>Event: \n"
"                        % if 'website_url' in object.event_id and object.event_id.website_url:\n"
"                            <a href=\"${object.event_id.website_url}\" style=\"color:#875A7B;text-decoration:none;\">${object.event_id.name}</a>\n"
"                        % else:\n"
"                            <strong>${object.event_id.name}</strong>\n"
"                        % endif\n"
"                        </li>\n"
"                        <li>Attendee: ${object.name}</li>\n"
"                    </ul>\n"
"                    <p style=\"font-size:16px;\">\n"
"                        See you soon,\n"
"                    </p>\n"
"                    <p style=\"font-size:16px; margin-bottom: 30px\">\n"
"                        <i>\n"
"                           -- <br/>\n"
"                        % if object.event_id.organizer_id:\n"
"                            ${object.event_id.organizer_id.name}\n"
"                        % else:\n"
"                            The organizers.\n"
"                        % endif\n"
"                        </i>\n"
"                    </p>\n"
"                </td>\n"
"            </tr>\n"
"            <tr>\n"
"                <td style=\"padding:15px 20px 0px 20px;\">\n"
"                    <table style=\"width:100%;border-top:1px solid #e1e1e1;\">\n"
"                        <tr>\n"
"                            <td style=\"padding:25px 0px; text-align:center;\">\n"
"                                <p>\n"
"                                    Don't forget to <strong>add it to your calendar</strong>:\n"
"                                </p>\n"
"                                <a href=\"https://www.google.com/calendar/render?action=TEMPLATE&text=${object.event_id.name}&dates=${date_begin}/${date_end}&location=${location}\" style=\"padding:3px 5px;border:1px solid #875A7B;color:#875A7B;text-decoration:none;border-radius:3px;\" target=\"new\"><img src=\"/web_editor/font_to_img/61525/rgb(135,90,123)/16\" style=\"vertical-align:middle;\" height=\"16\"> Google</a>\n"
"                                <a href=\"https://bay02.calendar.live.com/calendar/calendar.aspx?rru=addevent&summary=${object.event_id.name}&dtstart=${date_begin}&dtend=${date_end}&location=${location}\" style=\"padding:3px 5px;border:1px solid #875A7B;color:#875A7B;text-decoration:none;border-radius:3px;\" target=\"new\"><img src=\"/web_editor/font_to_img/61525/rgb(135,90,123)/16\" style=\"vertical-align:middle;\" height=\"16\"> Outlook</a>\n"
"                                <a href=\"https://calendar.yahoo.com/?v=60&view=d&type=20&title=${object.event_id.name}&in_loc=${location}&st=${format_tz(object.event_id.date_begin, tz='UTC', format='%Y%m%dT%H%M%S')}&et=${format_tz(object.event_id.date_end, tz='UTC', format='%Y%m%dT%H%M%S')}\" style=\"padding:3px 5px;border:1px solid #875A7B;color:#875A7B;text-decoration:none;border-radius:3px;\" target=\"new\"><img src=\"/web_editor/font_to_img/61525/rgb(135,90,123)/16\" style=\"vertical-align:middle;\" height=\"16\"> Yahoo</a>\n"
"                            </td>\n"
"                        </tr>\n"
"                    </table>\n"
"                    <table style=\"width:100%;border-top:1px solid #e1e1e1;\">\n"
"                        <tr>\n"
"                            <td style=\"padding:25px 0px;vertical-align:top;\">\n"
"                                <img src=\"/web_editor/font_to_img/61555/rgb(81,81,102)/34\" style=\"padding:4px;max-width:inherit;\" height=\"34\">\n"
"                            </td>\n"
"                            <td style=\"padding:25px 10px 25px 10px;width:50%;line-height:20px;vertical-align:top;\">\n"
"                                <div><strong>From</strong> ${object.event_id.date_begin_located}</div>\n"
"                                <div><strong>To</strong> ${object.event_id.date_end_located}</div>\n"
"                                <div style=\"font-size:12px;color:#9e9e9e\"><i><strong>TZ</strong> ${object.event_id.date_tz}</i></div>\n"
"                            </td>\n"
"                            % if object.event_id.address_id.country_id.name:\n"
"                                <td style=\"padding:25px 0px;vertical-align:top;\">\n"
"                                    <img src=\"/web_editor/font_to_img/61505/rgb(81,81,102)/34\" style=\"padding:4px;max-width:inherit;\" height=\"34\">\n"
"                                </td>\n"
"                                <td style=\"padding:30px 10px 25px 10px;width:50%;vertical-align:top;\">\n"
"                                    % set location = ''\n"
"                                    % if object.event_id.address_id.name:\n"
"                                        <p style=\"margin:0px 0px 0px 0px;\">${object.event_id.address_id.name}</p>\n"
"                                    % endif\n"
"                                    % if object.event_id.address_id.street:\n"
"                                        <p style=\"margin:0px 0px 0px 0px;\">${object.event_id.address_id.street}</p>\n"
"                                        % set location = object.event_id.address_id.street\n"
"                                    % endif\n"
"                                    % if object.event_id.address_id.street2:\n"
"                                        <p style=\"margin:0px 0px 0px 0px;\">${object.event_id.address_id.street2}</p>\n"
"                                        % set location = '%s, %s' % (location, object.event_id.address_id.street2)\n"
"                                    % endif\n"
"                                    <p style=\"margin:0px 0px 0px 0px;\">\n"
"                                    % if object.event_id.address_id.city:\n"
"                                        ${object.event_id.address_id.city},\n"
"                                        % set location = '%s, %s' % (location, object.event_id.address_id.city)\n"
"                                    % endif\n"
"                                    % if object.event_id.address_id.state_id.name:\n"
"                                        ${object.event_id.address_id.state_id.name},\n"
"                                        % set location = '%s, %s' % (location, object.event_id.address_id.state_id.name)\n"
"                                    % endif\n"
"                                    % if object.event_id.address_id.zip:\n"
"                                        ${object.event_id.address_id.zip}\n"
"                                        % set location = '%s, %s' % (location, object.event_id.address_id.zip)\n"
"                                    % endif\n"
"                                    </p>\n"
"                                    % if object.event_id.address_id.country_id.name:\n"
"                                        <p style=\"margin:0px 0px 0px 0px;\">${object.event_id.address_id.country_id.name}</p>\n"
"                                        % set location = '%s, %s' % (location, object.event_id.address_id.country_id.name)\n"
"                                    % endif\n"
"                                </td>\n"
"                            % endif\n"
"                        </tr>\n"
"                    </table>\n"
"                    % if object.event_id.organizer_id:\n"
"                        <table style=\"width:100%;border-top:1px solid #e1e1e1;\">\n"
"                            <tr>\n"
"                                <td style=\"padding:10px 0px 25px 0px;\">\n"
"                                    <h2 style=\"font-weight:300;margin:10px 0px\">Questions about this event?</h2>\n"
"                                    <p>Please contact the organizer:</p>\n"
"                                    <ul>\n"
"                                        <li>${object.event_id.organizer_id.name}</li>\n"
"                                        % if object.event_id.organizer_id.email\n"
"                                            <li>Mail: <a href=\"mailto:${object.event_id.organizer_id.email}\" style=\"text-decoration:none;color:#875A7B;\">${object.event_id.organizer_id.email}</a></li>\n"
"                                        % endif\n"
"                                        % if object.event_id.organizer_id.phone\n"
"                                            <li>Phone: ${object.event_id.organizer_id.phone}</li>\n"
"                                        % endif\n"
"                                    </ul>\n"
"\n"
"                                </td>\n"
"                            </tr>\n"
"                        </table>\n"
"                    % endif\n"
"                </td>\n"
"            </tr>\n"
"        </tbody>\n"
"    </table>\n"
"    % if object.event_id.address_id:\n"
"    <div style=\"width:598px;margin:0px auto;border-left:1px solid #dddddd;border-right:1px solid #dddddd;border-bottom:1px solid #dddddd;\">\n"
"        <a href=\"https://maps.google.com/maps?q=${location}\" target=\"new\">\n"
"            <img src=\"http://maps.googleapis.com/maps/api/staticmap?autoscale=1&size=598x200&maptype=roadmap&format=png&visual_refresh=true&markers=size:mid%7Ccolor:0xa5117d%7Clabel:%7C${location}\" style=\"vertical-align:bottom;\" />\n"
"        </a>\n"
"    </div>\n"
"    % endif\n"
"    <table style=\"width:600px;margin:0px auto;text-align:center;\">\n"
"        <tbody>\n"
"            <tr>\n"
"                <td style=\"padding-top:10px;font-size: 12px;\">\n"
"                    <div>Sent by ${object.company_id.name}</div>\n"
"                    % if 'website_url' in object.event_id and object.event_id.website_url:\n"
"                    <div>\n"
"                        Discover <a href=\"/event\" style=\"text-decoration:none;color:#717188;\">all our events</a>.\n"
"                    </div>\n"
"                    % endif\n"
"                </td>\n"
"            </tr>\n"
"        </tbody>\n"
"    </table>\n"
"</div>\n"
"            "
msgstr ""

#. module: event
#: model:mail.template,body_html:event.event_reminder
msgid "\n"
"<div style=\"background:#F3F5F6;color:#515166;padding:25px 0px;font-family:Arial,Helvetica,sans-serif;font-size:14px;\">\n"
"% set date_begin = format_tz(object.event_id.date_begin, tz='UTC', format='%Y%m%dT%H%M%SZ')\n"
"% set date_end = format_tz(object.event_id.date_end, tz='UTC', format='%Y%m%dT%H%M%SZ')\n"
"    <table style=\"width:600px;margin:5px auto;\">\n"
"        <tbody>\n"
"            <tr>\n"
"                <td>\n"
"                    <a href=\"/\">\n"
"                        <img src=\"/logo\" alt=\"${object.company_id.name}\" style=\"vertical-align:baseline;max-width:100px;\" />\n"
"                    </a>\n"
"                </td>\n"
"                <td style=\"text-align:right;vertical-align:middle;\">\n"
"                    % if 'website_url' in object.event_id and object.event_id.website_url:\n"
"                        <a href=\"${object.event_id.website_url}\" style=\"background-color: #1abc9c; padding: 12px; font-weight: 12px; text-decoration: none; color: #fff; border-radius: 5px; font-size:16px;\">View Event</a>\n"
"                    % endif\n"
"                </td>\n"
"            </tr>\n"
"        </tbody>\n"
"    </table>\n"
"    <table style=\"width:600px;margin:0px auto;background:white;border:1px solid #e1e1e1;\">\n"
"        <tbody>\n"
"            <tr>\n"
"                <td style=\"padding:15px 20px 0px 20px; font-size:16px;\">\n"
"                    <p style=\"font-size:16px;\">\n"
"                        Hello,\n"
"                    </p>\n"
"                    <p style=\"font-size:16px;\">\n"
"                        We are excited to remind you that the event\n"
"                        % if 'website_url' in object.event_id and object.event_id.website_url:\n"
"                            <a href=\"${object.event_id.website_url}\" style=\"color:#875A7B;text-decoration:none;\">${object.event_id.name}</a>\n"
"                        % else:\n"
"                            ${object.event_id.name}\n"
"                        % endif\n"
"                        is starting\n"
"                        <strong>${object.get_date_range_str()}</strong>.\n"
"                    </p><p style=\"font-size:16px;\">\n"
"                        We confirm your registration and hope to meet you there,\n"
"                    </p><p style=\"font-size:16px; margin-bottom: 30px\">\n"
"                        <i>\n"
"                           -- <br/>\n"
"                        % if object.event_id.organizer_id:\n"
"                            ${object.event_id.organizer_id.name}\n"
"                        % else:\n"
"                            The organizers.\n"
"                        % endif\n"
"                        </i>\n"
"                    </p>\n"
"\n"
"                </td>\n"
"            </tr>\n"
"            <tr>\n"
"                <td style=\"padding:15px 20px 0px 20px;\">\n"
"                    <table style=\"width:100%;border-top:1px solid #e1e1e1;\">\n"
"                        <tr>\n"
"                            <td style=\"padding:25px 0px;vertical-align:top;\">\n"
"                                <img src=\"/web_editor/font_to_img/61555/rgb(81,81,102)/34\" style=\"padding:4px;max-width:inherit;\" height=\"34\">\n"
"                            </td>\n"
"                            <td style=\"padding:25px 10px 25px 10px;width:50%;line-height:20px;vertical-align:top;\">\n"
"                                <div><strong>From</strong> ${object.event_id.date_begin_located}</div>\n"
"                                <div><strong>To</strong> ${object.event_id.date_end_located}</div>\n"
"                                <div style=\"font-size:12px;color:#9e9e9e\"><i><strong>TZ</strong> ${object.event_id.date_tz}</i></div>\n"
"                            </td>\n"
"                            % if object.event_id.address_id:\n"
"                                <td style=\"padding:25px 0px;vertical-align:top;\">\n"
"                                    <img src=\"/web_editor/font_to_img/61505/rgb(81,81,102)/34\" style=\"padding:4px;max-width:inherit;\" height=\"34\">\n"
"                                </td>\n"
"                                <td style=\"padding:30px 10px 25px 10px;width:50%;vertical-align:top;\">\n"
"                                    % set location = ''\n"
"                                    % if object.event_id.address_id.name:\n"
"                                        <p style=\"margin:0px 0px 0px 0px;\">${object.event_id.address_id.name}</p>\n"
"                                    % endif\n"
"                                    % if object.event_id.address_id.street:\n"
"                                        <p style=\"margin:0px 0px 0px 0px;\">${object.event_id.address_id.street}</p>\n"
"                                        % set location = object.event_id.address_id.street\n"
"                                    % endif\n"
"                                    % if object.event_id.address_id.street2:\n"
"                                        <p style=\"margin:0px 0px 0px 0px;\">${object.event_id.address_id.street2}</p>\n"
"                                        % set location = '%s, %s' % (location, object.event_id.address_id.street2)\n"
"                                    % endif\n"
"                                    <p style=\"margin:0px 0px 0px 0px;\">\n"
"                                    % if object.event_id.address_id.city:\n"
"                                        ${object.event_id.address_id.city},\n"
"                                        % set location = '%s, %s' % (location, object.event_id.address_id.city)\n"
"                                    % endif\n"
"                                    % if object.event_id.address_id.state_id.name:\n"
"                                        ${object.event_id.address_id.state_id.name},\n"
"                                        % set location = '%s, %s' % (location, object.event_id.address_id.state_id.name)\n"
"                                    % endif\n"
"                                    % if object.event_id.address_id.zip:\n"
"                                        ${object.event_id.address_id.zip}\n"
"                                        % set location = '%s, %s' % (location, object.event_id.address_id.zip)\n"
"                                    % endif\n"
"                                    </p>\n"
"                                    % if object.event_id.address_id.country_id.name:\n"
"                                        <p style=\"margin:0px 0px 0px 0px;\">${object.event_id.address_id.country_id.name}</p>\n"
"                                        % set location = '%s, %s' % (location, object.event_id.address_id.country_id.name)\n"
"                                    % endif\n"
"                                </td>\n"
"                            % endif\n"
"                        </tr>\n"
"                    </table>\n"
"                    % if object.event_id.organizer_id.email:\n"
"                        <table style=\"width:100%;border-top:1px solid #e1e1e1;\">\n"
"                            <tr>\n"
"                                <td style=\"padding:10px 0px 25px 0px;\">\n"
"                                    <h2 style=\"font-weight:300;margin:10px 0px\">Questions about this event?</h2>\n"
"                                    <p>Please contact the organizer:</p>\n"
"                                    <ul>\n"
"                                        <li>${object.event_id.organizer_id.name}</li>\n"
"                                        % if object.event_id.organizer_id.email\n"
"                                            <li>Mail: <a href=\"mailto:${object.event_id.organizer_id.email}\" style=\"text-decoration:none;color:#875A7B;\">${object.event_id.organizer_id.email}</a></li>\n"
"                                        % endif\n"
"                                        % if object.event_id.organizer_id.phone\n"
"                                            <li>Phone: ${object.event_id.organizer_id.phone}</li>\n"
"                                        % endif\n"
"                                    </ul>\n"
"                                </td>\n"
"                            </tr>\n"
"                        </table>\n"
"                    % endif\n"
"                    <table style=\"width:100%;border-top:1px solid #e1e1e1;\">\n"
"                        <tr>\n"
"                            <td style=\"padding:25px 0px;\">\n"
"                                <strong>Add this event to your calendar</strong>\n"
"                                <a href=\"https://www.google.com/calendar/render?action=TEMPLATE&text=${object.event_id.name}&dates=${date_begin}/${date_end}&location=${location}\" style=\"padding:3px 5px;border:1px solid #875A7B;color:#875A7B;text-decoration:none;border-radius:3px;\" target=\"new\"><img src=\"/web_editor/font_to_img/61525/rgb(135,90,123)/16\" style=\"vertical-align:middle;\" height=\"16\"> Google</a>\n"
"                                <a href=\"https://bay02.calendar.live.com/calendar/calendar.aspx?rru=addevent&summary=${object.event_id.name}&dtstart=${date_begin}&dtend=${date_end}&location=${location}\" style=\"padding:3px 5px;border:1px solid #875A7B;color:#875A7B;text-decoration:none;border-radius:3px;\" target=\"new\"><img src=\"/web_editor/font_to_img/61525/rgb(135,90,123)/16\" style=\"vertical-align:middle;\" height=\"16\"> Outlook</a>\n"
"                                <a href=\"https://calendar.yahoo.com/?v=60&view=d&type=20&title=${object.event_id.name}&in_loc=${location}&st=${format_tz(object.event_id.date_begin, tz='UTC', format='%Y%m%dT%H%M%S')}&et=${format_tz(object.event_id.date_end, tz='UTC', format='%Y%m%dT%H%M%S')}\" style=\"padding:3px 5px;border:1px solid #875A7B;color:#875A7B;text-decoration:none;border-radius:3px;\" target=\"new\"><img src=\"/web_editor/font_to_img/61525/rgb(135,90,123)/16\" style=\"vertical-align:middle;\" height=\"16\"> Yahoo</a>\n"
"                            </td>\n"
"                        </tr>\n"
"                    </table>\n"
"                </td>\n"
"            </tr>\n"
"        </tbody>\n"
"    </table>\n"
"    % if object.event_id.address_id:\n"
"    <div style=\"width:598px;margin:0px auto;border-left:1px solid #dddddd;border-right:1px solid #dddddd;border-bottom:1px solid #dddddd;\">\n"
"        <a href=\"https://maps.google.com/maps?q=${location}\" target=\"new\">\n"
"            <img src=\"http://maps.googleapis.com/maps/api/staticmap?autoscale=1&size=598x200&maptype=roadmap&format=png&visual_refresh=true&markers=size:mid%7Ccolor:0xa5117d%7Clabel:%7C${location}\" style=\"vertical-align:bottom;\" />\n"
"        </a>\n"
"    </div>\n"
"    % endif\n"
"    <table style=\"width:600px;margin:0px auto;text-align:center;\">\n"
"        <tbody>\n"
"            <tr>\n"
"                <td style=\"padding-top:10px;font-size: 12px;\">\n"
"                    <p style=\"margin:0px 0px 9px 0px;padding-top:10px;\">Sent by ${object.company_id.name}</p>\n"
"                    % if 'website_url' in object.event_id and object.event_id.website_url:\n"
"                    <div>\n"
"                        Discover <a href=\"/event\" style=\"text-decoration:none;color:#717188;\">all our events</a>.\n"
"                    </div>\n"
"                    % endif\n"
"                </td>\n"
"            </tr>\n"
"        </tbody>\n"
"    </table>\n"
"</div>\n"
"            "
msgstr ""

#. module: event
#: model:mail.template,body_html:event.event_registration_mail_template_badge
msgid "\n"
"<p>Dear ${object.name},</p>\n"
"<p>Thank you for your inquiry.</p>\n"
"<p>Here is your badge for the event ${object.event_id.name}.</p>\n"
"<p>If you have any questions, please let us know.</p>\n"
"<p>Best regards,</p>"
msgstr ""

#. module: event
#: model:mail.template,subject:event.event_reminder
msgid "${object.event_id.name}: ${object.get_date_range_str()}"
msgstr ""

#. module: event
<<<<<<< HEAD
=======
#: code:addons/event/models/event.py:297
#, python-format
msgid "%s (copy)"
msgstr ""

#. module: event
#: model:event.event,description:event.event_0
msgid "1 business room: to discuss implementation methodologies, best sales practices, etc."
msgstr ""

#. module: event
#: model:event.event,description:event.event_0
msgid "1 workshop room: mainly for developers."
msgstr ""

#. module: event
#: model:event.event,description:event.event_0
msgid "2 technical rooms: one dedicated to advanced Odoo developers, one for new developers."
msgstr ""

#. module: event
#: model:event.event,description:event.event_2
msgid "<em>(Chamber Works reserves the right to cancel, re-name or re-locate<br>the event or change the dates on which it is held.)</em>"
msgstr ""

#. module: event
#: model:event.event,description:event.event_0
msgid "<em>(OpenElec Applications reserves the right to cancel, re-name or re-locate<br>the event or change the dates on which it is held.)</em>"
msgstr ""

#. module: event
#: model:event.event,description:event.event_1
#: model:event.event,description:event.event_3
msgid "<em>(YourCompany reserves the right to cancel, re-name or re-locate<br>the event or change the dates on which it is held.)</em>"
msgstr ""

#. module: event
#: model:event.event,description:event.event_0
msgid "<em>If you wish to make a presentation, please send your topic proposal as soon as possible for approval to Mr. Famke Jenssens at ngh (a) yourcompany (dot) com. The presentations should be, for example, a presentation of a community module, a case study, methodology feedback, technical, etc. Each presentation must be in English.</em>"
msgstr ""

#. module: event
>>>>>>> ff0abd21
#: model:ir.ui.view,arch_db:event.view_event_kanban
msgid "<i class=\"fa fa-clock-o\"/>\n"
"                                        <b>To</b>"
msgstr ""

#. module: event
#: model:ir.ui.view,arch_db:event.event_event_report_template_badge
#: model:ir.ui.view,arch_db:event.event_registration_report_template_badge
msgid "<i>to</i>"
msgstr ""

#. module: event
#: model:ir.ui.view,arch_db:event.view_event_form
msgid "<span attrs=\"{'invisible': [('seats_availability', '=', 'unlimited')]}\" class=\"oe_read_only\">\n"
"                                        to \n"
"                                    </span>"
msgstr ""

#. module: event
#: model:ir.model.fields,field_description:event.field_event_event_active
msgid "Active"
msgstr ""

#. module: event
#: model:ir.ui.view,arch_db:event.res_config_settings_view_form
msgid "Add a navigation menu to your event web pages with schedule, tracks, a track proposal form, etc."
msgstr ""

#. module: event
#: selection:event.mail,interval_type:0
#: selection:event.type.mail,interval_type:0
msgid "After each registration"
msgstr ""

#. module: event
#: selection:event.mail,interval_type:0
#: selection:event.type.mail,interval_type:0
msgid "After the event"
msgstr ""

#. module: event
#: model:ir.ui.view,arch_db:event.view_event_search
msgid "Archived"
msgstr ""

#. module: event
#: model:ir.ui.view,arch_db:event.view_event_form
msgid "Are you sure you want to cancel this event? All the linked attendees will be cancelled as well."
msgstr ""

#. module: event
#: model:ir.ui.view,arch_db:event.res_config_settings_view_form
msgid "Attendance"
msgstr ""

#. module: event
#: selection:event.registration,state:0
#: model:ir.ui.view,arch_db:event.view_event_registration_form
msgid "Attended"
msgstr ""

#. module: event
#: model:ir.model.fields,field_description:event.field_event_registration_date_closed
msgid "Attended Date"
msgstr ""

#. module: event
#: model:ir.ui.view,arch_db:event.view_event_registration_tree
msgid "Attended the Event"
msgstr ""

#. module: event
#: model:ir.model,name:event.model_event_registration
#: model:ir.model.fields,field_description:event.field_event_mail_registration_registration_id
#: model:ir.ui.view,arch_db:event.view_event_registration_form
msgid "Attendee"
msgstr ""

#. module: event
#: model:ir.model.fields,field_description:event.field_event_registration_name
#: model:ir.ui.view,arch_db:event.event_event_report_template_badge
msgid "Attendee Name"
msgstr ""

#. module: event
#: model:ir.actions.act_window,name:event.act_event_registration_from_event
#: model:ir.actions.act_window,name:event.action_registration
#: model:ir.model.fields,field_description:event.field_event_event_registration_ids
#: model:ir.ui.menu,name:event.menu_action_registration
#: model:ir.ui.view,arch_db:event.view_event_form
#: model:ir.ui.view,arch_db:event.view_event_type_form
msgid "Attendees"
msgstr ""

#. module: event
#: model:ir.model.fields,field_description:event.field_event_event_auto_confirm
msgid "Autoconfirm Registrations"
msgstr ""

#. module: event
#: model:ir.model.fields,field_description:event.field_event_type_auto_confirm
msgid "Automatically Confirm Registrations"
msgstr ""

#. module: event
#: model:ir.model.fields,field_description:event.field_event_type_use_mail_schedule
msgid "Automatically Send Emails"
msgstr ""

#. module: event
#: model:ir.model.fields,field_description:event.field_event_event_seats_available
msgid "Available Seats"
msgstr ""

#. module: event
#: model:ir.model.fields,field_description:event.field_event_event_badge_back
msgid "Badge Back"
msgstr ""

#. module: event
#: model:ir.model.fields,field_description:event.field_event_event_badge_front
msgid "Badge Front"
msgstr ""

#. module: event
#: model:ir.model.fields,field_description:event.field_event_event_badge_innerleft
msgid "Badge Inner Left"
msgstr ""

#. module: event
#: model:ir.model.fields,field_description:event.field_event_event_badge_innerright
msgid "Badge Inner Right"
msgstr ""

#. module: event
#: model:ir.model.fields,field_description:event.field_res_config_settings_module_event_barcode
msgid "Barcode"
msgstr ""

#. module: event
#: selection:event.mail,interval_type:0
#: selection:event.type.mail,interval_type:0
msgid "Before the event"
msgstr ""

#. module: event
#: model:ir.ui.view,arch_db:event.view_event_confirm
msgid "Cancel"
msgstr ""

#. module: event
#: model:ir.ui.view,arch_db:event.view_event_form
msgid "Cancel Event"
msgstr ""

#. module: event
#: model:ir.ui.view,arch_db:event.view_event_registration_form
#: model:ir.ui.view,arch_db:event.view_event_registration_tree
msgid "Cancel Registration"
msgstr ""

#. module: event
#: selection:event.event,state:0
#: selection:event.registration,state:0
msgid "Cancelled"
msgstr ""

#. module: event
#: model:ir.model.fields,field_description:event.field_event_event_event_type_id
msgid "Category"
msgstr ""

#. module: event
#: model:ir.actions.act_window,help:event.act_event_registration_from_event
msgid "Click to add a new attendee."
msgstr ""

#. module: event
#: model:ir.actions.act_window,help:event.action_event_view
msgid "Click to add a new event."
msgstr ""

#. module: event
#: code:addons/event/models/event.py:264
#, python-format
msgid "Closing Date cannot be set before Beginning Date."
msgstr ""

#. module: event
#: model:ir.ui.view,arch_db:event.view_event_type_form
msgid "Communication"
msgstr ""

#. module: event
#: model:ir.model.fields,field_description:event.field_event_event_company_id
#: model:ir.model.fields,field_description:event.field_event_registration_company_id
msgid "Company"
msgstr ""

#. module: event
#: code:addons/event/models/event.py:475
#, python-format
msgid "Compose Email"
msgstr ""

#. module: event
#: model:ir.ui.menu,name:event.menu_event_configuration
msgid "Configuration"
msgstr ""

#. module: event
#: model:ir.ui.view,arch_db:event.view_event_registration_form
msgid "Confirm"
msgstr ""

#. module: event
#: model:ir.ui.view,arch_db:event.view_event_confirm
msgid "Confirm Anyway"
msgstr ""

#. module: event
#: model:ir.ui.view,arch_db:event.view_event_form
msgid "Confirm Event"
msgstr ""

#. module: event
#: model:ir.ui.view,arch_db:event.view_event_registration_tree
msgid "Confirm Registration"
msgstr ""

#. module: event
#: selection:event.event,state:0
#: selection:event.registration,state:0
#: model:ir.ui.view,arch_db:event.view_event_search
msgid "Confirmed"
msgstr ""

#. module: event
#: model:ir.ui.view,arch_db:event.view_event_kanban
msgid "Confirmed attendees"
msgstr ""

#. module: event
#: model:ir.ui.view,arch_db:event.view_event_search
msgid "Confirmed events"
msgstr ""

#. module: event
#: model:ir.model,name:event.model_res_partner
#: model:ir.model.fields,field_description:event.field_event_registration_partner_id
msgid "Contact"
msgstr ""

#. module: event
#: model:ir.model.fields,field_description:event.field_event_event_country_id
msgid "Country"
msgstr ""

#. module: event
#: model:ir.model.fields,field_description:event.field_event_confirm_create_uid
#: model:ir.model.fields,field_description:event.field_event_event_create_uid
#: model:ir.model.fields,field_description:event.field_event_mail_create_uid
#: model:ir.model.fields,field_description:event.field_event_mail_registration_create_uid
#: model:ir.model.fields,field_description:event.field_event_registration_create_uid
#: model:ir.model.fields,field_description:event.field_event_type_create_uid
#: model:ir.model.fields,field_description:event.field_event_type_mail_create_uid
msgid "Created by"
msgstr ""

#. module: event
#: model:ir.model.fields,field_description:event.field_event_confirm_create_date
#: model:ir.model.fields,field_description:event.field_event_event_create_date
#: model:ir.model.fields,field_description:event.field_event_mail_create_date
#: model:ir.model.fields,field_description:event.field_event_mail_registration_create_date
#: model:ir.model.fields,field_description:event.field_event_registration_create_date
#: model:ir.model.fields,field_description:event.field_event_type_create_date
#: model:ir.model.fields,field_description:event.field_event_type_mail_create_date
msgid "Created on"
msgstr ""

#. module: event
#: code:addons/event/models/event.py:438
#, python-format
msgid "Customer"
msgstr ""

#. module: event
#: code:addons/event/models/event.py:440
#, python-format
msgid "Customer Email"
msgstr ""

#. module: event
#: selection:event.mail,interval_unit:0
#: selection:event.type.mail,interval_unit:0
msgid "Day(s)"
msgstr ""

#. module: event
#: model:ir.ui.view,arch_db:event.view_event_kanban
msgid "Delete"
msgstr ""

#. module: event
#: model:ir.model.fields,field_description:event.field_event_event_description
msgid "Description"
msgstr ""

#. module: event
#: model:ir.model.fields,field_description:event.field_event_confirm_display_name
#: model:ir.model.fields,field_description:event.field_event_event_display_name
#: model:ir.model.fields,field_description:event.field_event_mail_display_name
#: model:ir.model.fields,field_description:event.field_event_mail_registration_display_name
#: model:ir.model.fields,field_description:event.field_event_registration_display_name
#: model:ir.model.fields,field_description:event.field_event_type_display_name
#: model:ir.model.fields,field_description:event.field_event_type_mail_display_name
msgid "Display Name"
msgstr ""

#. module: event
#: model:ir.model.fields,field_description:event.field_event_mail_sequence
msgid "Display order"
msgstr ""

#. module: event
#: selection:event.event,state:0
msgid "Done"
msgstr ""

#. module: event
#: model:ir.model.fields,field_description:event.field_event_registration_email
msgid "Email"
msgstr ""

#. module: event
#: model:ir.ui.view,arch_db:event.view_event_form
#: model:ir.ui.view,arch_db:event.view_event_type_form
msgid "Email Schedule"
msgstr ""

#. module: event
#: model:ir.model.fields,field_description:event.field_event_mail_template_id
#: model:ir.model.fields,field_description:event.field_event_type_mail_template_id
msgid "Email Template"
msgstr ""

#. module: event
#: model:ir.model.fields,field_description:event.field_event_event_date_end
msgid "End Date"
msgstr ""

#. module: event
#: model:ir.model.fields,field_description:event.field_event_event_date_end_located
msgid "End Date Located"
msgstr ""

#. module: event
#: model:ir.model,name:event.model_event_event
#: model:ir.model.fields,field_description:event.field_event_event_name
#: model:ir.model.fields,field_description:event.field_event_mail_event_id
#: model:ir.model.fields,field_description:event.field_event_registration_event_id
#: model:ir.ui.view,arch_db:event.event_event_view_pivot
#: model:ir.ui.view,arch_db:event.view_registration_search
msgid "Event"
msgstr ""

#. module: event
#: model:ir.model,name:event.model_event_mail
msgid "Event Automated Mailing"
msgstr ""

#. module: event
#: model:ir.actions.report,name:event.report_event_event_badge
msgid "Event Badge"
msgstr ""

#. module: event
#: model:ir.actions.act_window,name:event.action_event_type
#: model:ir.ui.menu,name:event.menu_event_type
msgid "Event Categories"
msgstr ""

#. module: event
#: model:ir.model,name:event.model_event_type
#: model:ir.model.fields,field_description:event.field_event_type_name
#: model:ir.ui.view,arch_db:event.view_event_search
#: model:ir.ui.view,arch_db:event.view_event_type_form
#: model:ir.ui.view,arch_db:event.view_event_type_tree
msgid "Event Category"
msgstr ""

#. module: event
#: model:ir.actions.act_window,name:event.action_event_confirm
#: model:ir.ui.view,arch_db:event.view_event_confirm
msgid "Event Confirmation"
msgstr ""

#. module: event
#: model:ir.model.fields,field_description:event.field_event_registration_event_end_date
msgid "Event End Date"
msgstr ""

#. module: event
#: model:ir.ui.view,arch_db:event.view_event_registration_form
msgid "Event Information"
msgstr ""

#. module: event
#: model:ir.model.fields,field_description:event.field_event_event_event_logo
msgid "Event Logo"
msgstr ""

#. module: event
#: model:ir.ui.view,arch_db:event.view_event_mail_form
msgid "Event Mail Scheduler"
msgstr ""

#. module: event
#: model:ir.ui.view,arch_db:event.view_event_mail_tree
msgid "Event Mail Schedulers"
msgstr ""

#. module: event
#: model:ir.ui.view,arch_db:event.view_event_form
msgid "Event Name"
msgstr ""

#. module: event
#: model:ir.ui.view,arch_db:event.view_event_calendar
msgid "Event Organization"
msgstr ""

#. module: event
#: model:ir.ui.view,arch_db:event.view_event_registration_calendar
#: model:ir.ui.view,arch_db:event.view_event_registration_form
#: model:ir.ui.view,arch_db:event.view_registration_search
msgid "Event Registration"
msgstr ""

#. module: event
#: model:ir.model.fields,field_description:event.field_event_registration_event_begin_date
msgid "Event Start Date"
msgstr ""

#. module: event
#: model:ir.model.fields,field_description:event.field_event_type_mail_event_type_id
msgid "Event Type"
msgstr ""

#. module: event
#: model:ir.actions.server,name:event.event_mail_scheduler_ir_actions_server
#: model:ir.cron,cron_name:event.event_mail_scheduler
#: model:ir.cron,name:event.event_mail_scheduler
msgid "Event: Mail Scheduler"
msgstr ""

#. module: event
#: model:ir.actions.act_window,name:event.action_event_view
#: model:ir.model.fields,field_description:event.field_res_partner_event_count
#: model:ir.model.fields,field_description:event.field_res_users_event_count
#: model:ir.ui.menu,name:event.event_event_menu_pivot_report
#: model:ir.ui.menu,name:event.event_main_menu
#: model:ir.ui.menu,name:event.menu_event_event
#: model:ir.ui.view,arch_db:event.res_config_settings_view_form
#: model:ir.ui.view,arch_db:event.res_partner_view_tree
#: model:ir.ui.view,arch_db:event.view_event_form
#: model:ir.ui.view,arch_db:event.view_event_search
#: model:ir.ui.view,arch_db:event.view_event_tree
msgid "Events"
msgstr ""

#. module: event
#: model:ir.actions.act_window,name:event.event_event_action_pivot
msgid "Events Analysis"
msgstr ""

#. module: event
#: model:ir.actions.act_window,name:event.action_event_mail
msgid "Events Mail Schedulers"
msgstr ""

#. module: event
#: model:ir.ui.view,arch_db:event.view_event_type_form
msgid "Events and registrations will automatically be confirmed\n"
"                                            upon creation, easing the flow for simple events."
msgstr ""

#. module: event
#: model:ir.model.fields,help:event.field_event_type_auto_confirm
msgid "Events and registrations will automatically be confirmedupon creation, easing the flow for simple events."
msgstr ""

#. module: event
#: model:ir.ui.view,arch_db:event.view_event_search
msgid "Events in New state"
msgstr ""

#. module: event
#: model:ir.ui.view,arch_db:event.view_registration_search
msgid "Expected"
msgstr ""

#. module: event
#: model:ir.ui.view,arch_db:event.view_event_kanban
msgid "Expected attendees"
msgstr ""

#. module: event
#: model:ir.ui.view,arch_db:event.view_event_form
msgid "Finish Event"
msgstr ""

#. module: event
#: model:ir.model.fields,help:event.field_event_event_seats_max
msgid "For each event you can define a maximum registration of seats(number of attendees), above this numbers the registrations are not accepted."
msgstr ""

#. module: event
#: model:ir.model.fields,help:event.field_event_event_seats_min
msgid "For each event you can define a minimum reserved seats (number of attendees), if it does not reach the mentioned registrations the event can not be confirmed (keep 0 to ignore this rule)"
msgstr ""

#. module: event
#: model:ir.ui.view,arch_db:event.view_event_search
#: model:ir.ui.view,arch_db:event.view_registration_search
msgid "Group By"
msgstr ""

#. module: event
#: selection:event.mail,interval_unit:0
#: selection:event.type.mail,interval_unit:0
msgid "Hour(s)"
msgstr ""

#. module: event
#: model:ir.model.fields,field_description:event.field_event_confirm_id
#: model:ir.model.fields,field_description:event.field_event_event_id
#: model:ir.model.fields,field_description:event.field_event_mail_id
#: model:ir.model.fields,field_description:event.field_event_mail_registration_id
#: model:ir.model.fields,field_description:event.field_event_registration_id
#: model:ir.model.fields,field_description:event.field_event_type_id
#: model:ir.model.fields,field_description:event.field_event_type_mail_id
msgid "ID"
msgstr ""

#. module: event
#: model:ir.model.fields,help:event.field_event_event_state
msgid "If event is created, the status is 'Draft'. If event is confirmed for the particular dates the status is set to 'Confirmed'. If the event is over, the status is set to 'Done'. If event is cancelled the status is set to 'Cancelled'."
msgstr ""

#. module: event
#: selection:event.mail,interval_unit:0
#: selection:event.type.mail,interval_unit:0
msgid "Immediately"
msgstr ""

#. module: event
#: model:ir.model.fields,field_description:event.field_event_mail_interval_nbr
#: model:ir.model.fields,field_description:event.field_event_type_mail_interval_nbr
msgid "Interval"
msgstr ""

#. module: event
#: model:ir.model.fields,help:event.field_event_type_default_registration_max
msgid "It will select this default maximum value when you choose this event"
msgstr ""

#. module: event
#: model:ir.model.fields,help:event.field_event_type_default_registration_min
msgid "It will select this default minimum value when you choose this event"
msgstr ""

#. module: event
#: model:ir.model.fields,field_description:event.field_event_event_color
msgid "Kanban Color Index"
msgstr ""

#. module: event
#: model:ir.model.fields,field_description:event.field_event_confirm___last_update
#: model:ir.model.fields,field_description:event.field_event_event___last_update
#: model:ir.model.fields,field_description:event.field_event_mail___last_update
#: model:ir.model.fields,field_description:event.field_event_mail_registration___last_update
#: model:ir.model.fields,field_description:event.field_event_registration___last_update
#: model:ir.model.fields,field_description:event.field_event_type___last_update
#: model:ir.model.fields,field_description:event.field_event_type_mail___last_update
msgid "Last Modified on"
msgstr ""

#. module: event
#: model:ir.model.fields,field_description:event.field_event_confirm_write_uid
#: model:ir.model.fields,field_description:event.field_event_event_write_uid
#: model:ir.model.fields,field_description:event.field_event_mail_registration_write_uid
#: model:ir.model.fields,field_description:event.field_event_mail_write_uid
#: model:ir.model.fields,field_description:event.field_event_registration_write_uid
#: model:ir.model.fields,field_description:event.field_event_type_mail_write_uid
#: model:ir.model.fields,field_description:event.field_event_type_write_uid
msgid "Last Updated by"
msgstr ""

#. module: event
#: model:ir.model.fields,field_description:event.field_event_confirm_write_date
#: model:ir.model.fields,field_description:event.field_event_event_write_date
#: model:ir.model.fields,field_description:event.field_event_mail_registration_write_date
#: model:ir.model.fields,field_description:event.field_event_mail_write_date
#: model:ir.model.fields,field_description:event.field_event_registration_write_date
#: model:ir.model.fields,field_description:event.field_event_type_mail_write_date
#: model:ir.model.fields,field_description:event.field_event_type_write_date
msgid "Last Updated on"
msgstr ""

#. module: event
#: selection:event.event,seats_availability:0
msgid "Limited"
msgstr ""

#. module: event
#: model:ir.model.fields,field_description:event.field_event_type_has_seats_limitation
msgid "Limited Seats"
msgstr ""

#. module: event
#: model:ir.model.fields,field_description:event.field_event_event_address_id
#: model:ir.ui.view,arch_db:event.view_event_type_form
msgid "Location"
msgstr ""

#. module: event
#: model:ir.model.fields,field_description:event.field_event_mail_mail_registration_ids
msgid "Mail Registration"
msgstr ""

#. module: event
#: model:ir.model.fields,field_description:event.field_event_event_event_mail_ids
#: model:ir.model.fields,field_description:event.field_event_type_event_type_mail_ids
msgid "Mail Schedule"
msgstr ""

#. module: event
#: model:ir.model.fields,field_description:event.field_event_mail_registration_scheduler_id
msgid "Mail Scheduler"
msgstr ""

#. module: event
#: model:ir.ui.menu,name:event.menu_event_mail_schedulers
msgid "Mail Schedulers"
msgstr ""

#. module: event
#: model:ir.model,name:event.model_event_type_mail
msgid "Mail Scheduling on Event Type"
msgstr ""

#. module: event
#: model:ir.model.fields,field_description:event.field_event_mail_registration_mail_sent
msgid "Mail Sent"
msgstr ""

#. module: event
#: model:ir.model.fields,field_description:event.field_event_mail_mail_sent
msgid "Mail Sent on Event"
msgstr ""

#. module: event
#: model:ir.ui.view,arch_db:event.res_config_settings_view_form
msgid "Manage &amp; publish a schedule with tracks"
msgstr ""

#. module: event
#: model:res.groups,name:event.group_event_manager
msgid "Manager"
msgstr ""

#. module: event
#: model:ir.model.fields,field_description:event.field_event_event_seats_availability
msgid "Maximum Attendees"
msgstr ""

#. module: event
#: model:ir.model.fields,field_description:event.field_event_event_seats_max
msgid "Maximum Attendees Number"
msgstr ""

#. module: event
#: model:ir.model.fields,field_description:event.field_event_type_default_registration_max
msgid "Maximum Registrations"
msgstr ""

#. module: event
#: code:addons/event/models/event.py:253
#, python-format
msgid "Maximum attendees number should be greater than minimum attendees number."
msgstr ""

#. module: event
#: model:ir.model.fields,field_description:event.field_event_event_seats_min
msgid "Minimum Attendees"
msgstr ""

#. module: event
#: model:ir.model.fields,field_description:event.field_event_type_default_registration_min
msgid "Minimum Registrations"
msgstr ""

#. module: event
#: selection:event.mail,interval_unit:0
#: selection:event.type.mail,interval_unit:0
msgid "Month(s)"
msgstr ""

#. module: event
#: model:ir.ui.view,arch_db:event.view_event_search
msgid "My Events"
msgstr ""

#. module: event
#: code:addons/event/models/event.py:258
#, python-format
msgid "No more available seats."
msgstr ""

#. module: event
#: code:addons/event/models/event.py:357
#, python-format
msgid "No more seats available for this event."
msgstr ""

#. module: event
#: model:ir.model.fields,field_description:event.field_event_event_seats_expected
msgid "Number of Expected Attendees"
msgstr ""

#. module: event
#: model:ir.model.fields,field_description:event.field_event_event_seats_used
msgid "Number of Participants"
msgstr ""

#. module: event
#: model:ir.model.fields,help:event.field_res_partner_event_count
#: model:ir.model.fields,help:event.field_res_users_event_count
msgid "Number of events the partner has participated."
msgstr ""

#. module: event
#: model:ir.actions.act_window,help:event.action_event_view
msgid "Odoo helps you schedule and efficiently organize your events:\n"
"    track registrations and participations, automate the confirmation emails,\n"
"    sell tickets, etc."
msgstr ""

#. module: event
#: model:event.type,name:event.event_type_data_online
#: model:ir.ui.view,arch_db:event.view_event_form
msgid "Online"
msgstr ""

#. module: event
#: model:ir.model.fields,field_description:event.field_event_event_is_online
#: model:ir.model.fields,field_description:event.field_event_type_is_online
msgid "Online Event"
msgstr ""

#. module: event
#: model:ir.model.fields,field_description:event.field_res_config_settings_module_website_event_sale
msgid "Online Ticketing"
msgstr ""

#. module: event
#: model:ir.ui.view,arch_db:event.view_event_type_form
msgid "Online events like webinars do not require a specific location\n"
"                                            and are hosted online."
msgstr ""

#. module: event
#: model:ir.model.fields,help:event.field_event_type_is_online
msgid "Online events like webinars do not require a specific location and are hosted online."
msgstr ""

#. module: event
#: model:ir.model.fields,field_description:event.field_event_event_organizer_id
msgid "Organizer"
msgstr ""

#. module: event
#: model:ir.ui.view,arch_db:event.view_registration_search
msgid "Participant"
msgstr ""

#. module: event
#: model:ir.ui.view,arch_db:event.view_registration_search
msgid "Partner"
msgstr ""

#. module: event
#: model:ir.model.fields,field_description:event.field_event_registration_phone
msgid "Phone"
msgstr ""

#. module: event
#: model:event.type,name:event.event_type_data_physical
msgid "Physical Event"
msgstr ""

#. module: event
#: model:ir.model.fields,help:event.field_event_registration_origin
msgid "Reference of the document that created the registration, for example a sales order"
msgstr ""

#. module: event
#: model:ir.ui.view,arch_db:event.view_event_form
msgid "Register with this event"
msgstr ""

#. module: event
#: model:ir.ui.view,arch_db:event.res_config_settings_view_form
#: model:ir.ui.view,arch_db:event.view_event_registration_form
#: model:ir.ui.view,arch_db:event.view_event_registration_graph
#: model:ir.ui.view,arch_db:event.view_event_registration_pivot
#: model:ir.ui.view,arch_db:event.view_event_registration_tree
msgid "Registration"
msgstr ""

#. module: event
#: model:ir.actions.report,name:event.report_event_registration_badge
msgid "Registration Badge"
msgstr ""

#. module: event
#: model:ir.model.fields,field_description:event.field_event_registration_date_open
msgid "Registration Date"
msgstr ""

#. module: event
#: model:ir.ui.view,arch_db:event.view_registration_search
msgid "Registration Day"
msgstr ""

#. module: event
#: model:ir.ui.view,arch_db:event.view_registration_search
msgid "Registration ID"
msgstr ""

#. module: event
#: model:ir.model,name:event.model_event_mail_registration
msgid "Registration Mail Scheduler"
msgstr ""

#. module: event
#: model:ir.ui.view,arch_db:event.view_event_mail_form
msgid "Registration Mails"
msgstr ""

#. module: event
#: model:ir.ui.view,arch_db:event.view_registration_search
msgid "Registration Month"
msgstr ""

#. module: event
#: model:ir.model.fields,field_description:event.field_res_config_settings_module_website_event_questions
msgid "Registration Survey"
msgstr ""

#. module: event
#: model:ir.ui.view,arch_db:event.view_event_mail_form
msgid "Registration mail"
msgstr ""

#. module: event
#: model:ir.ui.menu,name:event.menu_reporting_events
msgid "Reporting"
msgstr ""

#. module: event
#: model:ir.model.fields,field_description:event.field_event_event_seats_reserved
msgid "Reserved Seats"
msgstr ""

#. module: event
#: model:ir.model.fields,field_description:event.field_event_event_user_id
#: model:ir.ui.view,arch_db:event.view_event_search
msgid "Responsible"
msgstr ""

#. module: event
#: model:ir.ui.view,arch_db:event.res_config_settings_view_form
msgid "Scan badges to confirm attendances"
msgstr ""

#. module: event
#: model:ir.ui.view,arch_db:event.res_config_settings_view_form
msgid "Schedule & Tracks"
msgstr ""

#. module: event
#: model:ir.model.fields,field_description:event.field_event_mail_scheduled_date
msgid "Scheduled Sent Mail"
msgstr ""

#. module: event
#: model:ir.model.fields,field_description:event.field_event_mail_registration_scheduled_date
msgid "Scheduled Time"
msgstr ""

#. module: event
#: model:ir.ui.view,arch_db:event.res_config_settings_view_form
msgid "Sell tickets on your website"
msgstr ""

#. module: event
#: model:ir.ui.view,arch_db:event.res_config_settings_view_form
msgid "Sell tickets with sales orders"
msgstr ""

#. module: event
#: model:ir.ui.view,arch_db:event.view_event_registration_form
msgid "Send by Email"
msgstr ""

#. module: event
#: model:ir.model.fields,field_description:event.field_event_mail_done
msgid "Sent"
msgstr ""

#. module: event
#: model:ir.ui.view,arch_db:event.view_event_form
msgid "Set To Draft"
msgstr ""

#. module: event
#: model:ir.ui.view,arch_db:event.view_event_registration_form
msgid "Set To Unconfirmed"
msgstr ""

#. module: event
#: model:ir.actions.act_window,name:event.action_event_configuration
#: model:ir.ui.menu,name:event.menu_event_global_settings
msgid "Settings"
msgstr ""

#. module: event
#: model:ir.model.fields,field_description:event.field_event_registration_origin
msgid "Source Document"
msgstr ""

#. module: event
#: model:ir.model.fields,field_description:event.field_event_event_date_begin
msgid "Start Date"
msgstr ""

#. module: event
#: model:ir.model.fields,field_description:event.field_event_event_date_begin_located
msgid "Start Date Located"
msgstr ""

#. module: event
#: model:ir.ui.view,arch_db:event.view_event_search
msgid "Start Month"
msgstr ""

#. module: event
#: model:ir.model.fields,field_description:event.field_event_event_state
#: model:ir.model.fields,field_description:event.field_event_registration_state
#: model:ir.ui.view,arch_db:event.view_event_search
#: model:ir.ui.view,arch_db:event.view_registration_search
msgid "Status"
msgstr ""

#. module: event
#: model:ir.actions.act_window,name:event.act_register_event_partner
msgid "Subscribe"
msgstr ""

#. module: event
#: code:addons/event/models/event.py:301
#, python-format
msgid "There are already attendees who attended this event. Please reset it to draft if you want to cancel this event."
msgstr ""

#. module: event
#: model:ir.model.fields,help:event.field_event_mail_template_id
#: model:ir.model.fields,help:event.field_event_type_mail_template_id
msgid "This field contains the template of the mail that will be automatically sent"
msgstr ""

#. module: event
#: model:ir.model.fields,field_description:event.field_res_config_settings_module_event_sale
msgid "Tickets"
msgstr ""

#. module: event
#: model:ir.model.fields,field_description:event.field_event_event_date_tz
#: model:ir.model.fields,field_description:event.field_event_type_default_timezone
msgid "Timezone"
msgstr ""

#. module: event
#: model:ir.model.fields,field_description:event.field_res_config_settings_module_website_event_track
msgid "Tracks and Agenda"
msgstr ""

#. module: event
#: model:ir.model.fields,field_description:event.field_event_type_mail_interval_type
msgid "Trigger"
msgstr ""

#. module: event
#: model:ir.model.fields,field_description:event.field_event_mail_interval_type
msgid "Trigger "
msgstr ""

#. module: event
#: model:ir.model.fields,field_description:event.field_event_event_twitter_hashtag
#: model:ir.model.fields,field_description:event.field_event_type_default_hashtag
msgid "Twitter Hashtag"
msgstr ""

#. module: event
#: selection:event.event,state:0
#: selection:event.registration,state:0
#: model:ir.ui.view,arch_db:event.view_event_search
msgid "Unconfirmed"
msgstr ""

#. module: event
#: model:ir.model.fields,field_description:event.field_event_event_seats_unconfirmed
msgid "Unconfirmed Seat Reservations"
msgstr ""

#. module: event
#: model:ir.model.fields,field_description:event.field_event_mail_interval_unit
#: model:ir.model.fields,field_description:event.field_event_type_mail_interval_unit
msgid "Unit"
msgstr ""

#. module: event
#: selection:event.event,seats_availability:0
msgid "Unlimited"
msgstr ""

#. module: event
#: model:ir.ui.view,arch_db:event.view_event_search
#: model:ir.ui.view,arch_db:event.view_registration_search
msgid "Unread Messages"
msgstr ""

#. module: event
#: model:ir.ui.view,arch_db:event.view_event_search
msgid "Upcoming events from today"
msgstr ""

#. module: event
#: model:ir.ui.view,arch_db:event.view_event_search
msgid "Upcoming/Running"
msgstr ""

#. module: event
#: model:ir.model.fields,field_description:event.field_event_type_use_hashtag
msgid "Use Default Hashtag"
msgstr ""

#. module: event
#: model:ir.model.fields,field_description:event.field_event_type_use_timezone
msgid "Use Default Timezone"
msgstr ""

#. module: event
#: model:res.groups,name:event.group_event_user
msgid "User"
msgstr ""

#. module: event
#: model:ir.ui.view,arch_db:event.view_event_type_form
msgid "Visibility"
msgstr ""

#. module: event
#: model:ir.ui.view,arch_db:event.view_event_confirm
msgid "Warning: This Event has not reached its Minimum Registration Limit. Are you sure you want to confirm it?"
msgstr ""

#. module: event
#: selection:event.mail,interval_unit:0
#: selection:event.type.mail,interval_unit:0
msgid "Week(s)"
msgstr ""

#. module: event
#: code:addons/event/models/event.py:414
#, python-format
msgid "You must wait the event confirmation before doing this action."
msgstr ""

#. module: event
#: code:addons/event/models/event.py:416
#, python-format
msgid "You must wait the event starting day before doing this action."
msgstr ""

#. module: event
#: model:mail.template,subject:event.event_registration_mail_template_badge
msgid "Your badge for ${object.event_id.name}"
msgstr ""

#. module: event
#: model:mail.template,subject:event.event_subscription
msgid "Your registration at ${object.event_id.name}"
msgstr ""

#. module: event
#: model:mail.template,report_name:event.event_registration_mail_template_badge
msgid "badge_of_${(object.event_id.name or '').replace('/','_')}"
msgstr ""

#. module: event
#: model:ir.model,name:event.model_event_confirm
msgid "event.confirm"
msgstr ""

#. module: event
#: code:addons/event/models/event.py:497
#, python-format
msgid "in %d days"
msgstr ""

#. module: event
#: code:addons/event/models/event.py:501
#, python-format
msgid "next month"
msgstr ""

#. module: event
#: code:addons/event/models/event.py:499
#, python-format
msgid "next week"
msgstr ""

#. module: event
#: code:addons/event/models/event.py:503
#, python-format
msgid "on "
msgstr ""

#. module: event
#: model:ir.model,name:event.model_res_config_settings
msgid "res.config.settings"
msgstr ""

#. module: event
#: code:addons/event/models/event.py:493
#, python-format
msgid "today"
msgstr ""

#. module: event
#: code:addons/event/models/event.py:495
#, python-format
msgid "tomorrow"
msgstr ""
<|MERGE_RESOLUTION|>--- conflicted
+++ resolved
@@ -361,51 +361,12 @@
 msgstr ""
 
 #. module: event
-<<<<<<< HEAD
-=======
 #: code:addons/event/models/event.py:297
 #, python-format
 msgid "%s (copy)"
 msgstr ""
 
 #. module: event
-#: model:event.event,description:event.event_0
-msgid "1 business room: to discuss implementation methodologies, best sales practices, etc."
-msgstr ""
-
-#. module: event
-#: model:event.event,description:event.event_0
-msgid "1 workshop room: mainly for developers."
-msgstr ""
-
-#. module: event
-#: model:event.event,description:event.event_0
-msgid "2 technical rooms: one dedicated to advanced Odoo developers, one for new developers."
-msgstr ""
-
-#. module: event
-#: model:event.event,description:event.event_2
-msgid "<em>(Chamber Works reserves the right to cancel, re-name or re-locate<br>the event or change the dates on which it is held.)</em>"
-msgstr ""
-
-#. module: event
-#: model:event.event,description:event.event_0
-msgid "<em>(OpenElec Applications reserves the right to cancel, re-name or re-locate<br>the event or change the dates on which it is held.)</em>"
-msgstr ""
-
-#. module: event
-#: model:event.event,description:event.event_1
-#: model:event.event,description:event.event_3
-msgid "<em>(YourCompany reserves the right to cancel, re-name or re-locate<br>the event or change the dates on which it is held.)</em>"
-msgstr ""
-
-#. module: event
-#: model:event.event,description:event.event_0
-msgid "<em>If you wish to make a presentation, please send your topic proposal as soon as possible for approval to Mr. Famke Jenssens at ngh (a) yourcompany (dot) com. The presentations should be, for example, a presentation of a community module, a case study, methodology feedback, technical, etc. Each presentation must be in English.</em>"
-msgstr ""
-
-#. module: event
->>>>>>> ff0abd21
 #: model:ir.ui.view,arch_db:event.view_event_kanban
 msgid "<i class=\"fa fa-clock-o\"/>\n"
 "                                        <b>To</b>"
