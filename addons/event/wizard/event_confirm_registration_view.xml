<?xml version="1.0" encoding="utf-8"?>
<openerp>
    <data>

        <record id="view_event_confirm_registration" model="ir.ui.view">
            <field name="name">Registration Confirmation</field>
            <field name="model">event.confirm.registration</field>
            <field name="type">form</field>
            <field name="arch" type="xml">
              <form string="Registration Confirmation">
<<<<<<< HEAD
                  <field name="msg"/>
                  <separator string="" colspan="4"/>
                <group colspan="4" col="6">
                    <button  icon="gtk-close" special="cancel" string="Close"/>
                    <button icon="gtk-ok" name="confirm" string="Confirm Anyway" type="object"/>
                </group>
=======
                    <field name="msg" nolabel="1" colspan="4"/>
                    <separator string="" colspan="4"/>
                    <group colspan="4" col="6">
                        <button  icon="gtk-close" special="cancel" string="Close"/>
                        <button icon="gtk-ok" name="confirm" string="Confirm Anyway" type="object"/>
                    </group>
>>>>>>> aa8e5bd2
            </form>
            </field>
        </record>

        <record id="action_event_confirm_registration" model="ir.actions.act_window">
            <field name="name">Registrations</field>
            <field name="type">ir.actions.act_window</field>
            <field name="res_model">event.confirm.registration</field>
            <field name="view_type">form</field>
            <field name="view_mode">form</field>
            <field name="view_id" ref="view_event_confirm_registration"/>
            <field name="context">{'record_id' : active_id}</field>
            <field name="target">new</field>
        </record>

    </data>
</openerp><|MERGE_RESOLUTION|>--- conflicted
+++ resolved
@@ -8,21 +8,12 @@
             <field name="type">form</field>
             <field name="arch" type="xml">
               <form string="Registration Confirmation">
-<<<<<<< HEAD
-                  <field name="msg"/>
-                  <separator string="" colspan="4"/>
-                <group colspan="4" col="6">
-                    <button  icon="gtk-close" special="cancel" string="Close"/>
-                    <button icon="gtk-ok" name="confirm" string="Confirm Anyway" type="object"/>
-                </group>
-=======
                     <field name="msg" nolabel="1" colspan="4"/>
                     <separator string="" colspan="4"/>
                     <group colspan="4" col="6">
                         <button  icon="gtk-close" special="cancel" string="Close"/>
                         <button icon="gtk-ok" name="confirm" string="Confirm Anyway" type="object"/>
                     </group>
->>>>>>> aa8e5bd2
             </form>
             </field>
         </record>
