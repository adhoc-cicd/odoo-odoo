<?xml version="1.0" ?>
<openerp>
  <data>

    <!-- Batch Payment Info form -->
    
    <record id="view_statement_line_global_form" model="ir.ui.view">
      <field name="name">statement.line.global.form</field>
      <field name="model">account.bank.statement.line.global</field>
      <field name="type">form</field>
      <field name="arch" type="xml">
        <form string="Batch Payment Info">
            <group col="4">
                <field name="name"/>
                <field name="amount"/>
                <field name="code"/>
                <field name="parent_id"/>
                <field name="type"/>
            </group>
            <notebook>
                <page string="Transactions">
                  <field name="bank_statement_line_ids"/>
                </page>
                <page string="Child Batch Payments">
                  <field name="child_ids">
                    <tree string="Child Batch Payments">
                      <field name="name"/>
                      <field name="amount"/>
                      <field name="code"/>
                    </tree>
                  </field>
                </page>
            </notebook>
        </form>
      </field>
    </record>
    
    <!-- add Valuta Date and Globalisation id to bank statement line -->
    
    <record id="view_bank_statement_form_add_fields" model="ir.ui.view">
      <field name="name">view.bank.statement.form.add.fields</field>
      <field name="model">account.bank.statement</field>
      <field name="inherit_id" ref="account.view_bank_statement_form"/>
      <field name="type">form</field>
      <field name="arch" type="xml">
        <data>
          <xpath expr="//field[@name='date']" position="after">
            <field name="val_date"/>
          </xpath>
          <xpath expr="//field[@name='amount']" position="after">
            <field name="globalisation_id" string="Glob. Id"/>
            <field name="state" invisible="1"/>
          </xpath>
<<<<<<< HEAD
          <xpath expr="//field[@name='date']" position="after">
            <field name="val_date"/>
          </xpath>
          <xpath expr="//field[@name='amount']" position="after">
=======
          <xpath expr="//page[@name='statement_line_ids']/field[@name='line_ids']/form/group/field[@name='date']" position="after">
            <field name="val_date"/>
          </xpath>
          <xpath expr="//page[@name='statement_line_ids']/field[@name='line_ids']/form/group/field[@name='amount']" position="after">
>>>>>>> 60187c89
            <field name="globalisation_id"/>
            <field name="state" invisible="1"/>
          </xpath>
        </data>
      </field>
    </record>

    <!-- Bank Statement Line View -->

    <record id="view_bank_statement_line_list" model="ir.ui.view">
      <field name="name">bank.statement.line.list</field>
      <field name="model">account.bank.statement.line</field>
      <field name="type">tree</field>
      <field name="arch" type="xml">
        <tree editable="bottom" string="Statement Lines">
          <field name="sequence" readonly="1" invisible="1"/>
          <field name="journal_id" readonly="1"/>
          <field name="date" readonly="1"/>
          <field name="val_date" readonly="1"/>
          <field name="name"/>
          <field name="statement_id" readonly="1"/>
          <field name="ref" readonly="1"/>
          <field name="partner_id" on_change="onchange_partner_id(partner_id)"/>
          <field name="type" on_change="onchange_type(partner_id, type)"/>
          <field name="account_id" domain="[('journal_id','=',parent.journal_id)]"/>
          <field name="analytic_account_id" groups="analytic.group_analytic_accounting" domain="[('company_id', '=', parent.company_id), ('type', '&lt;&gt;', 'view')]"/>
          <field name="amount" readonly="1" sum="Total Amount"/>
          <field name="globalisation_id" string="Glob. Id"/>
          <field name="globalisation_amount" string="Glob. Am."/>
          <field name="state"/>
        </tree>
      </field>
    </record>

    <record id="view_bank_statement_line_form" model="ir.ui.view">
      <field name="name">bank.statement.line.form</field>
      <field name="model">account.bank.statement.line</field>
      <field name="type">form</field>
      <field name="arch" type="xml">
        <form string="Statement Line">
          <group col="4">
              <field name="statement_id"/>
              <field name="journal_id"/>
              <field name="date"/>
              <field name="val_date"/>
              <field name="name"/>
              <field name="ref" readonly="0"/>
              <field name="partner_id" on_change="onchange_partner_id(partner_id)"/>
              <field name="type" on_change="onchange_type(partner_id, type)"/>
              <field domain="[('journal_id', '=', parent.journal_id), ('type', '&lt;&gt;', 'view')]" name="account_id"/>
              <field name="analytic_account_id" groups="analytic.group_analytic_accounting" domain="[('company_id', '=', parent.company_id), ('type', '&lt;&gt;', 'view')]"/>
              <field name="amount"/>
              <field name="globalisation_id"/>
              <field name="sequence" readonly="0"/>
              <field name="state"/>
          </group>
          <separator string="Notes"/>
          <field name="note"/>
        </form>
      </field>
    </record>

    <record id="view_bank_statement_line_filter" model="ir.ui.view">
      <field name="name">bank.statement.line.filter</field>
      <field name="model">account.bank.statement.line</field>
      <field name="type">search</field>
      <field name="arch" type="xml">
        <search string="Search Bank Transactions">
          <group col='6' colspan='4'>
            <filter name="debit" string="Debit" domain="[('amount','&gt;',0)]" icon="terp-folder-green" help="Debit Transactions."/>
            <filter name="credit" string="Credit" domain="[('amount','&lt;',0)]" icon="terp-folder-orange" help="Credit Transactions."/>
            <separator orientation="vertical"/>
            <filter name="draft" string="Draft" domain="[('state','=','draft')]" icon="terp-document-new" help="Draft Statement Lines."/>
            <filter name="confirm" string="Confirmed" domain="[('state','=','confirm')]" icon="terp-camera_test" help="Confirmed Statement Lines."/>
            <separator orientation="vertical"/>
            <field name="journal_id"/>
            <field name="statement_id"/>
            <field name="val_date"/>
            <field name="amount"/>
            <field name="globalisation_id" string="Glob. Id"/>
            <field name="globalisation_amount" string="Glob. Amount"/>
            <field name="name"/>
          </group>
          <newline/>
          <group string="Extended Filters..." expand="0">
            <field name="account_id"/>
            <field name="partner_id"/>
            <field name="ref"/>
            <field name="note"/>
          </group>
          <newline/>
          <group string="Group By..." expand="1">
            <filter string="Journal" context="{'group_by':'journal_id'}" icon="terp-folder-green"/>
            <filter string="Statement" context="{'group_by':'statement_id'}" icon="terp-folder-orange"/>
            <filter string="Fin.Account" context="{'group_by':'account_id'}" icon="terp-folder-yellow"/>
          </group>
        </search>
      </field>
    </record>

    <record id="action_bank_statement_line" model="ir.actions.act_window">
      <field name="name">Bank Statement Lines</field>
      <field name="res_model">account.bank.statement.line</field>
      <field name="view_type">form</field>
      <field name="view_mode">tree,graph,form</field>
      <field name="context">{'block_statement_line_delete' : 1}</field>
      <field name="search_view_id" ref="view_bank_statement_line_filter"/>
      <field name="view_id" ref="view_bank_statement_line_list"/>
    </record>

    <menuitem action="action_bank_statement_line" id="bank_statement_line" parent="account.menu_finance_bank_and_cash" sequence="20"/>

  </data>
</openerp><|MERGE_RESOLUTION|>--- conflicted
+++ resolved
@@ -51,17 +51,10 @@
             <field name="globalisation_id" string="Glob. Id"/>
             <field name="state" invisible="1"/>
           </xpath>
-<<<<<<< HEAD
-          <xpath expr="//field[@name='date']" position="after">
-            <field name="val_date"/>
-          </xpath>
-          <xpath expr="//field[@name='amount']" position="after">
-=======
           <xpath expr="//page[@name='statement_line_ids']/field[@name='line_ids']/form/group/field[@name='date']" position="after">
             <field name="val_date"/>
           </xpath>
           <xpath expr="//page[@name='statement_line_ids']/field[@name='line_ids']/form/group/field[@name='amount']" position="after">
->>>>>>> 60187c89
             <field name="globalisation_id"/>
             <field name="state" invisible="1"/>
           </xpath>
