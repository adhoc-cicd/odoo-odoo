--- conflicted
+++ resolved
@@ -866,13 +866,8 @@
                             <t t-if="(compute_currency(line.product_id.lst_price) - line.price_reduce ) &gt; 0.01  and website.get_current_pricelist().discount_policy=='without_discount'">
                                 <del t-attf-class="#{'text-danger mr8'}" style="white-space: nowrap;" t-esc="compute_currency(line.product_id.website_public_price)" t-options="{'widget': 'monetary', 'display_currency': website.get_current_pricelist().currency_id, 'from_currency': website.currency_id}" />
                             </t>
-<<<<<<< HEAD
                             <span t-field="line.price_reduce_taxexcl" style="white-space: nowrap;" t-options="{'widget': 'monetary'}" groups="sale.group_show_price_subtotal" />
                             <span t-field="line.price_reduce_taxinc" style="white-space: nowrap;" t-options="{'widget': 'monetary'}" groups="sale.group_show_price_total" />
-=======
-                            <span t-field="line.price_reduce_taxexcl" style="white-space: nowrap;" t-options="{'widget': 'monetary', 'from_currency': line.order_id.pricelist_id.currency_id, 'display_currency': website.currency_id}" groups="sale.group_show_price_subtotal" />
-                            <span t-field="line.price_reduce_taxinc" style="white-space: nowrap;" t-options="{'widget': 'monetary', 'from_currency': line.order_id.pricelist_id.currency_id, 'display_currency': website.currency_id}" groups="sale.group_show_price_total" />
->>>>>>> 7134affc
                         </td>
                     </tr>
                 </t>
