--- conflicted
+++ resolved
@@ -169,10 +169,10 @@
     def website_publish_button(self, cr, uid, ids, context=None):
         template_id = self.browse(cr, uid, ids, context=context).product_tmpl_id.id
         return self.pool['product.template'].website_publish_button(cr, uid, [template_id], context=context)
-<<<<<<< HEAD
-=======
 
->>>>>>> e16d495d
+    def website_publish_button(self, cr, uid, ids, context=None):
+        template_id = self.browse(cr, uid, ids, context=context).product_tmpl_id.id
+        return self.pool['product.template'].website_publish_button(cr, uid, [template_id], context=context)
 
 class product_attribute(osv.Model):
     _inherit = "product.attribute"
