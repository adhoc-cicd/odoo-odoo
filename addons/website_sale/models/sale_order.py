# -*- coding: utf-8 -*-
import random

from openerp import SUPERUSER_ID
from openerp.osv import osv, orm, fields
from openerp.addons.web.http import request
from openerp.tools.translate import _
from openerp.exceptions import UserError


class sale_order(osv.Model):
    _inherit = "sale.order"

    def _cart_info(self, cr, uid, ids, field_name, arg, context=None):
        res = dict()
        for order in self.browse(cr, uid, ids, context=context):
            res[order.id] = {
                'cart_quantity': int(sum(l.product_uom_qty for l in (order.website_order_line or []))),
                'only_services': all(l.product_id and l.product_id.type == 'service' for l in order.website_order_line)
            }
        return res

    _columns = {
        'website_order_line': fields.one2many(
            'sale.order.line', 'order_id',
            string='Order Lines displayed on Website', readonly=True,
            help='Order Lines to be displayed on the website. They should not be used for computation purpose.',
        ),
        'cart_quantity': fields.function(_cart_info, type='integer', string='Cart Quantity', multi='_cart_info'),
        'payment_acquirer_id': fields.many2one('payment.acquirer', 'Payment Acquirer', on_delete='set null', copy=False),
        'payment_tx_id': fields.many2one('payment.transaction', 'Transaction', on_delete='set null', copy=False),
        'only_services': fields.function(_cart_info, type='boolean', string='Only Services', multi='_cart_info'),
    }

    def _get_errors(self, cr, uid, order, context=None):
        return []

    def _get_website_data(self, cr, uid, order, context):
        return {
            'partner': order.partner_id.id,
            'order': order
        }

    def _cart_find_product_line(self, cr, uid, ids, product_id=None, line_id=None, context=None, **kwargs):
        for so in self.browse(cr, uid, ids, context=context):
            domain = [('order_id', '=', so.id), ('product_id', '=', product_id)]
            if line_id:
                domain += [('id', '=', line_id)]
            return self.pool.get('sale.order.line').search(cr, SUPERUSER_ID, domain, context=context)

    def _website_product_id_change(self, cr, uid, ids, order_id, product_id, qty=0, line_id=None, context=None):
        so = self.pool.get('sale.order').browse(cr, uid, order_id, context=context)

        values = self.pool.get('sale.order.line').product_id_change(cr, SUPERUSER_ID, [],
            pricelist=so.pricelist_id.id,
            product=product_id,
            partner_id=so.partner_id.id,
            fiscal_position=so.fiscal_position.id,
            qty=qty,
            context=context
        )['value']

        if line_id:
            line = self.pool.get('sale.order.line').browse(cr, SUPERUSER_ID, line_id, context=context)
            values['name'] = line.name
        else:
            product = self.pool.get('product.product').browse(cr, uid, product_id, context=context)
            values['name'] = product.display_name
            if product.description_sale:
                values['name'] += '\n'+product.description_sale

        values['product_id'] = product_id
        values['order_id'] = order_id
        if values.get('tax_id') != None:
            values['tax_id'] = [(6, 0, values['tax_id'])]
        return values

    def _cart_update(self, cr, uid, ids, product_id=None, line_id=None, add_qty=0, set_qty=0, context=None, **kwargs):
        """ Add or set product quantity, add_qty can be negative """
        sol = self.pool.get('sale.order.line')

        quantity = 0
        for so in self.browse(cr, uid, ids, context=context):
            if so.state != 'draft':
<<<<<<< HEAD
                raise UserError(_('It is forbidden to modify a sale order which is not in draft status'))
=======
                request.session['sale_order_id'] = None
                raise osv.except_osv(_('Error!'), _('It is forbidden to modify a sale order which is not in draft status'))
>>>>>>> ea59856c
            if line_id != False:
                line_ids = so._cart_find_product_line(product_id, line_id, context=context, **kwargs)
                if line_ids:
                    line_id = line_ids[0]

            # Create line if no line with product_id can be located
            if not line_id:
                values = self._website_product_id_change(cr, uid, ids, so.id, product_id, qty=1, context=context)
                line_id = sol.create(cr, SUPERUSER_ID, values, context=context)
                if add_qty:
                    add_qty -= 1

            # compute new quantity
            if set_qty:
                quantity = set_qty
            elif add_qty != None:
                quantity = sol.browse(cr, SUPERUSER_ID, line_id, context=context).product_uom_qty + (add_qty or 0)

            # Remove zero of negative lines
            if quantity <= 0:
                sol.unlink(cr, SUPERUSER_ID, [line_id], context=context)
            else:
                # update line
                values = self._website_product_id_change(cr, uid, ids, so.id, product_id, qty=quantity, line_id=line_id, context=context)
                values['product_uom_qty'] = quantity
                sol.write(cr, SUPERUSER_ID, [line_id], values, context=context)

        return {'line_id': line_id, 'quantity': quantity}

    def _cart_accessories(self, cr, uid, ids, context=None):
        for order in self.browse(cr, uid, ids, context=context):
            s = set(j.id for l in (order.website_order_line or []) for j in (l.product_id.accessory_product_ids or []))
            s -= set(l.product_id.id for l in order.order_line)
            product_ids = random.sample(s, min(len(s),3))
            return self.pool['product.product'].browse(cr, uid, product_ids, context=context)

class website(orm.Model):
    _inherit = 'website'

    _columns = {
        'pricelist_id': fields.related('user_id','partner_id','property_product_pricelist',
            type='many2one', relation='product.pricelist', string='Default Pricelist'),
        'currency_id': fields.related('pricelist_id','currency_id',
            type='many2one', relation='res.currency', string='Default Currency'),
    }

    def sale_product_domain(self, cr, uid, ids, context=None):
        return [("sale_ok", "=", True)]

    def sale_get_order(self, cr, uid, ids, force_create=False, code=None, update_pricelist=None, context=None):
        sale_order_obj = self.pool['sale.order']
        sale_order_id = request.session.get('sale_order_id')
        sale_order = None
        # create so if needed
        if not sale_order_id and (force_create or code):
            # TODO cache partner_id session
            partner = self.pool['res.users'].browse(cr, SUPERUSER_ID, uid, context=context).partner_id

            for w in self.browse(cr, uid, ids):
                values = {
                    'user_id': w.user_id.id,
                    'partner_id': partner.id,
                    'pricelist_id': partner.property_product_pricelist.id,
                    'team_id': self.pool.get('ir.model.data').get_object_reference(cr, uid, 'website', 'salesteam_website_sales')[1],
                }
                sale_order_id = sale_order_obj.create(cr, SUPERUSER_ID, values, context=context)
                values = sale_order_obj.onchange_partner_id(cr, SUPERUSER_ID, [], partner.id, context=context)['value']
                sale_order_obj.write(cr, SUPERUSER_ID, [sale_order_id], values, context=context)
                request.session['sale_order_id'] = sale_order_id
        if sale_order_id:
            # TODO cache partner_id session
            partner = self.pool['res.users'].browse(cr, SUPERUSER_ID, uid, context=context).partner_id

            sale_order = sale_order_obj.browse(cr, SUPERUSER_ID, sale_order_id, context=context)
            if not sale_order.exists():
                request.session['sale_order_id'] = None
                return None

            # check for change of pricelist with a coupon
            if code and code != sale_order.pricelist_id.code:
                pricelist_ids = self.pool['product.pricelist'].search(cr, SUPERUSER_ID, [('code', '=', code)], context=context)
                if pricelist_ids:
                    pricelist_id = pricelist_ids[0]
                    request.session['sale_order_code_pricelist_id'] = pricelist_id
                    update_pricelist = True

            pricelist_id = request.session.get('sale_order_code_pricelist_id') or partner.property_product_pricelist.id

            # check for change of partner_id ie after signup
            if sale_order.partner_id.id != partner.id and request.website.partner_id.id != partner.id:
                flag_pricelist = False
                if pricelist_id != sale_order.pricelist_id.id:
                    flag_pricelist = True
                fiscal_position = sale_order.fiscal_position and sale_order.fiscal_position.id or False

                values = sale_order_obj.onchange_partner_id(cr, SUPERUSER_ID, [sale_order_id], partner.id, context=context)['value']
                if values.get('fiscal_position'):
                    order_lines = map(int,sale_order.order_line)
                    values.update(sale_order_obj.onchange_fiscal_position(cr, SUPERUSER_ID, [],
                        values['fiscal_position'], [[6, 0, order_lines]], context=context)['value'])

                values['partner_id'] = partner.id
                sale_order_obj.write(cr, SUPERUSER_ID, [sale_order_id], values, context=context)

                if flag_pricelist or values.get('fiscal_position', False) != fiscal_position:
                    update_pricelist = True

            # update the pricelist
            if update_pricelist:
                values = {'pricelist_id': pricelist_id}
                values.update(sale_order.onchange_pricelist_id(pricelist_id, None)['value'])
                sale_order.write(values)
                for line in sale_order.order_line:
                    sale_order._cart_update(product_id=line.product_id.id, line_id=line.id, add_qty=0)

            # update browse record
            if (code and code != sale_order.pricelist_id.code) or sale_order.partner_id.id !=  partner.id:
                sale_order = sale_order_obj.browse(cr, SUPERUSER_ID, sale_order.id, context=context)

        return sale_order

    def sale_get_transaction(self, cr, uid, ids, context=None):
        transaction_obj = self.pool.get('payment.transaction')
        tx_id = request.session.get('sale_transaction_id')
        if tx_id:
            tx_ids = transaction_obj.search(cr, SUPERUSER_ID, [('id', '=', tx_id), ('state', 'not in', ['cancel'])], context=context)
            if tx_ids:
                return transaction_obj.browse(cr, SUPERUSER_ID, tx_ids[0], context=context)
            else:
                request.session['sale_transaction_id'] = False
        return False

    def sale_reset(self, cr, uid, ids, context=None):
        request.session.update({
            'sale_order_id': False,
            'sale_transaction_id': False,
            'sale_order_code_pricelist_id': False,
        })<|MERGE_RESOLUTION|>--- conflicted
+++ resolved
@@ -82,12 +82,8 @@
         quantity = 0
         for so in self.browse(cr, uid, ids, context=context):
             if so.state != 'draft':
-<<<<<<< HEAD
+                request.session['sale_order_id'] = None
                 raise UserError(_('It is forbidden to modify a sale order which is not in draft status'))
-=======
-                request.session['sale_order_id'] = None
-                raise osv.except_osv(_('Error!'), _('It is forbidden to modify a sale order which is not in draft status'))
->>>>>>> ea59856c
             if line_id != False:
                 line_ids = so._cart_find_product_line(product_id, line_id, context=context, **kwargs)
                 if line_ids:
