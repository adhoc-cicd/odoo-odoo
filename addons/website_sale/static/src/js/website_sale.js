--- conflicted
+++ resolved
@@ -339,7 +339,6 @@
             $(this).closest('tr').find('.js_quantity').val(0).trigger('change');
         });
 
-<<<<<<< HEAD
         if ($(".checkout_autoformat").length) {
             $(oe_website_sale).on('change', "select[name='country_id']", function () {
                 clickwatch(function() {
@@ -350,7 +349,7 @@
                                 //$("input[name='phone']").attr('placeholder', data.phone_code !== 0 ? '+'+ data.phone_code : '');
 
                                 // populate states and display
-                                var selectStates = $("select[name='state_id']");
+                                var selectStates = $("select[name='state_id']:visible");
                                 // dont reload state at first loading (done in qweb)
                                 if (selectStates.data('init')===1) {
                                     selectStates.data('init', 0);
@@ -391,28 +390,5 @@
             });
         }
         $("select[name='country_id']").change();
-=======
-    var state_options = $("select[name='state_id']:visible option:not(:first)");
-    $(oe_website_sale).on('change', "select[name='country_id']", function () {
-        var select = $("select[name='state_id']:visible");
-        var selected_state = select.val();
-        state_options.detach();
-        var displayed_state = state_options.filter("[data-country_id="+($(this).val() || 0)+"]");
-        select.val(selected_state);
-        var nb = displayed_state.appendTo(select).show().size();
-        select.parent().toggle(nb>=1);
-    });
-    $(oe_website_sale).find("select[name='country_id']").change();
-
-    var shipping_state_options = $("select[name='shipping_state_id'] option:not(:first)");
-    $(oe_website_sale).on('change', "select[name='shipping_country_id']", function () {
-        var select = $("select[name='shipping_state_id']");
-        var selected_state = select.val();
-        shipping_state_options.detach();
-        var displayed_state = shipping_state_options.filter("[data-country_id="+($(this).val() || 0)+"]");
-        select.val(selected_state);
-        var nb = displayed_state.appendTo(select).show().size();
-        select.parent().toggle(nb>=1);
->>>>>>> 3b2f4e24
     });
 });