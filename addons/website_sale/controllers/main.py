# -*- coding: utf-8 -*-
import random
import uuid
import simplejson
import urllib

import werkzeug.exceptions

from openerp import SUPERUSER_ID
from openerp.osv import osv
from openerp.addons.web import http
from openerp.addons.web.http import request
from openerp.addons.website.models import website

def get_order(order_id=None):
    order_obj = request.registry.get('sale.order')
    # check if order allready exists and have access
    if order_id:
        try:
            order = order_obj.browse(request.cr, request.uid, order_id, context=request.context)
            order.pricelist_id
            if order:
                return order
        except:
            return False

    fields = [k for k, v in order_obj._columns.items()]
    order_value = order_obj.default_get(request.cr, SUPERUSER_ID, fields, context=request.context)
    if request.httprequest.session.get('ecommerce_pricelist'):
        order_value['pricelist_id'] = request.httprequest.session['ecommerce_pricelist']
    order_value['partner_id'] = request.registry.get('res.users').browse(request.cr, SUPERUSER_ID, request.uid, context=request.context).partner_id.id
    order_value.update(order_obj.onchange_partner_id(request.cr, SUPERUSER_ID, [], order_value['partner_id'], context=request.context)['value'])

    # add website_session_id key for access rules
    if not request.httprequest.session.get('website_session_id'):
        request.httprequest.session['website_session_id'] = str(uuid.uuid4())

    order_value["website_session_id"] = request.httprequest.session['website_session_id']
    order_id = order_obj.create(request.cr, SUPERUSER_ID, order_value, context=request.context)
    order = order_obj.browse(request.cr, SUPERUSER_ID, order_id, context=request.context)
    request.httprequest.session['ecommerce_order_id'] = order.id

    return order_obj.browse(request.cr, request.uid, order_id,
                            context=dict(request.context, pricelist=order.pricelist_id.id))

def get_current_order():
    if request.httprequest.session.get('ecommerce_order_id'):
        order = get_order(request.httprequest.session.get('ecommerce_order_id'))
        if not order:
            request.httprequest.session['ecommerce_order_id'] = False
        return order
    else:
        return False


class Website(osv.osv):
    _inherit = "website"

    def preprocess_request(self, cr, uid, ids, request, context=None):
        request.context.update({
            'website_sale_order': get_current_order(),
        })
        return super(Website, self).preprocess_request(cr, uid, ids, request, context=None)


class CheckoutInfo:
    mandatory_billing_fields = ["name", "phone", "email", "street", "city", "country_id", "zip"]
    optional_billing_fields = ["company", "state_id"]
    string_billing_fields = ["name", "phone", "email", "street", "city", "zip"]
    mandatory_shipping_fields = ["shipping_name", "shipping_phone", "shipping_street", "shipping_city", "shipping_country_id", "shipping_zip"]
    string_shipping_fields = ["shipping_name", "shipping_phone", "shipping_street", "shipping_city", "shipping_zip"]
    optional_shipping_field = ["shipping_state_id"]

    def mandatory_fields(self):
        return self.mandatory_billing_fields + self.mandatory_shipping_fields

    def optional_fields(self):
        return self.optional_billing_fields + self.optional_shipping_field

    def all_fields(self):
        return self.mandatory_fields() + self.optional_fields()

    def empty(self):
        return dict((field_name, '') for field_name in self.all_fields())

    def from_partner(self, partner):
        result = dict((field_name, getattr(partner, field_name)) for field_name in self.string_billing_fields if getattr(partner, field_name))
        result['state_id'] = partner.state_id and partner.state_id.id or ''
        result['country_id'] = partner.country_id and partner.country_id.id or ''
        result['company'] = partner.parent_id and partner.parent_id.name or ''
        return result

    def from_post(self, post):
        return dict((field_name, post[field_name]) for field_name in self.all_fields() if post[field_name])


class Ecommerce(http.Controller):

    _order = 'website_sequence desc, website_published desc'
    domain = [("sale_ok", "=", True)]

    def get_attribute_ids(self):
        attributes_obj = request.registry.get('product.attribute')
        attributes_ids = attributes_obj.search(request.cr, request.uid, [(1, "=", 1)], context=request.context)
        return attributes_obj.browse(request.cr, request.uid, attributes_ids, context=request.context)

    def get_categories(self):
        domain = [('parent_id', '=', False)]

        category_obj = request.registry.get('product.public.category')
        category_ids = category_obj.search(request.cr, SUPERUSER_ID, domain, context=request.context)
        categories = category_obj.browse(request.cr, SUPERUSER_ID, category_ids, context=request.context)

        product_obj = request.registry.get('product.product')
        groups = product_obj.read_group(request.cr, SUPERUSER_ID, [("sale_ok", "=", True), ('website_published', '=', True)], ['public_categ_id'], 'public_categ_id', context=request.context)
        full_category_ids = [group['public_categ_id'][0] for group in groups if group['public_categ_id']]

        for cat_id in category_obj.browse(request.cr, SUPERUSER_ID, full_category_ids, context=request.context):
            while cat_id.parent_id:
                cat_id = cat_id.parent_id
                full_category_ids.append(cat_id.id)
        full_category_ids.append(1)

        return (categories, full_category_ids)

    def get_bin_packing_products(self, product_ids, fill_hole, col_number=4):
        """
        Packing all products of the search into a table of #col_number columns in function of the product sizes
        The website_size_x, website_size_y is use for fill table (default 1x1)
        The website_style_ids datas are concatenate in a html class

        @values:

        product_ids: list of product template
        fill_hole: list of extra product template use to fill the holes
        col_number: number of columns

        @return:

        table (list of list of #col_number items)
        items: {
            'product': browse of product template,
            'x': size x,
            'y': size y,
            'class': html class
        }
        """
        product_obj = request.registry.get('product.template')
        style_obj = request.registry.get('website.product.style')
        request.context['pricelist'] = self.get_pricelist()

        # search for checking of access rules and keep order
        product_ids = product_obj.search(request.cr, request.uid, [("id", 'in', product_ids)], context=request.context)

        size_ids = {}
        style_ids = style_obj.search(request.cr, SUPERUSER_ID, [('html_class', 'like', 'size_%')], context=request.context)
        for style in style_obj.browse(request.cr, SUPERUSER_ID, style_ids, context=request.context):
            size_ids[style.id] = [int(style.html_class[-3]), int(style.html_class[-1])]

        product_list = []
        bin_packing = {}
        bin_packing[0] = {}

        for product in product_obj.browse(request.cr, SUPERUSER_ID, product_ids, context=request.context):
            index = len(product_list)

            # get size and all html classes
            x = product.website_size_x or 1
            y = product.website_size_y or 1
            html_class = " ".join([str(style_id.html_class) for style_id in product.website_style_ids])

            product_list.append({'product': product, 'x': x, 'y': y, 'class': html_class })

            # bin packing products
            insert = False
            line = 0
            while not insert:
                # if not full column get next line
                if len(bin_packing.setdefault(line, {})) >= col_number:
                    line += 1
                    continue

                col = 0
                while col < col_number:
                    if bin_packing[line].get(col, None) != None:
                        col += 1
                        continue

                    insert = True

                    # check if the box can be inserted
                    copy_line = line
                    copy_y = y
                    while copy_y > 0:
                        copy_col = col
                        copy_x = x
                        while copy_x > 0:
                            if copy_col >= col_number or bin_packing.setdefault(copy_line, {}).get(copy_col, None) != None:
                                insert = False
                                break
                            copy_col += 1
                            copy_x -= 1
                        if not insert:
                            break
                        copy_line += 1
                        copy_y -= 1

                    if not insert:
                        col += 1
                        continue

                    # insert the box
                    copy_y = y
                    while copy_y > 0:
                        copy_y -= 1
                        copy_x = x
                        while copy_x > 0:
                            copy_x -= 1
                            bin_packing[line + copy_y][col + copy_x] = False
                    bin_packing[line + copy_y][col + copy_x] = product_list[index]
                    break

                if not insert:
                    line += 1
                else:
                    break

        length = len(bin_packing)

        # browse product to fill the holes
        if fill_hole:
            fill_hole_products = []
            # search for checking of access rules and keep order
            fill_hole = [id for id in fill_hole if id in product_obj.search(request.cr, request.uid, [("id", 'in', fill_hole)], context=request.context)]
            for product in product_obj.browse(request.cr, request.uid, fill_hole, context=request.context):
                fill_hole_products.append(product)
            fill_hole_products.reverse()

        # packaging in list (from dict)
        bin_packing_list = []
        line = 0
        while line < length:
            bin_packing_list.append([])
            col = 0
            while col < col_number:
                if fill_hole and fill_hole_products and bin_packing[line].get(col) == None:
                    bin_packing[line][col] = {'product': fill_hole_products.pop(), 'x': 1, 'y': 1, 'class': "" }
                bin_packing_list[line].append(bin_packing[line].get(col))
                col += 1
            line += 1

        return bin_packing_list

    def get_products(self, product_ids):
        product_obj = request.registry.get('product.template')
        request.context['pricelist'] = self.get_pricelist()
        # search for checking of access rules and keep order
        product_ids = [id for id in product_ids if id in product_obj.search(request.cr, request.uid, [("id", 'in', product_ids)], context=request.context)]
        return product_obj.browse(request.cr, request.uid, product_ids, context=request.context)

    def has_search_filter(self, attribute_id, value_id=None):
        if request.httprequest.args.get('filter'):
            filter = simplejson.loads(request.httprequest.args['filter'])
        else:
            filter = []
        for key_val in filter:
            if key_val[0] == attribute_id and (not value_id or value_id in key_val[1:]):
                return key_val
        return False

    @website.route(['/shop/filter/'], type='http', auth="public", multilang=True)
    def filter(self, add_filter="", **post):
        index = []
        filter = []
        if add_filter:
            filter = simplejson.loads(add_filter)
            for filt in filter:
                index.append(filt[0])
        for key, val in post.items():
            cat = key.split("-")
            if len(cat) < 3 or cat[2] in ('max','minmem','maxmem'):
                continue
            cat_id = int(cat[1])
            if cat[2] == 'min':
                minmem = float(post.pop("att-%s-minmem" % cat[1]))
                maxmem = float(post.pop("att-%s-maxmem" % cat[1]))
                _max = int(post.pop("att-%s-max" % cat[1]))
                _min = int(val)
                if (minmem != _min or maxmem != _max) and cat_id not in index:
                    filter.append([cat_id , [_min, _max] ])
                    index.append(cat_id)
            elif cat_id not in index:
                filter.append([ cat_id, int(cat[2]) ])
                index.append(cat_id)
            else:
                cat[2] = int(cat[2])
                if cat[2] not in filter[index.index(cat_id)][1:]:
                    filter[index.index(cat_id)].append( cat[2] )
            post.pop(key)

        return request.redirect("/shop/?filter=%s%s%s%s" % (
                simplejson.dumps(filter),
                add_filter and "&add_filter=%s" % add_filter or "",
                post.get("search") and "&search=%s" % post.get("search") or "",
                post.get("category") and "&category=%s" % post.get("category") or ""
            ))

    def attributes_to_ids(self, attributes):
        obj = request.registry.get('product.attribute.product')
        domain = [(1, '=', 1)]
        for key_val in attributes:
            domain += [("attribute_id", "=", key_val[0])]
            if isinstance(key_val[1], list):
                domain += [("value", ">=", key_val[1][0]), ("value", "<=", key_val[1][1])]
            else:
                domain += [("value_id", "in", key_val[1:])]
        att_ids = obj.search(request.cr, request.uid, domain, context=request.context)
        att = obj.read(request.cr, request.uid, att_ids, ["product_id"], context=request.context)
        return [r["product_id"][0] for r in att]

    @website.route(['/shop/', '/shop/page/<int:page>/'], type='http', auth="public", multilang=True)
    def category(self, category=0, filter="", page=0, **post):
        # TDE-NOTE: shouldn't we do somethign about product_template without variants ???
        # TDE-NOTE: is there a reason to call a method category when the route is
        # basically a shop without category_id speceified ?

        if 'promo' in post:
            self.change_pricelist(post.get('promo'))
        product_obj = request.registry.get('product.template')

        domain = list(self.domain)

        # remove product_product_consultant from ecommerce editable mode, this product never be publish
        ref = request.registry.get('ir.model.data').get_object_reference(request.cr, SUPERUSER_ID, 'product', 'product_product_consultant')
        domain += [("id", "!=", ref[1])]

        if post.get("search"):
            domain += ['|', '|', '|',
                ('name', 'ilike', "%%%s%%" % post.get("search")),
                ('description', 'ilike', "%%%s%%" % post.get("search")),
                ('website_description', 'ilike', "%%%s%%" % post.get("search")),
                ('product_variant_ids.public_categ_id.name', 'ilike', "%%%s%%" % post.get("search"))]

        if category:
            cat_id = int(category)
            domain = [('product_variant_ids.public_categ_id.id', 'child_of', cat_id)] + domain

        if filter:
            filter = simplejson.loads(filter)
            if filter:
                ids = self.attributes_to_ids(filter)
                domain = [('id', 'in', ids or [0] )] + domain

        step = 20
        print '**', domain
        product_count = len(product_obj.search(request.cr, request.uid, domain, context=request.context))
        pager = request.website.pager(url="/shop/", total=product_count, page=page, step=step, scope=7, url_args=post)

        request.context['pricelist'] = self.get_pricelist()

        product_ids = product_obj.search(request.cr, request.uid, domain, limit=step, offset=pager['offset'], order=self._order, context=request.context)
        fill_hole = product_obj.search(request.cr, request.uid, domain, limit=step, offset=pager['offset']+step, order=self._order, context=request.context)

        styles = []
        if not request.context['is_public_user']:
            style_obj = request.registry.get('website.product.style')
            style_ids = style_obj.search(request.cr, request.uid, [(1, '=', 1)], context=request.context)
            styles = style_obj.browse(request.cr, request.uid, style_ids, context=request.context)

        try:
            product_obj.check_access_rights(request.cr, request.uid, 'write')
            has_access_write = True
        except:
            has_access_write = False

        values = {
            'has_access_write': has_access_write,
            'Ecommerce': self,
            'product_ids': product_ids,
            'product_ids_for_holes': fill_hole,
            'search': {
                'search': post.get('search') or '',
                'category': category,
                'filter': filter or '',
            },
            'pager': pager,
            'styles': styles,
            'style_in_product': lambda style, product: style.id in [s.id for s in product.website_style_ids],
        }
        return request.website.render("website_sale.products", values)

    @website.route(['/shop/product/<model("product.template"):product>/'], type='http', auth="public", multilang=True)
    def product(self, product, search='', category='', filter='', promo=None, **kwargs):

        if promo:
            self.change_pricelist(promo)

        category_obj = request.registry.get('product.public.category')

        category_ids = category_obj.search(request.cr, request.uid, [], context=request.context)
        category_list = category_obj.name_get(request.cr, request.uid, category_ids, context=request.context)
        category_list = sorted(category_list, key=lambda category: category[1])

        if category:
            category = category_obj.browse(request.cr, request.uid, int(category), context=request.context)

        request.context['pricelist'] = self.get_pricelist()

        try:
            request.registry.get('product.template').check_access_rights(request.cr, request.uid, 'write')
            has_access_write = True
        except:
            has_access_write = False

        values = {
            'has_access_write': has_access_write,
            'Ecommerce': self,
            'category': category,
            'category_list': category_list,
            'main_object': product,
            'product': product,
            'search': {
                'search': search,
                'category': category and str(category.id),
                'filter': filter,
            }
        }
        return request.website.render("website_sale.product", values)

    @website.route(['/shop/add_product/', '/shop/category/<int:cat_id>/add_product/'], type='http', auth="user", multilang=True, methods=['POST'])
    def add_product(self, cat_id=0, **post):
        Product = request.registry.get('product.product')
        product_id = Product.create(request.cr, request.uid, {
            'name': 'New Product', 'public_categ_id': cat_id
        }, context=request.context)
        product = Product.browse(request.cr, request.uid, product_id, context=request.context)

        return request.redirect("/shop/product/%s/?enable_editor=1" % product.product_tmpl_id.id)

    def get_pricelist(self):
        if not request.httprequest.session.get('ecommerce_pricelist'):
            self.change_pricelist(None)
        return request.httprequest.session.get('ecommerce_pricelist')

    def change_pricelist(self, code):
        request.httprequest.session.setdefault('ecommerce_pricelist', False)

        pricelist_id = False
        if code:
            pricelist_obj = request.registry.get('product.pricelist')
            pricelist_ids = pricelist_obj.search(request.cr, SUPERUSER_ID, [('code', '=', code)], context=request.context)
            if pricelist_ids:
                pricelist_id = pricelist_ids[0]

        if not pricelist_id:
            partner_id = request.registry.get('res.users').browse(request.cr, SUPERUSER_ID, request.uid, request.context).partner_id.id
            pricelist_id = request.registry['sale.order'].onchange_partner_id(request.cr, SUPERUSER_ID, [], partner_id, context=request.context)['value']['pricelist_id']

        request.httprequest.session['ecommerce_pricelist'] = pricelist_id

        order = get_current_order()
        if order:
            values = {'pricelist_id': pricelist_id}
            values.update(order.onchange_pricelist_id(pricelist_id, None)['value'])
            order.write(values)
            for line in order.order_line:
                self.add_product_to_cart(order_line_id=line.id, number=0)

    def add_product_to_cart(self, product_id=0, order_line_id=0, number=1, set_number=-1):
        order_line_obj = request.registry.get('sale.order.line')
        order_obj = request.registry.get('sale.order')

        order = get_current_order()
        if not order:
            order = get_order()

        request.context = dict(request.context, pricelist=self.get_pricelist())

        quantity = 0

        # values initialisation
        values = {}

        domain = [('order_id', '=', order.id)]
        if order_line_id:
            domain += [('id', '=', order_line_id)]
        else:
            domain += [('product_id', '=', product_id)]

        order_line_ids = order_line_obj.search(request.cr, SUPERUSER_ID, domain, context=request.context)
        if order_line_ids:
            order_line = order_line_obj.read(request.cr, SUPERUSER_ID, order_line_ids, [], context=request.context)[0]
            if not product_id:
                product_id = order_line['product_id'][0]
            if set_number >= 0:
                quantity = set_number
            else:
                quantity = order_line['product_uom_qty'] + number
            if quantity < 0:
                quantity = 0
        else:
            fields = [k for k, v in order_line_obj._columns.items()]
            values = order_line_obj.default_get(request.cr, SUPERUSER_ID, fields, context=request.context)
            quantity = 1

        # change and record value
        vals = order_line_obj._recalculate_product_values(request.cr, request.uid, order_line_ids, product_id, context=request.context)
        values.update(vals)

        values['product_uom_qty'] = quantity
        values['product_id'] = product_id
        values['order_id'] = order.id

        if order_line_ids:
            order_line_obj.write(request.cr, SUPERUSER_ID, order_line_ids, values, context=request.context)
            if not quantity:
                order_line_obj.unlink(request.cr, SUPERUSER_ID, order_line_ids, context=request.context)
        else:
            order_line_id = order_line_obj.create(request.cr, SUPERUSER_ID, values, context=request.context)
            order_obj.write(request.cr, SUPERUSER_ID, [order.id], {'order_line': [(4, order_line_id)]}, context=request.context)
        return quantity

    @website.route(['/shop/mycart/'], type='http', auth="public", multilang=True)
    def mycart(self, **post):
        order = get_current_order()
        prod_obj = request.registry.get('product.product')

        if 'promo' in post:
            self.change_pricelist(post.get('promo'))

        suggested_ids = []
        product_ids = []
        if order:
            for line in order.order_line:
                suggested_ids += [p.id for p in line.product_id and line.product_id.suggested_product_ids or []]
                product_ids.append(line.product_id.id)
        suggested_ids = list(set(suggested_ids) - set(product_ids))
        if suggested_ids:
            suggested_ids = prod_obj.search(request.cr, request.uid, [('id', 'in', suggested_ids)], context=request.context)

        # select 3 random products
        suggested_products = []
        while len(suggested_products) < 3 and suggested_ids:
            index = random.randrange(0, len(suggested_ids))
            suggested_products.append(suggested_ids.pop(index))

        values = {
            'int': int,
            'get_categories': self.get_categories,
            'suggested_products': prod_obj.browse(request.cr, request.uid, suggested_products, request.context),
        }
        return request.website.render("website_sale.mycart", values)

    @website.route(['/shop/<path:path>/add_cart/', '/shop/add_cart/'], type='http', auth="public", multilang=True)
    def add_cart(self, path=None, product_id=None, order_line_id=None, remove=None, **kw):
        self.add_product_to_cart(product_id=product_id and int(product_id), order_line_id=order_line_id and int(order_line_id), number=(remove and -1 or 1))
        return request.redirect("/shop/mycart/")

    @website.route(['/shop/add_cart_json/'], type='json', auth="public")
    def add_cart_json(self, product_id=None, order_line_id=None, remove=None):
        quantity = self.add_product_to_cart(product_id=product_id, order_line_id=order_line_id, number=(remove and -1 or 1))
        order = get_current_order()
        return [quantity, order.get_total_quantity(), order.amount_total, request.website.render("website_sale.total", {
                'website_sale_order': order
            }).strip()]

    @website.route(['/shop/set_cart_json/'], type='json', auth="public")
    def set_cart_json(self, path=None, product_id=None, order_line_id=None, set_number=0, json=None):
        return self.add_product_to_cart(product_id=product_id, order_line_id=order_line_id, set_number=set_number)

    @website.route(['/shop/checkout/'], type='http', auth="public", multilang=True)
    def checkout(self, **post):
        cr, uid, context, registry = request.cr, request.uid, request.context, request.registry

        order = get_current_order()

        if not order or order.state != 'draft' or not order.order_line:
            return self.mycart(**post)

        orm_partner = registry.get('res.partner')
        orm_user = registry.get('res.users')
        orm_country = registry.get('res.country')
        country_ids = orm_country.search(cr, SUPERUSER_ID, [(1, "=", 1)], context=context)
        countries = orm_country.browse(cr, SUPERUSER_ID, country_ids, context)
        state_orm = registry.get('res.country.state')
        states_ids = state_orm.search(cr, SUPERUSER_ID, [(1, "=", 1)], context=context)
        states = state_orm.browse(cr, SUPERUSER_ID, states_ids, context)

        info = CheckoutInfo()
        values = {
            'countries': countries,
            'states': states,
            'checkout': info.empty(),
            'shipping': post.get("shipping_different"),
            'error': {},
        }
        checkout = values['checkout']
        error = values['error']

        if not context['is_public_user']:
            partner = orm_user.browse(cr, uid, uid, context).partner_id
            partner_info = info.from_partner(partner)
            checkout.update(partner_info)
            shipping_ids = orm_partner.search(cr, uid, [("parent_id", "=", partner.id), ('type', "=", 'delivery')], context=context)
            if shipping_ids:
                values['shipping'] = "true"
                shipping_partner = orm_partner.browse(cr, uid, shipping_ids[0], context)
                checkout['shipping_name'] = getattr(shipping_partner, 'name')
                checkout['shipping_phone'] = getattr(shipping_partner, 'phone')
                checkout['shipping_street'] = getattr(shipping_partner, 'street')
                checkout['shipping_zip'] = getattr(shipping_partner, 'zip')
                checkout['shipping_city'] = getattr(shipping_partner, 'city')
                checkout['shipping_country_id'] = getattr(shipping_partner, 'country_id')
                checkout['shipping_state_id'] = getattr(shipping_partner, 'state_id')

        for field_name in info.mandatory_fields():
            if not checkout[field_name]:
                error[field_name] = 'missing'

        return request.website.render("website_sale.checkout", values)

    @website.route(['/shop/confirm_order/'], type='http', auth="public", multilang=True)
    def confirm_order(self, **post):
        cr, uid, context, registry = request.cr, request.uid, request.context, request.registry

        order = get_current_order()

        if not order or order.state != 'draft' or not order.order_line:
            return self.mycart(**post)

        orm_parter = registry.get('res.partner')
        orm_user = registry.get('res.users')
        orm_country = registry.get('res.country')
        country_ids = orm_country.search(cr, SUPERUSER_ID, [(1, "=", 1)], context=context)
        countries = orm_country.browse(cr, SUPERUSER_ID, country_ids, context)
        orm_state = registry.get('res.country.state')
        states_ids = orm_state.search(cr, SUPERUSER_ID, [(1, "=", 1)], context=context)
        states = orm_state.browse(cr, SUPERUSER_ID, states_ids, context)

        info = CheckoutInfo()
        values = {
            'countries': countries,
            'states': states,
            'checkout': info.empty(),
            'shipping': post.get("shipping_different"),
            'error': {},
        }
        checkout = values['checkout']
        checkout.update(post)
        error = values['error']

        for field_name in info.mandatory_billing_fields:
            if not checkout[field_name]:
                error[field_name] = 'missing'
        if post.get("shipping_different"):
            for field_name in info.mandatory_shipping_fields:
                if not checkout[field_name]:
                    error[field_name] = 'missing'
        if error:
            return request.website.render("website_sale.checkout", values)

        company_name = checkout['company']
        company_id = None
        if post['company']:
            company_ids = orm_parter.search(cr, SUPERUSER_ID, [("name", "ilike", company_name), ('is_company', '=', True)], context=context)
            company_id = (company_ids and company_ids[0]) or orm_parter.create(cr, SUPERUSER_ID, {'name': company_name, 'is_company': True}, context)

        billing_info = dict(checkout)
        billing_info['parent_id'] = company_id;

        if not context['is_public_user']:
            partner_id = orm_user.browse(cr, uid, uid, context=context).partner_id.id
            orm_parter.write(cr, uid, [partner_id], billing_info, context=context)
        else:
            partner_id = orm_parter.create(cr, SUPERUSER_ID, billing_info, context=context)

        shipping_id = None
        if post.get('shipping_different'):
            shipping_info = {
                'phone': post['shipping_phone'],
                'zip': post['shipping_zip'],
                'street': post['shipping_street'],
                'city': post['shipping_city'],
                'name': post['shipping_name'],
                'email': post['email'],
                'type': 'delivery',
                'parent_id': partner_id,
                'country_id': post['shipping_country_id'],
                'state_id': post['shipping_state_id'],
            }
            domain = [(key, '_id' in key and '=' or 'ilike', '_id' in key and value and int(value) or False)
                for key, value in shipping_info.items() if key in info.mandatory_billing_fields + ["type", "parent_id"]]

            shipping_ids = orm_parter.search(cr, SUPERUSER_ID, domain, context=context)
            if shipping_ids:
                shipping_id = shipping_ids[0]
                orm_parter.write(cr, SUPERUSER_ID, [shipping_id], shipping_info, context)
            else:
                shipping_id = orm_parter.create(cr, SUPERUSER_ID, shipping_info, context)

        order_info = {
            'partner_id': partner_id,
            'message_follower_ids': [(4, partner_id)],
            'partner_invoice_id': partner_id,
            'partner_shipping_id': shipping_id or partner_id
        }
        order_info.update(registry.get('sale.order').onchange_partner_id(cr, SUPERUSER_ID, [], order.partner_id.id, context=context)['value'])
        order.write(order_info)

        return request.redirect("/shop/payment/")

    @website.route(['/shop/payment/'], type='http', auth="public", multilang=True)
    def payment(self, payment_acquirer_id=None, **post):
        cr, uid, context = request.cr, request.uid, request.context
        payment_obj = request.registry.get('payment.acquirer')
        order = get_current_order()

        if not order or not order.order_line:
            return request.redirect("/shop/checkout/")

        if 'website_sale_order' in context:
            shipping_pid = context['website_sale_order'].partner_id.id
        else:
            shipping_pid = False

        values = {
<<<<<<< HEAD
            'partner': shipping_pid,
            'payment_acquirer_id': payment_acquirer_id,
            'order': order
=======
            'partner': False,
            'order': order,
>>>>>>> 2627e8b7
        }
        values.update( request.registry.get('sale.order')._get_website_data(request.cr, request.uid, order, request.context) )

        if payment_acquirer_id:
            values['validation'] = self.payment_validation(payment_acquirer_id)
            if values['validation'][0] == "validated" or (values['validation'][0] == "pending" and values['validation'][1] == False):
                return request.redirect("/shop/confirmation/")
            elif values['validation'][0] == "refused":
                values['payment_acquirer_id'] = None

        # fetch all registered payment means
        if not values['payment_acquirer_id']:
            payment_ids = payment_obj.search(request.cr, SUPERUSER_ID, [('portal_published', '=', True)], context=request.context)
            values['payments'] = payment_obj.browse(cr, uid, payment_ids, context=context)
            for pay in values['payments']:
                pay._content = payment_obj.render(
                    cr, uid, pay.id,
                    order.name,
                    order.amount_total,
                    order.pricelist_id.currency_id,
                    partner_id=shipping_pid,
                    tx_custom_values={
                        'return_url': '/shop/payment',
                    },
                    context=context)

        return request.website.render("website_sale.payment", values)

    @website.route(['/shop/payment/transaction/<int:acquirer_id>/'], type='http', auth="public")
    def payment_transaction(self, acquirer_id=None, **post):
        """ Hook method that creates a payment.transaction and redirect to the
        acquirer, using post values to re-create the post action.

        :param int acquirer_id: id of a payment.acquirer record. If not set the
                                user is redirected to the checkout page
        :param dict post: should coutain only post data used by the acquirer
        """
        # @TDEFIXME: don't know why we received those data, but should not be send to the acquirer
        post.pop('submit.x', None)
        post.pop('submit.y', None)
        cr, uid, context = request.cr, request.uid, request.context
        payment_obj = request.registry.get('payment.acquirer')
        transaction_obj = request.registry.get('payment.transaction')
        order = get_current_order()

        if not order or not order.order_line or not acquirer_id:
            return request.redirect("/shop/checkout/")

        # find an already existing transaction
        tx_ids = transaction_obj.search(cr, uid, [
            ('reference', '=', order.name), ('acquirer_id', '=', acquirer_id)
        ], context=context)
        if not tx_ids:
            transaction_obj.create(cr, uid, {
                'acquirer_id': acquirer_id,
                'type': 'form',
                'amount': order.amount_total,
                'currency_id': order.pricelist_id.currency_id.id,
                'partner_id': order.partner_id.id,
                'reference': order.name,
            }, context=context)

        acquirer_form_post_url = payment_obj.get_form_action_url(cr, uid, acquirer_id, context=context)
        acquirer_total_url = '%s?%s' % (acquirer_form_post_url, urllib.urlencode(post))
        return request.redirect(acquirer_total_url)

    @website.route(['/shop/payment_validation/'], type='json', auth="public", multilang=True)
    def payment_validation(self, payment_acquirer_id=None, **post):
        payment_obj = request.registry.get('payment.acquirer')
        order = get_current_order()
        return payment_obj.validate_payement(request.cr, request.uid, int(payment_acquirer_id), 
            object=order,
            reference=order.name,
            currency=order.pricelist_id.currency_id,
            amount=order.amount_total,
            context=request.context)

    @website.route(['/shop/confirmation/'], type='http', auth="public", multilang=True)
    def payment_confirmation(self, **post):
        order = get_current_order()

        if not order or not order.order_line:
            return request.redirect("/shop/")

        res = request.website.render("website_sale.confirmation", {'order': order})
        request.httprequest.session['ecommerce_order_id'] = False
        request.httprequest.session['ecommerce_pricelist'] = False
        return res

    @website.route(['/shop/change_sequence/'], type='json', auth="public")
    def change_sequence(self, id, top):
        product_obj = request.registry.get('product.template')
        if top:
            product_obj.set_sequence_top(request.cr, request.uid, [id], context=request.context)
        else:
            product_obj.set_sequence_bottom(request.cr, request.uid, [id], context=request.context)

    @website.route(['/shop/change_styles/'], type='json', auth="public")
    def change_styles(self, id, style_id):
        product_obj = request.registry.get('product.template')
        product = product_obj.browse(request.cr, request.uid, id, context=request.context)

        remove = []
        active = False
        for style in product.website_style_ids:
            if style.id == style_id:
                remove.append(style.id)
                active = True
                break

        style = request.registry.get('website.product.style').browse(request.cr, request.uid, style_id, context=request.context)

        if remove:
            product.write({'website_style_ids': [(3, rid) for rid in remove]})
        if not active:
            product.write({'website_style_ids': [(4, style.id)]})

        return not active

    @website.route(['/shop/change_size/'], type='json', auth="public")
    def change_size(self, id, x, y):
        product_obj = request.registry.get('product.template')
        product = product_obj.browse(request.cr, request.uid, id, context=request.context)
        return product.write({'website_size_x': x, 'website_size_y': y})

# vim:expandtab:tabstop=4:softtabstop=4:shiftwidth=4:<|MERGE_RESOLUTION|>--- conflicted
+++ resolved
@@ -724,14 +724,9 @@
             shipping_pid = False
 
         values = {
-<<<<<<< HEAD
             'partner': shipping_pid,
             'payment_acquirer_id': payment_acquirer_id,
             'order': order
-=======
-            'partner': False,
-            'order': order,
->>>>>>> 2627e8b7
         }
         values.update( request.registry.get('sale.order')._get_website_data(request.cr, request.uid, order, request.context) )
 
