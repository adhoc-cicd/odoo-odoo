--- conflicted
+++ resolved
@@ -578,38 +578,21 @@
         else:
             # create partner
             billing_info['team_id'] = request.website.salesteam_id.id
-<<<<<<< HEAD
             partner = Partner.sudo().create(billing_info)
         order.write({'partner_id': partner.id})
         order.onchange_partner_id()
-        order.write({'partner_invoice_id': partner.id})
-=======
-            partner_id = orm_partner.create(cr, SUPERUSER_ID, billing_info, context=context)
-        order.write({'partner_id': partner_id})
-        order_obj.onchange_partner_id(cr, SUPERUSER_ID, [order.id], context=context)
->>>>>>> f3491a27
 
         # create a new shipping partner
         if checkout.get('shipping_id') == -1:
             shipping_info = self._get_shipping_info(checkout)
             if partner_lang:
                 shipping_info['lang'] = partner_lang
-<<<<<<< HEAD
             shipping_info['parent_id'] = partner.id
             checkout['shipping_id'] = Partner.sudo().create(shipping_info).id
-        if checkout.get('shipping_id'):
-            order.write({'partner_shipping_id': checkout['shipping_id']})
 
         order_info = {
             'message_partner_ids': [(4, partner.id), (3, request.website.partner_id.id)],
-=======
-            shipping_info['parent_id'] = partner_id
-            checkout['shipping_id'] = orm_partner.create(cr, SUPERUSER_ID, shipping_info, context)
-
-        order_info = {
-            'message_partner_ids': [(4, partner_id), (3, request.website.partner_id.id)],
-            'partner_shipping_id': checkout.get('shipping_id') or partner_id,
->>>>>>> f3491a27
+            'partner_shipping_id': checkout.get('shipping_id') or partner.id,
         }
         order.write(order_info)
 
