--- conflicted
+++ resolved
@@ -11,11 +11,7 @@
 msgstr ""
 "Project-Id-Version: Odoo 9.0\n"
 "Report-Msgid-Bugs-To: \n"
-<<<<<<< HEAD
-"POT-Creation-Date: 2016-08-19 10:25+0000\n"
-=======
 "POT-Creation-Date: 2016-08-18 14:08+0000\n"
->>>>>>> bc1a0a32
 "PO-Revision-Date: 2016-07-15 20:46+0000\n"
 "Last-Translator: danimaribeiro <danimaribeiro@gmail.com>\n"
 "Language-Team: Portuguese (Brazil) (http://www.transifex.com/odoo/odoo-9/"
@@ -85,11 +81,6 @@
 msgstr "Atividades Realizadas"
 
 #. module: sales_team
-#: model:ir.ui.view,arch_db:sales_team.crm_team_salesteams_search
-msgid "Archived"
-msgstr ""
-
-#. module: sales_team
 #: model:ir.actions.act_window,help:sales_team.crm_team_act
 #: model:ir.actions.act_window,help:sales_team.crm_team_salesteams_act
 #: model:ir.actions.act_window,help:sales_team.sales_team_config_action
@@ -110,6 +101,11 @@
 msgstr "Clique para definir"
 
 #. module: sales_team
+#: model:ir.model.fields,field_description:sales_team.field_crm_team_code
+msgid "Code"
+msgstr "Código"
+
+#. module: sales_team
 #: model:ir.model.fields,field_description:sales_team.field_crm_team_color
 msgid "Color Index"
 msgstr "Índice de Cores"
@@ -284,11 +280,7 @@
 
 #. module: sales_team
 #. openerp-web
-<<<<<<< HEAD
-#: code:addons/sales_team/static/src/js/sales_team_dashboard.js:83
-=======
 #: code:addons/sales_team/static/src/js/sales_team_dashboard.js:84
->>>>>>> bc1a0a32
 #, python-format
 msgid "Only Integer Value should be valid."
 msgstr "Apenas valores inteiros são válidos."
@@ -379,9 +371,9 @@
 msgstr "Membros da Equipe"
 
 #. module: sales_team
-#: model:ir.model.fields,help:sales_team.field_crm_team_color
-msgid "The color of the team"
-msgstr ""
+#: sql_constraint:crm.team:0
+msgid "The code of the sales team must be unique !"
+msgstr "O código da equipe de vendas precisa ser único!"
 
 #. module: sales_team
 #: model:ir.model.fields,help:sales_team.field_crm_team_color
@@ -502,11 +494,7 @@
 
 #. module: sales_team
 #. openerp-web
-<<<<<<< HEAD
-#: code:addons/sales_team/static/src/js/sales_team_dashboard.js:83
-=======
 #: code:addons/sales_team/static/src/js/sales_team_dashboard.js:84
->>>>>>> bc1a0a32
 #, python-format
 msgid "Wrong value entered!"
 msgstr "Valor errado digitado!"
@@ -519,11 +507,6 @@
 msgstr "esp. fechamento"
 
 #. module: sales_team
-#: model:ir.model,name:sales_team.model_ir_ui_view
-msgid "ir.ui.view"
-msgstr ""
-
-#. module: sales_team
 #. openerp-web
 #: code:addons/sales_team/static/src/xml/sales_team_dashboard.xml:79
 #, python-format
@@ -533,12 +516,6 @@
 #~ msgid "Action Needed"
 #~ msgstr "Ação Necessária"
 
-<<<<<<< HEAD
-#~ msgid "Code"
-#~ msgstr "Código"
-
-=======
->>>>>>> bc1a0a32
 #~ msgid "Date of the last message posted on the record."
 #~ msgstr "Data da ultima mensagem para o registro."
 
@@ -578,12 +555,6 @@
 #~ msgid "Number of unread messages"
 #~ msgstr "Quantidade de mensagens não lidas."
 
-<<<<<<< HEAD
-#~ msgid "The code of the sales team must be unique !"
-#~ msgstr "O código da equipe de vendas precisa ser único!"
-
-=======
->>>>>>> bc1a0a32
 #~ msgid "Unread Messages"
 #~ msgstr "Mensagens não lidas"
 
