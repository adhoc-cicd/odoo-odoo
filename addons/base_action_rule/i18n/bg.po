--- conflicted
+++ resolved
@@ -1,30 +1,22 @@
-# Bulgarian translation for openobject-addons
-# Copyright (c) 2014 Rosetta Contributors and Canonical Ltd 2014
-# This file is distributed under the same license as the openobject-addons package.
-# FIRST AUTHOR <EMAIL@ADDRESS>, 2014.
-#
-msgid ""
-msgstr ""
-<<<<<<< HEAD
-"Project-Id-Version: openobject-addons\n"
-"Report-Msgid-Bugs-To: FULL NAME <EMAIL@ADDRESS>\n"
-"POT-Creation-Date: 2014-08-14 13:08+0000\n"
-"PO-Revision-Date: 2014-08-14 16:10+0000\n"
-"Last-Translator: FULL NAME <EMAIL@ADDRESS>\n"
-"Language-Team: Bulgarian <bg@li.org>\n"
-=======
+# Translation of Odoo Server.
+# This file contains the translation of the following modules:
+# * base_action_rule
+# 
+# Translators:
+# FIRST AUTHOR <EMAIL@ADDRESS>, 2014
+msgid ""
+msgstr ""
 "Project-Id-Version: Odoo 8.0\n"
 "Report-Msgid-Bugs-To: \n"
 "POT-Creation-Date: 2015-01-21 14:07+0000\n"
 "PO-Revision-Date: 2016-07-16 05:18+0000\n"
 "Last-Translator: Martin Trigaux\n"
 "Language-Team: Bulgarian (http://www.transifex.com/odoo/odoo-8/language/bg/)\n"
->>>>>>> 84f9cdd1
 "MIME-Version: 1.0\n"
 "Content-Type: text/plain; charset=UTF-8\n"
-"Content-Transfer-Encoding: 8bit\n"
-"X-Launchpad-Export-Date: 2014-08-15 06:55+0000\n"
-"X-Generator: Launchpad (build 17156)\n"
+"Content-Transfer-Encoding: \n"
+"Language: bg\n"
+"Plural-Forms: nplurals=2; plural=(n != 1);\n"
 
 #. module: base_action_rule
 #: model:ir.actions.act_window,help:base_action_rule.base_action_rule_act
@@ -33,11 +25,9 @@
 "                Click to setup a new automated action rule. \n"
 "              </p><p>\n"
 "                Use automated actions to automatically trigger actions for\n"
-"                various screens. Example: a lead created by a specific user "
-"may\n"
+"                various screens. Example: a lead created by a specific user may\n"
 "                be automatically set to a specific sales team, or an\n"
-"                opportunity which still has status pending after 14 days "
-"might\n"
+"                opportunity which still has status pending after 14 days might\n"
 "                trigger an automatic reminder email.\n"
 "              </p>\n"
 "            "
@@ -60,8 +50,7 @@
 msgstr "Действия"
 
 #. module: base_action_rule
-#: field:base.action.rule,active:0
-#: field:base.action.rule.lead.test,active:0
+#: field:base.action.rule,active:0 field:base.action.rule.lead.test,active:0
 msgid "Active"
 msgstr "Активен"
 
@@ -74,7 +63,7 @@
 #: model:ir.actions.act_window,name:base_action_rule.base_action_rule_act
 #: model:ir.ui.menu,name:base_action_rule.menu_base_action_rule_form
 msgid "Automated Actions"
-msgstr ""
+msgstr "Автоматизирани действия"
 
 #. module: base_action_rule
 #: selection:base.action.rule,kind:0
@@ -89,12 +78,12 @@
 #. module: base_action_rule
 #: selection:base.action.rule.lead.test,state:0
 msgid "Cancelled"
-msgstr ""
+msgstr "Отказанa"
 
 #. module: base_action_rule
 #: selection:base.action.rule.lead.test,state:0
 msgid "Closed"
-msgstr ""
+msgstr "Приключен"
 
 #. module: base_action_rule
 #: view:base.action.rule:base_action_rule.view_base_action_rule_form
@@ -110,12 +99,12 @@
 #: field:base.action.rule,create_uid:0
 #: field:base.action.rule.lead.test,create_uid:0
 msgid "Created by"
-msgstr ""
+msgstr "Създадено от"
 
 #. module: base_action_rule
 #: field:base.action.rule.lead.test,create_date:0
 msgid "Created on"
-msgstr ""
+msgstr "Създадено на"
 
 #. module: base_action_rule
 #: selection:base.action.rule,trg_date_range_type:0
@@ -179,10 +168,9 @@
 msgstr "Часове"
 
 #. module: base_action_rule
-#: field:base.action.rule,id:0
-#: field:base.action.rule.lead.test,id:0
+#: field:base.action.rule,id:0 field:base.action.rule.lead.test,id:0
 msgid "ID"
-msgstr ""
+msgstr "ID"
 
 #. module: base_action_rule
 #: help:base.action.rule,filter_id:0
@@ -194,13 +182,14 @@
 #. module: base_action_rule
 #: help:base.action.rule,filter_pre_id:0
 msgid ""
-"If present, this condition must be satisfied before the update of the record."
+"If present, this condition must be satisfied before the update of the "
+"record."
 msgstr ""
 
 #. module: base_action_rule
 #: selection:base.action.rule.lead.test,state:0
 msgid "In Progress"
-msgstr ""
+msgstr "В развитие"
 
 #. module: base_action_rule
 #: view:base.action.rule:base_action_rule.view_base_action_rule_form
@@ -210,8 +199,8 @@
 #. module: base_action_rule
 #: view:base.action.rule:base_action_rule.view_base_action_rule_form
 msgid ""
-"In this same \"Search\" view, select the menu \"Save Current Filter\", enter "
-"the name (Ex: Create the 01/01/2012) and add the option \"Share with all "
+"In this same \"Search\" view, select the menu \"Save Current Filter\", enter"
+" the name (Ex: Create the 01/01/2012) and add the option \"Share with all "
 "users\""
 msgstr ""
 
@@ -229,13 +218,13 @@
 #: field:base.action.rule,write_uid:0
 #: field:base.action.rule.lead.test,write_uid:0
 msgid "Last Updated by"
-msgstr ""
+msgstr "Последно обновено от"
 
 #. module: base_action_rule
 #: field:base.action.rule,write_date:0
 #: field:base.action.rule.lead.test,write_date:0
 msgid "Last Updated on"
-msgstr ""
+msgstr "Последно обновено на"
 
 #. module: base_action_rule
 #: selection:base.action.rule,trg_date_range_type:0
@@ -245,7 +234,7 @@
 #. module: base_action_rule
 #: field:base.action.rule,model:0
 msgid "Model"
-msgstr ""
+msgstr "Модел"
 
 #. module: base_action_rule
 #: selection:base.action.rule,trg_date_range_type:0
@@ -255,7 +244,7 @@
 #. module: base_action_rule
 #: selection:base.action.rule.lead.test,state:0
 msgid "New"
-msgstr ""
+msgstr "Nieuw"
 
 #. module: base_action_rule
 #: selection:base.action.rule,kind:0
@@ -280,7 +269,7 @@
 #. module: base_action_rule
 #: selection:base.action.rule.lead.test,state:0
 msgid "Pending"
-msgstr ""
+msgstr "Предстоящ"
 
 #. module: base_action_rule
 #: field:base.action.rule,model_id:0
@@ -300,7 +289,8 @@
 #. module: base_action_rule
 #: view:base.action.rule:base_action_rule.view_base_action_rule_form
 msgid ""
-"Select when the action must be run, and add filters and/or timing conditions."
+"Select when the action must be run, and add filters and/or timing "
+"conditions."
 msgstr ""
 
 #. module: base_action_rule
@@ -312,7 +302,7 @@
 #: view:base.action.rule:base_action_rule.view_base_action_rule_form
 #: field:base.action.rule,server_action_ids:0
 msgid "Server Actions"
-msgstr ""
+msgstr "Дейности на сървъра"
 
 #. module: base_action_rule
 #: view:base.action.rule:base_action_rule.view_base_action_rule_form
@@ -327,12 +317,12 @@
 #. module: base_action_rule
 #: field:base.action.rule.lead.test,state:0
 msgid "Status"
-msgstr ""
+msgstr "Състояние"
 
 #. module: base_action_rule
 #: field:base.action.rule.lead.test,name:0
 msgid "Subject"
-msgstr ""
+msgstr "Относно"
 
 #. module: base_action_rule
 #: view:base.action.rule:base_action_rule.view_base_action_rule_form
