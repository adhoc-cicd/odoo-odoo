--- conflicted
+++ resolved
@@ -669,16 +669,10 @@
                                                     </div>
                                                     <div class="col-md-6">
                                                         <label>Expected Closing:</label>
-<<<<<<< HEAD
                                                         <div class="input-group date" id="exp_closing_div" data-target-input="nearest">
                                                             <t t-set='date_formatted'><t t-options='{"widget": "date"}' t-esc="opportunity.date_deadline"/></t>
-                                                            <input  type="text" name="date_deadline" t-att-value="date_formatted" class="datetimepicker-input form-control date_deadline" t-att-name="prefix"/>
+                                                            <input type="date" min="1900-01-01" name="date_deadline" t-att-value="date_formatted" class="datetimepicker-input form-control date_deadline" data-date-format="YYYY-MM-DD" t-att-name="prefix" placeholder="YYYY-MM-DD"/>
                                                             <div class="input-group-append" data-target="#exp_closing_div" data-toggle="datetimepicker">
-=======
-                                                        <div class="input-group date">
-                                                            <input type="date" min="1900-01-01" name="date_deadline" t-att-value="opportunity.date_deadline" class="form-control date_deadline" data-date-format="YYYY-MM-DD" t-att-name="prefix" placeholder="YYYY-MM-DD"/>
-                                                            <div class="input-group-append">
->>>>>>> cf8e74a1
                                                                 <span class="input-group-text">
                                                                     <span class="fa fa-calendar" role="img" aria-label="Calendar"></span>
                                                                 </span>
@@ -701,16 +695,10 @@
                                             </div>
                                             <div class="form-group">
                                                 <label class="col-form-label" for="activity_date_deadline">Next Activity Date</label>
-<<<<<<< HEAD
                                                 <div class="input-group date" id="next_activity_div" data-target-input="nearest">
                                                     <t t-set='date_formatted'><t t-options='{"widget": "date"}' t-esc="user_activity.date_deadline"/></t>
-                                                    <input type="text" name="activity_date_deadline" t-att-value="date_formatted" class="form-control activity_date_deadline datetimepicker-input" t-att-name="prefix"/>
+                                                    <input type="date" min="1900-01-01" name="activity_date_deadline" t-att-value="date_formatted" class="form-control activity_date_deadline datetimepicker-input" data-date-format="YYYY-MM-DD" t-att-name="prefix" placeholder="YYYY-MM-DD"/>
                                                     <div class="input-group-append" data-target="#next_activity_div" data-toggle="datetimepicker">
-=======
-                                                <div class="input-group date">
-                                                    <input type="date" min="1900-01-01" name="activity_date_deadline" t-att-value="user_activity.date_deadline" class="form-control activity_date_deadline" data-date-format="YYYY-MM-DD" t-att-name="prefix" placeholder="YYYY-MM-DD"/>
-                                                    <div class="input-group-append">
->>>>>>> cf8e74a1
                                                         <span class="input-group-text">
                                                             <span class="fa fa-calendar" role="img" aria-label="Calendar" title="Calendar"></span>
                                                         </span>
