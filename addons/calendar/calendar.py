# -*- coding: utf-8 -*-

import pytz
import re
import time
import openerp
import openerp.service.report
import uuid
import collections
import babel.dates
from werkzeug.exceptions import BadRequest
from datetime import datetime, timedelta
from dateutil import parser
from dateutil import rrule
from dateutil.relativedelta import relativedelta
from openerp import api
from openerp import tools, SUPERUSER_ID
from openerp.osv import fields, osv
from openerp.tools import DEFAULT_SERVER_DATE_FORMAT, DEFAULT_SERVER_DATETIME_FORMAT
from openerp.tools.translate import _
from openerp.http import request
from operator import itemgetter
from openerp.exceptions import UserError

import logging
_logger = logging.getLogger(__name__)


def calendar_id2real_id(calendar_id=None, with_date=False):
    """
    Convert a "virtual/recurring event id" (type string) into a real event id (type int).
    E.g. virtual/recurring event id is 4-20091201100000, so it will return 4.
    @param calendar_id: id of calendar
    @param with_date: if a value is passed to this param it will return dates based on value of withdate + calendar_id
    @return: real event id
    """
    if calendar_id and isinstance(calendar_id, (basestring)):
        res = calendar_id.split('-')
        if len(res) >= 2:
            real_id = res[0]
            if with_date:
                real_date = time.strftime(DEFAULT_SERVER_DATETIME_FORMAT, time.strptime(res[1], "%Y%m%d%H%M%S"))
                start = datetime.strptime(real_date, DEFAULT_SERVER_DATETIME_FORMAT)
                end = start + timedelta(hours=with_date)
                return (int(real_id), real_date, end.strftime(DEFAULT_SERVER_DATETIME_FORMAT))
            return int(real_id)
    return calendar_id and int(calendar_id) or calendar_id


def get_real_ids(ids):
    if isinstance(ids, (basestring, int, long)):
        return calendar_id2real_id(ids)

    if isinstance(ids, (list, tuple)):
        return [calendar_id2real_id(id) for id in ids]


class calendar_attendee(osv.Model):
    """
    Calendar Attendee Information
    """
    _name = 'calendar.attendee'
    _rec_name = 'cn'
    _description = 'Attendee information'

    def _compute_data(self, cr, uid, ids, name, arg, context=None):
        """
        Compute data on function fields for attendee values.
        @param ids: list of calendar attendee's IDs
        @param name: name of field
        @return: dictionary of form {id: {'field Name': value'}}
        """
        name = name[0]
        result = {}
        for attdata in self.browse(cr, uid, ids, context=context):
            id = attdata.id
            result[id] = {}
            if name == 'cn':
                if attdata.partner_id:
                    result[id][name] = attdata.partner_id.name or False
                else:
                    result[id][name] = attdata.email or ''
        return result

    STATE_SELECTION = [
        ('needsAction', 'Needs Action'),
        ('tentative', 'Uncertain'),
        ('declined', 'Declined'),
        ('accepted', 'Accepted'),
    ]

    _columns = {
        'state': fields.selection(STATE_SELECTION, 'Status', readonly=True, help="Status of the attendee's participation"),
        'cn': fields.function(_compute_data, string='Common name', type="char", multi='cn', store=True),
        'partner_id': fields.many2one('res.partner', 'Contact', readonly="True"),
        'email': fields.char('Email', help="Email of Invited Person"),
        'availability': fields.selection([('free', 'Free'), ('busy', 'Busy')], 'Free/Busy', readonly="True"),
        'access_token': fields.char('Invitation Token'),
        'event_id': fields.many2one('calendar.event', 'Meeting linked', ondelete='cascade'),
    }
    _defaults = {
        'state': 'needsAction',
    }

    def copy(self, cr, uid, id, default=None, context=None):
        raise UserError(_('You cannot duplicate a calendar attendee.'))

    def onchange_partner_id(self, cr, uid, ids, partner_id, context=None):
        """
        Make entry on email and availability on change of partner_id field.
        @param partner_id: changed value of partner id
        """
        if not partner_id:
            return {'value': {'email': ''}}
        partner = self.pool['res.partner'].browse(cr, uid, partner_id, context=context)
        return {'value': {'email': partner.email}}

    def get_ics_file(self, cr, uid, event_obj, context=None):
        """
        Returns iCalendar file for the event invitation.
        @param event_obj: event object (browse record)
        @return: .ics file content
        """
        res = None

        def ics_datetime(idate, allday=False):
            if idate:
                if allday:
                    return openerp.fields.Date.from_string(idate)
                else:
                    return openerp.fields.Datetime.from_string(idate).replace(tzinfo=pytz.timezone('UTC'))
            return False

        try:
            # FIXME: why isn't this in CalDAV?
            import vobject
        except ImportError:
            return res

        cal = vobject.iCalendar()
        event = cal.add('vevent')
        if not event_obj.start or not event_obj.stop:
            raise UserError(_("First you have to specify the date of the invitation."))
        event.add('created').value = ics_datetime(time.strftime(DEFAULT_SERVER_DATETIME_FORMAT))
        event.add('dtstart').value = ics_datetime(event_obj.start, event_obj.allday)
        event.add('dtend').value = ics_datetime(event_obj.stop, event_obj.allday)
        event.add('summary').value = event_obj.name
        if event_obj.description:
            event.add('description').value = event_obj.description
        if event_obj.location:
            event.add('location').value = event_obj.location
        if event_obj.rrule:
            event.add('rrule').value = event_obj.rrule

        if event_obj.alarm_ids:
            for alarm in event_obj.alarm_ids:
                valarm = event.add('valarm')
                interval = alarm.interval
                duration = alarm.duration
                trigger = valarm.add('TRIGGER')
                trigger.params['related'] = ["START"]
                if interval == 'days':
                    delta = timedelta(days=duration)
                elif interval == 'hours':
                    delta = timedelta(hours=duration)
                elif interval == 'minutes':
                    delta = timedelta(minutes=duration)
                trigger.value = delta
                valarm.add('DESCRIPTION').value = alarm.name or 'Odoo'
        for attendee in event_obj.attendee_ids:
            attendee_add = event.add('attendee')
            attendee_add.value = 'MAILTO:' + (attendee.email or '')
        res = cal.serialize()
        return res

    def _send_mail_to_attendees(self, cr, uid, ids, email_from=tools.config.get('email_from', False),
                                template_xmlid='calendar_template_meeting_invitation', force=False, context=None):
        """
        Send mail for event invitation to event attendees.
        @param email_from: email address for user sending the mail
        @param force: If set to True, email will be sent to user himself. Usefull for example for alert, ...
        """
        res = False

        if self.pool['ir.config_parameter'].get_param(cr, uid, 'calendar.block_mail', default=False) or context.get("no_mail_to_attendees"):
            return res

        mail_ids = []
        data_pool = self.pool['ir.model.data']
        mailmess_pool = self.pool['mail.message']
        mail_pool = self.pool['mail.mail']
        template_pool = self.pool['mail.template']
        local_context = context.copy()
        color = {
            'needsAction': 'grey',
            'accepted': 'green',
            'tentative': '#FFFF00',
            'declined': 'red'
        }

        if not isinstance(ids, (tuple, list)):
            ids = [ids]

        dummy, template_id = data_pool.get_object_reference(cr, uid, 'calendar', template_xmlid)
        dummy, act_id = data_pool.get_object_reference(cr, uid, 'calendar', "view_calendar_event_calendar")
        local_context.update({
            'color': color,
            'action_id': self.pool['ir.actions.act_window'].search(cr, uid, [('view_id', '=', act_id)], context=context)[0],
            'dbname': cr.dbname,
            'base_url': self.pool['ir.config_parameter'].get_param(cr, uid, 'web.base.url', default='http://localhost:8069', context=context)
        })

        for attendee in self.browse(cr, uid, ids, context=context):
            if attendee.email and email_from and (attendee.email != email_from or force):
                ics_file = self.get_ics_file(cr, uid, attendee.event_id, context=context)
                mail_id = template_pool.send_mail(cr, uid, template_id, attendee.id, context=local_context)

                vals = {}
                if ics_file:
                    vals['attachment_ids'] = [(0, 0, {'name': 'invitation.ics',
                                                      'datas_fname': 'invitation.ics',
                                                      'datas': str(ics_file).encode('base64')})]
                vals['model'] = None  # We don't want to have the mail in the tchatter while in queue!
                the_mailmess = mail_pool.browse(cr, uid, mail_id, context=context).mail_message_id
                mailmess_pool.write(cr, uid, [the_mailmess.id], vals, context=context)
                mail_ids.append(mail_id)

        if mail_ids:
            res = mail_pool.send(cr, uid, mail_ids, context=context)

        return res

    def onchange_user_id(self, cr, uid, ids, user_id, *args, **argv):
        """
        Make entry on email and availability on change of user_id field.
        @param ids: list of attendee's IDs
        @param user_id: changed value of User id
        @return: dictionary of values which put value in email and availability fields
        """
        if not user_id:
            return {'value': {'email': ''}}

        user = self.pool['res.users'].browse(cr, uid, user_id, *args)
        return {'value': {'email': user.email, 'availability': user.availability}}

    def do_tentative(self, cr, uid, ids, context=None, *args):
        """
        Makes event invitation as Tentative.
        @param ids: list of attendee's IDs
        """
        return self.write(cr, uid, ids, {'state': 'tentative'}, context)

    def do_accept(self, cr, uid, ids, context=None, *args):
        """
        Marks event invitation as Accepted.
        @param ids: list of attendee's IDs
        """
        if context is None:
            context = {}
        meeting_obj = self.pool['calendar.event']
        res = self.write(cr, uid, ids, {'state': 'accepted'}, context)
        for attendee in self.browse(cr, uid, ids, context=context):
            meeting_obj.message_post(cr, uid, attendee.event_id.id, body=_("%s has accepted invitation") % (attendee.cn),
                                     subtype="calendar.subtype_invitation", context=context)

        return res

    def do_decline(self, cr, uid, ids, context=None, *args):
        """
        Marks event invitation as Declined.
        @param ids: list of calendar attendee's IDs
        """
        if context is None:
            context = {}
        meeting_obj = self.pool['calendar.event']
        res = self.write(cr, uid, ids, {'state': 'declined'}, context)
        for attendee in self.browse(cr, uid, ids, context=context):
            meeting_obj.message_post(cr, uid, attendee.event_id.id, body=_("%s has declined invitation") % (attendee.cn), subtype="calendar.subtype_invitation", context=context)
        return res

    def create(self, cr, uid, vals, context=None):
        if context is None:
            context = {}
        if not vals.get("email") and vals.get("cn"):
            cnval = vals.get("cn").split(':')
            email = filter(lambda x: x.__contains__('@'), cnval)
            vals['email'] = email and email[0] or ''
            vals['cn'] = vals.get("cn")
        res = super(calendar_attendee, self).create(cr, uid, vals, context=context)
        return res


class res_partner(osv.Model):
    _inherit = 'res.partner'
    _columns = {
        'calendar_last_notif_ack': fields.datetime('Last notification marked as read from base Calendar'),
    }

    def get_attendee_detail(self, cr, uid, ids, meeting_id, context=None):
        """
        Return a list of tuple (id, name, status)
        Used by web_calendar.js : Many2ManyAttendee
        """
        datas = []
        meeting = None
        if meeting_id:
            meeting = self.pool['calendar.event'].browse(cr, uid, get_real_ids(meeting_id), context=context)
        for partner in self.browse(cr, uid, ids, context=context):
            data = self.name_get(cr, uid, [partner.id], context)[0]
            data = [data[0], data[1], False, partner.color]
            if meeting:
                for attendee in meeting.attendee_ids:
                    if attendee.partner_id.id == partner.id:
                        data[2] = attendee.state
            datas.append(data)
        return datas

    def _set_calendar_last_notif_ack(self, cr, uid, context=None):
        partner = self.pool['res.users'].browse(cr, uid, uid, context=context).partner_id
        self.write(cr, uid, partner.id, {'calendar_last_notif_ack': datetime.now()}, context=context)
        return


class calendar_alarm_manager(osv.AbstractModel):
    _name = 'calendar.alarm_manager'

    def get_next_potential_limit_alarm(self, cr, uid, seconds, notif=True, mail=True, partner_id=None, context=None):
        res = {}
        base_request = """
                    SELECT
                        cal.id,
                        cal.start - interval '1' minute  * calcul_delta.max_delta AS first_alarm,
                        CASE
                            WHEN cal.recurrency THEN cal.final_date - interval '1' minute  * calcul_delta.min_delta
                            ELSE cal.stop - interval '1' minute  * calcul_delta.min_delta
                        END as last_alarm,
                        cal.start as first_event_date,
                        CASE
                            WHEN cal.recurrency THEN cal.final_date
                            ELSE cal.stop
                        END as last_event_date,
                        calcul_delta.min_delta,
                        calcul_delta.max_delta,
                        cal.rrule AS rule
                    FROM
                        calendar_event AS cal
                        RIGHT JOIN
                            (
                                SELECT
                                    rel.calendar_event_id, max(alarm.duration_minutes) AS max_delta,min(alarm.duration_minutes) AS min_delta
                                FROM
                                    calendar_alarm_calendar_event_rel AS rel
                                        LEFT JOIN calendar_alarm AS alarm ON alarm.id = rel.calendar_alarm_id
                                WHERE alarm.type in %s
                                GROUP BY rel.calendar_event_id
                            ) AS calcul_delta ON calcul_delta.calendar_event_id = cal.id
             """

        filter_user = """
                RIGHT JOIN calendar_event_res_partner_rel AS part_rel ON part_rel.calendar_event_id = cal.id
                    AND part_rel.res_partner_id = %s
        """

        #Add filter on type
        type_to_read = ()
        if notif:
            type_to_read += ('notification',)
        if mail:
            type_to_read += ('email',)

        tuple_params = (type_to_read,)

        # ADD FILTER ON PARTNER_ID
        if partner_id:
            base_request += filter_user
            tuple_params += (partner_id, )

        #Add filter on hours
        tuple_params += (seconds,)

        cr.execute("""SELECT *
                        FROM ( %s WHERE cal.active = True ) AS ALL_EVENTS
                       WHERE ALL_EVENTS.first_alarm < (now() at time zone 'utc' + interval '%%s' second )
                         AND ALL_EVENTS.last_event_date > (now() at time zone 'utc')
                   """ % base_request, tuple_params)

        for event_id, first_alarm, last_alarm, first_meeting, last_meeting, min_duration, max_duration, rule in cr.fetchall():
            res[event_id] = {
                'event_id': event_id,
                'first_alarm': first_alarm,
                'last_alarm': last_alarm,
                'first_meeting': first_meeting,
                'last_meeting': last_meeting,
                'min_duration': min_duration,
                'max_duration': max_duration,
                'rrule': rule
            }

        return res

    def do_check_alarm_for_one_date(self, cr, uid, one_date, event, event_maxdelta, in_the_next_X_seconds, after=False, notif=True, mail=True, missing=False, context=None):
        # one_date: date of the event to check (not the same that in the event browse if recurrent)
        # event: Event browse record
        # event_maxdelta: biggest duration from alarms for this event
        # in_the_next_X_seconds: looking in the future (in seconds)
        # after: if not False: will return alert if after this date (date as string - todo: change in master)
        # missing: if not False: will return alert even if we are too late
        # notif: Looking for type notification
        # mail: looking for type email

        res = []

        # TODO: replace notif and email in master by alarm_type + remove event_maxdelta and if using it
        alarm_type = []
        if notif:
            alarm_type.append('notification')
        if mail:
            alarm_type.append('email')

        if one_date - timedelta(minutes=(missing and 0 or event_maxdelta)) < datetime.now() + timedelta(seconds=in_the_next_X_seconds):  # if an alarm is possible for this date
            for alarm in event.alarm_ids:
                if alarm.type in alarm_type and \
                    one_date - timedelta(minutes=(missing and 0 or alarm.duration_minutes)) < datetime.now() + timedelta(seconds=in_the_next_X_seconds) and \
                        (not after or one_date - timedelta(minutes=alarm.duration_minutes) > openerp.fields.Datetime.from_string(after)):
                        alert = {
                            'alarm_id': alarm.id,
                            'event_id': event.id,
                            'notify_at': one_date - timedelta(minutes=alarm.duration_minutes),
                        }
                        res.append(alert)
        return res

    def get_next_mail(self, cr, uid, context=None):
        now = openerp.fields.Datetime.to_string(datetime.now())

        icp = self.pool['ir.config_parameter']
        last_notif_mail = icp.get_param(cr, SUPERUSER_ID, 'calendar.last_notif_mail', default=False) or now

        try:
            cron = self.pool['ir.model.data'].get_object(cr, SUPERUSER_ID, 'calendar', 'ir_cron_scheduler_alarm', context=context)
        except ValueError:
            _logger.error("Cron for " + self._name + " can not be identified !")
            return False

        interval_to_second = {
            "weeks": 7 * 24 * 60 * 60,
            "days": 24 * 60 * 60,
            "hours": 60 * 60,
            "minutes": 60,
            "seconds": 1
        }

        if cron.interval_type not in interval_to_second.keys():
            _logger.error("Cron delay can not be computed !")
            return False

        cron_interval = cron.interval_number * interval_to_second[cron.interval_type]

        all_events = self.get_next_potential_limit_alarm(cr, uid, cron_interval, notif=False, context=context)

        for curEvent in self.pool.get('calendar.event').browse(cr, uid, all_events.keys(), context=context):
            max_delta = all_events[curEvent.id]['max_duration']

            if curEvent.recurrency:
                at_least_one = False
                last_found = False
                for one_date in self.pool.get('calendar.event').get_recurrent_date_by_event(cr, uid, curEvent, context=context):
                    in_date_format = one_date.replace(tzinfo=None)
                    last_found = self.do_check_alarm_for_one_date(cr, uid, in_date_format, curEvent, max_delta, 0, after=last_notif_mail, notif=False, missing=True, context=context)
                    for alert in last_found:
                        self.do_mail_reminder(cr, uid, alert, context=context)
                        at_least_one = True  # if it's the first alarm for this recurrent event
                    if at_least_one and not last_found:  # if the precedent event had an alarm but not this one, we can stop the search for this event
                        break
            else:
                in_date_format = datetime.strptime(curEvent.start, DEFAULT_SERVER_DATETIME_FORMAT)
                last_found = self.do_check_alarm_for_one_date(cr, uid, in_date_format, curEvent, max_delta, 0, after=last_notif_mail, notif=False, missing=True, context=context)
                for alert in last_found:
                    self.do_mail_reminder(cr, uid, alert, context=context)
        icp.set_param(cr, SUPERUSER_ID, 'calendar.last_notif_mail', now)

    def get_next_notif(self, cr, uid, context=None):
        ajax_check_every_seconds = 300
        partner = self.pool['res.users'].read(cr, SUPERUSER_ID, uid, ['partner_id', 'calendar_last_notif_ack'], context=context)
        all_notif = []

        if not partner:
            return []

        all_events = self.get_next_potential_limit_alarm(cr, uid, ajax_check_every_seconds, partner_id=partner['partner_id'][0], mail=False, context=context)

        for event in all_events:  # .values()
            max_delta = all_events[event]['max_duration']
            curEvent = self.pool.get('calendar.event').browse(cr, uid, event, context=context)
            if curEvent.recurrency:
                bFound = False
                LastFound = False
                for one_date in self.pool.get("calendar.event").get_recurrent_date_by_event(cr, uid, curEvent, context=context):
                    in_date_format = one_date.replace(tzinfo=None)
                    LastFound = self.do_check_alarm_for_one_date(cr, uid, in_date_format, curEvent, max_delta, ajax_check_every_seconds, after=partner['calendar_last_notif_ack'], mail=False, context=context)
                    if LastFound:
                        for alert in LastFound:
                            all_notif.append(self.do_notif_reminder(cr, uid, alert, context=context))
                        if not bFound:  # if it's the first alarm for this recurrent event
                            bFound = True
                    if bFound and not LastFound:  # if the precedent event had alarm but not this one, we can stop the search fot this event
                        break
            else:
                in_date_format = datetime.strptime(curEvent.start, DEFAULT_SERVER_DATETIME_FORMAT)
                LastFound = self.do_check_alarm_for_one_date(cr, uid, in_date_format, curEvent, max_delta, ajax_check_every_seconds, after=partner['calendar_last_notif_ack'], mail=False, context=context)
                if LastFound:
                    for alert in LastFound:
                        all_notif.append(self.do_notif_reminder(cr, uid, alert, context=context))
        return all_notif

    def do_mail_reminder(self, cr, uid, alert, context=None):
        if context is None:
            context = {}
        res = False

        event = self.pool['calendar.event'].browse(cr, uid, alert['event_id'], context=context)
        alarm = self.pool['calendar.alarm'].browse(cr, uid, alert['alarm_id'], context=context)

        if alarm.type == 'email':
            res = self.pool['calendar.attendee']._send_mail_to_attendees(
                cr,
                uid,
                [att.id for att in event.attendee_ids],
                email_from=event.user_id.partner_id.email,
                template_xmlid='calendar_template_meeting_reminder',
                force=True,
                context=context
            )

        return res

    def do_notif_reminder(self, cr, uid, alert, context=None):
        alarm = self.pool['calendar.alarm'].browse(cr, uid, alert['alarm_id'], context=context)
        event = self.pool['calendar.event'].browse(cr, uid, alert['event_id'], context=context)

        if alarm.type == 'notification':
            message = event.display_time

            delta = alert['notify_at'] - datetime.now()
            delta = delta.seconds + delta.days * 3600 * 24

            return {
                'event_id': event.id,
                'title': event.name,
                'message': message,
                'timer': delta,
                'notify_at': alert['notify_at'].strftime(DEFAULT_SERVER_DATETIME_FORMAT),
            }


class calendar_alarm(osv.Model):
    _name = 'calendar.alarm'
    _description = 'Event alarm'

    def _get_duration(self, cr, uid, ids, field_name, arg, context=None):
        res = {}
        for alarm in self.browse(cr, uid, ids, context=context):
            if alarm.interval == "minutes":
                res[alarm.id] = alarm.duration
            elif alarm.interval == "hours":
                res[alarm.id] = alarm.duration * 60
            elif alarm.interval == "days":
                res[alarm.id] = alarm.duration * 60 * 24
            else:
                res[alarm.id] = 0
        return res

    _interval_selection = {'minutes': 'Minute(s)', 'hours': 'Hour(s)', 'days': 'Day(s)'}
    _columns = {
        'name': fields.char('Name', required=True),
        'type': fields.selection([('notification', 'Notification'), ('email', 'Email')], 'Type', required=True),
        'duration': fields.integer('Amount', required=True),
        'interval': fields.selection(list(_interval_selection.iteritems()), 'Unit', required=True),
        'duration_minutes': fields.function(_get_duration, type='integer', string='Duration in minutes', store=True, help="Duration in minutes"),
    }

    _defaults = {
        'type': 'email',
        'duration': 1,
        'interval': 'hours',
    }

    def onchange_duration_interval(self, cr, uid, ids, duration, interval, context=None):
        display_interval = self._interval_selection.get(interval, '')
        return {'value': {'name': str(duration) + ' ' + display_interval}}

    def _update_cron(self, cr, uid, context=None):
        try:
            cron = self.pool['ir.model.data'].get_object(
                cr, SUPERUSER_ID, 'calendar', 'ir_cron_scheduler_alarm', context=context)
        except ValueError:
            return False
        return cron.toggle(model=self._name, domain=[('type', '=', 'email')])

    def create(self, cr, uid, values, context=None):
        res = super(calendar_alarm, self).create(cr, uid, values, context=context)

        self._update_cron(cr, uid, context=context)

        return res

    def write(self, cr, uid, ids, values, context=None):
        res = super(calendar_alarm, self).write(cr, uid, ids, values, context=context)

        self._update_cron(cr, uid, context=context)

        return res

    def unlink(self, cr, uid, ids, context=None):
        res = super(calendar_alarm, self).unlink(cr, uid, ids, context=context)

        self._update_cron(cr, uid, context=context)

        return res


class ir_values(osv.Model):
    _inherit = 'ir.values'

    def set(self, cr, uid, key, key2, name, models, value, replace=True, isobject=False, meta=False, preserve_user=False, company=False):
        new_model = []
        for data in models:
            if type(data) in (list, tuple):
                new_model.append((data[0], calendar_id2real_id(data[1])))
            else:
                new_model.append(data)
        return super(ir_values, self).set(cr, uid, key, key2, name, new_model,
                                          value, replace, isobject, meta, preserve_user, company)

    def get(self, cr, uid, key, key2, models, meta=False, context=None, res_id_req=False, without_user=True, key2_req=True):
        if context is None:
            context = {}
        new_model = []
        for data in models:
            if type(data) in (list, tuple):
                new_model.append((data[0], calendar_id2real_id(data[1])))
            else:
                new_model.append(data)
        return super(ir_values, self).get(cr, uid, key, key2, new_model,
                                          meta, context, res_id_req, without_user, key2_req)


class calendar_event_type(osv.Model):
    _name = 'calendar.event.type'
    _description = 'Meeting Type'
    _columns = {
        'name': fields.char('Name', required=True),
    }
    _sql_constraints = [
            ('name_uniq', 'unique (name)', "Tag name already exists !"),
    ]

class calendar_event(osv.Model):
    """ Model for Calendar Event """
    _name = 'calendar.event'
    _description = "Event"
    _order = "id desc"
    _inherit = ["mail.thread", "ir.needaction_mixin"]

    def do_run_scheduler(self, cr, uid, id, context=None):
        self.pool['calendar.alarm_manager'].get_next_mail(cr, uid, context=context)

    def get_recurrent_date_by_event(self, cr, uid, event, context=None):
        """Get recurrent dates based on Rule string and all event where recurrent_id is child
        """
        def todate(date):
            val = parser.parse(''.join((re.compile('\d')).findall(date)))
            ## Dates are localized to saved timezone if any, else current timezone.
            if not val.tzinfo:
                val = pytz.UTC.localize(val)
            return val.astimezone(timezone)

        if context is None:
            context = {}

        timezone = pytz.timezone(context.get('tz') or 'UTC')
        startdate = pytz.UTC.localize(datetime.strptime(event.start, DEFAULT_SERVER_DATETIME_FORMAT))  # Add "+hh:mm" timezone
        if not startdate:
            startdate = datetime.now()

        ## Convert the start date to saved timezone (or context tz) as it'll
        ## define the correct hour/day asked by the user to repeat for recurrence.
        startdate = startdate.astimezone(timezone)  # transform "+hh:mm" timezone
        rset1 = rrule.rrulestr(str(event.rrule), dtstart=startdate, forceset=True)
        ids_depending = self.search(cr, uid, [('recurrent_id', '=', event.id), '|', ('active', '=', False), ('active', '=', True)], context=context)
        all_events = self.browse(cr, uid, ids_depending, context=context)
        for ev in all_events:
            rset1._exdate.append(todate(ev.recurrent_id_date))
        return [d.astimezone(pytz.UTC) for d in rset1]

    def _get_recurrency_end_date(self, cr, uid, id, context=None):
        data = self.read(cr, uid, id, ['final_date', 'recurrency', 'rrule_type', 'count', 'end_type', 'stop'], context=context)

        if not data.get('recurrency'):
            return False

        end_type = data.get('end_type')
        final_date = data.get('final_date')
        if end_type == 'count' and all(data.get(key) for key in ['count', 'rrule_type', 'stop']):
            count = data['count'] + 1
            delay, mult = {
                'daily': ('days', 1),
                'weekly': ('days', 7),
                'monthly': ('months', 1),
                'yearly': ('years', 1),
            }[data['rrule_type']]

            deadline = datetime.strptime(data['stop'], tools.DEFAULT_SERVER_DATETIME_FORMAT)
            return deadline + relativedelta(**{delay: count * mult})
        return final_date

    def _find_my_attendee(self, cr, uid, meeting_ids, context=None):
        """
            Return the first attendee where the user connected has been invited from all the meeting_ids in parameters
        """
        user = self.pool['res.users'].browse(cr, uid, uid, context=context)
        for meeting_id in meeting_ids:
            for attendee in self.browse(cr, uid, meeting_id, context).attendee_ids:
                if user.partner_id.id == attendee.partner_id.id:
                    return attendee
        return False

    def get_date_formats(self, cr, uid, context):
        lang = context.get("lang")
        res_lang = self.pool.get('res.lang')
        lang_params = {}
        if lang:
            ids = res_lang.search(request.cr, uid, [("code", "=", lang)])
            if ids:
                lang_params = res_lang.read(request.cr, uid, ids[0], ["date_format", "time_format"])

        # formats will be used for str{f,p}time() which do not support unicode in Python 2, coerce to str
        format_date = lang_params.get("date_format", '%B-%d-%Y').encode('utf-8')
        format_time = lang_params.get("time_format", '%I-%M %p').encode('utf-8')
        return (format_date, format_time)

    def get_display_time_tz(self, cr, uid, ids, tz=False, context=None):
        context = dict(context or {})
        if tz:
            context["tz"] = tz
        ev = self.browse(cr, uid, ids, context=context)[0]
        return self._get_display_time(cr, uid, ev.start, ev.stop, ev.duration, ev.allday, context=context)

    def _get_display_time(self, cr, uid, start, stop, zduration, zallday, context=None):
        """
            Return date and time (from to from) based on duration with timezone in string :
            eg.
            1) if user add duration for 2 hours, return : August-23-2013 at (04-30 To 06-30) (Europe/Brussels)
            2) if event all day ,return : AllDay, July-31-2013
        """
        context = dict(context or {})

        tz = context.get('tz', False)
        if not tz:  # tz can have a value False, so dont do it in the default value of get !
            context['tz'] = self.pool.get('res.users').read(cr, SUPERUSER_ID, uid, ['tz'])['tz']
            tz = context['tz']
        tz = tools.ustr(tz).encode('utf-8') # make safe for str{p,f}time()

        format_date, format_time = self.get_date_formats(cr, uid, context=context)
        date = fields.datetime.context_timestamp(cr, uid, datetime.strptime(start, tools.DEFAULT_SERVER_DATETIME_FORMAT), context=context)
        date_deadline = fields.datetime.context_timestamp(cr, uid, datetime.strptime(stop, tools.DEFAULT_SERVER_DATETIME_FORMAT), context=context)
        event_date = date.strftime(format_date)
        display_time = date.strftime(format_time)

        if zallday:
            time = _("AllDay , %s") % (event_date)
        elif zduration < 24:
            duration = date + timedelta(hours=zduration)
            time = _("%s at (%s To %s) (%s)") % (event_date, display_time, duration.strftime(format_time), tz)
        else:
            time = _("%s at %s To\n %s at %s (%s)") % (event_date, display_time, date_deadline.strftime(format_date), date_deadline.strftime(format_time), tz)
        return time

    def _compute(self, cr, uid, ids, fields, arg, context=None):
        res = {}
        if not isinstance(fields, list):
            fields = [fields]
        for meeting in self.browse(cr, uid, ids, context=context):
            meeting_data = {}
            res[meeting.id] = meeting_data
            attendee = self._find_my_attendee(cr, uid, [meeting.id], context)
            for field in fields:
                if field == 'is_attendee':
                    meeting_data[field] = bool(attendee)
                elif field == 'attendee_status':
                    meeting_data[field] = attendee.state if attendee else 'needsAction'
                elif field == 'display_time':
                    meeting_data[field] = self._get_display_time(cr, uid, meeting.start, meeting.stop, meeting.duration, meeting.allday, context=context)
                elif field == "display_start":
                    meeting_data[field] = meeting.start_date if meeting.allday else meeting.start_datetime
                elif field == 'start':
                    meeting_data[field] = meeting.start_date if meeting.allday else meeting.start_datetime
                elif field == 'stop':
                    meeting_data[field] = meeting.stop_date if meeting.allday else meeting.stop_datetime
        return res

    def _get_recurrent_fields(self, cr, uid, context=None):
        return ['byday', 'recurrency', 'final_date', 'rrule_type', 'month_by',
                'interval', 'count', 'end_type', 'mo', 'tu', 'we', 'th', 'fr', 'sa',
                'su', 'day', 'week_list']

    def _get_rulestring(self, cr, uid, ids, name, arg, context=None):
        """
        Gets Recurrence rule string according to value type RECUR of iCalendar from the values given.
        @return: dictionary of rrule value.
        """
        result = {}
        if not isinstance(ids, list):
            ids = [ids]

        #read these fields as SUPERUSER because if the record is private a normal search could raise an error
        recurrent_fields = self._get_recurrent_fields(cr, uid, context=context)
        events = self.read(cr, SUPERUSER_ID, ids, recurrent_fields, context=context)
        for event in events:
            if event['recurrency']:
                result[event['id']] = self.compute_rule_string(event)
            else:
                result[event['id']] = ''

        return result

    # retro compatibility function
    def _rrule_write(self, cr, uid, ids, field_name, field_value, args, context=None):
        return self._set_rulestring(self, cr, uid, ids, field_name, field_value, args, context=context)

    def _set_rulestring(self, cr, uid, ids, field_name, field_value, args, context=None):
        if not isinstance(ids, list):
            ids = [ids]
        data = self._get_empty_rrule_data()
        if field_value:
            data['recurrency'] = True
            for event in self.browse(cr, uid, ids, context=context):
                rdate = event.start
                update_data = self._parse_rrule(field_value, dict(data), rdate)
                data.update(update_data)
                self.write(cr, uid, ids, data, context=context)
        return True

    def _set_date(self, cr, uid, values, id=False, context=None):

        if context is None:
            context = {}

        if values.get('start_datetime') or values.get('start_date') or values.get('start') \
                or values.get('stop_datetime') or values.get('stop_date') or values.get('stop'):
            allday = values.get("allday", None)
            event = self.browse(cr, uid, id, context=context)

            if allday is None:
                if id:
                    allday = event.allday
                else:
                    allday = False
                    _logger.debug("Calendar - All day is not specified, arbitrarily set to False")
                    #raise UserError(_("Need to know if it's an allday or not..."))

            key = "date" if allday else "datetime"
            notkey = "datetime" if allday else "date"

            for fld in ('start', 'stop'):
                if values.get('%s_%s' % (fld, key)) or values.get(fld):
                    values['%s_%s' % (fld, key)] = values.get('%s_%s' % (fld, key)) or values.get(fld)
                    values['%s_%s' % (fld, notkey)] = None
                    if fld not in values.keys():
                        values[fld] = values['%s_%s' % (fld, key)]

            diff = False
            if allday and (values.get('stop_date') or values.get('start_date')):
                stop_date = values.get('stop_date') or event.stop_date
                start_date = values.get('start_date') or event.start_date
                if stop_date and start_date:
                    diff = openerp.fields.Date.from_string(stop_date) - openerp.fields.Date.from_string(start_date)
            elif values.get('stop_datetime') or values.get('start_datetime'):
                stop_datetime = values.get('stop_datetime') or event.stop_datetime
                start_datetime = values.get('start_datetime') or event.start_datetime
                if stop_datetime and start_datetime:
                    diff = openerp.fields.Datetime.from_string(stop_datetime) - openerp.fields.Datetime.from_string(start_datetime)
            if diff:
                duration = float(diff.days) * 24 + (float(diff.seconds) / 3600)
                values['duration'] = round(duration, 2)

    _columns = {
        'id': fields.integer('ID', readonly=True),
        'state': fields.selection([('draft', 'Unconfirmed'), ('open', 'Confirmed')], string='Status', readonly=True, track_visibility='onchange'),
        'name': fields.char('Meeting Subject', required=True, states={'done': [('readonly', True)]}),
        'is_attendee': fields.function(_compute, string='Attendee', type="boolean", multi='attendee'),
        'attendee_status': fields.function(_compute, string='Attendee Status', type="selection", selection=calendar_attendee.STATE_SELECTION, multi='attendee'),
        'display_time': fields.function(_compute, string='Event Time', type="char", multi='attendee'),
        'display_start': fields.function(_compute, string='Date', type="char", multi='attendee', store=True),
        'allday': fields.boolean('All Day', states={'done': [('readonly', True)]}),
        'start': fields.function(_compute, fnct_inv=lambda *args: None, string='Start', type="datetime", multi='attendee', store=True, required=True, help="Start date of an event, without time for full days events"),
        'stop': fields.function(_compute, string='Stop', type="datetime", multi='attendee', store=True, required=True, help="Stop date of an event, without time for full days events"),
        'start_date': fields.date('Start Date', states={'done': [('readonly', True)]}, track_visibility='onchange'),
        'start_datetime': fields.datetime('Start DateTime', states={'done': [('readonly', True)]}, track_visibility='onchange'),
        'stop_date': fields.date('End Date', states={'done': [('readonly', True)]}, track_visibility='onchange'),
        'stop_datetime': fields.datetime('End Datetime', states={'done': [('readonly', True)]}, track_visibility='onchange'),  # old date_deadline
        'duration': fields.float('Duration', states={'done': [('readonly', True)]}),
        'description': fields.text('Description', states={'done': [('readonly', True)]}),
        'class': fields.selection([('public', 'Everyone'), ('private', 'Only me'), ('confidential', 'Only internal users')], 'Privacy', states={'done': [('readonly', True)]}),
        'location': fields.char('Location', help="Location of Event", track_visibility='onchange', states={'done': [('readonly', True)]}),
        'show_as': fields.selection([('free', 'Free'), ('busy', 'Busy')], 'Show Time as', states={'done': [('readonly', True)]}),

        # RECURRENCE FIELD
        'rrule': fields.function(_get_rulestring, type='char', fnct_inv=_set_rulestring, store=True, string='Recurrent Rule'),
        'rrule_type': fields.selection([('daily', 'Day(s)'), ('weekly', 'Week(s)'), ('monthly', 'Month(s)'), ('yearly', 'Year(s)')], 'Recurrency', states={'done': [('readonly', True)]}, help="Let the event automatically repeat at that interval"),
        'recurrency': fields.boolean('Recurrent', help="Recurrent Meeting"),
        'recurrent_id': fields.integer('Recurrent ID'),
        'recurrent_id_date': fields.datetime('Recurrent ID date'),
        'end_type': fields.selection([('count', 'Number of repetitions'), ('end_date', 'End date')], 'Recurrence Termination'),
        'interval': fields.integer('Repeat Every', help="Repeat every (Days/Week/Month/Year)"),
        'count': fields.integer('Repeat', help="Repeat x times"),
        'mo': fields.boolean('Mon'),
        'tu': fields.boolean('Tue'),
        'we': fields.boolean('Wed'),
        'th': fields.boolean('Thu'),
        'fr': fields.boolean('Fri'),
        'sa': fields.boolean('Sat'),
        'su': fields.boolean('Sun'),
        'month_by': fields.selection([('date', 'Date of month'), ('day', 'Day of month')], 'Option', oldname='select1'),
        'day': fields.integer('Date of month'),
        'week_list': fields.selection([('MO', 'Monday'), ('TU', 'Tuesday'), ('WE', 'Wednesday'), ('TH', 'Thursday'), ('FR', 'Friday'), ('SA', 'Saturday'), ('SU', 'Sunday')], 'Weekday'),
        'byday': fields.selection([('1', 'First'), ('2', 'Second'), ('3', 'Third'), ('4', 'Fourth'), ('5', 'Fifth'), ('-1', 'Last')], 'By day'),
        'final_date': fields.date('Repeat Until'),  # The last event of a recurrence

        'user_id': fields.many2one('res.users', 'Responsible', states={'done': [('readonly', True)]}),
        'color_partner_id': fields.related('user_id', 'partner_id', 'id', type="integer", string="Color index of creator", store=False),  # Color of creator
        'active': fields.boolean('Active', help="If the active field is set to false, it will allow you to hide the event alarm information without removing it."),
        'categ_ids': fields.many2many('calendar.event.type', 'meeting_category_rel', 'event_id', 'type_id', 'Tags'),
        'attendee_ids': fields.one2many('calendar.attendee', 'event_id', 'Attendees', ondelete='cascade'),
        'partner_ids': fields.many2many('res.partner', 'calendar_event_res_partner_rel', string='Attendees', states={'done': [('readonly', True)]}),
        'alarm_ids': fields.many2many('calendar.alarm', 'calendar_alarm_calendar_event_rel', string='Reminders', ondelete="restrict", copy=False),
    }

    def _get_default_partners(self, cr, uid, ctx=None):
        ret = [self.pool['res.users'].browse(cr, uid, uid, context=ctx).partner_id.id]
        active_id = ctx.get('active_id')
        if ctx.get('active_model') == 'res.partner' and active_id:
            if active_id not in ret:
                ret.append(active_id)
        return ret

    _defaults = {
        'end_type': 'count',
        'count': 1,
        'rrule_type': False,
        'allday': False,
        'state': 'draft',
        'class': 'public',
        'show_as': 'busy',
        'month_by': 'date',
        'interval': 1,
        'active': 1,
        'user_id': lambda self, cr, uid, ctx: uid,
        'partner_ids': _get_default_partners,
    }

    def _check_closing_date(self, cr, uid, ids, context=None):
        for event in self.browse(cr, uid, ids, context=context):
            if event.start_datetime and event.stop_datetime < event.start_datetime:
                return False
            if event.start_date and event.stop_date < event.start_date:
                return False
        return True

    _constraints = [
        (_check_closing_date, 'Error ! End date cannot be set before start date.', ['start_datetime', 'stop_datetime', 'start_date', 'stop_date'])
    ]

    def onchange_allday(self, cr, uid, ids, start=False, end=False, starttime=False, endtime=False, startdatetime=False, enddatetime=False, checkallday=False, context=None):

        value = {}

        if not ((starttime and endtime) or (start and end)):  # At first intialize, we have not datetime
            return value

        if checkallday:  # from datetime to date
            startdatetime = startdatetime or start
            if startdatetime:
                start = datetime.strptime(startdatetime, DEFAULT_SERVER_DATETIME_FORMAT)
                value['start_date'] = datetime.strftime(start, DEFAULT_SERVER_DATE_FORMAT)

            enddatetime = enddatetime or end
            if enddatetime:
                end = datetime.strptime(enddatetime, DEFAULT_SERVER_DATETIME_FORMAT)
                value['stop_date'] = datetime.strftime(end, DEFAULT_SERVER_DATE_FORMAT)
        else:  # from date to datetime
            user = self.pool['res.users'].browse(cr, uid, uid, context)
            tz = pytz.timezone(user.tz) if user.tz else pytz.utc

            if starttime:
                start = openerp.fields.Datetime.from_string(starttime)
                startdate = tz.localize(start)  # Add "+hh:mm" timezone
                startdate = startdate.replace(hour=8)  # Set 8 AM in localtime
                startdate = startdate.astimezone(pytz.utc)  # Convert to UTC
                value['start_datetime'] = datetime.strftime(startdate, DEFAULT_SERVER_DATETIME_FORMAT)
            elif start:
                value['start_datetime'] = start

            if endtime:
                end = datetime.strptime(endtime.split(' ')[0], DEFAULT_SERVER_DATE_FORMAT)
                enddate = tz.localize(end).replace(hour=18).astimezone(pytz.utc)

                value['stop_datetime'] = datetime.strftime(enddate, DEFAULT_SERVER_DATETIME_FORMAT)
            elif end:
                value['stop_datetime'] = end

        return {'value': value}

    def onchange_duration(self, cr, uid, ids, start=False, duration=False, context=None):
        value = {}
        if not (start and duration):
            return value
        start = datetime.strptime(start, DEFAULT_SERVER_DATETIME_FORMAT)
        value['stop_date'] = (start + timedelta(hours=duration)).strftime(DEFAULT_SERVER_DATE_FORMAT)
        value['stop'] = (start + timedelta(hours=duration)).strftime(DEFAULT_SERVER_DATETIME_FORMAT)
        value['stop_datetime'] = (start + timedelta(hours=duration)).strftime(DEFAULT_SERVER_DATETIME_FORMAT)
        value['start_date'] = start.strftime(DEFAULT_SERVER_DATE_FORMAT)
        value['start'] = start.strftime(DEFAULT_SERVER_DATETIME_FORMAT)
        return {'value': value}

    def onchange_dates(self, cr, uid, ids, fromtype, start=False, end=False, checkallday=False, allday=False, context=None):

        """Returns duration and end date based on values passed
        @param ids: List of calendar event's IDs.
        """
        value = {}

        if checkallday != allday:
            return value

        value['allday'] = checkallday  # Force to be rewrited

        if allday:
            if fromtype == 'start' and start:
                start = datetime.strptime(start, DEFAULT_SERVER_DATE_FORMAT)
                value['start_datetime'] = datetime.strftime(start, DEFAULT_SERVER_DATETIME_FORMAT)
                value['start'] = datetime.strftime(start, DEFAULT_SERVER_DATETIME_FORMAT)

            if fromtype == 'stop' and end:
                end = datetime.strptime(end, DEFAULT_SERVER_DATE_FORMAT)
                value['stop_datetime'] = datetime.strftime(end, DEFAULT_SERVER_DATETIME_FORMAT)
                value['stop'] = datetime.strftime(end, DEFAULT_SERVER_DATETIME_FORMAT)

        return {'value': value}

    def new_invitation_token(self, cr, uid, record, partner_id):
        return uuid.uuid4().hex

    def create_attendees(self, cr, uid, ids, context=None):
        if context is None:
            context = {}
        user_obj = self.pool['res.users']
        current_user = user_obj.browse(cr, uid, uid, context=context)
        res = {}
        for event in self.browse(cr, uid, ids, context):
            attendees = {}
            for att in event.attendee_ids:
                attendees[att.partner_id.id] = True
            new_attendees = []
            new_att_partner_ids = []
            for partner in event.partner_ids:
                if partner.id in attendees:
                    continue
                access_token = self.new_invitation_token(cr, uid, event, partner.id)
                values = {
                    'partner_id': partner.id,
                    'event_id': event.id,
                    'access_token': access_token,
                    'email': partner.email,
                }

                if partner.id == current_user.partner_id.id:
                    values['state'] = 'accepted'

                att_id = self.pool['calendar.attendee'].create(cr, uid, values, context=context)
                new_attendees.append(att_id)
                new_att_partner_ids.append(partner.id)

                if not current_user.email or current_user.email != partner.email:
                    mail_from = current_user.email or tools.config.get('email_from', False)
                    if not context.get('no_email'):
                        if self.pool['calendar.attendee']._send_mail_to_attendees(cr, uid, att_id, email_from=mail_from, context=context):
                            self.message_post(cr, uid, event.id, body=_("An invitation email has been sent to attendee %s") % (partner.name,), subtype="calendar.subtype_invitation", context=context)

            if new_attendees:
                self.write(cr, uid, [event.id], {'attendee_ids': [(4, att) for att in new_attendees]}, context=context)
            if new_att_partner_ids:
                self.message_subscribe(cr, uid, [event.id], new_att_partner_ids, context=context)

            # We remove old attendees who are not in partner_ids now.
            all_partner_ids = [part.id for part in event.partner_ids]
            all_part_attendee_ids = [att.partner_id.id for att in event.attendee_ids]
            all_attendee_ids = [att.id for att in event.attendee_ids]
            partner_ids_to_remove = map(lambda x: x, set(all_part_attendee_ids + new_att_partner_ids) - set(all_partner_ids))

            attendee_ids_to_remove = []

            if partner_ids_to_remove:
                attendee_ids_to_remove = self.pool["calendar.attendee"].search(cr, uid, [('partner_id.id', 'in', partner_ids_to_remove), ('event_id.id', '=', event.id)], context=context)
                if attendee_ids_to_remove:
                    self.pool['calendar.attendee'].unlink(cr, uid, attendee_ids_to_remove, context)

            res[event.id] = {
                'new_attendee_ids': new_attendees,
                'old_attendee_ids': all_attendee_ids,
                'removed_attendee_ids': attendee_ids_to_remove
            }
        return res

    def get_search_fields(self, browse_event, order_fields, r_date=None):
        sort_fields = {}
        for ord in order_fields:
            if ord == 'id' and r_date:
                sort_fields[ord] = '%s-%s' % (browse_event[ord], r_date.strftime("%Y%m%d%H%M%S"))
            else:
                sort_fields[ord] = browse_event[ord]
                if type(browse_event[ord]) is openerp.osv.orm.browse_record:
                    name_get = browse_event[ord].name_get()
                    if len(name_get) and len(name_get[0]) >= 2:
                        sort_fields[ord] = name_get[0][1]
        if r_date:
            sort_fields['sort_start'] = r_date.strftime("%Y%m%d%H%M%S")
        else:
            display_start = browse_event['display_start']
            sort_fields['sort_start'] = display_start and display_start.replace(' ', '').replace('-', '') or False
        return sort_fields

    def get_recurrent_ids(self, cr, uid, event_id, domain, order=None, context=None):

        """Gives virtual event ids for recurring events
        This method gives ids of dates that comes between start date and end date of calendar views

        @param order: The fields (comma separated, format "FIELD {DESC|ASC}") on which the events should be sorted
        """
        if not context:
            context = {}

        if isinstance(event_id, (basestring, int, long)):
            ids_to_browse = [event_id]  # keep select for return
        else:
            ids_to_browse = event_id

        if order:
            order_fields = [field.split()[0] for field in order.split(',')]
        else:
            # fallback on self._order defined on the model
            order_fields = [field.split()[0] for field in self._order.split(',')]

        if 'id' not in order_fields:
            order_fields.append('id')

        result_data = []
        result = []
        for ev in self.browse(cr, uid, ids_to_browse, context=context):
            if not ev.recurrency or not ev.rrule:
                result.append(ev.id)
                result_data.append(self.get_search_fields(ev, order_fields))
                continue
            rdates = self.get_recurrent_date_by_event(cr, uid, ev, context=context)

            for r_date in rdates:
                # fix domain evaluation
                # step 1: check date and replace expression by True or False, replace other expressions by True
                # step 2: evaluation of & and |
                # check if there are one False
                pile = []
                ok = True
                for arg in domain:
                    if str(arg[0]) in ('start', 'stop', 'final_date'):
                        if (arg[1] == '='):
                            ok = r_date.strftime('%Y-%m-%d') == arg[2]
                        if (arg[1] == '>'):
                            ok = r_date.strftime('%Y-%m-%d') > arg[2]
                        if (arg[1] == '<'):
                            ok = r_date.strftime('%Y-%m-%d') < arg[2]
                        if (arg[1] == '>='):
                            ok = r_date.strftime('%Y-%m-%d') >= arg[2]
                        if (arg[1] == '<='):
                            ok = r_date.strftime('%Y-%m-%d') <= arg[2]
                        pile.append(ok)
                    elif str(arg) == str('&') or str(arg) == str('|'):
                        pile.append(arg)
                    else:
                        pile.append(True)
                pile.reverse()
                new_pile = []
                for item in pile:
                    if not isinstance(item, basestring):
                        res = item
                    elif str(item) == str('&'):
                        first = new_pile.pop()
                        second = new_pile.pop()
                        res = first and second
                    elif str(item) == str('|'):
                        first = new_pile.pop()
                        second = new_pile.pop()
                        res = first or second
                    new_pile.append(res)

                if [True for item in new_pile if not item]:
                    continue
                result_data.append(self.get_search_fields(ev, order_fields, r_date=r_date))

        if order_fields:
            uniq = lambda it: collections.OrderedDict((id(x), x) for x in it).values()

            def comparer(left, right):
                for fn, mult in comparers:
                    result = cmp(fn(left), fn(right))
                    if result:
                        return mult * result
                return 0

            sort_params = [key.split()[0] if key[-4:].lower() != 'desc' else '-%s' % key.split()[0] for key in (order or self._order).split(',')]
            sort_params = uniq([comp if comp not in ['start', 'start_date', 'start_datetime'] else 'sort_start' for comp in sort_params])
            sort_params = uniq([comp if comp not in ['-start', '-start_date', '-start_datetime'] else '-sort_start' for comp in sort_params])
            comparers = [((itemgetter(col[1:]), -1) if col[0] == '-' else (itemgetter(col), 1)) for col in sort_params]
            ids = [r['id'] for r in sorted(result_data, cmp=comparer)]

        if isinstance(event_id, (basestring, int, long)):
            return ids and ids[0] or False
        else:
            return ids

    def compute_rule_string(self, data):
        """
        Compute rule string according to value type RECUR of iCalendar from the values given.
        @param self: the object pointer
        @param data: dictionary of freq and interval value
        @return: string containing recurring rule (empty if no rule)
        """
        if data['interval'] and data['interval'] < 0:
            raise UserError(_('interval cannot be negative.'))
        if data['count'] and data['count'] <= 0:
            raise UserError(_('Event recurrence interval cannot be negative.'))

        def get_week_string(freq, data):
            weekdays = ['mo', 'tu', 'we', 'th', 'fr', 'sa', 'su']
            if freq == 'weekly':
                byday = map(lambda x: x.upper(), filter(lambda x: data.get(x) and x in weekdays, data))
                if byday:
                    return ';BYDAY=' + ','.join(byday)
            return ''

        def get_month_string(freq, data):
            if freq == 'monthly':
                if data.get('month_by') == 'date' and (data.get('day') < 1 or data.get('day') > 31):
                    raise UserError(_("Please select a proper day of the month."))

                if data.get('month_by') == 'day':  # Eg : Second Monday of the month
                    return ';BYDAY=' + data.get('byday') + data.get('week_list')
                elif data.get('month_by') == 'date':  # Eg : 16th of the month
                    return ';BYMONTHDAY=' + str(data.get('day'))
            return ''

        def get_end_date(data):
            if data.get('final_date'):
                data['end_date_new'] = ''.join((re.compile('\d')).findall(data.get('final_date'))) + 'T235959Z'

            return (data.get('end_type') == 'count' and (';COUNT=' + str(data.get('count'))) or '') +\
                ((data.get('end_date_new') and data.get('end_type') == 'end_date' and (';UNTIL=' + data.get('end_date_new'))) or '')

        freq = data.get('rrule_type', False)  # day/week/month/year
        res = ''
        if freq:
            interval_srting = data.get('interval') and (';INTERVAL=' + str(data.get('interval'))) or ''
            res = 'FREQ=' + freq.upper() + get_week_string(freq, data) + interval_srting + get_end_date(data) + get_month_string(freq, data)

        return res

    def _get_empty_rrule_data(self):
        return {
            'byday': False,
            'recurrency': False,
            'final_date': False,
            'rrule_type': False,
            'month_by': False,
            'interval': 0,
            'count': False,
            'end_type': False,
            'mo': False,
            'tu': False,
            'we': False,
            'th': False,
            'fr': False,
            'sa': False,
            'su': False,
            'day': False,
            'week_list': False
        }

    def _parse_rrule(self, rule, data, date_start):
        day_list = ['mo', 'tu', 'we', 'th', 'fr', 'sa', 'su']
        rrule_type = ['yearly', 'monthly', 'weekly', 'daily']
        r = rrule.rrulestr(rule, dtstart=datetime.strptime(date_start, DEFAULT_SERVER_DATETIME_FORMAT))

        if r._freq > 0 and r._freq < 4:
            data['rrule_type'] = rrule_type[r._freq]
        data['count'] = r._count
        data['interval'] = r._interval
        data['final_date'] = r._until and r._until.strftime(DEFAULT_SERVER_DATETIME_FORMAT)
        #repeat weekly
        if r._byweekday:
            for i in xrange(0, 7):
                if i in r._byweekday:
                    data[day_list[i]] = True
            data['rrule_type'] = 'weekly'
        #repeat monthly by nweekday ((weekday, weeknumber), )
        if r._bynweekday:
            data['week_list'] = day_list[r._bynweekday[0][0]].upper()
            data['byday'] = str(r._bynweekday[0][1])
            data['month_by'] = 'day'
            data['rrule_type'] = 'monthly'

        if r._bymonthday:
            data['day'] = r._bymonthday[0]
            data['month_by'] = 'date'
            data['rrule_type'] = 'monthly'

        #repeat yearly but for openerp it's monthly, take same information as monthly but interval is 12 times
        if r._bymonth:
            data['interval'] = data['interval'] * 12

        #FIXEME handle forever case
        #end of recurrence
        #in case of repeat for ever that we do not support right now
        if not (data.get('count') or data.get('final_date')):
            data['count'] = 100
        if data.get('count'):
            data['end_type'] = 'count'
        else:
            data['end_type'] = 'end_date'
        return data

    def _track_subtype(self, cr, uid, ids, init_values, context=None):
        record = self.browse(cr, uid, ids[0], context=context)
        if 'start' in init_values and record.start:
            return 'calendar.subtype_invitation'
        elif 'location' in init_values and record.location:
            return 'calendar.subtype_invitation'
        return super(calendar_event, self)._track_subtype(cr, uid, ids, init_values, context=context)

    def onchange_partner_ids(self, cr, uid, ids, value, context=None):
        """ The basic purpose of this method is to check that destination partners
            effectively have email addresses. Otherwise a warning is thrown.
            :param value: value format: [[6, 0, [3, 4]]]
        """
        res = {'value': {}}

        if not value or not value[0] or not value[0][0] == 6:
            return

        res.update(self.check_partners_email(cr, uid, value[0][2], context=context))
        return res

    def check_partners_email(self, cr, uid, partner_ids, context=None):
        """ Verify that selected partner_ids have an email_address defined.
            Otherwise throw a warning. """
        partner_wo_email_lst = []
        for partner in self.pool['res.partner'].browse(cr, uid, partner_ids, context=context):
            if not partner.email:
                partner_wo_email_lst.append(partner)
        if not partner_wo_email_lst:
            return {}
        warning_msg = _('The following contacts have no email address :')
        for partner in partner_wo_email_lst:
            warning_msg += '\n- %s' % (partner.name)
        return {'warning': {
                'title': _('Email addresses not found'),
                'message': warning_msg,
                }}

    # shows events of the day for this user
    def _needaction_domain_get(self, cr, uid, context=None):
        return [
            ('stop', '<=', time.strftime(DEFAULT_SERVER_DATE_FORMAT + ' 23:59:59')),
            ('start', '>=', time.strftime(DEFAULT_SERVER_DATE_FORMAT + ' 00:00:00')),
            ('user_id', '=', uid),
        ]

    @api.multi
    def _get_message_unread(self):
        id_map = {x: calendar_id2real_id(x) for x in self.ids}
        real = self.browse(set(id_map.values()))
        super(calendar_event, real)._get_message_unread()
        for event in self:
            if event.id == id_map[event.id]:
                continue
            rec = self.browse(id_map[event.id])
            event.message_unread_counter = rec.message_unread_counter
            event.message_unread = rec.message_unread

    @api.multi
    def _get_message_needaction(self):
        id_map = {x: calendar_id2real_id(x) for x in self.ids}
        real = self.browse(set(id_map.values()))
        super(calendar_event, real)._get_message_needaction()
        for event in self:
            if event.id == id_map[event.id]:
                continue
            rec = self.browse(id_map[event.id])
            event.message_needaction_counter = rec.message_needaction_counter
            event.message_needaction = rec.message_needaction

    @api.cr_uid_ids_context
    def message_post(self, cr, uid, thread_id, context=None, **kwargs):
        if isinstance(thread_id, basestring):
            thread_id = get_real_ids(thread_id)
        if context.get('default_date'):
            del context['default_date']
        return super(calendar_event, self).message_post(cr, uid, thread_id, context=context, **kwargs)

    def message_subscribe(self, cr, uid, ids, partner_ids=None, channel_ids=None, subtype_ids=None, force=True, context=None):
        return super(calendar_event, self).message_subscribe(
            cr, uid, get_real_ids(ids),
            partner_ids=partner_ids,
            channel_ids=channel_ids,
            subtype_ids=subtype_ids,
            force=force,
            context=context)

    def message_unsubscribe(self, cr, uid, ids, partner_ids=None, channel_ids=None, context=None):
        return super(calendar_event, self).message_unsubscribe(cr, uid, get_real_ids(ids), partner_ids=partner_ids, channel_ids=channel_ids, context=context)

    def do_sendmail(self, cr, uid, ids, context=None):
        for event in self.browse(cr, uid, ids, context):
            current_user = self.pool['res.users'].browse(cr, uid, uid, context=context)

            if current_user.email:
                if self.pool['calendar.attendee']._send_mail_to_attendees(cr, uid, [att.id for att in event.attendee_ids], email_from=current_user.email, context=context):
                    self.message_post(cr, uid, event.id, body=_("An invitation email has been sent to attendee(s)"), subtype="calendar.subtype_invitation", context=context)
        return

    def get_attendee(self, cr, uid, meeting_id, context=None):
        # Used for view in controller
        invitation = {'meeting': {}, 'attendee': []}

        meeting = self.browse(cr, uid, int(meeting_id), context=context)
        invitation['meeting'] = {
            'event': meeting.name,
            'where': meeting.location,
            'when': meeting.display_time
        }

        for attendee in meeting.attendee_ids:
            invitation['attendee'].append({'name': attendee.cn, 'status': attendee.state})
        return invitation

    def get_interval(self, cr, uid, ids, date, interval, tz=None, context=None):
        ''' Format and localize some dates to be used in email templates

            :param string date: date/time to be formatted
            :param string interval: Among 'day', 'month', 'dayname' and 'time' indicating the desired formatting
            :param string tz: Timezone indicator (optional)

            :return unicode: Formatted date or time (as unicode string, to prevent jinja2 crash)

            (Function used only in calendar_event_data.xml) '''

        date = openerp.fields.Datetime.from_string(date)

        if tz:
            timezone = pytz.timezone(tz or 'UTC')
            date = date.replace(tzinfo=pytz.timezone('UTC')).astimezone(timezone)

        if interval == 'day':
            # Day number (1-31)
            res = unicode(date.day)

        elif interval == 'month':
            # Localized month name and year
            res = babel.dates.format_date(date=date, format='MMMM y', locale=context.get('lang', 'en_US'))

        elif interval == 'dayname':
            # Localized day name
            res = babel.dates.format_date(date=date, format='EEEE', locale=context.get('lang', 'en_US'))

        elif interval == 'time':
            # Localized time

            dummy, format_time = self.get_date_formats(cr, uid, context=context)
            res = tools.ustr(date.strftime(format_time + " %Z"))

        return res

    def search(self, cr, uid, args, offset=0, limit=0, order=None, context=None, count=False):
        if context is None:
            context = {}

        if context.get('mymeetings', False):
            partner_id = self.pool['res.users'].browse(cr, uid, uid, context).partner_id.id
            args += [('partner_ids', 'in', [partner_id])]

        new_args = []
        for arg in args:
            new_arg = arg

            if arg[0] in ('stop_date', 'stop_datetime', 'stop',) and arg[1] == ">=":
                if context.get('virtual_id', True):
                    new_args += ['|', '&', ('recurrency', '=', 1), ('final_date', arg[1], arg[2])]
            elif arg[0] == "id":
                new_id = get_real_ids(arg[2])
                new_arg = (arg[0], arg[1], new_id)
            new_args.append(new_arg)

        if not context.get('virtual_id', True):
            return super(calendar_event, self).search(cr, uid, new_args, offset=offset, limit=limit, order=order, count=count, context=context)

        # offset, limit, order and count must be treated separately as we may need to deal with virtual ids
        res = super(calendar_event, self).search(cr, uid, new_args, offset=0, limit=0, order=None, context=context, count=False)
        res = self.get_recurrent_ids(cr, uid, res, args, order=order, context=context)
        if count:
            return len(res)
        elif limit:
            return res[offset: offset + limit]
        return res

    def copy(self, cr, uid, id, default=None, context=None):
        default = default or {}
        self._set_date(cr, uid, default, id=default.get('id'), context=context)
        return super(calendar_event, self).copy(cr, uid, calendar_id2real_id(id), default, context)

    def _detach_one_event(self, cr, uid, id, values=dict(), context=None):
        real_event_id = calendar_id2real_id(id)
        data = self.read(cr, uid, id, ['allday', 'start', 'stop', 'rrule', 'duration'])
        data['start_date' if data['allday'] else 'start_datetime'] = data['start']
        data['stop_date' if data['allday'] else 'stop_datetime'] = data['stop']
        if data.get('rrule'):
            data.update(
                values,
                recurrent_id=real_event_id,
                recurrent_id_date=data.get('start'),
                rrule_type=False,
                rrule='',
                recurrency=False,
                final_date=datetime.strptime(data.get('start'), DEFAULT_SERVER_DATETIME_FORMAT if data['allday'] else DEFAULT_SERVER_DATETIME_FORMAT) + timedelta(hours=values.get('duration', False) or data.get('duration'))
            )

            #do not copy the id
            if data.get('id'):
                del(data['id'])
            new_id = self.copy(cr, uid, real_event_id, default=data, context=context)
            return new_id

    def open_after_detach_event(self, cr, uid, ids, context=None):
        if context is None:
            context = {}

        new_id = self._detach_one_event(cr, uid, ids[0], context=context)
        return {
            'type': 'ir.actions.act_window',
            'res_model': 'calendar.event',
            'view_mode': 'form',
            'res_id': new_id,
            'target': 'current',
            'flags': {'form': {'action_buttons': True, 'options': {'mode': 'edit'}}}
        }

    def _name_search(self, cr, user, name='', args=None, operator='ilike', context=None, limit=100, name_get_uid=None):
        for arg in args:
            if arg[0] == 'id':
                for n, calendar_id in enumerate(arg[2]):
                    if isinstance(calendar_id, basestring):
                        arg[2][n] = calendar_id.split('-')[0]
        return super(calendar_event, self)._name_search(cr, user, name=name, args=args, operator=operator, context=context, limit=limit, name_get_uid=name_get_uid)

    def write(self, cr, uid, ids, values, context=None):
        context = context or {}
        if not isinstance(ids, (tuple, list)):
            ids = [ids]

        values0 = values

        # process events one by one
        for event_id in ids:
            # make a copy, since _set_date() modifies values depending on event
            values = dict(values0)
            self._set_date(cr, uid, values, event_id, context=context)

            # special write of complex IDS
            real_ids = []
            new_ids = []
            if '-' not in str(event_id):
                real_ids = [int(event_id)]
            else:
                real_event_id = calendar_id2real_id(event_id)

                # if we are setting the recurrency flag to False or if we are only changing fields that
                # should be only updated on the real ID and not on the virtual (like message_follower_ids):
                # then set real ids to be updated.
                blacklisted = any(key in values for key in ('start', 'stop', 'active'))
                if not values.get('recurrency', True) or not blacklisted:
                    real_ids = [real_event_id]
                else:
                    data = self.read(cr, uid, event_id, ['start', 'stop', 'rrule', 'duration'])
                    if data.get('rrule'):
                        new_ids = [self._detach_one_event(cr, uid, event_id, values, context=None)]

            super(calendar_event, self).write(cr, uid, real_ids, values, context=context)

            # set end_date for calendar searching
            if values.get('recurrency') and values.get('end_type', 'count') in ('count', unicode('count')) and \
                    (values.get('rrule_type') or values.get('count') or values.get('start') or values.get('stop')):
                for id in real_ids:
                    final_date = self._get_recurrency_end_date(cr, uid, id, context=context)
                    super(calendar_event, self).write(cr, uid, [id], {'final_date': final_date}, context=context)

            attendees_create = False
            if values.get('partner_ids', False):
                attendees_create = self.create_attendees(cr, uid, real_ids + new_ids, context)

            if (values.get('start_date') or values.get('start_datetime')) and values.get('active', True):
                for the_id in real_ids + new_ids:
                    if attendees_create:
                        attendees_create = attendees_create[the_id]
                        mail_to_ids = list(set(attendees_create['old_attendee_ids']) - set(attendees_create['removed_attendee_ids']))
                    else:
                        mail_to_ids = [att.id for att in self.browse(cr, uid, the_id, context=context).attendee_ids]

                    if mail_to_ids:
                        current_user = self.pool['res.users'].browse(cr, uid, uid, context=context)
                        if self.pool['calendar.attendee']._send_mail_to_attendees(cr, uid, mail_to_ids, template_xmlid='calendar_template_meeting_changedate', email_from=current_user.email, context=context):
                            self.message_post(cr, uid, the_id, body=_("A email has been send to specify that the date has been changed !"), subtype="calendar.subtype_invitation", context=context)

        return True

    def create(self, cr, uid, vals, context=None):
        if context is None:
            context = {}

        self._set_date(cr, uid, vals, id=False, context=context)
        if not 'user_id' in vals:  # Else bug with quick_create when we are filter on an other user
            vals['user_id'] = uid

        res = super(calendar_event, self).create(cr, uid, vals, context=context)

        final_date = self._get_recurrency_end_date(cr, uid, res, context=context)
        self.write(cr, uid, [res], {'final_date': final_date}, context=context)

        self.create_attendees(cr, uid, [res], context=context)
        return res

    def export_data(self, cr, uid, ids, *args, **kwargs):
        """ Override to convert virtual ids to ids """
        real_ids = []
        for real_id in get_real_ids(ids):
            if real_id not in real_ids:
                real_ids.append(real_id)
        return super(calendar_event, self).export_data(cr, uid, real_ids, *args, **kwargs)

    def read_group(self, cr, uid, domain, fields, groupby, offset=0, limit=None, context=None, orderby=False, lazy=True):
        context = dict(context or {})

        if 'date' in groupby:
            raise UserError(_('Group by date is not supported, use the calendar view instead.'))
        virtual_id = context.get('virtual_id', True)
        context.update({'virtual_id': False})
        res = super(calendar_event, self).read_group(cr, uid, domain, fields, groupby, offset=offset, limit=limit, context=context, orderby=orderby, lazy=lazy)
        return res

    def read(self, cr, uid, ids, fields=None, context=None, load='_classic_read'):
        if context is None:
            context = {}
        fields2 = fields and fields[:] or None
        EXTRAFIELDS = ('class', 'user_id', 'duration', 'allday', 'start', 'start_date', 'start_datetime', 'rrule')
        for f in EXTRAFIELDS:
            if fields and (f not in fields):
                fields2.append(f)
        if isinstance(ids, (basestring, int, long)):
            select = [ids]
        else:
            select = ids
        select = map(lambda x: (x, calendar_id2real_id(x)), select)
        result = []
        real_data = super(calendar_event, self).read(cr, uid, [real_id for calendar_id, real_id in select], fields=fields2, context=context, load=load)
        real_data = dict(zip([x['id'] for x in real_data], real_data))

        for calendar_id, real_id in select:
            res = real_data[real_id].copy()
            ls = calendar_id2real_id(calendar_id, with_date=res and res.get('duration', 0) > 0 and res.get('duration') or 1)
            if not isinstance(ls, (basestring, int, long)) and len(ls) >= 2:
                res['start'] = ls[1]
                res['stop'] = ls[2]

                if res['allday']:
                    res['start_date'] = ls[1]
                    res['stop_date'] = ls[2]
                else:
                    res['start_datetime'] = ls[1]
                    res['stop_datetime'] = ls[2]

                if 'display_time' in fields:
                    res['display_time'] = self._get_display_time(cr, uid, ls[1], ls[2], res['duration'], res['allday'], context=context)

            res['id'] = calendar_id
            result.append(res)

        for r in result:
            if r['user_id']:
                user_id = type(r['user_id']) in (tuple, list) and r['user_id'][0] or r['user_id']
                if user_id == uid:
                    continue
            if r['class'] == 'private':
                for f in r.keys():
                    recurrent_fields = self._get_recurrent_fields(cr, uid, context=context)
                    public_fields = list(set(recurrent_fields + ['id', 'allday', 'start', 'stop', 'display_start', 'display_stop', 'duration', 'user_id', 'state', 'interval', 'count', 'recurrent_id_date', 'rrule']))
                    if f not in public_fields:
                        if isinstance(r[f], list):
                            r[f] = []
                        else:
                            r[f] = False
                    if f == 'name':
                        r[f] = _('Busy')

        for r in result:
            for k in EXTRAFIELDS:
                if (k in r) and (fields and (k not in fields)):
                    del r[k]
        if isinstance(ids, (basestring, int, long)):
            return result and result[0] or False
        return result

    def unlink(self, cr, uid, ids, can_be_deleted=True, context=None):
        if not isinstance(ids, list):
            ids = [ids]
        res = False

        ids_to_exclure = []
        ids_to_unlink = []

        for event_id in ids:
            if can_be_deleted and len(str(event_id).split('-')) == 1:  # if  ID REAL
                if self.browse(cr, uid, int(event_id), context).recurrent_id:
                    ids_to_exclure.append(event_id)
                else:
                    ids_to_unlink.append(int(event_id))
            else:
                ids_to_exclure.append(event_id)

        if ids_to_unlink:
            res = super(calendar_event, self).unlink(cr, uid, ids_to_unlink, context=context)

        if ids_to_exclure:
            for id_to_exclure in ids_to_exclure:
                res = self.write(cr, uid, id_to_exclure, {'active': False}, context=context)

        return res


class mail_message(osv.Model):
    _inherit = "mail.message"

    def search(self, cr, uid, args, offset=0, limit=0, order=None, context=None, count=False):
        '''
        convert the search on real ids in the case it was asked on virtual ids, then call super()
        '''
        args = list(args)
        for index in range(len(args)):
<<<<<<< HEAD
            if args[index][0] == "res_id":
                if isinstance(args[index][2], basestring):
                    args[index][2] = get_real_ids(args[index][2])
                elif isinstance(args[index][2], list):
                    args[index] = (args[index][0], args[index][1], map(lambda x: get_real_ids(x), args[index][2]))
=======
            if args[index][0] == "res_id" and isinstance(args[index][2], basestring):
                args[index] = (args[index][0], args[index][1], get_real_ids(args[index][2]))
>>>>>>> f811fffb
        return super(mail_message, self).search(cr, uid, args, offset=offset, limit=limit, order=order, context=context, count=count)

    def _find_allowed_model_wise(self, cr, uid, doc_model, doc_dict, context=None):
        if context is None:
            context = {}
        if doc_model == 'calendar.event':
            order = context.get('order', self._order)
            for virtual_id in self.pool[doc_model].get_recurrent_ids(cr, uid, doc_dict.keys(), [], order=order, context=context):
                doc_dict.setdefault(virtual_id, doc_dict[get_real_ids(virtual_id)])
        return super(mail_message, self)._find_allowed_model_wise(cr, uid, doc_model, doc_dict, context=context)


class ir_attachment(osv.Model):
    _inherit = "ir.attachment"

    def search(self, cr, uid, args, offset=0, limit=0, order=None, context=None, count=False):
        '''
        convert the search on real ids in the case it was asked on virtual ids, then call super()
        '''
        args = list(args)
        for index in range(len(args)):
            if args[index][0] == "res_id" and isinstance(args[index][2], basestring):
                args[index] = (args[index][0], args[index][1], get_real_ids(args[index][2]))
        return super(ir_attachment, self).search(cr, uid, args, offset=offset, limit=limit, order=order, context=context, count=count)

    def write(self, cr, uid, ids, vals, context=None):
        '''
        when posting an attachment (new or not), convert the virtual ids in real ids.
        '''
        if isinstance(vals.get('res_id'), basestring):
            vals['res_id'] = get_real_ids(vals.get('res_id'))
        return super(ir_attachment, self).write(cr, uid, ids, vals, context=context)


class ir_http(osv.AbstractModel):
    _inherit = 'ir.http'

    def _auth_method_calendar(self):
        token = request.params['token']
        db = request.params['db']

        registry = openerp.modules.registry.RegistryManager.get(db)
        attendee_pool = registry.get('calendar.attendee')
        error_message = False
        with registry.cursor() as cr:
            attendee_id = attendee_pool.search(cr, openerp.SUPERUSER_ID, [('access_token', '=', token)])
            if not attendee_id:
                error_message = """Invalid Invitation Token."""
            elif request.session.uid and request.session.login != 'anonymous':
                 # if valid session but user is not match
                attendee = attendee_pool.browse(cr, openerp.SUPERUSER_ID, attendee_id[0])
                user = registry.get('res.users').browse(cr, openerp.SUPERUSER_ID, request.session.uid)
                if attendee.partner_id.id != user.partner_id.id:
                    error_message = """Invitation cannot be forwarded via email. This event/meeting belongs to %s and you are logged in as %s. Please ask organizer to add you.""" % (attendee.email, user.email)

        if error_message:
            raise BadRequest(error_message)

        return True


class invite_wizard(osv.osv_memory):
    _inherit = 'mail.wizard.invite'

    def default_get(self, cr, uid, fields, context=None):
        '''
        in case someone clicked on 'invite others' wizard in the followers widget, transform virtual ids in real ids
        '''
        if 'default_res_id' in context:
            context = dict(context, default_res_id=get_real_ids(context['default_res_id']))
        result = super(invite_wizard, self).default_get(cr, uid, fields, context=context)
        if 'res_id' in result:
            result['res_id'] = get_real_ids(result['res_id'])
        return result<|MERGE_RESOLUTION|>--- conflicted
+++ resolved
@@ -1761,16 +1761,11 @@
         '''
         args = list(args)
         for index in range(len(args)):
-<<<<<<< HEAD
             if args[index][0] == "res_id":
                 if isinstance(args[index][2], basestring):
-                    args[index][2] = get_real_ids(args[index][2])
+                    args[index] = (args[index][0], args[index][1], get_real_ids(args[index][2]))
                 elif isinstance(args[index][2], list):
                     args[index] = (args[index][0], args[index][1], map(lambda x: get_real_ids(x), args[index][2]))
-=======
-            if args[index][0] == "res_id" and isinstance(args[index][2], basestring):
-                args[index] = (args[index][0], args[index][1], get_real_ids(args[index][2]))
->>>>>>> f811fffb
         return super(mail_message, self).search(cr, uid, args, offset=offset, limit=limit, order=order, context=context, count=count)
 
     def _find_allowed_model_wise(self, cr, uid, doc_model, doc_dict, context=None):
