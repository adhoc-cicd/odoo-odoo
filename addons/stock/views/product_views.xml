--- conflicted
+++ resolved
@@ -11,10 +11,6 @@
                     <group string="Logistics">
                         <field name="route_ids" widget="many2many_tags" groups="stock.group_adv_location"/>
                         <div colspan="2" attrs="{'invisible': [('parent_id', '=', False)]}">
-<<<<<<< HEAD
-                            The following routes will apply to the products in this category taking into account parent categories:
-=======
->>>>>>> f9e0f666
                             <field name="total_route_ids" nolabel="1" widget="many2many_tags"/>
                         </div>
                         <field name="removal_strategy_id" options="{'no_create': True}"/>
