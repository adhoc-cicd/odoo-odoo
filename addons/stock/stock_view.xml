--- conflicted
+++ resolved
@@ -728,26 +728,16 @@
             <field name="arch" type="xml">
                 <form string="Internal Picking List" version="7.0">
                 <header>
-<<<<<<< HEAD
                     <span groups="base.group_user">
                         <button name="draft_force_assign" states="draft" string="Confirm" type="object" class="oe_highlight"/>
                         <button name="draft_validate" states="draft" string="Confirm &amp; Transfer" type="object" class="oe_highlight"/>
+                        <!-- <button name="action_assign" states="confirmed" string="Check Availability" type="object"/> -->
                         <button name="force_assign" states="confirmed" string="Force Availability" type="object" class="oe_highlight"/>
                         <button name="action_process" states="assigned" string="Confirm &amp; Transfer" groups="stock.group_stock_user" type="object" class="oe_highlight"/>
-                        <button name="%(action_stock_invoice_onshipping)d" string="Create Invoice" attrs="{'invisible': ['|','|',('state','&lt;&gt;','done'),('invoice_state','=','invoiced'),('invoice_state','=','none')]}"  type="action" class="oe_highlight"/>
+                        <button name="%(action_stock_invoice_onshipping)d" string="Create Invoice/Refund"  attrs="{'invisible': ['|','|',('state','&lt;&gt;','done'),('invoice_state','=','invoiced'),('invoice_state','=','none')]}"  type="action" class="oe_highlight"/>
                         <button name="%(act_stock_return_picking)d" string="Reverse Transfer" states="done" type="action"/>
                         <button name="button_cancel" states="assigned,confirmed,draft" string="_Cancel"/>
                     </span>
-=======
-                    <button name="draft_force_assign" states="draft" string="Confirm" type="object" class="oe_highlight"/>
-                    <button name="draft_validate" states="draft" string="Confirm &amp; Transfer" type="object" class="oe_highlight"/>
-                    <!-- <button name="action_assign" states="confirmed" string="Check Availability" type="object"/> -->
-                    <button name="force_assign" states="confirmed" string="Force Availability" type="object" class="oe_highlight"/>
-                    <button name="action_process" states="assigned" string="Confirm &amp; Transfer" groups="stock.group_stock_user" type="object" class="oe_highlight"/>
-                    <button name="%(action_stock_invoice_onshipping)d" string="Create Invoice/Refund"  attrs="{'invisible': ['|','|',('state','&lt;&gt;','done'),('invoice_state','=','invoiced'),('invoice_state','=','none')]}"  type="action" class="oe_highlight"/>
-                    <button name="%(act_stock_return_picking)d" string="Reverse Transfer" states="done" type="action"/>
-                    <button name="button_cancel" states="assigned,confirmed,draft" string="_Cancel"/>
->>>>>>> 0dee110e
                     <field name="state" widget="statusbar" statusbar_visible="draft,assigned,done" statusbar_colors='{"shipping_except":"red","invoice_except":"red","waiting_date":"blue"}'/>
                 </header>
                 <sheet>
