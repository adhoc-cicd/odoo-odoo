<?xml version="1.0" encoding="utf-8"?>
<openerp>
    <data>

        <!-- Top menu item -->
        <menuitem name="Inventory"
            id="menu_stock_root"
            groups="group_stock_manager,group_stock_user"
            icon="fa-archive"
            web_icon="stock,static/description/icon.png"
            sequence="30"/>

        <menuitem id="menu_stock_warehouse_mgmt" name="Operations" parent="menu_stock_root" sequence="2" groups="base.group_no_one"/>
        <menuitem id="menu_stock_config_settings" name="Configuration" parent="menu_stock_root"
            sequence="100" groups="group_stock_manager,base.group_configuration"/>
        <menuitem id="menu_warehouse_config" name="Warehouse Management" parent="menu_stock_config_settings" groups="base.group_configuration" sequence="1"/>
        <menuitem id="menu_routes_config" name="Routes" parent="menu_stock_config_settings" sequence="2" groups="stock.group_adv_location"/>
        <menuitem
            id="menu_product_in_config_stock" name="Products"
            parent="stock.menu_stock_config_settings" sequence="4"/>
        <menuitem
            action="product.product_uom_form_action" id="menu_stock_uom_form_action"
            parent="menu_stock_config_settings" sequence="35" groups="product.group_uom"/>


        <menuitem id="menu_stock_inventory_control" name="Inventory Control" parent="menu_stock_root" sequence="4"/>
        <menuitem
            action="product.product_template_action_product" id="menu_product_variant_config_stock" name="Products"
            parent="stock.menu_stock_inventory_control" sequence="1"/>

        <menuitem
            action="product.product_category_action_form" id="menu_product_category_config_stock"
            parent="stock.menu_product_in_config_stock" sequence="2"/>
        <menuitem
            action="product.product_uom_categ_form_action" id="menu_stock_uom_categ_form_action"
            parent="menu_product_in_config_stock" sequence="5" groups="product.group_uom"/>
        <menuitem
            id="menu_stock_unit_measure_stock" name="Units of Measure"
            parent="stock.menu_product_in_config_stock"  sequence="35" groups="product.group_uom"/>

        <record id="stock_inventory_line_tree" model="ir.ui.view">
            <field name="name">stock.inventory.line.tree</field>
            <field name="model">stock.inventory.line</field>
            <field name="arch" type="xml">
                <tree string="Stock Inventory Lines">
                    <field name="product_id"/>
                    <field name="product_qty"/>
                    <field name="product_uom_id" groups="product.group_uom"/>
                    <field name="location_id" groups="stock.group_locations"/>
                </tree>
            </field>
        </record>

        <record id="view_inventory_filter" model="ir.ui.view">
            <field name="name">stock.inventory.filter</field>
            <field name="model">stock.inventory</field>
            <field name="arch" type="xml">
                <search string="Search Inventory">
                    <field name="name" string="Inventory Reference"/>
                    <field name="date"/>
                    <field name="company_id" groups="base.group_multi_company"/>
                    <group expand="0" string="Group By">
                        <filter string="Status" domain="[]" context="{'group_by':'state'}"/>
                        <filter string="Inventories Month" domain="[]" context="{'group_by':'date'}" help="Physical Inventories by Month"/>
                    </group>
                </search>

            </field>
        </record>

        <record id="view_inventory_tree" model="ir.ui.view">
            <field name="name">stock.inventory.tree</field>
            <field name="model">stock.inventory</field>
            <field name="arch" type="xml">
                <tree string="Lot Inventory" decoration-muted="state == 'cancel'">
                    <field name="name"/>
                    <field name="date"/>
                    <field name="state"/>
                </tree>
            </field>
        </record>

        <record id="view_inventory_form" model="ir.ui.view">
            <field name="name">stock.inventory.form</field>
            <field name="model">stock.inventory</field>
            <field name="arch" type="xml">
                <form string="Inventory Adjustment">
                <header>
                    <button name="prepare_inventory" states="draft" string="Start Inventory" type="object" class="oe_highlight" groups="stock.group_stock_user"/>
                    <button name="action_done" states="confirm" string="Validate Inventory" type="object" class="oe_highlight" groups="stock.group_stock_manager"/>
                    <button name="action_cancel_draft" states="cancel" string="Set to Draft" type="object"/>
                    <button name="action_cancel_inventory" states="confirm" string="Cancel Inventory" type="object"/>
                    <field name="state" widget="statusbar" statusbar_visible="draft,confirm,done"/>
                </header>
                <sheet>
                    <div class="oe_title">
                        <label for="name" class="oe_edit_only"/>
                        <h1><field name="name" placeholder="e.g. Annual inventory"/></h1>
                    </div>
                    <group>
                        <group>
                            <field name="location_id" domain="[('usage','not in', ['supplier','production'])]"/>
                            <field name="filter" string="Inventory of" widget='radio' attrs="{'readonly': [('state', '!=', 'draft')]}" on_change="onchange_filter(filter)"/>
                        </group>
                        <group>
                            <field name="date"/>
                            <field name="company_id" groups="base.group_multi_company" options="{'no_create': True}"/>
                            <field name="product_id" domain="[('type','=','product')]" attrs="{'invisible': [('filter', 'not in', ('product', 'product_owner'))], 'required': [('filter', 'in', ('product', 'product_owner'))]}"/>
                            <field name="lot_id" attrs="{'invisible': [('filter', '!=', 'lot')], 'required': [('filter', '=', 'lot')]}" groups="stock.group_production_lot" />
                            <field name="partner_id" attrs="{'invisible': [('filter', 'not in', ('owner', 'product_owner'))], 'required': [('filter', 'in', ('owner', 'product_owner'))]}" groups="stock.group_tracking_owner"/>
                            <field name="package_id" attrs="{'invisible': [('filter', '!=', 'pack')], 'required': [('filter', '=', 'pack')]}" groups="stock.group_tracking_lot"/>
                        </group>
                    </group>
                    <notebook attrs="{'invisible':[('state','=','draft')]}">
                        <page string="Inventory Details" >
                            <button name="reset_real_qty" states="confirm" string="⇒ Set quantities to 0" type="object" class="oe_link oe_right" groups="stock.group_stock_user"/>
                            <field name="line_ids" string="Inventory Details" context="{'default_location_id': location_id,  'default_product_id': product_id, 'default_prod_lot_id': lot_id, 'default_package_id': package_id, 'default_partner_id': partner_id}">
                                <tree string="Inventory Details" editable="bottom" decoration-info="product_qty != theoretical_qty" decoration-danger="theoretical_qty &lt; 0">
                                    <field name="product_id"  domain="[('type','=','product')]" on_change="onchange_createline(location_id, product_id, product_uom_id, package_id, prod_lot_id, partner_id)"/>
                                    <field name="product_uom_id" groups="product.group_uom" string="UoM" on_change="onchange_createline(location_id, product_id, product_uom_id, package_id, prod_lot_id, partner_id)"/>
                                    <field name="location_id" domain="[('id', 'child_of', parent.location_id)]" groups="stock.group_locations" on_change="onchange_createline(location_id, product_id, product_uom_id, package_id, prod_lot_id, partner_id)"/>
                                    <field name="prod_lot_id" on_change="onchange_createline(location_id, product_id, product_uom_id, package_id, prod_lot_id, partner_id)" domain="[('product_id', '=', product_id)]" context="{'default_product_id': product_id}"  groups="stock.group_production_lot"/>
                                    <field name="package_id" domain="['|', ('location_id','=', False), ('location_id', '=', location_id)]" on_change="onchange_createline(location_id, product_id, product_uom_id, package_id, prod_lot_id, partner_id)" groups="stock.group_tracking_lot"/>
                                    <field name="partner_id" on_change="onchange_createline(location_id, product_id, product_uom_id, package_id, prod_lot_id, partner_id)" groups="stock.group_tracking_owner"/>
                                    <field name="theoretical_qty" readonly="1"/>
                                    <field name="product_qty" string="Real Quantity"/>
                                    <field name="state" invisible="True"/>
                                </tree>
                            </field>
                            <p></p>
                            <h3 class="oe_grey">Notes</h3>
                            <ul class="oe_grey"><li>Inventory adjustments will be made by comparing the theoretical and the checked quantities.</li>
                            <li>You can delete lines to ignore some products.</li>
                            <li>If a product is not at the right place, set the checked quantity to 0 and create a new line with correct location.</li>
                            </ul>
                        </page>
                        <page string="Inventory Adjustments" attrs="{'invisible': [('state', '!=', 'done')]}">
                            <field name="move_ids">
                                <tree decoration-muted="scrapped == True" string="Stock Moves">
                                    <field name="product_id"/>
                                    <field name="product_uom_qty" on_change="onchange_quantity(product_id, product_uom_qty, product_uom)"/>
                                    <field name="product_uom" options="{'no_open': True, 'no_create': True}" string="Unit of Measure" groups="product.group_uom"/>
                                    <field name="picking_id" invisible="1" />
                                    <field name="create_date" invisible="1" />
                                    <field name="date_expected" invisible="1" />
                                    <button name="%(stock.move_scrap)d"
                                       string="Scrap Products" type="action"
                                       icon="terp-gtk-jump-to-ltr" context="{'scrap': True}"
                                       states="draft,waiting,confirmed,assigned"
                                       groups="base.group_user"/>
                                    <field name="scrapped" invisible="1"/>
                                    <field name="location_id"/>
                                    <field name="location_dest_id"/>
                                    <field name="state"/>
                                </tree>
                            </field>
                        </page>
                    </notebook>
                </sheet>
                </form>
            </field>
        </record>

        <record id="action_inventory_form" model="ir.actions.act_window">
            <field name="name">Inventory Adjustments</field>
            <field name="type">ir.actions.act_window</field>
            <field name="res_model">stock.inventory</field>
            <field name="view_type">form</field>
            <field name="view_id" ref="view_inventory_tree"/>
            <field name="search_view_id" ref="view_inventory_filter"/>
            <field name="help" type="html">
              <p class="oe_view_nocontent_create">
                Click to start an inventory.
              </p><p>
                Periodical Inventories are used to count the number of products
                available per location. You can use it once a year when you do
                the general inventory or whenever you need it, to adapt the
                current inventory level of a product.
              </p>
            </field>
        </record>
        <menuitem action="action_inventory_form" id="menu_action_inventory_form" parent="menu_stock_inventory_control" sequence="30"/>

        <record id="view_production_lot_form" model="ir.ui.view">
            <field name="name">stock.production.lot.form</field>
            <field name="model">stock.production.lot</field>
            <field name="arch" type="xml">
                <form string="Serial Number / Lots">
                    <sheet>
                    <div class="oe_button_box" name="button_box">
                        <button name="action_traceability" icon="fa-arrow-up" class="oe_stat_button" string="Traceability" type="object" attrs="{'invisible': [('quant_ids','=',[])]}"/>
                    </div>
                    <div class="oe_title">
                        <label for="name" class="oe_edit_only"/>
                        <h1>
                            <field name="name" placeholder="e.g. LOT/0001/20121"/>
                        </h1>
                    </div>
                    <group name="main_group">
                        <group>
                            <field name="product_id"/>
                            <field name="ref"/>
                        </group>
                    </group>
                    <notebook>
                        <page string="Products">
                            <field name="quant_ids">
                                <tree string="Stock Moves">
                                    <field name="name"/>
                                    <field name="product_id"/>
                                    <field name="qty"/>
                                    <field name="location_id" groups="stock.group_locations"/>
                                </tree>
                             </field>
                        </page>
                    </notebook>
                    </sheet>
                </form>
            </field>
        </record>
        <record id="view_production_lot_tree" model="ir.ui.view">
            <field name="name">stock.production.lot.tree</field>
            <field name="model">stock.production.lot</field>
            <field name="arch" type="xml">
                <tree string="Serial Number / Lots">
                    <field name="name"/>
                    <field name="ref"/>
                    <field name="product_id"/>
                    <field name="create_date"/>
                </tree>
            </field>
        </record>

        <record model="ir.ui.view" id="search_product_lot_filter">
            <field name="name">Production Lots Filter</field>
            <field name="model">stock.production.lot</field>
            <field name="arch" type="xml">
                <search string="Product Lots Filter">
                    <field name="name" string="Product Lots" filter_domain="['|',('name','ilike',self),('ref','ilike',self)]"/>
                    <field name="product_id"/>
                    <group expand="0" string="Group By">
                        <filter string="Product" domain="[]" context="{'group_by':'product_id'}"/>
                    </group>
                </search>
            </field>
        </record>

        <record id="action_production_lot_form" model="ir.actions.act_window">
            <field name="name">Serial Numbers / Lots</field>
            <field name="type">ir.actions.act_window</field>
            <field name="res_model">stock.production.lot</field>
            <field name="view_type">form</field>
            <field name="view_id" ref="view_production_lot_tree"/>
            <field name="search_view_id" ref="search_product_lot_filter"/>
            <field name="context">{}</field>
            <field name="help" type="html">
              <p class="oe_view_nocontent_create">
                Click to add a serial number.
              </p><p>
                This is the list of all the production lots you recorded. When
                you select a lot, you can get the traceability of the products contained in lot.
              </p>
            </field>
        </record>
        <menuitem action="action_production_lot_form" id="menu_action_production_lot_form"
            parent="menu_stock_inventory_control" groups="stock.group_production_lot"
            sequence="101"/>

        #
        # Lot composition (history)
        #
        <record id="stock_move_tree" model="ir.ui.view">
            <field name="name">Stock Moves</field>
            <field name="model">stock.move</field>
            <field name="arch" type="xml">
                <tree decoration-muted="state == 'cancel'" string="Moves" create="false">
                    <field name="product_id"/>
                    <field name="product_uom_qty"/>
                    <field name="product_uom" options="{'no_open': True, 'no_create': True}" string="Unit of Measure" groups="product.group_uom"/>
                    <field name="product_packaging" domain="[('product_tmpl_id','=',product_tmpl_id)]" groups="product.group_stock_packaging"/>
                    <field name="picking_id"/>
                    <field name="location_id" groups="stock.group_locations"/>
                    <field name="location_dest_id" groups="stock.group_locations"/>
                    <field name="create_date" groups="base.group_no_one"/>
                    <field name="date" string="Date" groups="base.group_no_one"/>
                    <field name="date_expected" string="Date Expected"/>
                    <field name="state"/>
                </tree>
            </field>
        </record>

        <record model="ir.actions.act_window" id="location_open_quants">
            <field name="context">{'search_default_productgroup': 1}</field>
            <field name="domain">[('location_id', 'child_of', active_ids)]</field>
            <field name="name">Current Stock</field>
            <field name="res_model">stock.quant</field>
        </record>

        <act_window
            context="{'location': active_id, 'search_default_real_stock_available': 1, 'search_default_virtual_stock_available': 1,
                        'search_default_virtual_stock_negative': 1, 'search_default_real_stock_negative': 1}"
            id="act_product_location_open"
            name="Products"
            res_model="product.product"
            src_model="stock.location"/>

        <record id="view_location_form" model="ir.ui.view">
            <field name="name">stock.location.form</field>
            <field name="model">stock.location</field>
            <field name="arch" type="xml">
                <form string="Stock Location">
                    <div class="oe_button_box" name="button_box">
                        <button string="Current Stock"
                                class="oe_stat_button"
                                icon="fa-building-o" name="%(location_open_quants)d" type="action"
                                context="{'search_default_internal_loc': 1}"/>
                        <button string="Products"
                                class="oe_stat_button"
                                icon="fa-filter" name="%(act_product_location_open)d" type="action"
                                context="{'location_id': active_id}"
                                />
                    </div>
                    <label for="name" class="oe_edit_only"/>
                    <h1><field name="name"/></h1>
                    <label for="location_id" class="oe_edit_only"/>
                    <h2><field name="location_id"/></h2>

                    <group>
                        <group string="Additional Information">
                            <field name="usage"/>
                            <field name="partner_id"/>
                            <field name="company_id" groups="base.group_multi_company" options="{'no_create': True}"/>
                            <field name="scrap_location"/>
                            <field name="return_location"/>
                            <field name="active"/>
                        </group>
                        <group string="Localization" name="localization">
                            <field name="posx"/>
                            <field name="posy"/>
                            <field name="posz"/>
                            <field name="barcode"/>
                        </group>
                        <group string="Logistics" groups="stock.group_adv_location">
                            <field name="removal_strategy_id" options="{'no_create': True}"/>
                            <field name="putaway_strategy_id"/>
                        </group>
                    </group>
                    <field name="comment" placeholder="External note..."/>
                </form>
            </field>
        </record>

        <record id="view_location_search" model="ir.ui.view">
            <field name="name">stock.location.search</field>
            <field name="model">stock.location</field>
            <field name="arch" type="xml">
                <search string="Stock Locations">
                    <field name="name" string="Stock Locations"/>
                    <filter name="in_location" string="Internal" domain="[('usage', '=', 'internal')]" help="Internal Locations"/>
                    <filter name="customer" string="Customer" domain="[('usage', '=', 'customer')]" help="Customer Locations"/>
                    <filter name="supplier" string="Vendor" domain="[('usage', '=', 'supplier')]" help="Vendor Locations"/>
                    <field name="location_id" string="Parent Location"/>
                </search>
            </field>
        </record>


        <record id="view_location_tree2" model="ir.ui.view">
            <field name="name">stock.location.tree</field>
            <field name="model">stock.location</field>
            <field name="priority" eval="2"/>
            <field name="arch" type="xml">
                <tree string="Stock Location" decoration-info="usage=='view'" decoration-danger="usage=='internal'">
                    <field name="complete_name"/>
                    <field name="usage"/>
                    <field name="company_id" groups="base.group_multi_company"/>
                </tree>
            </field>
        </record>

        <record id="view_putaway" model="ir.ui.view">
            <field name="name">product.putaway.form</field>
            <field name="model">product.putaway</field>
            <field name="arch" type="xml">
                <form string="Putaway">
                   <group colspan="4">
                       <field name="name"/>
		       <field name="method"/>
                   </group>
                   <div attrs="{'invisible': [('method', '!=', 'fixed')]}">
                       <separator string="Fixed Locations Per Categories"/>
                       <field name="fixed_location_ids" colspan="4" nolabel="1">
                           <tree editable="top">
                               <field name="sequence" widget='handle'/>
                               <field name="category_id"/>
                               <field name="fixed_location_id"/>
                           </tree>
                       </field>
                   </div>
               </form>
            </field>
        </record>

        <record id="view_removal" model="ir.ui.view">
            <field name="name">product.removal.form</field>
            <field name="model">product.removal</field>
            <field name="arch" type="xml">
                <form string="Removal">
                    <group col="4">
                        <field name="name"/>
                        <field name="method"/>
                    </group>
               </form>
            </field>
        </record>

        <record id="stock_location_path_filter" model="ir.ui.view">
            <field name="name">stock.location.path.select</field>
            <field name="model">stock.location.path</field>
            <field name="arch" type="xml">
                <search string="Search Stock Location Paths">
                    <filter string="Global" name="route_false" domain="[('route_id','=',False)]" help="If the route is global"/>
                </search>
            </field>
        </record>

        <record id="stock_location_path_tree" model="ir.ui.view">
            <field name="name">stock.location.path.tree</field>
            <field name="model">stock.location.path</field>
            <field name="arch" type="xml">
                <tree string="Location Paths">
                    <field name="location_from_id" />
                    <field name="location_dest_id" />
                    <field name="name" />
                </tree>
            </field>
        </record>

        <record id="stock_location_path_form" model="ir.ui.view">
            <field name="name">stock.location.path.form</field>
            <field name="model">stock.location.path</field>
            <field name="arch" type="xml">
                <form string="Location Paths">
                    <div class="oe_title">
                        <label for="name" class="oe_edit_only"/>
                        <h1><field name="name"/></h1>
                    </div>
                    <group>
                        <group>
                            <field name="active"/>
                        </group>
                        <group>
                            <field name="sequence"/>
                        </group>
                    </group>
                    <group>
                        <group string="Locations">
                            <field name="location_from_id"/>
                            <field name="location_dest_id"/>
                        </group>
                        <group string="Details">
                            <field name="auto"/>
                            <field name="picking_type_id" attrs="{'invisible': [('auto', '=', 'transparent')]}"/>
                            <field name="company_id" groups="base.group_multi_company" />
                            <label for="delay" string="Delay"/>
                            <div>
                                <field name="delay" class="oe_inline"/>days
                            </div>
                        </group>
                    </group>
                </form>
            </field>
        </record>

        <record id="product_category_form_view_inherit" model="ir.ui.view">
            <field name="name">product.category.form</field>
            <field name="model">product.category</field>
            <field name="inherit_id" ref="product.product_category_form_view" />
            <field name="arch" type="xml">
                <group name="first" position="after">
                    <group string="Logistics">
                        <field name="route_ids" widget="many2many_tags"/>
                        <div colspan="2" attrs="{'invisible': [('parent_id', '=', False)]}">
                            The following routes will apply to the products in this category taking into account parent categories: 
                            <field name="total_route_ids" nolabel="1" widget="many2many_tags"/>
                        </div>
                        <field name="removal_strategy_id" options="{'no_create': True}"/>
                    </group>
                </group>
            </field>
        </record>

        <record id="action_location_form" model="ir.actions.act_window">
            <field name="name">Locations</field>
            <field name="res_model">stock.location</field>
            <field name="type">ir.actions.act_window</field>
            <field name="view_type">form</field>
            <field name="view_id" ref="view_location_tree2"/>
            <field name="search_view_id" ref="view_location_search"/>
            <field name="context">{'search_default_in_location':1}</field>
            <field name="help" type="html">
              <p class="oe_view_nocontent_create">
                Click to add a location.
              </p><p>
                Define your locations to reflect your warehouse structure and
                organization. Odoo is able to manage physical locations
                (warehouses, shelves, bin, etc), partner locations (customers,
                vendors) and virtual locations which are the counterpart of
                the stock operations like the manufacturing orders
                consumptions, inventories, etc.
              </p><p>
                Every stock operation in Odoo moves the products from one
                location to another one.  For instance, if you receive products
                from a vendor, Odoo will move products from the Vendor
                location to the Stock location. Each report can be performed on
                physical, partner or virtual locations.
              </p>
            </field>
        </record>
        <menuitem action="action_location_form" id="menu_action_location_form" groups="stock.group_stock_manager"
            parent="menu_warehouse_config" sequence="2"/>

        <record id="view_warehouse" model="ir.ui.view">
            <field name="name">stock.warehouse</field>
            <field name="model">stock.warehouse</field>
            <field name="arch" type="xml">
                <form string="Warehouse">
                    <sheet>
                        <div class="oe_button_box" name="button_box">
                            <button name="view_all_routes_for_wh"
                                    string="Routes"
                                    icon="fa-refresh"
                                    class="oe_stat_button"
                                    type="object"/>
                        </div>
                        <label for="name" class="oe_edit_only"/>
                        <h1><field name="name"/></h1>
                        <group>
                            <group>
                                <field name="code"/>
                            </group>
                            <group>
                                <field name="company_id" groups="base.group_multi_company" options="{'no_create': True}"/>
                                <field name="partner_id"/>
                            </group>
                        </group>
                        <notebook colspan="4" groups="stock.group_adv_location">
                            <page string="Warehouse Configuration" colspan="4">
                                <group colspan="4">
                                    <field name="reception_steps" widget='radio'/>
                                    <field name="delivery_steps" widget='radio'/>
                                    <field name="default_resupply_wh_id" widget='selection' on_change="onchange_filter_default_resupply_wh_id(default_resupply_wh_id, resupply_wh_ids)"/>
                                    <field name="resupply_wh_ids" domain="[('id', '!=', id)]" widget='many2many_checkboxes' on_change="onchange_filter_default_resupply_wh_id(default_resupply_wh_id, resupply_wh_ids)"/>
                                </group>
                            </page>
                            <page string="Technical Information" groups='base.group_no_one'>
                                <group>
                                    <group string="Locations">
                                        <field name="wh_input_stock_loc_id" readonly="1"/>
                                        <field name="wh_qc_stock_loc_id" readonly="1"/>
                                        <field name="wh_pack_stock_loc_id" readonly="1"/>
                                        <field name="wh_output_stock_loc_id" readonly="1"/>
                                    </group>
                                    <group string="Picking Types">
                                        <field name="in_type_id" readonly="1"/>
                                        <field name="int_type_id" readonly="1"/>
                                        <field name="pick_type_id" readonly="1"/>
                                        <field name="pack_type_id" readonly="1"/>
                                        <field name="out_type_id" readonly="1"/>
                                    </group>
                                </group>
                            </page>
                        </notebook>
                    </sheet>
                </form>
            </field>
        </record>
        <record id="view_warehouse_tree" model="ir.ui.view">
            <field name="name">stock.warehouse.tree</field>
            <field name="model">stock.warehouse</field>
            <field name="arch" type="xml">
                <tree string="Warehouse">
                    <field name="name"/>
                    <field name="lot_stock_id" groups="stock.group_locations"/>
                    <field name="partner_id"/>
                </tree>
            </field>
        </record>
        <record id="action_warehouse_form" model="ir.actions.act_window">
            <field name="name">Warehouses</field>
            <field name="res_model">stock.warehouse</field>
            <field name="type">ir.actions.act_window</field>
            <field name="view_type">form</field>
            <field name="view_id" ref="view_warehouse_tree"/>
            <field name="help" type="html">
              <p class="oe_view_nocontent_create">
                Click to define a new warehouse.
              </p>
            </field>
        </record>
        <menuitem action="action_warehouse_form" id="menu_action_warehouse_form" groups="stock.group_stock_manager"
            parent="menu_warehouse_config" sequence="1"/>

        <!--
            Stock picking
            Defaults and Internal Pickings
        -->

        <record model="ir.ui.view" id="stock_picking_calendar">
            <field name="name">stock.picking.calendar</field>
            <field name="model">stock.picking</field>
            <field name="priority" eval="2"/>
            <field name="arch" type="xml">
                <calendar string="Calendar View" date_start="min_date" date_stop="max_date" color="partner_id">
                    <field name="origin"/>
                    <field name="picking_type_id"/>
                    <field name="partner_id"/>
                </calendar>
            </field>
        </record>

        <record model="ir.ui.view" id="stock_picking_kanban">
            <field name="name">stock.picking.kanban</field>
            <field name="model">stock.picking</field>
            <field name="arch" type="xml">
                <kanban class="o_kanban_mobile">
                    <field name="name"/>
                    <field name="partner_id"/>
                    <field name="location_dest_id"/>
                    <field name="state"/>
                    <field name="date"/>
                    <templates>
                        <t t-name="kanban-box">
                            <div t-attf-class="oe_kanban_card oe_kanban_global_click">
                                <div class="row">
                                    <div class="col-xs-6">
                                        <strong><span><t t-esc="record.name.value"/></span></strong>
                                    </div>
                                    <div class="col-xs-6">
                                        <strong><span t-attf-class="pull-right text-right label #{['draft', 'cancel'].indexOf(record.state.raw_value) > -1 ? 'label-default' : ['none'].indexOf(record.state.raw_value) > -1 ? 'label-danger' : ['waiting', 'confirmed', 'partially_available'].indexOf(record.state.raw_value) > -1 ? 'label-warning' : ['done'].indexOf(record.state.raw_value) > -1 ? 'label-success' : 'label-primary'}"><t t-esc="record.state.value"/></span></strong>
                                    </div>
                                </div>
                                <div class="row text-muted">
                                    <div class="col-xs-6">
                                        <span><t t-esc="record.partner_id.value"/></span>
                                    </div>
                                    <div class="col-xs-6">
                                        <span class="pull-right text-right"><t t-esc="record.date.value and record.date.value.split(' ')[0] or False"/></span>
                                    </div>
                                </div>
                            </div>
                        </t>
                    </templates>
                </kanban>
            </field>
        </record>

        <record id="vpicktree" model="ir.ui.view">
            <field name="name">stock.picking.tree</field>
            <field name="model">stock.picking</field>
            <field name="arch" type="xml">
                <tree decoration-info="state == 'draft'" decoration-muted="state == 'cancel'" decoration-danger="state not in ('cancel', 'done') and min_date &lt; current_date" string="Picking list">
                    <field name="name"/>
                    <field name="location_dest_id"/>
                    <field name="partner_id"/>
                    <field name="date" invisible="1"/>
                    <field name="min_date"/>
                    <field name="origin"/>
                    <field name="group_id" invisible="1"/>
                    <field name="backorder_id"/>
                    <field name="state"/>
                    <field name="priority" invisible="1"/>
                    <field name="picking_type_id" invisible="1"/>
                </tree>
            </field>
        </record>

        <record id="view_pack_operation_details_form" model="ir.ui.view">
            <field name="name">stock.pack.operation.details.form</field>
            <field name="model">stock.pack.operation</field>
            <field eval="12" name="priority"/>
            <field name="arch" type="xml">
                <form>
                    <group name="qty_to">
                        <group string="Products">
                            <field name="lots_visible" invisible="1"/>
                            <field name="picking_source_location_id" invisible="1"/>
                            <field name="picking_destination_location_id" invisible="1"/>
                            <field name="product_id" attrs="{'required': [('package_id', '=', False)]}" readonly="1"/>
                            <label for="qty_done"/>
                            <div>
                                <field name="qty_done" nolabel="1" attrs="{'readonly': [('lots_visible','=',True)]}" class="oe_inline"/>
                                /
                                <field name="product_qty" class="oe_inline" readonly="1"/>
                                <field name="product_uom_id" options="{'no_open': True, 'no_create': True}" groups="product.group_uom" class="oe_inline"/>
                            </div>
                        </group>
                        <group string="Locations" groups="stock.group_locations">
                            <field name="location_id" domain="[('id', 'child_of', picking_source_location_id)]"/>
                            <field name="location_dest_id" domain="[('id', 'child_of', picking_destination_location_id)]"/>
                        </group>
                        <group string="Packages" groups="stock.group_tracking_lot">
                            <field name="package_id" attrs="{'required': [('product_id', '=', False)]}" context="{'location_id': location_id}"/>
                            <field name="result_package_id" context="{'location_id': location_dest_id}"/>
                        </group>
                    </group>
                </form>
            </field>
        </record>

        <record id="view_pack_operation_details_form_save" model="ir.ui.view">
            <field name="name">stock.pack.operation.details.form.save</field>
            <field name="model">stock.pack.operation</field>
            <field name="mode">primary</field>
            <field name="inherit_id" ref="stock.view_pack_operation_details_form"/>
            <field eval="15" name="priority"/>
            <field name="arch" type="xml">
                <group name="qty_to" position="after">
                    <footer>
                        <button name="save" type="object" string="Save" class="oe_highlight"/>
                        <button string="Discard" special="cancel"/>
                    </footer>
                </group>
                <field name="product_uom_id" position="after">
                    <button name="split_quantities" attrs="{'invisible': ['|', ('qty_done', '&lt;=', 0.0), ('product_qty', '&lt;=', 0.0)]}" class="oe_link" string="Split" type="object"/>
                </field>
            </field>
        </record>

        <record id="pack_details" model="ir.actions.act_window">
            <field name="name">Pack Details</field>
            <field name="type">ir.actions.act_window</field>
            <field name="res_model">stock.pack.operation</field>
            <field name="view_id" ref="view_pack_operation_details_form_save"/>
            <field name="view_type">form</field>
            <field name="view_mode">form</field>
            <field name="target">new</field>
            <field name="context">{}</field>
        </record>

        <record id="view_pack_operation_lot_form" model="ir.ui.view">
            <field name="name">stock.pack.operation.lots.form</field>
            <field name="model">stock.pack.operation</field>
            <field eval="20" name="priority"/>
            <field name="arch" type="xml">
                <form>
                    <group>
                        <field name="product_id" readonly="1"/>
                        <label for="qty_done"/>
                        <span>
                            <field name="qty_done" class="oe_inline" readonly="1"/> of
                            <field name="product_qty" class="oe_inline" readonly="1"/>
                            <field name="product_uom_id" class="oe_inline" groups="product.group_uom" readonly="1"/>
                            <field name="state" invisible="1"/>
                        </span>
                    </group>
                    <group>
                        <field name="pack_lot_ids" nolabel="1" attrs="{'readonly': [('state', '=', 'done')]}">
                            <tree editable="bottom" decoration-success="qty_todo==qty" decoration-danger="(qty_todo &gt; 0) and (qty&gt;qty_todo)">
                                <field name="lot_name" invisible="not context.get('only_create', False)"/>
                                <field name="lot_id" invisible="context.get('only_create', False)"
                                       domain="[('product_id','=', parent.product_id)]"
                                       context="{'product_id': parent.product_id}"/>
                                <field name="qty_todo" invisible="not context.get('show_reserved') or context.get('serial') or context.get('state_done')" readonly="1"/>
                                <field name="qty" invisible="context.get('serial')"/>
                                <button name="do_minus" type="object" icon="fa-minus-square" attrs="{'invisible': [('qty', '&lt;=', 0.99)]}" invisible="not context.get('show_reserved') or context.get('state_done')"/>
                                <button name="do_plus" type="object" icon="fa-plus-square" attrs="{'invisible': [('plus_visible', '=', False)]}" invisible="not context.get('show_reserved') or context.get('state_done')"/>
                                <field name="plus_visible" invisible="1"/>
                            </tree>
                        </field>
                    </group>
                    <footer>
                        <button name="save" type="object" string="Save" class="oe_highlight" attrs="{'invisible':[('state','=','done')]}"/>
                        <button string="Discard" special="cancel"/>
                    </footer>
                </form>
            </field>
        </record>

        <record id="view_pack_operation_lot_lot_form" model="ir.ui.view">
            <field name="name">stock.pack.operation.lots.form</field>
            <field name="model">stock.pack.operation.lot</field>
            <field eval="20" name="priority"/>
            <field name="arch" type="xml">
                <form>
                    <group>
                        <field name="lot_id"/>
                        <field name="qty"/>
                    </group>
                </form>
            </field>
        </record>

        <record id="view_picking_form" model="ir.ui.view">
            <field name="name">stock.picking.form</field>
            <field name="model">stock.picking</field>
            <field eval="12" name="priority"/>
            <field name="arch" type="xml">
                <form string="Transfer">
                <header>
                    <button name="action_confirm" states="draft" string="Mark as Todo" type="object" class="oe_highlight" groups="base.group_user"/>
                    <button name="action_assign" states="confirmed,waiting" string="Reserve" type="object" class="oe_highlight" groups="base.group_user"/>
                    <button name="force_assign" states="confirmed,waiting,partially_available" string="Force Availability" type="object" groups="base.group_user"/>
                    <button name="do_new_transfer" states="draft,partially_available,assigned" string="Validate" groups="stock.group_stock_user" type="object" class="oe_highlight"/>
                    <button name="do_print_picking" string="Print" groups="stock.group_stock_user" type="object" attrs="{'invisible': [('state', 'not in', ('assigned', 'partially_available'))]}"/>
                    <button name="%(act_stock_return_picking)d" string="Reverse" states="done" type="action" groups="base.group_user"/>
                    <button name="action_cancel" states="assigned,confirmed,partially_available,draft,waiting" string="Cancel" groups="base.group_user" type="object"/>
                    <button name="do_unreserve" string="Unreserve" groups="base.group_user" type="object" attrs="{'invisible': [('quant_reserved_exist', '=', False)]}"/>
                    <button name="do_prepare_partial" attrs="{'invisible': ['|', ('launch_pack_operations', '=', True), '|', ('state', 'not in', ('assigned', 'partially_available')), ('pack_operation_ids', '!=', [])]}"
                            string="Reset Operations" type="object"/>
                    <field name="launch_pack_operations" invisible="1"/>
                    <field name="state" widget="statusbar" statusbar_visible="draft,confirmed,partially_available,assigned,done" statusbar_colors='{"shipping_except":"red","invoice_except":"red","waiting_date":"blue"}'/>
                </header>
                <sheet>
                    <div class="oe_button_box" name="button_box">
                    </div>
                    <h1>
                        <field name="name" attrs="{'invisible': [('name','=','/')]}" readonly="1"/>
                    </h1>
                    <group>
                        <group>
                            <field name="partner_id" attrs="{'invisible': [('picking_type_code', '=', 'internal')]}" on_change="onchange_picking_type(picking_type_id,partner_id)"/>
                            <field name="location_id" groups="stock.group_locations" attrs="{'invisible': [('picking_type_code', '=', 'incoming')]}"/>
                            <field name="location_dest_id" groups="stock.group_locations" attrs="{'invisible': [('picking_type_code', '=', 'outgoing')]}"/>
                            <field name="backorder_id" readonly="1" attrs="{'invisible': [('backorder_id','=',False)]}"/>
                        </group>
                        <group>
                            <field name="min_date"/>
                            <field name="origin" placeholder="e.g. PO0032" class="oe_inline"/>
                            <label for="owner_id" groups="stock.group_tracking_owner"/>
                            <div groups="stock.group_tracking_owner">
                                <field name="owner_id"/>
                                <button name="action_assign_owner" string="Assign Owner" type="object" attrs="{'invisible': ['|',('pack_operation_exist', '=', False),('state', 'not in', ('draft','assigned','confirmed'))]}"
                                    class="oe_link oe_edit_only"/>
                            </div>
                        </group>
                    </group>
                    <notebook>
                        <page string="Operations" attrs="{'invisible': [('state', 'in', ('draft', 'confirmed', 'waiting'))]}">
                            <button name="do_prepare_partial" type="object" string="Recompute" attrs="{'invisible': [('recompute_pack_op','=', False)]}"/>
                            <field name="recompute_pack_op" invisible="1"/>
                            <field name="pack_operation_ids" invisible="1"/>
                            <field name="pack_operation_product_ids" options="{'reload_on_button': True}" context="{'default_picking_id': id, 'default_location_id': location_id, 'default_location_dest_id': location_dest_id}">
                                <tree editable="bottom" decoration-muted="result_package_id" decoration-danger="qty_done&gt;product_qty" decoration-success="qty_done==product_qty and state!='done' and not result_package_id">
                                    <field name="package_id" groups="stock.group_tracking_lot" invisible="1"/>
                                    <field name="product_id" on_change="product_id_change(product_id, product_uom_id, product_qty)" required="1" attrs="{'readonly': [('fresh_record', '=', False)]}"/>
                                    <field name="fresh_record" invisible="1"/>
                                    <field name="product_uom_id" attrs="{'readonly': [('fresh_record', '=', False)]}" groups="product.group_uom"/>
                                    <field name="lots_visible" invisible="1"/>
                                    <field name="owner_id" groups="stock.group_tracking_owner"/>
                                    <field name="location_id" domain="[('id', 'child_of', parent.location_id)]" invisible="1"/>
                                    <field name="location_dest_id" domain="[('id', 'child_of', parent.location_dest_id)]" invisible="1"/>
                                    <field name="from_loc" groups="stock.group_locations,stock.group_tracking_lot"/>
                                    <field name="to_loc" groups="stock.group_locations,stock.group_tracking_lot"/>
                                    <field name="result_package_id" groups="stock.group_tracking_lot" context="{'location_id': location_dest_id}" invisible="1"/>
                                    <field name="state" invisible="1"/>
                                    <field name="product_qty" readonly="1" attrs="{'required': [('product_id', '!=', False)]}"/>
                                    <field name="qty_done" attrs="{'readonly': [('lots_visible', '=', True)]}"/>
                                    <button name="split_lot" string="Lot Split" type="object" icon="fa-list" groups="stock.group_production_lot"
                                            attrs="{'invisible': ['|', ('lots_visible', '=', False), ('state', 'not in', ['confirmed', 'assigned', 'waiting', 'partially_available','done'])]}"/>
                                    <button name="show_details" string="Modify" type="object" icon="fa-pencil" groups="stock.group_locations"
                                            states="confirmed,assigned,waiting,partially_available"/>
                                </tree>
                            </field>
                            <field name="picking_type_entire_packs" invisible="1"/>
                            <field name="pack_operation_pack_ids" options="{'reload_on_button': True}" attrs="{'invisible': [('pack_operation_pack_ids', '=', []), ('picking_type_entire_packs', '=', False)]}" context="{'default_picking_id': id, 'default_location_id': location_id, 'default_location_dest_id': location_dest_id, 'default_picking_id': id}" groups="stock.group_tracking_lot">
                                <tree editable="bottom" decoration-muted="qty_done&gt;0">
                                    <field name="package_id" required="1" string="Package To Move"/>
                                    <field name="location_id" domain="[('id', 'child_of', parent.location_id)]" invisible="1"/>
                                    <field name="from_loc" groups="stock.group_locations,stock.group_tracking_lot"/>
                                    <field name="to_loc" groups="stock.group_locations,stock.group_tracking_lot"/>
                                    <field name="location_dest_id" domain="[('id', 'child_of', parent.location_dest_id)]" invisible="1"/>
                                    <field name="result_package_id" groups="stock.group_tracking_lot" context="{'location_id': location_dest_id}" invisible="1"/>
                                    <field name="state" invisible="1"/>
                                    <field name="qty_done" invisible="1"/>
                                    <field name="lots_visible" invisible="1"/>
                                    <field name="processed_boolean"/>
                                    <button name="show_details" string="Modify" type="object" icon="fa-pencil"
                                            states="confirmed,assigned,waiting,partially_available" groups="base.group_no_one"/>
                                </tree>
                            </field>
                            <button class="oe_link oe_right" name="put_in_pack" type="object" string="&#8627;Put in Pack" attrs="{'invisible': [('state', 'in', ('done', 'cancel'))]}" groups="stock.group_tracking_lot"/>
                        </page>
                        <page string="Initial Demand" attrs="{'invisible': [('state', 'not in', ('draft', 'confirmed', 'waiting'))]}">
                            <field name="move_lines" options="{'reload_on_button': True}" mode="tree,kanban" context="{'address_in_id': partner_id, 'form_view_ref':'stock.view_move_picking_form', 'tree_view_ref':'stock.view_move_picking_tree', 'default_picking_type_id': picking_type_id, 'default_location_id': location_id, 'default_location_dest_id': location_dest_id}">
                                    <kanban class="o_kanban_mobile">
                                    <field name="product_id"/>
                                    <field name="availability"/>
                                    <field name="product_uom_qty"/>
                                    <field name="product_uom" options="{'no_open': True, 'no_create': True}"/>
                                    <field name="location_dest_id"/>
                                    <templates>
                                        <t t-name="kanban-box">
                                            <div t-attf-class="oe_kanban_card oe_kanban_global_click">
                                                <div class="row">
                                                    <div class="col-xs-12">
                                                        <strong><span><t t-esc="record.product_id.value"/></span></strong>
                                                    </div>
                                                </div>
                                                <div class="row">
                                                    <div class="col-xs-8 text-muted">
                                                        <span><t t-esc="record.availability.value"/> on <t t-esc="record.product_uom_qty.value"/> <t t-esc="record.product_uom.value"/></span>
                                                    </div>
                                                    <div class="col-xs-4 text-muted">
                                                        <span class="pull-right text-right"><t t-esc="record.location_dest_id.value"/></span>
                                                    </div>
                                                </div>
                                            </div>
                                        </t>
                                    </templates>
                                </kanban>
                            </field>
                            <field name="pack_operation_exist" invisible="1"/>
                            <field name="note" placeholder="Add an internal note..." class="oe_inline"/>
                        </page>
                        <page string="Initial Demand" attrs="{'invisible': [('state', 'in', ('draft', 'confirmed', 'waiting', 'done'))]}">
                            <field name="move_lines_related" readonly="1" context="{'address_in_id': partner_id, 'form_view_ref':'stock.view_move_picking_form', 'tree_view_ref':'stock.view_move_picking_tree', 'default_picking_type_id': picking_type_id, 'default_location_id': location_id, 'default_location_dest_id': location_dest_id}"/>
                        </page>
                        <page string="Additional Info" name="extra">
                            <group>
                                <group>
                                    <field name="move_type"/>
                                    <field name="picking_type_id" on_change="onchange_picking_type(picking_type_id,partner_id)"/>
                                    <field name="picking_type_code" invisible="1"/>
                                    <field name="quant_reserved_exist" invisible="1"/>
                                </group>
                                <group>
                                    <field name="company_id" groups="base.group_multi_company" options="{'no_create': True}"/>
                                    <field name="group_id"/>
                                    <field name="priority"/>
                                </group>
                            </group>
                        </page>
                    </notebook>
                </sheet>
                <div class="oe_chatter">
                    <field name="message_follower_ids" widget="mail_followers"/>
                    <field name="message_ids" widget="mail_thread"/>
                </div>
                </form>
            </field>
        </record>

        <record id="view_picking_internal_search" model="ir.ui.view">
            <field name="name">stock.picking.internal.search</field>
            <field name="model">stock.picking</field>
            <field name="arch" type="xml">
                <search string="Picking Lists">
                    <field name="name" string="Picking List" filter_domain="['|',('name','ilike', self),('origin','ilike',self)]"/>
                    <filter name="draft" string="Draft" domain="[('state','=','draft')]" help="Draft Moves"/>
                    <filter name="available" string="Ready" domain="[('state','in',('assigned', 'partially_available'))]" help="Assigned Moves"/>
                    <filter name="waiting" string="Waiting Availability" domain="[('state','in', ('confirmed', 'waiting'))]" help="Waiting Moves"/>
                    <filter name="confirmed" string="Confirmed" domain="[('state','in', ('confirmed', 'waiting', 'assigned'))]" help="Confirmed Moves"/>
                    <filter name="done" string="Done" domain="[('state','=','done')]" help="Pickings already processed"/>
                    <separator/>
                    <filter name="late" string="Late" domain="[('min_date','&lt;', time.strftime('%%Y-%%m-%%d %%H:%%M:%%S'))]" help="Pickings that are late on scheduled time"/>
                    <separator/>
                    <filter name="backorder" string="Backorders" domain="[('backorder_id','&lt;&gt;', False)]" help="Remaining parts of picking partially processed"/>
                    <field name="partner_id" filter_domain="[('partner_id','child_of',self)]"/>
                    <field name="product_id"/>
                    <field name="picking_type_id"/>
                    <field name="group_id"/>
                    <group expand="0" string="Group By">
                        <filter string="Status" domain="[]" context="{'group_by':'state'}"/>
                        <filter string="Order Date" domain="[]"  context="{'group_by':'date'}"/>
                        <filter string="Expected Date" domain="[]"  context="{'group_by':'min_date'}"/>
                        <filter string="Origin" domain="[]" context="{'group_by':'origin'}"/>
                        <filter name="picking_type" string="Picking Type" domain="[]" context="{'group_by':'picking_type_id'}"/>
                        <filter string="Procurement Group" domain="[]" context="{'group_by':'group_id'}"/>
                    </group>
                </search>
            </field>
        </record>

        <record id="action_picking_tree_all" model="ir.actions.act_window">
            <field name="name">Stock Operations</field>
            <field name="res_model">stock.picking</field>
            <field name="type">ir.actions.act_window</field>
            <field name="view_type">form</field>
            <field name="view_mode">tree,kanban,form,calendar</field>
            <field name="domain"></field>
            <field name="context">{
                    'contact_display': 'partner_address',
            }
            </field>
            <field name="search_view_id" ref="view_picking_internal_search"/>
            <field name="help" type="html">
              <p class="oe_view_nocontent_create">
                Click here to create a new transfer.
              </p><p>
                You can either do it immediatly or mark it as Todo for future processing. Use your scanner to validate the transferred quantity quicker.
              </p>
            </field>
        </record>

        <menuitem id="all_picking" name="All Transfers" parent="menu_stock_warehouse_mgmt" sequence="2" action="action_picking_tree_all" groups="stock.group_stock_manager,stock.group_stock_user"/>

        <record id="stock_picking_action_picking_type" model="ir.actions.act_window">
            <field name="name">All Transfers</field>
            <field name="res_model">stock.picking</field>
            <field name="type">ir.actions.act_window</field>
            <field name="view_type">form</field>
            <field name="view_mode">tree,form,calendar</field>
            <field name="domain"></field>
            <field name="context">{
                    'search_default_picking_type_id': [active_id],
                    'default_picking_type_id': active_id,
                    'contact_display': 'partner_address',
            }
            </field>
            <field name="search_view_id" ref="view_picking_internal_search"/>
            <field name="help" type="html">
              <p class="oe_view_nocontent_create">
                Click here to create a new transfer.
              </p><p>
                You can either do it immediatly or mark it as Todo for future processing. Use your scanner to validate the transferred quantity quicker.
              </p>
            </field>
        </record>

        <record id="action_picking_tree_done" model="ir.actions.act_window">
            <field name="name">Done Transfers</field>
            <field name="res_model">stock.picking</field>
            <field name="type">ir.actions.act_window</field>
            <field name="view_type">form</field>
            <field name="view_mode">tree,form,calendar</field>
            <field name="domain"></field>
            <field name="context">{
                    'search_default_picking_type_id': [active_id],
                    'default_picking_type_id': active_id,
                    'contact_display': 'partner_address',
                    'search_default_done': 1,
            }
            </field>
            <field name="search_view_id" ref="view_picking_internal_search"/>
            <field name="help" type="html">
              <p class="oe_view_nocontent_create">
                Click here to create a new transfer.
              </p><p>
                You can either do it immediatly or mark it as Todo for future processing. Use your scanner to validate the transferred quantity quicker.
              </p>
            </field>
        </record>

        <record id="action_picking_tree_ready" model="ir.actions.act_window">
            <field name="name">To Do</field>
            <field name="res_model">stock.picking</field>
            <field name="type">ir.actions.act_window</field>
            <field name="view_type">form</field>
            <field name="view_mode">tree,form,calendar</field>
            <field name="domain"></field>
            <field name="context">{
                    'search_default_picking_type_id': [active_id],
                    'default_picking_type_id': active_id,
                    'contact_display': 'partner_address',
                    'search_default_available': 1,
            }
            </field>
            <field name="search_view_id" ref="view_picking_internal_search"/>
             <field name="help" type="html">
              <p class="oe_view_nocontent_create">
                Click here to create a new transfer.
              </p><p>
                You can either do it immediatly or mark it as Todo for future processing. Use your scanner to validate the transferred quantity quicker.
              </p>
            </field>
       </record>

        <record id="action_picking_tree_done_grouped" model="ir.actions.act_window">
            <field name="name">Done Transfers by Date</field>
            <field name="res_model">stock.picking</field>
            <field name="type">ir.actions.act_window</field>
            <field name="view_type">form</field>
            <field name="view_mode">tree,form,calendar</field>
            <field name="domain"></field>
            <field name="context">{
                    'search_default_picking_type_id': [active_id],
                    'default_picking_type_id': active_id,
                    'contact_display': 'partner_address',
                    'search_default_done': 1,
                    'group_by': ['date'],
            }
            </field>
            <field name="search_view_id" ref="view_picking_internal_search"/>
            <field name="help" type="html">
              <p class="oe_view_nocontent_create">
                Click here to create a new transfer.
              </p><p>
                You can either do it immediatly or mark it as Todo for future processing. Use your scanner to validate the transferred quantity quicker.
              </p>
            </field>
        </record>

        <record id="action_picking_tree_waiting" model="ir.actions.act_window">
            <field name="name">Waiting Transfers</field>
            <field name="res_model">stock.picking</field>
            <field name="type">ir.actions.act_window</field>
            <field name="view_type">form</field>
            <field name="view_mode">tree,form,calendar</field>
            <field name="domain"></field>
            <field name="context">{
                    'search_default_picking_type_id': [active_id],
                    'default_picking_type_id': active_id,
                    'contact_display': 'partner_address',
                    'search_default_waiting': 1,
            }
            </field>
            <field name="search_view_id" ref="view_picking_internal_search"/>
            <field name="help" type="html">
              <p class="oe_view_nocontent_create">
                Click here to create a new transfer.
              </p><p>
                You can either do it immediatly or mark it as Todo for future processing. Use your scanner to validate the transferred quantity quicker.
              </p>
            </field>
        </record>

        <record id="action_picking_tree_late" model="ir.actions.act_window">
            <field name="name">Late Transfers</field>
            <field name="res_model">stock.picking</field>
            <field name="type">ir.actions.act_window</field>
            <field name="view_type">form</field>
            <field name="view_mode">tree,form,calendar</field>
            <field name="domain"></field>
            <field name="context">{
                    'search_default_picking_type_id': [active_id],
                    'default_picking_type_id': active_id,
                    'contact_display': 'partner_address',
                    'search_default_late': 1,
                    'search_default_confirmed': 1,
            }
            </field>
            <field name="search_view_id" ref="view_picking_internal_search"/>
            <field name="help" type="html">
              <p class="oe_view_nocontent_create">
                Click here to create a new transfer.
              </p><p>
                You can either do it immediatly or mark it as Todo for future processing. Use your scanner to validate the transferred quantity quicker.
              </p>
            </field>
        </record>

        <record id="action_picking_tree_backorder" model="ir.actions.act_window">
            <field name="name">Backorders</field>
            <field name="res_model">stock.picking</field>
            <field name="type">ir.actions.act_window</field>
            <field name="view_type">form</field>
            <field name="view_mode">tree,form,calendar</field>
            <field name="domain"></field>
            <field name="context">{
                    'search_default_picking_type_id': [active_id],
                    'default_picking_type_id': active_id,
                    'contact_display': 'partner_address',
                    'search_default_backorder': 1,
                    'search_default_confirmed': 1,
            }
            </field>
            <field name="search_view_id" ref="view_picking_internal_search"/>
            <field name="help" type="html">
              <p class="oe_view_nocontent_create">
                Click here to create a new transfer.
              </p><p>
                You can either do it immediatly or mark it as Todo for future processing. Use your scanner to validate the transferred quantity quicker.
              </p>
            </field>
        </record>

        <record id="action_picking_tree" model="ir.actions.act_window">
            <field name="name">Transfers</field>
            <field name="res_model">stock.picking</field>
            <field name="type">ir.actions.act_window</field>
            <field name="view_type">form</field>
            <field name="view_mode">tree,form,calendar</field>
            <field name="domain"></field>
            <field name="context">{
                    'search_default_picking_type_id': [active_id],
                    'default_picking_type_id': active_id,
                    'contact_display': 'partner_address',
            }
            </field>
            <field name="search_view_id" ref="view_picking_internal_search"/>
            <field name="help" type="html">
              <p class="oe_view_nocontent_create">
                Click to create a stock operation.
              </p><p>
                Most operations are prepared automatically by Odoo according
                to your preconfigured logistics rules, but you can also record
                manual stock movements.
              </p>
            </field>
        </record>


        <record id="action_picking_form" model="ir.actions.act_window">
            <field name="name">New Transfer</field>
            <field name="res_model">stock.picking</field>
            <field name="type">ir.actions.act_window</field>
            <field name="view_type">form</field>
            <field name="view_mode">form</field>
            <field name="domain"></field>
            <field name="context">{
                    'search_default_picking_type_id': [active_id],
                    'default_picking_type_id': active_id,
                    'contact_display': 'partner_address',
            }
            </field>
            <field name="search_view_id" ref="view_picking_internal_search"/>
            <field name="help" type="html">
              <p class="oe_view_nocontent_create">
                Click here to create a new transfer.
              </p><p>
                You can either do it immediatly or mark it as Todo for future processing. Use your scanner to validate the transferred quantity quicker.
              </p>
            </field>
        </record>

        <record id="view_move_pivot" model="ir.ui.view">
            <field name="name">stock.move.pivot</field>
            <field name="model">stock.move</field>
            <field name="arch" type="xml">
                <pivot string="Stock Moves Analysis">
                    <field name="product_id" type="row"/>
                    <field name="location_dest_id" groups="stock.group_locations" type="row"/>
                    <field name="product_uom_qty" type="measure"/>
                </pivot>
            </field>
        </record>

        <record id="view_move_graph" model="ir.ui.view">
            <field name="name">stock.move.graph</field>
            <field name="model">stock.move</field>
            <field name="arch" type="xml">
                <graph string="Stock Moves Analysis">
                    <field name="product_id"/>
                    <field name="location_dest_id" groups="stock.group_locations" type="row"/>
                    <field name="product_uom_qty" type="measure"/>
                </graph>
            </field>
        </record>

        <record id="view_move_tree" model="ir.ui.view">
            <field name="name">stock.move.tree</field>
            <field name="model">stock.move</field>
            <field eval="8" name="priority"/>
            <field name="arch" type="xml">
                <tree decoration-muted="state == 'cancel'" decoration-danger="(state not in ('cancel','done')) and date > current_date" string="Moves" create="0">
                    <field name="name" invisible="1"/>
                    <field name="picking_id" string="Reference"/>
                    <field name="origin"/>
                    <field name="picking_type_id" invisible="1"/>
                    <field name="create_date" invisible="1" groups="base.group_no_one"/>
                    <field name="product_id" on_change="onchange_product_id(product_id,location_id,location_dest_id, False)"/>
                    <field name="product_uom_qty" on_change="onchange_quantity(product_id, product_uom_qty, product_uom)"/>
                    <field name="product_uom" options="{'no_open': True, 'no_create': True}" string="Unit of Measure" groups="product.group_uom"/>
                    <button name="%(stock.move_scrap)d"
                        string="Scrap Products" type="action"
                        icon="terp-gtk-jump-to-ltr" context="{'scrap': True}"
                        states="draft,waiting,confirmed,assigned"
                        groups="stock.group_stock_user"/>
                    <field name="location_id" groups="stock.group_locations"/>
                    <field name="location_dest_id" groups="stock.group_locations"/>
                    <field name="date" groups="base.group_no_one"/>
                    <field name="date_expected"/>
                    <field name="state"/>
                </tree>
            </field>
        </record>

        <record id="view_move_picking_tree" model="ir.ui.view">
            <field name="name">stock.move.tree</field>
            <field name="model">stock.move</field>
            <field eval="12" name="priority"/>
            <field name="arch" type="xml">
                <tree decoration-muted="scrapped == True" string="Stock Moves" editable="bottom">
                    <field name="product_id" on_change="onchange_product_id(product_id,location_id,location_dest_id, parent.partner_id)"/>
                    <field name="name" invisible="1"/>
                    <field name="product_uom_qty" on_change="onchange_quantity(product_id, product_uom_qty, product_uom)"/>
                    <field name="product_uom" options="{'no_open': True, 'no_create': True}" string="Unit of Measure" groups="product.group_uom"/>
                    <field name="location_id" invisible="1"/>
                    <field name="create_date" invisible="1" />
                    <field name="date_expected" invisible="1" />
                    <button name="%(stock.move_scrap)d"
                       string="Scrap Products" type="action"
                       icon="terp-gtk-jump-to-ltr" context="{'scrap': True}"
                       states="draft,waiting,confirmed,assigned"
                       groups="stock.group_stock_user"/>
                    <field name="scrapped" invisible="1"/>
                    <field name="availability" invisible="1"/>
                    <field name="reserved_availability" invisible="1"/>
                    <field name="location_dest_id" invisible="1"/>
                    <field name="remaining_qty" invisible="1"/>
                    <field name="state"/>
                </tree>
            </field>
        </record>

        <record id="view_move_form" model="ir.ui.view">
            <field name="name">stock.move.form</field>
            <field name="model">stock.move</field>
            <field eval="1" name="priority"/>
            <field name="arch" type="xml">
                <form string="Stock Moves">
                <header>
                    <field name="state" widget="statusbar" statusbar_visible="draft,confirmed,assigned,done" statusbar_colors='{"waiting":"blue","confirmed":"blue"}'/>
                </header>
                <sheet>
                    <group>
                        <group name="main_grp" colspan="2">
                            <group name="main_grp_col1">
                                <field name="product_id" on_change="onchange_product_id(product_id,location_id,location_dest_id, False)"/>
                                <label for="product_uom_qty"/>
                                <div class="o_row">
                                    <field name="product_uom_qty"
                                        on_change="onchange_quantity(product_id, product_uom_qty, product_uom)"/>
                                    <field name="product_uom" options="{'no_open': True, 'no_create': True}" groups="product.group_uom"/>
                                    <button name="%(stock.move_scrap)d" class="btn-default"
                                            string="Scrap" type="action" context="{'scrap': True}"
                                            states="draft,waiting,confirmed,assigned"/> <!-- FIXME icon="terp-gtk-jump-to-ltr" -->
                                </div>
                                <field name="name"/>
                            </group>
                            <group name="main_grp_col2">
                                <field name="picking_type_id"/>
                                <field name="priority"/>
                                <field name="company_id" groups="base.group_multi_company" options="{'no_create': True}"/>
                                <field name="date_expected" on_change="onchange_date(date,date_expected)" attrs="{'invisible': [('state', '=', 'done')]}"/>
                                <field name="date" attrs="{'invisible': [('state', '!=', 'done')]}"/>
                            </group>
                        </group>
                        <group name="origin_grp" string="Origin">
                            <field name="origin"/>
                            <field name="location_id" groups="stock.group_locations"/>
                            <field name="picking_id" domain="[('picking_type_id','=',picking_type_id)]"/>
                            <field name="create_date" groups="base.group_no_one"/>
                            <field name="procure_method" attrs="{'readonly': [('state', '!=', 'draft')]}" groups="stock.group_adv_location"/>
                            <field name="group_id"/>
                        </group>
                        <group name="destination_grp" string="Destination" groups="stock.group_locations">
                            <field name="location_dest_id" />
                            <field name="partner_id" context="{'contact_display':'partner'}" />
                            <field name="move_dest_id" groups="base.group_no_one" readonly="1"/>
                        </group>
                        <group name="quants_grp" string="Reserved Quants" colspan="2" groups="base.group_no_one" attrs="{'invisible': [('state', '=', 'done')]}">
                            <field name="string_availability_info"/>
                        </group>
                        <group name="moved_quants_grp" string="Moved Quants" colspan="4" groups="base.group_no_one" attrs="{'invisible': [('state', '!=', 'done')]}">
                            <field name="quant_ids" readonly="1" nolabel="1"/>
                        </group>
                    </group>
                </sheet>
                </form>
            </field>
        </record>

        <record id="view_move_picking_form" model="ir.ui.view">
            <field name="name">stock.move.form</field>
            <field name="model">stock.move</field>
            <field eval="20" name="priority"/>
            <field name="arch" type="xml">
                <form string="Stock Moves">
                <header>
                        <field name="state" widget="statusbar"/>
                </header>
                <group>
                    <group string="#Products">
                        <field name="product_id" on_change="onchange_product_id(product_id,location_id,location_dest_id, parent.partner_id)"/>
                        <field name="picking_type_id" invisible="1"/>
                        <field name="group_id" invisible="1"/>
                        <label for="product_uom_qty"/>
                        <div>
                            <field name="product_uom_qty" on_change="onchange_quantity(product_id, product_uom_qty, product_uom)" class="oe_inline"/>
                            <field name="product_uom" options="{'no_open': True, 'no_create': True}" string="Unit Of Measure" groups="product.group_uom" class="oe_inline"/>
                            <button name="%(stock.move_scrap)d"
                                string="Scrap" type="action"
                                icon="terp-gtk-jump-to-ltr" context="{'scrap': True}"
                                states="draft,waiting,confirmed,assigned"
                                groups="base.group_user"/>
                        </div>
                        <field name="product_tmpl_id" invisible="1"/>
                    </group>
                    <group string="Locations" groups="base.group_no_one">
                        <field name="name"/>
                        <field name="location_id"/>
                        <field name="location_dest_id"/>
                    </group>
                </group>
                <group>
                    <group string="Conditions">
                       <field name="procure_method" attrs="{'readonly': [('state', '!=', 'draft')]}" groups="stock.group_adv_location"/>
                        <field name="create_date" invisible="1"/>
                        <field name="date_expected"/>
                        <field name="move_dest_id" groups="base.group_no_one" readonly="1"/>
                    </group>
                    <group name="quants_grp" string="Reserved">
                        <field name="string_availability_info"/>
                    </group>
                    <group name="moved_quants_grp" string="Moved Quants" colspan="4" groups="base.group_no_one" attrs="{'invisible': [('state', '!=', 'done')]}">
                        <field name="quant_ids" readonly="1" nolabel="1"/>
                    </group>
                </group>
                </form>
            </field>
        </record>

        <record id="view_move_search" model="ir.ui.view">
            <field name="name">stock.move.search</field>
            <field name="model">stock.move</field>
            <field eval="3" name="priority"/>
            <field name="arch" type="xml">
                <search string="Stock Moves">
                    <field name="origin" filter_domain="['|', '|', ('origin', 'ilike', self), ('name', 'ilike', self), ('picking_id', 'ilike', self)]" string="Reference"/>
                    <field name="date" groups="base.group_no_one"/>

                    <filter string="Ready" name="ready" domain="[('state','=','assigned')]" help="Stock moves that are Available (Ready to process)"/>
                    <filter string="To Do" name="future" domain="[('state','in',('assigned','confirmed','waiting'))]" help="Stock moves that are Confirmed, Available or Waiting"/>
                    <filter string="Done" name="done" domain="[('state','=','done')]" help="Stock moves that have been processed"/>
                    <separator/>
                    <filter string="Today" domain="[('date','&lt;=', datetime.datetime.combine(context_today(), datetime.time(23,59,59))), ('date','&gt;=', datetime.datetime.combine(context_today(), datetime.time(0,0,0)))]" help="Orders processed Today or planned for Today"/>
                    <field name="product_id"/>
                    <field name="name" string="Location" filter_domain="['|',('location_id','ilike',self),('location_dest_id','ilike',self)]"/>
                    <field name="partner_id" string="Partner"  filter_domain="[('picking_id.partner_id','child_of',self)]"/>
                    <group expand="0" string="Group By">
                        <filter string="Product" name="by_product" domain="[]"  context="{'group_by':'product_id'}"/>
                        <filter string="Picking" name="groupby_picking_id" domain="[]"  context="{'group_by':'picking_id'}"/>
                        <filter string="Source" name="groupby_location_id" domain="[]" context="{'group_by':'location_id'}" groups="stock.group_locations"/>
                        <filter string="Destination" name="groupby_dest_location_id" domain="[]" context="{'group_by':'location_dest_id'}" groups="stock.group_locations"/>
                        <filter string="Status" domain="[]" context="{'group_by':'state'}"/>
                        <filter string="Creation" name="groupby_create_date" domain="[]" context="{'group_by':'create_date'}" groups="base.group_no_one"/>
                        <filter string="Scheduled" name="groupby_date" domain="[]" context="{'group_by':'date_expected'}"/>
                    </group>
                </search>
            </field>
        </record>

        <record id="act_product_stock_move_open" model="ir.actions.act_window">
            <field name="context">{'search_default_product_id': active_id, 'default_product_id': active_id}</field>
            <field name="name">Moves</field>
            <field name="res_model">stock.move</field>
            <field name="view_id" ref="stock.view_move_tree"/>
        </record>

        <record id="action_move_form2" model="ir.actions.act_window">
            <field name="name">Stock Moves</field>
            <field name="res_model">stock.move</field>
            <field name="type">ir.actions.act_window</field>
            <field name="view_type">form</field>
            <field name="view_id" ref="view_move_tree"/>
            <field name="search_view_id" ref="view_move_search"/>
            <field name="context">{}</field>
            <field name="help" type="html">
              <p class="oe_view_nocontent_create">
                Click to create a stock movement.
              </p><p>
                This menu gives you the full traceability of inventory
                operations on a specific product. You can filter on the product
                to see all the past or future movements for the product.
              </p>
            </field>
        </record>

        <record model="ir.actions.act_window.view" id="action_stock_move_tree_all">
            <field name="sequence" eval="1"/>
            <field name="view_mode">tree</field>
            <field name="view_id" ref="view_move_tree"/>
            <field name="act_window_id" ref="action_move_form2"/>
        </record>

        <record model="ir.actions.act_window.view" id="action_stock_move_form_all">
            <field name="sequence" eval="3"/>
            <field name="view_mode">form</field>
            <field name="view_id" ref="view_move_form"/>
        <field name="act_window_id" ref="action_move_form2"/>
        </record>

        <record model="ir.actions.act_window.view" id="action_stock_move_pivot_all">
            <field name="sequence" eval="3"/>
            <field name="view_mode">pivot</field>
            <field name="view_id" ref="view_move_pivot"/>
            <field name="act_window_id" ref="action_move_form2"/>
        </record>

        <record model="ir.actions.act_window.view" id="action_stock_move_graph_all">
            <field name="sequence" eval="3"/>
            <field name="view_mode">graph</field>
            <field name="view_id" ref="view_move_graph"/>
            <field name="act_window_id" ref="action_move_form2"/>
        </record>

        <!--
            Receipt Picking (By Stock Move)
            From stock_partial_move_view
        -->
        <record id="view_move_tree_receipt_picking" model="ir.ui.view">
            <field name="name">stock.move.tree2</field>
            <field name="model">stock.move</field>
            <field name="priority" eval="6"/>
            <field name="arch" type="xml">
                <tree decoration-muted="state == 'cancel'" default_order='date_expected, picking_id, sequence' string="Moves">
                    <field name="date_expected" widget='date'/>
                    <field name="date" widget="date"/>
                    <field name="picking_id" string="Reference" invisible="1"/>
                    <field name="sequence" invisible="1"/>
                    <field name="origin"/>
<<<<<<< HEAD
                    <field name="partner_id" string="Vendor"/>
=======
>>>>>>> dade7e3c
                    <field name="product_id"/>
                    <field name="product_uom_qty"/>
                    <field name="product_uom" options="{'no_open': True, 'no_create': True}" string="Unit of Measure" groups="product.group_uom"/>
                    <field name="location_id" invisible="1"/>
                    <field name="location_dest_id" invisible="1"/>
                    <field name="create_date" invisible="1"/>
                    <button name="%(stock.move_scrap)d"
                        string="Scrap Products" type="action"
                        icon="terp-gtk-jump-to-ltr" context="{'scrap': True}"
                        states="draft,waiting,confirmed,assigned"
                        groups="stock.group_stock_user"/>
                    <field name="state"/>
                </tree>
            </field>
        </record>

        <!-- test -->
        <record id="view_move_tree_receipt_picking_board" model="ir.ui.view">
            <field name="name">stock.move.tree3</field>
            <field name="model">stock.move</field>
            <field eval="6" name="priority"/>
            <field name="arch" type="xml">
                <tree string="Moves">
                    <field name="picking_id" string="Reference"/>
                    <field name="product_id"/>
                    <field name="product_uom_qty"/>
                    <field name="product_uom" options="{'no_open': True, 'no_create': True}" string="Unit of Measure" groups="product.group_uom"/>
                    <field name="date" groups="base.group_no_one"/>
                </tree>
            </field>
        </record>

        <record id="action_receipt_picking_move" model="ir.actions.act_window">
            <field name="name">Incoming  Products</field>
            <field name="res_model">stock.move</field>
            <field name="type">ir.actions.act_window</field>
            <field name="view_type">form</field>
            <field name="view_mode">tree,form</field>
            <field name="domain" eval="[('picking_id.picking_type_id.code','=','incoming'), ('location_id.usage','!=','internal'), ('location_dest_id.usage', '=', 'internal')]"/>
            <field name="view_id" ref="view_move_tree_receipt_picking"/>
            <field name="context">{'product_receive': True, 'search_default_future': True}</field>
            <field name="help" type="html">
              <p class="oe_view_nocontent_create">
                Click to register a product receipt.
              </p><p>
                Here you can receive individual products, no matter what
                purchase order or picking order they come from. You will find
                the list of all products you are waiting for. Once you receive
                an order, you can filter based on the name of the vendor or
                the purchase order reference. Then you can confirm all products
                received using the buttons on the right of each line.
              </p>
            </field>
        </record>

        <!-- Stock incoterms -->
        <record id="view_incoterms_tree" model="ir.ui.view">
            <field name="name">stock.incoterms.tree</field>
            <field name="model">stock.incoterms</field>
            <field name="arch" type="xml">
                <tree string="Incoterms">
                    <field name="code"/>
                    <field colspan="4" name="name"/>
                </tree>
            </field>
        </record>
        <record id="stock_incoterms_form" model="ir.ui.view">
            <field name="name">stock.incoterms.form</field>
            <field name="model">stock.incoterms</field>
            <field name="arch" type="xml">
                <form string="Incoterms">
                    <sheet>
                        <group>
                            <field name="name"/>
                            <field name="code"/>
                            <field name="active"/>
                        </group>
                    </sheet>
                </form>
            </field>
        </record>
        <record id="action_incoterms_tree" model="ir.actions.act_window">
            <field name="name">Incoterms</field>
            <field name="res_model">stock.incoterms</field>
            <field name="type">ir.actions.act_window</field>
            <field name="view_type">form</field>
            <field name="view_mode">tree,form</field>
        </record>

        <menuitem action="action_incoterms_tree" id="menu_action_incoterm_open" parent="menu_warehouse_config" sequence="5" groups="base.group_no_one"/>

         <record id="view_pickingtype_filter" model="ir.ui.view">
            <field name="name">stock.picking.type.filter</field>
            <field name="model">stock.picking.type</field>
            <field name="arch" type="xml">
                <search string="Picking Type">
                    <field name="name"/>
                    <field name="sequence_id"/>
                    <field name="warehouse_id"/>
                </search>
            </field>
        </record>
        <record model="ir.ui.view" id="view_picking_type_tree">
            <field name="name">Picking types</field>
            <field name="model">stock.picking.type</field>
            <field name="arch" type="xml">
                <tree string="Picking Types">
                    <field name="sequence" widget="handle"/>
                    <field name="name"/>
                    <field name="warehouse_id"/>
                    <field name="sequence_id"/>
                </tree>
            </field>
        </record>
        <record model="ir.ui.view" id="view_picking_type_form">
            <field name="name">Picking Types</field>
            <field name="model">stock.picking.type</field>
            <field name="arch" type="xml">
                <form string="Picking Types">
                    <sheet>
                        <group>
                            <group>
                                <field name="name"/>
                                <field name="sequence_id"/>
                                <field name="warehouse_id"/>
                            </group>
                            <group>
                                <field name="code" on_change="onchange_picking_code(code)"/>
                                <field name="return_picking_type_id"/>
                                <field name="barcode_nomenclature_id" groups="base.group_no_one"/>
                            </group>
                        </group>
                        <group>
                            <group string="Packs and Lots">
                                <field name="show_entire_packs" groups="stock.group_tracking_lot"/>
                                <field name="use_create_lots" groups="stock.group_production_lot"/>
                                <field name="use_existing_lots" groups="stock.group_production_lot"/>
                            </group>
                            <group string="Locations">
                                <field name="default_location_src_id" attrs="{'required': [('code', '=', 'internal')]}"/>
                                <field name="default_location_dest_id" attrs="{'required': [('code', 'in', ('internal', 'incoming'))]}"/>
                            </group>
                        </group>
                    </sheet>
                </form>
            </field>
        </record>

        <record id="stock_picking_type_action" model="ir.actions.act_window">
            <field name="name">Inventory</field>
            <field name="res_model">stock.picking.type</field>
            <field name="type">ir.actions.act_window</field>
            <field name="view_type">form</field>
            <field name="view_mode">kanban,form</field>
            <field name="help" type="html">
              <p class="oe_view_nocontent_create">
                Click to create a new picking type.
              </p><p>
                The picking type system allows you to assign each stock
                operation a specific type which will alter its views accordingly.
                On the picking type you could e.g. specify if packing is needed by default,
                if it should show the customer.
              </p>
            </field>
        </record>

        <record model="ir.ui.view" id="view_picking_type_list">
            <field name="name">stock.picking.type.list</field>
            <field name="model">stock.picking.type</field>
            <field name="arch" type="xml">
                <tree string="Picking Types">
                    <field name="name"/>
                    <field name="sequence_id"/>
                    <field name="warehouse_id"/>
                    <field name="code" on_change="onchange_picking_code(code)"/>
                    <field name="return_picking_type_id"/>
                    <field name="default_location_src_id" attrs="{'required': [('code', '=', 'internal')]}"/>
                    <field name="default_location_dest_id" attrs="{'required': [('code', 'in', ('internal', 'incoming'))]}"/>
                </tree>
            </field>
        </record>

        <record id="action_picking_type_list" model="ir.actions.act_window">
            <field name="name">All Operations</field>
            <field name="res_model">stock.picking.type</field>
            <field name="type">ir.actions.act_window</field>
            <field name="view_type">form</field>
            <field name="view_mode">list,form</field>
            <field name="help" type="html">
              <p class="oe_view_nocontent_create">
                Click to define a new transfer.
              </p><p>
                    You can either do it immediatly or mark it as Todo for future processing.
              </p><p>
                    Use your scanner to validate the transferred quantity quicker.
              </p>
            </field>

        </record>

        <menuitem id="stock_picking_type_config" action="action_picking_type_list" name="Picking Types" parent="stock.menu_routes_config" sequence="2" groups="base.group_no_one"/>

        <menuitem
            action="stock_picking_type_action"
            id="stock_picking_type_menu"
            parent="menu_stock_root" sequence="0"
            name="Dashboard"/>

        <menuitem
            id="menu_pickingtype"
            name="Types of Operation"
            parent="stock.menu_stock_config_settings"
            action="action_picking_type_list" />


        <!-- Order Point -->
        <record id="do_view_procurement_op" model="ir.actions.act_window">
            <field name="name">Procurements</field>
            <field name="res_model">procurement.order</field>
            <field name="view_type">form</field>
            <field name="view_mode">tree,form</field>
            <field name="domain">[('orderpoint_id','=',active_id)]</field>
        </record>

        <record id="view_warehouse_orderpoint_tree" model="ir.ui.view">
            <field name="name">stock.warehouse.orderpoint.tree</field>
            <field name="model">stock.warehouse.orderpoint</field>
            <field name="arch" type="xml">
                <tree string="Reordering Rules">
                    <field name="name"/>
                    <field name="warehouse_id" groups="stock.group_locations"/>
                    <field name="location_id" groups="stock.group_locations"/>
                    <field name="product_id"/>
                    <field name="product_uom" options="{'no_open': True, 'no_create': True}" groups="product.group_uom"/>
                    <field name="product_min_qty"/>
                    <field name="product_max_qty"/>
                </tree>
            </field>
        </record>

        <record model="ir.ui.view" id="warehouse_orderpoint_search">
            <field name="name">stock.warehouse.orderpoint.search</field>
            <field name="model">stock.warehouse.orderpoint</field>
            <field name="arch" type="xml">
                <search string="Reordering Rules Search">
                    <field name="name" string="Reordering Rules"/>
                    <field name="warehouse_id"/>
                    <field name="location_id" groups="stock.group_locations"/>
                    <field name="company_id" groups="base.group_multi_company"/>
                    <field name="product_id"/>
                    <group expand="0" string="Group By">
                        <filter string="Warehouse" domain="[]"  context="{'group_by':'warehouse_id'}"/>
                        <filter string="Location" domain="[]" context="{'group_by':'location_id'}"/>
                    </group>
                </search>
            </field>
        </record>

        <record id="view_warehouse_orderpoint_form" model="ir.ui.view">
            <field name="name">stock.warehouse.orderpoint.form</field>
            <field name="model">stock.warehouse.orderpoint</field>
            <field name="arch" type="xml">
                <form string="Reordering Rules">
                    <sheet>
                        <div class="oe_button_box" name="button_box">
                            <button name="%(stock.do_view_procurement_op)d" type="action" string="Procurements" class="oe_stat_button" icon="fa-refresh"/>
                        </div>
                        <group>
                            <group>
                                <field name="name" />
                                <field name="product_id" on_change="onchange_product_id(product_id)"/>
                            </group>
                            <group>
                                <field name="warehouse_id" on_change="onchange_warehouse_id(warehouse_id)" widget="selection" groups="stock.group_locations"/>
                                <field name="product_uom" options="{'no_open': True, 'no_create': True}" groups="product.group_uom"/>
                                <field name="location_id" groups="stock.group_locations"/>
                                <field name="group_id" groups="stock.group_adv_location"/>
                                <field name="company_id" groups="base.group_multi_company" options="{'no_create': True}"/>
                            </group>
                        </group>
                        <group>
                            <group string="Rules">
                                <field name="product_min_qty" />
                                <field name="product_max_qty" />
                                <field name="qty_multiple" string="Quantity Multiple"/>
                            </group>
                            <group string="Misc">
                                <field name="active" />
                                <label for="lead_days"/>
                                <div class="o_row">
                                    <field name="lead_days"/>
                                    <field name="lead_type"/>
                                </div>
                            </group>
                        </group>
                    </sheet>
                </form>
            </field>
        </record>

        <record id="action_orderpoint_form" model="ir.actions.act_window">
            <field name="name">Reordering Rules</field>
            <field name="res_model">stock.warehouse.orderpoint</field>
            <field name="type">ir.actions.act_window</field>
            <field name="view_type">form</field>
            <field name="view_id" ref="view_warehouse_orderpoint_tree"/>
            <field name="search_view_id" ref="warehouse_orderpoint_search" />
            <field name="help" type="html">
              <p class="oe_view_nocontent_create">
                Click to add a reordering rule.
              </p><p>You can define your minimum stock rules, so that Odoo will automatically create draft manufacturing orders or request for quotations according to the stock level. Once the virtual stock of a product (= stock on hand minus all confirmed orders and reservations) is below the minimum quantity, Odoo will generate a procurement request to increase the stock up to the maximum quantity.</p>
            </field>
        </record>
        <menuitem
            id="menu_reordering_rules_config"
            action="action_orderpoint_form"
            name="Reordering Rules" parent="menu_stock_inventory_control" sequence="2"/>

        <act_window
            context="{'search_default_warehouse_id': active_id, 'default_warehouse_id': active_id}"
            id="act_stock_warehouse_2_stock_warehouse_orderpoint"
            name="Reordering Rules"
            res_model="stock.warehouse.orderpoint"
            src_model="stock.warehouse"
            groups="stock.group_stock_user"/>

        <!-- Procurements -->

        <record id="view_procurement_form_stock_inherit" model="ir.ui.view">
            <field name="name">procurement.order.form.stock.inherit</field>
            <field name="model">procurement.order</field>
            <field name="inherit_id" ref="procurement.procurement_form_view"/>
            <field name="arch" type="xml">
                <xpath expr="//group[@name='scheduling']" position="before">
                    <group>
                        <field name="warehouse_id" on_change="change_warehouse_id(warehouse_id, context)"/>
                        <field name="location_id" domain="[('usage', '=', 'internal')]"/>
                        <field name="route_ids" widget="many2many_tags" groups="stock.group_adv_location"/>
                    </group>
                </xpath>
                <div name="button_box" position="inside">
                    <button name="do_view_pickings" class="oe_stat_button" icon="fa-bars" string="Group's Pickings" type="object"/>
                </div>
                <xpath expr="//field[@name='rule_id']" position="replace">
                    <field name="rule_id" domain="['|', ('location_id', '=', False), ('location_id', '=', location_id)]"/>
                    <field name="partner_dest_id"/>
                </xpath>
            </field>
        </record>
        <record id="view_procurement_tree_stock_inherit" model="ir.ui.view">
            <field name="name">procurement.order.tree.stock.inherit</field>
            <field name="model">procurement.order</field>
            <field name="inherit_id" ref="procurement.procurement_tree_view"/>
            <field name="arch" type="xml">
                <xpath expr="//field[@name='origin']" position="before">
                    <field name="location_id"/>
                </xpath>
            </field>
        </record>
        <record id="view_procurement_rule_tree_stock_inherit" model="ir.ui.view">
            <field name="name">procurement.rule.tree.stock.inherit</field>
            <field name="model">procurement.rule</field>
            <field name="inherit_id" ref="procurement.view_procurement_rule_tree"/>
            <field name="arch" type="xml">
                <xpath expr="//field[@name='action']" position="after">
                    <field name="picking_type_id"/>
                </xpath>
            </field>
        </record>

        <record id="view_procurement_rule_form_stock_inherit" model="ir.ui.view">
            <field name="name">procurement.rule.form.stock.inherit</field>
            <field name="model">procurement.rule</field>
            <field name="inherit_id" ref="procurement.view_procurement_rule_form"/>
            <field name="arch" type="xml">
                <xpath expr="//group[@name='general']" position="after">
                    <group>
                        <group string="Applied On">
                            <field name="location_id"/>
                            <field name="warehouse_id" groups="base.group_no_one"/>
                        </group>
                        <group string="Creates">
                            <field name="location_src_id" attrs="{'required': [('action', '=', 'move')], 'invisible':[('action', '!=', 'move')]}"  domain="[('usage','!=','view')]"/>
                            <field name="procure_method" groups="stock.group_adv_location" attrs="{'invisible': [('action', '!=', 'move')]}"/>
                            <field name="picking_type_id" attrs="{'required': [('action', '!=', 'manufacture')]}"/>
                            <field name="partner_address_id" groups="stock.group_adv_location" context="{'show_address': 1}" options="{'always_reload': 1}" attrs="{'invisible': [('action', '!=', 'move')]}"/>
                            <label for="delay" string="Delay"  groups="stock.group_adv_location" attrs="{'invisible': [('action', '!=', 'move')]}"/>
                            <div groups="stock.group_adv_location" attrs="{'invisible': [('action', '!=', 'move')]}">
                               <field name="delay" class="oe_inline"/>days
                            </div>
                        </group>
                    </group>
                </xpath>
                <xpath expr="//field[@name='group_id']" position="after">
                    <field name="propagate"/>
                    <field name="propagate_warehouse_id"/>
                </xpath>
            </field>
        </record>

        <record model="ir.actions.act_window" id="procrules">
            <field name="context">{'search_default_route_false':1}</field>
            <field name="name">Procurement Rules</field>
            <field name="res_model">procurement.rule</field>
        </record>

        <record model="ir.actions.act_window" id="stolocpath">
            <field name="context">{'search_default_route_false':1}</field>
            <field name="name">Push Rules</field>
            <field name="res_model">stock.location.path</field>
        </record>

        <record id="quant_search_view" model="ir.ui.view">
            <field name="name">stock.quant.search</field>
            <field name="model">stock.quant</field>
            <field eval="10" name="priority"/>
            <field name="arch" type="xml">
                <search string="Quants">
                    <field name="product_id"/>
                    <field name="location_id"/>
                    <field name="package_id" groups="stock.group_tracking_lot"/>
                    <field name="lot_id" groups="stock.group_production_lot"/>
                    <field name="owner_id" groups="stock.group_tracking_owner"/>
                    <group expand='0' string='Filters'>
                        <filter name='internal_loc' string="Internal Locations" domain="[('location_id.usage','=', 'internal')]"/>
                        <filter name='transit_loc' string="Transit Locations" domain="[('location_id.usage' ,'=', 'transit')]"/>
                        <separator/>
                        <filter name="negative" string="Negative" domain="[('qty', '&lt;', 0.0)]"/>
                        <filter name="positive" string="Positive" domain="[('qty', '&gt;', 0.0)]"/>
                    </group>
                    <group expand='0' string='Group by...'>
                        <filter string='Location' name="locationgroup" domain="[]" context="{'group_by': 'location_id'}"/>
                        <filter string='Product' name="productgroup" context="{'group_by': 'product_id'}"/>
                        <filter string='Owner' context="{'group_by': 'owner_id'}" groups="stock.group_tracking_owner"/>
                        <filter string='Lot' context="{'group_by': 'lot_id'}" groups="stock.group_production_lot"/>
                        <filter string='Package' domain="[]" context="{'group_by': 'package_id'}" groups="stock.group_tracking_lot"/>
                        <filter string='Company' domain="[]" context="{'group_by': 'company_id'}" groups="base.group_multi_company"/>
                   </group>
                </search>
            </field>
        </record>

        <record model="ir.actions.act_window" id="quantsact">
            <field name="name">Quants</field>
            <field name="res_model">stock.quant</field>
            <field name="view_type">form</field>
            <field name="view_mode">tree,form</field>
            <field name="context">{'search_default_internal_loc': 1, 'group_by': ['product_id', 'location_id']}</field>
            <field name="help">This analysis gives you a fast overview on the current stock level of your products and their current inventory value.</field>
        </record>

        <record model="ir.ui.view" id="view_stock_quant_form">
            <field name="name">stock.quant.form</field>
            <field name="model">stock.quant</field>
            <field eval="10" name="priority"/>
            <field name="arch" type="xml">
                <form string="Quants" create="false" edit="false">
                    <group>
                        <group>
                            <field name="product_id"/>
                            <field name="qty"/>
                            <field name="product_uom_id" groups="product.group_uom"/>
                            <field name="lot_id" groups="stock.group_production_lot"/>
                            <field name="package_id" groups="stock.group_tracking_lot"/>
                            <field name="location_id"/>
                            <field name="owner_id" groups="stock.group_tracking_owner"/>
                        </group>
                        <group>
                            <field name="in_date"/>
                            <field name="reservation_id"/>
                            <field name="propagated_from_id"/>
                            <field name="inventory_value"/>
                        </group>
                    </group>
                    <group>
                        <field name="history_ids" string="History">
                            <tree readonly="1" default_order="date">
                                <field name="picking_id"/>
                                <button type="object" name="show_picking" icon="fa-list-alt" attrs="{'invisible': [('picking_id', '=', False)]}"/>
                                <field name="product_uom_qty"/>
                                <field name="date"/>
                                <field name="location_id" groups="stock.group_locations" string="Source Location Zone"/>
                                <field name="location_dest_id" groups="stock.group_locations" string="Destination Location Zone"/>
                                <field name="state" invisible="1"/>
                            </tree>
                        </field>
                    </group>
                </form>
            </field>
        </record>


        <record model="ir.ui.view" id="view_stock_quant_tree">
            <field name="name">stock.quant.tree</field>
            <field name="model">stock.quant</field>
            <field eval="10" name="priority"/>
            <field name="arch" type="xml">
                <tree string="Quants" create="0" delete="0">
                    <field name="product_id"/>
                    <field name="qty"/>
                    <field name="product_uom_id" groups="product.group_uom"/>
                    <field name="location_id"/>
                    <field name="owner_id" groups="stock.group_tracking_owner"/>
                    <field name="lot_id" groups="stock.group_production_lot"/>
                    <field name="package_id" groups="stock.group_tracking_lot"/>
                    <field name="packaging_type_id" invisible="1"/>
                    <field name="in_date"/>
                    <field name="inventory_value"/>
                    <field name="reservation_id" invisible='1'/>
                    <field name="propagated_from_id" invisible='1'/>
                    <field name='company_id' groups="base.group_multi_company"/>
                </tree>
            </field>
        </record>

        <record model="ir.ui.view" id="view_stock_quant_graph_value">
            <field name="name">stock.quant.graph</field>
            <field name="model">stock.quant</field>
            <field eval="12" name="priority"/>
            <field name="arch" type="xml">
                <graph string="Quants" type="pie">
                    <field name="product_id" type="row"/>
                    <field name="qty" type="measure"/>
                    <field name="inventory_value" type="measure"/>
                </graph>
            </field>
        </record>

        <record model="ir.ui.view" id="view_stock_quant_pivot">
            <field name="name">stock.quant.pivot</field>
            <field name="model">stock.quant</field>
            <field name="arch" type="xml">
                <pivot string="Inventory">
                    <field name="location_id" type="row"/>
                    <field name="qty" type="measure"/>
                </pivot>
            </field>
        </record>

        <!-- Procurements are located in Warehouse menu hierarchy, MRP users should come to Stock application to use it.  -->
        <menuitem id="menu_stock_sched" name="Schedulers" parent="stock.menu_stock_root" groups="group_stock_manager" sequence="50"/>
        <menuitem action="action_procurement_compute" id="menu_procurement_compute" parent="menu_stock_sched" sequence="2"/>
        <menuitem action="procurement.action_compute_schedulers" id="menu_stock_proc_schedulers" parent="menu_stock_sched" sequence="1" groups="stock.group_stock_manager"/>
        <menuitem id="menu_stock_procurement" name="Automatic Procurements" parent="stock.menu_stock_config_settings" sequence="5"/>
        <menuitem id="stock.menu_warehouse_report" name="Reports" sequence="99" parent="stock.menu_stock_root" groups="group_stock_manager"/>
        <menuitem action="procurement.procurement_order_action_exceptions" id="menu_stock_procurement_action" parent="stock.menu_warehouse_report" sequence="150" groups="stock.group_stock_manager"/>
        <menuitem action="action_move_form2" id="menu_action_move_form2" parent="stock.menu_warehouse_report" sequence="130"/>
        <menuitem id="menu_quants" name="Inventory Valuation" parent="stock.menu_warehouse_report" sequence="120" action="quantsact"/>
        <menuitem id="menu_procurement_rules" name="Global Procurement Rules" parent="stock.menu_routes_config" action="procrules" groups="base.group_no_one" sequence="3"/>
        <menuitem id="menu_stock_location_path" name="Global Push Rules" parent="stock.menu_routes_config" action="stolocpath" groups="base.group_no_one" sequence="4"/>
        <menuitem id="menu_pickingtype" name="Operations Types" parent="stock.menu_warehouse_config" action="action_picking_type_list" sequence="4" groups="stock.group_locations"/>

        <record model="ir.actions.act_window" id="product_open_orderpoint">
            <field name="context">{'default_product_id': active_id, 'search_default_product_id': active_id}</field>
            <field name="name">Reordering Rules</field>
            <field name="res_model">stock.warehouse.orderpoint</field>
        </record>
        
        <record model="ir.actions.act_window" id="product_template_open_quants">
            <field name="name">Stock On Hand</field>
            <field name="context">{'search_default_internal_loc': 1, 'search_default_productgroup':1, 'search_default_locationgroup':1}</field>
            <field name="domain">[('product_id.product_tmpl_id', '=', active_id)]</field>
            <field name="res_model">stock.quant</field>
        </record>
         <record model="ir.actions.act_window" id="product_open_quants">
            <field name="name">Stock On Hand</field>
            <field name="context">{'search_default_internal_loc': 1, 'search_default_locationgroup':1}</field>
           <field name="domain">[('product_id', '=', active_id)]</field>
            <field name="res_model">stock.quant</field>
        </record>

        <record model="ir.ui.view" id="view_quant_package_form">
            <field name="name">stock.quant.package.form</field>
            <field name="model">stock.quant.package</field>
            <field eval="10" name="priority"/>
            <field name="arch" type="xml">
                <form string="Package">
                    <header>
                        <button name="unpack" string="Unpack" type="object" groups="base.group_no_one"/>
                    </header>
                    <sheet>
                        <div class="oe_button_box" name="button_box">
                            <button class="oe_stat_button" name="%(action_picking_tree_all)d"
                            string="Package Transfers" type="action"
                            widget="statinfo" icon="fa-dropbox"/>
                            <button name="get_content_package" type="object" string="View Contained Packages content" icon="fa-cogs" attrs="{'invisible': [('children_ids','=',[])]}"/>
                        </div>
                        <div class="oe_title">
                            <label for="name" string="Package Reference" class="oe_edit_only"/>
                            <h1><field name="name" class="oe_inline"/></h1>
                        </div>
                        <group>
                            <group>
                               <field name="packaging_id"/>
                               <field name='company_id' groups="base.group_multi_company"/>
                               <field name='owner_id' groups="stock.group_tracking_owner"/>
                            </group>
                            <group>
                            <field name="location_id"/>
                            <field name="parent_id"/>
                            </group>
                        </group>
                        <notebook>
                            <page string="Content">
                                <separator string="Bulk Content" />
                                <field name="quant_ids">
                                    <tree string="Quants">
                                        <field name="product_id"/>
                                        <field name="qty"/>
                                        <field name="location_id"/>
                                        <field name="in_date"/>
                                    </tree>
                                </field>
                                <separator string="Contained Packages"/>
                                <field name="children_ids">
                                    <tree string="Contained Packages">
                                        <field name="complete_name"/>
                                        <field name="packaging_id"/>
                                        <field name="location_id"/>
                                    </tree>
                                </field>
                            </page>
                        </notebook>
                    </sheet>
                </form>
            </field>
        </record>


        <record model="ir.ui.view" id="view_quant_package_tree">
            <field name="name">stock.quant.package.tree</field>
            <field name="model">stock.quant.package</field>
            <field eval="10" name="priority"/>
            <field name="arch" type="xml">
                <tree string="Package">
                    <field name="complete_name"/>
                    <field name="packaging_id"/>
                    <field name="location_id"/>
                    <field name="company_id"/>
                </tree>
            </field>
        </record>
        <record id="quant_package_search_view" model="ir.ui.view">
            <field name="name">stock.quant.package.search</field>
            <field name="model">stock.quant.package</field>
            <field eval="10" name="priority"/>
            <field name="arch" type="xml">
                <search string="Package">
                    <field name="name" string="Package Name"/>
                    <field name="location_id"/>
                    <field name="packaging_id"/>
                    <group  expand='0' string='Group by...'>
                       <filter string='Location' domain="[]" context="{'group_by' : 'location_id'}"/>
                       <filter string='Packaging' domain="[]" context="{'group_by' : 'packaging_id'}"/>
                       <filter string='Company' domain="[]" context="{'group_by' : 'company_id'}" groups="base.group_multi_company"/>
                   </group>
                </search>
            </field>
        </record>
        <record model="ir.actions.act_window" id="action_package_view">
            <field name="context">{}</field>
            <field name="name">Packages</field>
            <field name="res_model">stock.quant.package</field>
            <field name="help" type="html">
                <p>Packages are usually created by pack operations made on transfers and can contains several different products. You can then reuse a package to move its whole content somewhere else, or to pack it into another bigger package. A package can also be unpacked, allowing the disposal of its former content as single units again.
                </p>
            </field>
        </record>
        <menuitem id="menu_package" name="Packages" parent="menu_stock_inventory_control" action="action_package_view" groups="stock.group_tracking_lot" sequence="102"/>
        <menuitem id="menu_packagings" name="Packagings" parent="stock.menu_warehouse_report" action="product.action_packaging_view" groups="product.group_stock_packaging" sequence="3"/>



        <!--Routes-->
        <record id="stock_location_route_tree" model="ir.ui.view">
            <field name="name">stock.location.route.tree</field>
            <field name="model">stock.location.route</field>
            <field name="arch" type="xml">
                <tree string="Routes">
                    <field name="sequence" widget="handle" />
                    <field name="name"/>
                </tree>
            </field>
        </record>

        <record id="stock_location_route_form_view" model="ir.ui.view">
            <field name="name">stock.location.route.form</field>
            <field name="model">stock.location.route</field>
            <field eval="7" name="priority" />
            <field name="arch" type="xml">
                <form string="Route">
                    <sheet>
                        <div class="oe_title">
                            <label for="name" class="oe_edit_only"/>
                            <h1><field name="name"/></h1>
                        </div>
                    <group>
                        <group>
                            <field name="company_id" groups="base.group_multi_company" options="{'no_create': True}"/>
                            <field name="active" groups="stock.group_adv_location" />
                        </group>
                        <group>
                            <field name="sequence" string="Sequence" groups="base.group_no_one"/>
                        </group>
                    </group>
                    <separator string="Applicable On"/>
                    <p class="oe_grey">Select the places where this route can be selected</p>
                    <group>
                        <group>
                            <button name="view_categ_ids" for="product_categ_selectable" type="object" string="Product Categories" class="oe_link"/>
                            <div>
                                <field name="product_categ_selectable" class="oe_inline"/>
                            </div>
                            <button name="view_product_ids" for="product_selectable" type="object" string="Products" class="oe_link"/>
                            <div>
                                <field name="product_selectable" class="oe_inline"/>
                            </div>
                        </group>
                        <group>
                            <field name="warehouse_selectable" string="Warehouses"/>
                            <field name="warehouse_ids"  widget="many2many_tags" nolabel="1"
                                   attrs="{'readonly': [('warehouse_selectable', '=', False)]}"/>
                        </group>
                    </group>
                    <group string="Push Rules" colspan="4" >
                        <field name="push_ids" colspan="4" nolabel="1"/>
                    </group>
                    <group string="Procurement Rules" colspan="4" >
                        <field name="pull_ids" colspan="4" nolabel="1"/>
                    </group>
                    </sheet>
                </form>
            </field>
        </record>

        <record id="action_routes_form" model="ir.actions.act_window">
            <field name="name">Routes</field>
            <field name="res_model">stock.location.route</field>
            <field name="type">ir.actions.act_window</field>
            <field name="view_type">form</field>
            <field name="view_mode">tree,form</field>
            <field name="view_id" ref="stock_location_route_tree" />
            <field name="help" type="html">
                <p class="oe_view_nocontent_create">
                    Click to add a route.
              </p>
                <p>You can define here the main routes that run through
                    your warehouses and that define the flows of your products. These
                    routes can be assigned to a product, a product category or be fixed
                    on procurement or sales order. </p>
            </field>
        </record>

        <menuitem action="action_routes_form" id="menu_stock_routes"
            parent="stock.menu_routes_config" sequence="1" />

        <record id="do_view_pickings" model="ir.actions.act_window">
            <field name="name">Pickings for Groups</field>
            <field name="res_model">stock.picking</field>
            <field name="view_type">form</field>
            <field name="view_mode">tree,form</field>
            <field name="domain">[('group_id','=',active_id)]</field>
        </record>
        <record id="procurement_group_form_view_herited" model="ir.ui.view">
            <field name="name">procurement.group.form.herited</field>
            <field name="model">procurement.group</field>
            <field name="inherit_id" ref="procurement.procurement_group_form_view"/>
            <field name="arch" type="xml">
                <div name="button_box" position="inside">
                    <button name="%(do_view_pickings)d" string="Pickings" type="action"/>
                </div>
            </field>
        </record>

        <!-- Barcode Nomenclatures -->
        <menuitem parent="menu_stock_config_settings" action="barcodes.action_barcode_nomenclature_form" id="menu_wms_barcode_nomenclature_all"
            sequence="50" groups="base.group_no_one"/>

    </data>
</openerp><|MERGE_RESOLUTION|>--- conflicted
+++ resolved
@@ -1501,10 +1501,6 @@
                     <field name="picking_id" string="Reference" invisible="1"/>
                     <field name="sequence" invisible="1"/>
                     <field name="origin"/>
-<<<<<<< HEAD
-                    <field name="partner_id" string="Vendor"/>
-=======
->>>>>>> dade7e3c
                     <field name="product_id"/>
                     <field name="product_uom_qty"/>
                     <field name="product_uom" options="{'no_open': True, 'no_create': True}" string="Unit of Measure" groups="product.group_uom"/>
