--- conflicted
+++ resolved
@@ -56,31 +56,6 @@
 
     def view_init(self, cr, uid, fields_list, context=None):
         res = super(stock_partial_picking, self).view_init(cr, uid, fields_list, context=context)
-<<<<<<< HEAD
-=======
-        pick_obj = self.pool.get('stock.picking')
-        if context is None:
-            context={}
-        for pick in pick_obj.browse(cr, uid, context.get('active_ids', []), context=context):
-            need_product_cost = (pick.type == 'in')
-            for m in pick.move_lines:
-                if m.state in ('done', 'cancel'):
-                    continue
-                if 'move%s_product_id'%(m.id) not in self._columns:
-                    self._columns['move%s_product_id'%(m.id)] = fields.many2one('product.product',string="Product")
-                if 'move%s_product_qty'%(m.id) not in self._columns:
-                    self._columns['move%s_product_qty'%(m.id)] = fields.float("Quantity")
-                if 'move%s_product_uom'%(m.id) not in self._columns:
-                    self._columns['move%s_product_uom'%(m.id)] = fields.many2one('product.uom',string="Product UOM")
-                if 'move%s_prodlot_id'%(m.id) not in self._columns:
-                    self._columns['move%s_prodlot_id'%(m.id)] = fields.many2one('stock.production.lot', string="Lot")
-
-                if (need_product_cost and m.product_id.cost_method == 'average'):
-                    if 'move%s_product_price'%(m.id) not in self._columns:
-                        self._columns['move%s_product_price'%(m.id)] = fields.float("Cost", help="Unit Cost for this product line")
-                    if 'move%s_product_currency'%(m.id) not in self._columns:
-                        self._columns['move%s_product_currency'%(m.id)] = fields.many2one('res.currency', string="Currency", help="Currency in which Unit cost is expressed")
->>>>>>> 08876fd8
         return res
 
     def fields_view_get(self, cr, uid, view_id=None, view_type='form', context=None, toolbar=False,submenu=False):
@@ -115,8 +90,6 @@
         result['fields'] = _moves_fields
         return result
 
-<<<<<<< HEAD
-
     def __create_partial_picking_memory(self, picking, is_in):
         move_memory = {
             'product_id' : picking.product_id.id,
@@ -140,24 +113,6 @@
                
         res = []
         for pick in pick_obj.browse(cr, uid, context.get('active_ids', []), context):
-=======
-    def default_get(self, cr, uid, fields, context=None):
-        """ To get default values for the object.
-        @param self: The object pointer.
-        @param cr: A database cursor
-        @param uid: ID of the user currently logged in
-        @param fields: List of fields for which we want default values
-        @param context: A standard dictionary
-        @return: A dictionary which of fields with values.
-        """
-        res = super(stock_partial_picking, self).default_get(cr, uid, fields, context=context)
-        pick_obj = self.pool.get('stock.picking')
-        if context is None:
-            context={}
-        if 'date' in fields:
-            res.update({'date': time.strftime('%Y-%m-%d %H:%M:%S')})
-        for pick in pick_obj.browse(cr, uid, context.get('active_ids', []), context=context):
->>>>>>> 08876fd8
             need_product_cost = (pick.type == 'in')
             for m in pick.move_lines:
                 if m.state in ('done', 'cancel'):
@@ -188,13 +143,8 @@
         partial_datas = {
             'delivery_date' : partial.date
         }
-<<<<<<< HEAD
-        
-       
-        for pick in pick_obj.browse(cr, uid, picking_ids):
-=======
+
         for pick in pick_obj.browse(cr, uid, picking_ids, context=context):
->>>>>>> 08876fd8
             need_product_cost = (pick.type == 'in')
             moves_list = need_product_cost and partial.product_moves_in  or partial.product_moves_out
             p_moves = {}
