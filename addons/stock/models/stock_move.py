# -*- coding: utf-8 -*-
# Part of Odoo. See LICENSE file for full copyright and licensing details.

from datetime import datetime
from dateutil import relativedelta
from itertools import groupby
from operator import itemgetter

from odoo import api, fields, models, _
from odoo.addons import decimal_precision as dp
from odoo.addons.procurement.models import procurement
from odoo.exceptions import UserError
from odoo.tools import DEFAULT_SERVER_DATETIME_FORMAT
from odoo.tools.float_utils import float_compare, float_round, float_is_zero


class StockMove(models.Model):
    _name = "stock.move"
    _description = "Stock Move"
    _order = 'picking_id, sequence, id'

    def _default_group_id(self):
        if self.env.context.get('default_picking_id'):
            return self.env['stock.picking'].browse(self.env.context['default_picking_id']).group_id.id
        return False

    name = fields.Char('Description', index=True, required=True)
    sequence = fields.Integer('Sequence', default=10)
    priority = fields.Selection(procurement.PROCUREMENT_PRIORITIES, 'Priority', default='1')
    create_date = fields.Datetime('Creation Date', index=True, readonly=True)
    date = fields.Datetime(
        'Date', default=fields.Datetime.now, index=True, required=True,
        states={'done': [('readonly', True)]},
        help="Move date: scheduled date until move is done, then date of actual move processing")
    company_id = fields.Many2one(
        'res.company', 'Company',
        default=lambda self: self.env['res.company']._company_default_get('stock.move'),
        index=True, required=True)
    date_expected = fields.Datetime(
        'Expected Date', default=fields.Datetime.now, index=True, required=True,
        states={'done': [('readonly', True)]},
        help="Scheduled date for the processing of this move")
    product_id = fields.Many2one(
        'product.product', 'Product',
        domain=[('type', 'in', ['product', 'consu'])], index=True, required=True,
        states={'done': [('readonly', True)]})
    ordered_qty = fields.Float('Ordered Quantity', digits=dp.get_precision('Product Unit of Measure'))
    product_qty = fields.Float(
        'Real Quantity', compute='_compute_product_qty', inverse='_set_product_qty',
        digits=0, store=True,
        help='Quantity in the default UoM of the product')
    product_uom_qty = fields.Float(
        'Initial Demand',
        digits=dp.get_precision('Product Unit of Measure'),
        default=0.0, required=True, states={'done': [('readonly', True)]},
        help="This is the quantity of products from an inventory "
             "point of view. For moves in the state 'done', this is the "
             "quantity of products that were actually moved. For other "
             "moves, this is the quantity of product that is planned to "
             "be moved. Lowering this quantity does not generate a "
             "backorder. Changing this quantity on assigned moves affects "
             "the product reservation, and should be done with care.")
    product_uom = fields.Many2one(
        'product.uom', 'Unit of Measure', required=True, states={'done': [('readonly', True)]})
    # TDE FIXME: make it stored, otherwise group will not work
    product_tmpl_id = fields.Many2one(
        'product.template', 'Product Template',
        related='product_id.product_tmpl_id',
        help="Technical: used in views")
    product_packaging = fields.Many2one(
        'product.packaging', 'Preferred Packaging',
        help="It specifies attributes of packaging like type, quantity of packaging,etc.")
    location_id = fields.Many2one(
        'stock.location', 'Source Location',
        auto_join=True, index=True, required=True, states={'done': [('readonly', True)]},
        help="Sets a location if you produce at a fixed location. This can be a partner location if you subcontract the manufacturing operations.")
    location_dest_id = fields.Many2one(
        'stock.location', 'Destination Location',
        auto_join=True, index=True, required=True, states={'done': [('readonly', True)]},
        help="Location where the system will stock the finished products.")
    partner_id = fields.Many2one(
        'res.partner', 'Destination Address ',
        states={'done': [('readonly', True)]},
        help="Optional address where goods are to be delivered, specifically used for allotment")
    move_dest_ids = fields.Many2many(
        'stock.move', 'stock_move_move_rel', 'move_orig_id', 'move_dest_id', 'Destination Moves',
        copy=False,
        help="Optional: next stock move when chaining them")
    move_orig_ids = fields.Many2many(
        'stock.move', 'stock_move_move_rel', 'move_dest_id', 'move_orig_id', 'Original Move',
        copy=False,
        help="Optional: previous stock move when chaining them")
    picking_id = fields.Many2one('stock.picking', 'Transfer Reference', index=True, states={'done': [('readonly', True)]})
    picking_partner_id = fields.Many2one('res.partner', 'Transfer Destination Address', related='picking_id.partner_id')
    note = fields.Text('Notes')
    # TODO: state should be computed according to the move lines
    state = fields.Selection([
        ('draft', 'New'), ('cancel', 'Cancelled'),
        ('waiting', 'Waiting Another Move'),
        ('confirmed', 'Waiting Availability'),
        ('partially_available', 'Partially Available'),
        ('assigned', 'Available'),
        ('done', 'Done')], string='Status',
        copy=False, default='draft', index=True, readonly=True,
        help="* New: When the stock move is created and not yet confirmed.\n"
             "* Waiting Another Move: This state can be seen when a move is waiting for another one, for example in a chained flow.\n"
             "* Waiting Availability: This state is reached when the procurement resolution is not straight forward. It may need the scheduler to run, a component to be manufactured...\n"
             "* Available: When products are reserved, it is set to \'Available\'.\n"
             "* Done: When the shipment is processed, the state is \'Done\'.")
    price_unit = fields.Float(
        'Unit Price', help="Technical field used to record the product cost set by the user during a picking confirmation (when costing "
                           "method used is 'average price' or 'real'). Value given in company currency and in product uom.")  # as it's a technical field, we intentionally don't provide the digits attribute
    backorder_id = fields.Many2one('stock.picking', 'Back Order of', related='picking_id.backorder_id', index=True)
    origin = fields.Char("Source Document")
    procure_method = fields.Selection([
        ('make_to_stock', 'Default: Take From Stock'),
        ('make_to_order', 'Advanced: Apply Procurement Rules')], string='Supply Method',
        default='make_to_stock', required=True,
        help="By default, the system will take from the stock in the source location and passively wait for availability."
             "The other possibility allows you to directly create a procurement on the source location (and thus ignore "
             "its current stock) to gather products. If we want to chain moves and have this one to wait for the previous,"
             "this second option should be chosen.")
    scrapped = fields.Boolean('Scrapped', related='location_dest_id.scrap_location', readonly=True, store=True)
    scrap_ids = fields.One2many('stock.scrap', 'move_id')
    procurement_id = fields.Many2one('procurement.order', 'Procurement')
    group_id = fields.Many2one('procurement.group', 'Procurement Group', default=_default_group_id)
    rule_id = fields.Many2one('procurement.rule', 'Procurement Rule', ondelete='restrict', help='The procurement rule that created this stock move')
    push_rule_id = fields.Many2one('stock.location.path', 'Push Rule', ondelete='restrict', help='The push rule that created this stock move')
    propagate = fields.Boolean(
        'Propagate cancel and split', default=True,
        help='If checked, when this move is cancelled, cancel the linked move too')
    picking_type_id = fields.Many2one('stock.picking.type', 'Operation Type')
    inventory_id = fields.Many2one('stock.inventory', 'Inventory')
    move_line_ids = fields.One2many('stock.move.line', 'move_id')
    move_line_nosuggest_ids = fields.One2many('stock.move.line', 'move_id', domain=[('product_qty', '=', 0.0)])
    origin_returned_move_id = fields.Many2one('stock.move', 'Origin return move', copy=False, help='Move that created the return move')
    returned_move_ids = fields.One2many('stock.move', 'origin_returned_move_id', 'All returned moves', help='Optional: all returned moves created from this move')
    reserved_availability = fields.Float(
        'Quantity Reserved', compute='_compute_reserved_availability',
        digits=dp.get_precision('Product Unit of Measure'),
        readonly=True, help='Quantity that has already been reserved for this move')
    availability = fields.Float(
        'Forecasted Quantity', compute='_compute_product_availability',
        readonly=True, help='Quantity in stock that can still be reserved for this move')
    string_availability_info = fields.Text(
        'Availability', compute='_compute_string_qty_information',
        readonly=True, help='Show various information on stock availability for this move')
    restrict_partner_id = fields.Many2one('res.partner', 'Owner ', help="Technical field used to depict a restriction on the ownership of quants to consider when marking this move as 'done'")
    route_ids = fields.Many2many('stock.location.route', 'stock_location_route_move', 'move_id', 'route_id', 'Destination route', help="Preferred route to be followed by the procurement order")
    warehouse_id = fields.Many2one('stock.warehouse', 'Warehouse', help="Technical field depicting the warehouse to consider for the route selection on the next procurement (if any).")
    has_tracking = fields.Selection(related='product_id.tracking', string='Product with Tracking')
    quantity_done = fields.Float('Quantity Done', compute='_quantity_done_compute', digits=dp.get_precision('Product Unit of Measure'), inverse='_quantity_done_set',
                                 states={'done': [('readonly', True)]})
    show_operations = fields.Boolean(related='picking_id.picking_type_id.show_operations')
    show_details_visible = fields.Boolean('Details Visible', compute='_compute_show_details_visible')
    show_reserved_availability = fields.Boolean('From Supplier', compute='_compute_show_reserved_availability')
    picking_code = fields.Selection(related='picking_id.picking_type_id.code', readonly=True)
    product_type = fields.Selection(related='product_id.type', readonly=True)
    additional = fields.Boolean("Whether the move was added after the picking's confirmation", default=False)
    is_editable = fields.Boolean('Is editable when done', compute='_compute_is_editable')
    is_initial_demand_editable = fields.Boolean('Is initial demand editable', compute='_compute_is_initial_demand_editable')

    @api.multi
    @api.depends('has_tracking', 'move_line_ids', 'location_id', 'location_dest_id', 'is_editable')
    def _compute_show_details_visible(self):
        """ According to this field, the button that calls `action_show_details` will be displayed
        to work on a move from its picking form view, or not.
        """
        for move in self:
            if not move.product_id:
                move.show_details_visible = False
                continue

            if move.is_editable:
                move.show_details_visible = True
                continue

            multi_locations_enabled = False
            if self.user_has_groups('stock.group_stock_multi_locations'):
                multi_locations_enabled = move.location_id.child_ids or move.location_dest_id.child_ids
            has_package = move.move_line_ids.mapped('package_id') | move.move_line_ids.mapped('result_package_id')
            consignment_enabled = self.user_has_groups('stock.group_tracking_owner')
            if move.picking_id.picking_type_id.show_operations is False\
                    and move.state not in ['cancel', 'draft', 'confirmed']\
                    and (multi_locations_enabled or move.has_tracking != 'none' or len(move.move_line_ids) > 1 or has_package or consignment_enabled):
                move.show_details_visible = True
            else:
                move.show_details_visible = False

    @api.multi
    def _compute_show_reserved_availability(self):
        """ This field is only of use in an attrs in the picking view, in order to hide the
        "available" column if the move is coming from a supplier.
        """
        for move in self:
            move.show_reserved_availability = not move.location_id.usage == 'supplier'

    @api.multi
    def _compute_is_editable(self):
        """ This field is only of use in an attrs in the picking view, in order to show
        the button to edit move when they're done.
        """
        for move in self:
            move.is_editable = move.state == 'done' and self.user_has_groups('stock.group_stock_manager')

    @api.multi
    def _compute_is_initial_demand_editable(self):
        for move in self:
            move.is_initial_demand_editable = move.state not in ['done', 'cancel'] and self.user_has_groups('stock.group_stock_manager')

    @api.one
    @api.depends('product_id', 'product_uom', 'product_uom_qty')
    def _compute_product_qty(self):
<<<<<<< HEAD
        self.product_qty = self.product_uom._compute_quantity(self.product_uom_qty, self.product_id.uom_id)

    def _get_move_lines(self):
        """ This will return the move lines to consider when applying _quantity_done_compute on a stock.move. 
        In some context, such as MRP, it is necessary to compute quantity_done on filtered sock.move.line."""
        self.ensure_one()
        return self.move_line_ids

    @api.multi
    @api.depends('move_line_ids.qty_done', 'move_line_ids.product_uom_id')
    def _quantity_done_compute(self):
        for move in self:
            for move_line in move._get_move_lines():
                # Transform the move_line quantity_done into the move uom.
                move.quantity_done += move_line.product_uom_id._compute_quantity(move_line.qty_done, move.product_uom)

    @api.multi
    def _quantity_done_set(self):
        quantity_done = self[0].quantity_done  # any call to create will invalidate `move.quantity_done`
        for move in self:
            move_lines = move._get_move_lines()
            if not move_lines:
                if quantity_done:
                    # do not impact reservation here
                    move_line = self.env['stock.move.line'].create(dict(move._prepare_move_line_vals(), qty_done=quantity_done))
                    move.write({'move_line_ids': [(4, move_line.id)]})
            elif len(move_lines) == 1:
                move_lines[0].qty_done = quantity_done
            else:
                raise UserError("Cannot set the done quantity from this stock move, work directly with the move lines.")
=======
        if self.product_uom:
            rounding_method = self._context.get('rounding_method', 'UP')
            self.product_qty = self.product_uom._compute_quantity(self.product_uom_qty, self.product_id.uom_id, rounding_method=rounding_method)
>>>>>>> aec6248b

    def _set_product_qty(self):
        """ The meaning of product_qty field changed lately and is now a functional field computing the quantity
        in the default product UoM. This code has been added to raise an error if a write is made given a value
        for `product_qty`, where the same write should set the `product_uom_qty` field instead, in order to
        detect errors. """
        raise UserError(_('The requested operation cannot be processed because of a programming error setting the `product_qty` field instead of the `product_uom_qty`.'))


    @api.one
    @api.depends('move_line_ids.product_qty')
    def _compute_reserved_availability(self):
        """ Fill the `availability` field on a stock move, which is the actual reserved quantity
        and is represented by the aggregated `product_qty` on the linked move lines. If the move
        is force assigned, the value will be 0.
        """
        self.reserved_availability = self.product_id.uom_id._compute_quantity(sum(self.move_line_ids.mapped('product_qty')), self.product_uom, rounding_method='HALF-UP')

    @api.one
    @api.depends('state', 'product_id', 'product_qty', 'location_id')
    def _compute_product_availability(self):
        """ Fill the `availability` field on a stock move, which is the quantity to potentially
        reserve. When the move is done, `availability` is set to the quantity the move did actually
        move.
        """
        if self.state == 'done':
            self.availability = self.product_qty
        else:
            total_availability = self.env['stock.quant']._get_available_quantity(self.product_id, self.location_id)
            self.availability = min(self.product_qty, total_availability)

    @api.multi
    def _compute_string_qty_information(self):
        precision = self.env['decimal.precision'].precision_get('Product Unit of Measure')
        void_moves = self.filtered(lambda move: move.state in ('draft', 'done', 'cancel') or move.location_id.usage != 'internal')
        other_moves = self - void_moves
        for move in void_moves:
            move.string_availability_info = ''  # 'not applicable' or 'n/a' could work too
        for move in other_moves:
            total_available = min(move.product_qty, move.reserved_availability + move.availability)
            total_available = move.product_id.uom_id._compute_quantity(total_available, move.product_uom, round=False)
            total_available = float_round(total_available, precision_digits=precision)
            info = str(total_available)
            if self.user_has_groups('product.group_uom'):
                info += ' ' + move.product_uom.name
            if move.reserved_availability:
                if move.reserved_availability != total_available:
                    # some of the available quantity is assigned and some are available but not reserved
                    reserved_available = move.product_id.uom_id._compute_quantity(move.reserved_availability, move.product_uom, round=False)
                    reserved_available = float_round(reserved_available, precision_digits=precision)
                    info += _(' (%s reserved)') % str(reserved_available)
                else:
                    # all available quantity is assigned
                    info += _(' (reserved)')
            move.string_availability_info = info

    @api.constrains('product_uom')
    def _check_uom(self):
        moves_error = self.filtered(lambda move: move.product_id.uom_id.category_id.id != move.product_uom.category_id.id)
        if moves_error:
            user_warning = _('You try to move a product using a UoM that is not compatible with the UoM of the product moved. Please use an UoM in the same UoM category.')
            user_warning += '\n\nBlocking: %s' % ' ,'.join(moves_error.mapped('name'))
            raise UserError(user_warning)

    @api.model_cr
    def init(self):
        self._cr.execute('SELECT indexname FROM pg_indexes WHERE indexname = %s', ('stock_move_product_location_index',))
        if not self._cr.fetchone():
            self._cr.execute('CREATE INDEX stock_move_product_location_index ON stock_move (product_id, location_id, location_dest_id, company_id, state)')

    @api.model
    def default_get(self, fields_list):
        # We override the default_get to make stock moves created after the picking was confirmed
        # directly as available (like a force_assign). This allows to create extra move lines in
        # the fp view.
        defaults = super(StockMove, self).default_get(fields_list)
        if self.env.context.get('default_picking_id'):
            picking_id = self.env['stock.picking'].browse(self.env.context['default_picking_id'])
            if picking_id.state not in ['draft', 'confirmed']:
                defaults['state'] = 'assigned'
                defaults['product_uom_qty'] = 0.0
                defaults['additional'] = True
        return defaults

    @api.multi
    def name_get(self):
        res = []
        for move in self:
            res.append((move.id, '%s%s%s>%s' % (
                move.picking_id.origin and '%s/' % move.picking_id.origin or '',
                move.product_id.code and '%s: ' % move.product_id.code or '',
                move.location_id.name, move.location_dest_id.name)))
        return res

    @api.model
    def create(self, vals):
        # TDE CLEANME: why doing this tracking on picking here ? seems weird
        perform_tracking = not self.env.context.get('mail_notrack') and vals.get('picking_id')
        if perform_tracking:
            picking = self.env['stock.picking'].browse(vals['picking_id'])
            initial_values = {picking.id: {'state': picking.state}}
        vals['ordered_qty'] = vals.get('product_uom_qty')
        res = super(StockMove, self).create(vals)
        if perform_tracking:
            picking.message_track(picking.fields_get(['state']), initial_values)
        return res

    @api.multi
    def write(self, vals):
        # FIXME: pim fix your crap
        if vals.get('product_uom_qty') and self.env.context.get('do_not_unreserve') is None:
            self.filtered(lambda m: m.state not in ['draft', 'done', 'cancel']).do_unreserve()

        # TDE CLEANME: it is a gros bordel + tracking
        Picking = self.env['stock.picking']
        # Check that we do not modify a stock.move which is done
        frozen_fields = ['product_qty', 'product_uom', 'location_id', 'location_dest_id', 'product_id']
        if any(fname in frozen_fields for fname in vals) and any(move.state == 'done' for move in self):
            raise UserError(_('Quantities, Units of Measure, Products and Locations cannot be modified on stock moves that have already been processed (except by the Administrator).'))

        propagated_changes_dict = {}
        #propagation of expected date:
        propagated_date_field = False
        if vals.get('date_expected'):
            #propagate any manual change of the expected date
            propagated_date_field = 'date_expected'
        elif (vals.get('state', '') == 'done' and vals.get('date')):
            #propagate also any delta observed when setting the move as done
            propagated_date_field = 'date'

        if not self._context.get('do_not_propagate', False) and (propagated_date_field or propagated_changes_dict):
            #any propagation is (maybe) needed
            for move in self:
                if move.move_dest_ids and move.propagate:
                    if 'date_expected' in propagated_changes_dict:
                        propagated_changes_dict.pop('date_expected')
                    if propagated_date_field:
                        current_date = datetime.strptime(move.date_expected, DEFAULT_SERVER_DATETIME_FORMAT)
                        new_date = datetime.strptime(vals.get(propagated_date_field), DEFAULT_SERVER_DATETIME_FORMAT)
                        delta = new_date - current_date
                        if abs(delta.days) >= move.company_id.propagation_minimum_delta:
                            old_move_date = datetime.strptime(move.move_dest_ids[0].date_expected, DEFAULT_SERVER_DATETIME_FORMAT)
                            new_move_date = (old_move_date + relativedelta.relativedelta(days=delta.days or 0)).strftime(DEFAULT_SERVER_DATETIME_FORMAT)
                            propagated_changes_dict['date_expected'] = new_move_date
                    #For pushed moves as well as for pulled moves, propagate by recursive call of write().
                    #Note that, for pulled moves we intentionally don't propagate on the procurement.
                    if propagated_changes_dict:
                        move.move_dest_ids.filtered(lambda m: m.state not in ('done', 'cancel')).write(propagated_changes_dict)
        track_pickings = not self._context.get('mail_notrack') and any(field in vals for field in ['state', 'picking_id', 'partially_available'])
        if track_pickings:
            to_track_picking_ids = set([move.picking_id.id for move in self if move.picking_id])
            if vals.get('picking_id'):
                to_track_picking_ids.add(vals['picking_id'])
            to_track_picking_ids = list(to_track_picking_ids)
            pickings = Picking.browse(to_track_picking_ids)
            initial_values = dict((picking.id, {'state': picking.state}) for picking in pickings)
        res = super(StockMove, self).write(vals)
        if track_pickings:
            pickings.message_track(pickings.fields_get(['state']), initial_values)
        return res

    @api.multi
    def action_show_details(self):
        """ Returns an action that will open a form view (in a popup) allowing to work on all the
        move lines of a particular move. This form view is used when "show operations" is not
        checked on the picking type.
        """
        self.ensure_one()

        # If "show suggestions" is not checked on the picking type, we have to filter out the
        # reserved move lines. We do this by displaying `move_line_nosuggest_ids`. We use
        # different views to display one field or another so that the webclient doesn't have to
        # fetch both.
        if self.picking_id.picking_type_id.show_reserved:
            view = self.env.ref('stock.view_stock_move_operations')
        else:
            view = self.env.ref('stock.view_stock_move_nosuggest_operations')

        return {
            'name': _('Detailed Operations'),
            'type': 'ir.actions.act_window',
            'view_type': 'form',
            'view_mode': 'form',
            'res_model': 'stock.move',
            'views': [(view.id, 'form')],
            'view_id': view.id,
            'target': 'new',
            'res_id': self.id,
            'context': dict(
                self.env.context,
                show_lots_m2o=self.has_tracking != 'none' and (self.picking_type_id.use_existing_lots or self.state == 'done' or self.origin_returned_move_id.id),  # able to create lots, whatever the value of ` use_create_lots`.
                show_lots_text=self.has_tracking != 'none' and self.picking_type_id.use_create_lots and not self.picking_type_id.use_existing_lots and self.state != 'done' and not self.origin_returned_move_id.id,
                show_source_location=self.location_id.child_ids,
                show_destination_location=self.location_dest_id.child_ids,
                show_package=not self.location_id.usage == 'supplier',
                show_reserved_quantity=self.state != 'done'
            ),
        }

    # Misc tools
    # ------------------------------------------------------------

    @api.multi
    def do_unreserve(self):
        if any(move.state in ('done', 'cancel') for move in self):
            raise UserError(_('Cannot unreserve a done move'))
        for move in self:
            move.move_line_ids.unlink()
            if(move.procure_method == 'make_to_order' and not move.move_orig_ids):
                move.state = 'waiting'
            elif(move.move_orig_ids and not all(orig.state in ('done', 'cancel') for orig in move.move_orig_ids)):
                move.state = 'waiting'
            else:
                move.state = 'confirmed'
        return True

    def _push_apply(self):
        # TDE CLEANME: I am quite sure I already saw this code somewhere ... in routing ??
        Push = self.env['stock.location.path']
        for move in self:
            # if the move is already chained, there is no need to check push rules
            if move.move_dest_ids:
                continue
            # if the move is a returned move, we don't want to check push rules, as returning a returned move is the only decent way
            # to receive goods without triggering the push rules again (which would duplicate chained operations)
            domain = [('location_from_id', '=', move.location_dest_id.id)]
            # priority goes to the route defined on the product and product category
            routes = move.product_id.route_ids | move.product_id.categ_id.total_route_ids
            rules = Push.search(domain + [('route_id', 'in', routes.ids)], order='route_sequence, sequence', limit=1)
            if not rules:
                # TDE FIXME/ should those really be in a if / elif ??
                # then we search on the warehouse if a rule can apply
                if move.warehouse_id:
                    rules = Push.search(domain + [('route_id', 'in', move.warehouse_id.route_ids.ids)], order='route_sequence, sequence', limit=1)
                elif move.picking_id.picking_type_id.warehouse_id:
                    rules = Push.search(domain + [('route_id', 'in', move.picking_id.picking_type_id.warehouse_id.route_ids.ids)], order='route_sequence, sequence', limit=1)
            # Make sure it is not returning the return
            if rules and (not move.origin_returned_move_id or move.origin_returned_move_id.location_dest_id.id != rules.location_dest_id.id):
                rules._apply(move)

    @api.onchange('product_id', 'product_qty')
    def onchange_quantity(self):
        if not self.product_id or self.product_qty < 0.0:
            self.product_qty = 0.0
        if self.product_qty < self._origin.product_qty:
            return {'warning': _("By changing this quantity here, you accept the "
                                 "new quantity as complete: Odoo will not "
                                 "automatically generate a back order.")}

    @api.onchange('product_id')
    def onchange_product_id(self):
        product = self.product_id.with_context(lang=self.partner_id.lang or self.env.user.lang)
        self.name = product.partner_ref
        self.product_uom = product.uom_id.id
        return {'domain': {'product_uom': [('category_id', '=', product.uom_id.category_id.id)]}}

    @api.onchange('date')
    def onchange_date(self):
        if self.date_expected:
            self.date = self.date_expected

    @api.onchange('product_uom')
    def onchange_product_uom(self):
        if self.product_uom.factor > self.product_id.uom_id.factor:
            return {
                'warning': {
                    'title': "Unsafe unit of measure",
                    'message': _("You are using a unit of measure smaller than the one you are using in "
                                 "order to stock your product. This can lead to rounding problem on reserved quantity! "
                                 "You should use the smaller unit of measure possible in order to valuate your stock or "
                                 "change its rounding precision to a smaller value (example: 0.00001)."),
                }
            }

    # TDE DECORATOR: remove that api.multi when action_confirm is migrated
    @api.multi
    def assign_picking(self):
        """ Try to assign the moves to an existing picking that has not been
        reserved yet and has the same procurement group, locations and picking
        type (moves should already have them identical). Otherwise, create a new
        picking to assign them to. """
        Picking = self.env['stock.picking']
        for move in self:
            recompute = False
            picking = Picking.search([
                ('group_id', '=', move.group_id.id),
                ('location_id', '=', move.location_id.id),
                ('location_dest_id', '=', move.location_dest_id.id),
                ('picking_type_id', '=', move.picking_type_id.id),
                ('printed', '=', False),
                ('state', 'in', ['draft', 'confirmed', 'waiting', 'partially_available', 'assigned'])], limit=1)
            if not picking:
                recompute = True
                picking = Picking.create(move._get_new_picking_values())
            move.write({'picking_id': picking.id})

            # If this method is called in batch by a write on a one2many and
            # at some point had to create a picking, some next iterations could
            # try to find back the created picking. As we look for it by searching
            # on some computed fields, we have to force a recompute, else the
            # record won't be found.
            if recompute:
                move.recompute()
        return True
    _picking_assign = assign_picking

    def _get_new_picking_values(self):
        """ Prepares a new picking for this move as it could not be assigned to
        another picking. This method is designed to be inherited. """
        return {
            'origin': self.origin,
            'company_id': self.company_id.id,
            'move_type': self.group_id and self.group_id.move_type or 'direct',
            'partner_id': self.partner_id.id,
            'picking_type_id': self.picking_type_id.id,
            'location_id': self.location_id.id,
            'location_dest_id': self.location_dest_id.id,
        }
    _prepare_picking_assign = _get_new_picking_values

    @api.multi
    def action_confirm(self):
        """ Confirms stock move or put it in waiting if it's linked to another move. """
        move_create_proc = self.env['stock.move']
        move_to_confirm = self.env['stock.move']
        move_waiting = self.env['stock.move']

        to_assign = {}
        for move in self:
            # if the move is preceeded, then it's waiting (if preceeding move is done, then action_assign has been called already and its state is already available)
            if move.move_orig_ids:
                move_waiting |= move
            else:
                if move.procure_method == 'make_to_order':
                    move_create_proc |= move
                else:
                    move_to_confirm |= move
            if not move.picking_id and move.picking_type_id:
                key = (move.group_id.id, move.location_id.id, move.location_dest_id.id)
                if key not in to_assign:
                    to_assign[key] = self.env['stock.move']
                to_assign[key] |= move

        # create procurements for make to order moves
        procurements = self.env['procurement.order']
        for move in move_create_proc:
            procurements |= procurements.create(move._prepare_procurement_from_move())
        if procurements:
            procurements.run()

        move_to_confirm.write({'state': 'confirmed'})
        (move_waiting | move_create_proc).write({'state': 'waiting'})

        # assign picking in batch for all confirmed move that share the same details
        for moves in to_assign.values():
            moves.assign_picking()
        self._push_apply()
        return self

    def _prepare_procurement_from_move(self):
        self.ensure_one()
        origin = (self.group_id and (self.group_id.name + ":") or "") + (self.rule_id and self.rule_id.name or self.origin or self.picking_id.name or "/")
        group_id = self.group_id and self.group_id.id or False
        if self.rule_id:
            if self.rule_id.group_propagation_option == 'fixed' and self.rule_id.group_id:
                group_id = self.rule_id.group_id.id
            elif self.rule_id.group_propagation_option == 'none':
                group_id = False
        return {
            'name': self.rule_id and self.rule_id.name or "/",
            'origin': origin,
            'company_id': self.company_id.id,
            'date_planned': self.date,
            'product_id': self.product_id.id,
            'product_qty': self.product_uom_qty,
            'product_uom': self.product_uom.id,
            'location_id': self.location_id.id,
            'move_dest_id': self.id,
            'group_id': group_id,
            'route_ids': [(4, x.id) for x in self.route_ids],
            'warehouse_id': self.warehouse_id.id or (self.picking_type_id and self.picking_type_id.warehouse_id.id or False),
            'priority': self.priority,
        }

    @api.multi
    def force_assign(self):
        """ Allow to work on stock move lines even if the reservationis not possible. We just mark
        the move as assigned, so the view does not block the user.
        """
        for move in self.filtered(lambda m: m.state in ['confirmed', 'waiting', 'partially_available', 'assigned']):
            move.write({'state': 'assigned'})

    @api.multi
    def check_tracking(self, move_line):
        """ Checks if serial number is assigned to stock move or not and raise an error if it had to. """
        # TDE FIXME: I cannot able to understand
        for move in self:
            if move.picking_id and \
                    (move.picking_id.picking_type_id.use_existing_lots or move.picking_id.picking_type_id.use_create_lots) and \
                    move.product_id.tracking != 'none' and \
                    not (move_line and (move_line.product_id and move_line.pack_lot_ids)) or (move_line and not move_line.product_id):
                raise UserError(_('You need to provide a Lot/Serial Number for product %s') % ("%s (%s)" % (move.product_id.name, move.picking_id.name)))

    def _prepare_move_line_vals(self, quantity=None, reserved_quant=None):
        self.ensure_one()
        # apply putaway
        location_dest_id = self.location_dest_id.get_putaway_strategy(self.product_id).id or self.location_dest_id.id
        vals = {
            'move_id': self.id,
            'product_id': self.product_id.id,
            'product_uom_id': self.product_uom.id,
            'location_id': self.location_id.id,
            'location_dest_id': location_dest_id,
            'picking_id': self.picking_id.id,
        }
        if quantity:
            uom_quantity = self.product_id.uom_id._compute_quantity(quantity, self.product_uom, rounding_method='HALF-UP')
            vals = dict(vals, product_uom_qty=uom_quantity)
        if reserved_quant:
            vals = dict(
                vals,
                location_id=reserved_quant.location_id.id,
                lot_id=reserved_quant.lot_id.id or False,
                package_id=reserved_quant.package_id.id or False,
                owner_id =reserved_quant.owner_id.id or False,
            )
        return vals

    def _update_reserved_quantity(self, need, available_quantity, location_id, lot_id=None, package_id=None, owner_id=None, strict=True):
        """ Create or update move lines.
        """
        self.ensure_one()

        if not lot_id:
            lot_id = self.env['stock.production.lot']
        if not package_id:
            package_id = self.env['stock.quant.package']
        if not owner_id:
            owner_id = self.env['res.partner']

        taken_quantity = min(available_quantity, need)

        # Find a candidate move line to update or create a new one.
        quants = self.env['stock.quant']._update_reserved_quantity(
            self.product_id, location_id, taken_quantity, lot_id=lot_id,
            package_id=package_id, owner_id=owner_id, strict=strict
        )
        for reserved_quant, quantity in quants:
            to_update = self.move_line_ids.filtered(lambda m: m.location_id.id == reserved_quant.location_id.id and m.lot_id.id == reserved_quant.lot_id.id and m.package_id.id == reserved_quant.package_id.id and m.owner_id.id == reserved_quant.owner_id.id)
            if to_update:
                to_update[0].with_context(bypass_reservation_update=True).product_uom_qty += self.product_id.uom_id._compute_quantity(quantity, self.product_uom, rounding_method='HALF-UP')
            else:
                if self.product_id.tracking == 'serial':
                    for i in range(0, int(quantity)):
                        self.env['stock.move.line'].create(self._prepare_move_line_vals(quantity=1, reserved_quant=reserved_quant))
                else:
                    self.env['stock.move.line'].create(self._prepare_move_line_vals(quantity=quantity, reserved_quant=reserved_quant))
        return taken_quantity

    @api.multi
    def action_assign(self):
        """ Reserve stock moves by creating their stock move lines. A stock move is 
        considered reserved once the sum of `product_qty` for all its move lines is
        equal to its `product_qty`. If it is less, the stock move is considered
        partially available.
        """
        assigned_moves = self.env['stock.move']
        partially_available_moves = self.env['stock.move']
        for move in self.filtered(lambda m: m.state in ['confirmed', 'waiting', 'partially_available']):
            if move.location_id.usage in ('supplier', 'inventory', 'production', 'customer')\
                    or move.product_id.type == 'consu':
                # create the move line(s) but do not impact quants
                if move.product_id.tracking == 'serial':
                    for i in range(0, int(move.product_qty)):
                        self.env['stock.move.line'].create(move._prepare_move_line_vals(quantity=1))
                else:
                    self.env['stock.move.line'].create(move._prepare_move_line_vals(quantity=move.product_qty))
                assigned_moves |= move
            else:
                if not move.move_orig_ids:
                    if move.procure_method == 'make_to_order':
                        continue
                    # Reserve new quants and create move lines accordingly.
                    available_quantity = self.env['stock.quant']._get_available_quantity(move.product_id, move.location_id)
                    if available_quantity <= 0:
                        continue
                    need = move.product_qty - move.reserved_availability
                    taken_quantity = move._update_reserved_quantity(need, available_quantity, move.location_id, strict=False)
                    if need == taken_quantity:
                        assigned_moves |= move
                    else:
                        partially_available_moves |= move
                else:
                    # Check what our parents brought and what our siblings took in order to
                    # determine what we can distribute.
                    # `qty_done` is in `ml.product_uom_id` and, as we will later increase
                    # the reserved quantity on the quants, convert it here in
                    # `product_id.uom_id` (the UOM of the quants is the UOM of the product).
                    move_lines_in = move.move_orig_ids.filtered(lambda m: m.state == 'done').mapped('move_line_ids')
                    keys_in = ['location_dest_id', 'lot_id', 'result_package_id', 'owner_id']
                    grouped_move_lines_in = {}
                    for k, g in groupby(sorted(move_lines_in, key=itemgetter(*keys_in)), key=itemgetter(*keys_in)):
                        qty_done = 0
                        for ml in g:
                            qty_done += ml.product_uom_id._compute_quantity(ml.qty_done, ml.product_id.uom_id)
                        grouped_move_lines_in[k] = qty_done
                    move_lines_out_done = (move.move_orig_ids.mapped('move_dest_ids') - move)\
                        .filtered(lambda m: m.state in ['done'])\
                        .mapped('move_line_ids')
                    # As we defer the write on the stock.move's state at the end of the loop, there
                    # could be moves to consider in what our siblings already took.
                    moves_out_siblings = move.move_orig_ids.mapped('move_dest_ids') - move
                    moves_out_siblings_to_consider = moves_out_siblings & (assigned_moves + partially_available_moves)
                    reserved_moves_out_siblings = moves_out_siblings.filtered(lambda m: m.state in ['partially_available', 'assigned'])
                    move_lines_out_reserved = (reserved_moves_out_siblings | moves_out_siblings_to_consider).mapped('move_line_ids')
                    keys_out = ['location_id', 'lot_id', 'package_id', 'owner_id']
                    grouped_move_lines_out = {}
                    for k, g in groupby(sorted(move_lines_out_done, key=itemgetter(*keys_out)), key=itemgetter(*keys_out)):
                        qty_done = 0
                        for ml in g:
                            qty_done += ml.product_uom_id._compute_quantity(ml.qty_done, ml.product_id.uom_id)
                        grouped_move_lines_out[k] = qty_done
                    for k, g in groupby(sorted(move_lines_out_reserved, key=itemgetter(*keys_out)), key=itemgetter(*keys_out)):
                        grouped_move_lines_out[k] = sum(self.env['stock.move.line'].concat(*list(g)).mapped('product_qty'))
                    available_move_lines = {key: grouped_move_lines_in[key] - grouped_move_lines_out.get(key, 0) for key in grouped_move_lines_in.keys()}
                    # pop key if the quantity available amount to 0
                    available_move_lines = dict((k, v) for k, v in available_move_lines.items() if v)

                    if not available_move_lines:
                        continue
                    for move_line in move.move_line_ids.filtered(lambda m: m.product_qty):
                        if available_move_lines.get((move_line.location_id, move_line.lot_id, move_line.result_package_id, move_line.owner_id)):
                            available_move_lines[(move_line.location_id, move_line.lot_id, move_line.result_package_id, move_line.owner_id)] -= move_line.product_qty
                    for (location_id, lot_id, package_id, owner_id), quantity in available_move_lines.items():
                        need = move.product_qty - sum(move.move_line_ids.mapped('product_qty'))
                        taken_quantity = move._update_reserved_quantity(need, quantity, location_id, lot_id, package_id, owner_id)
                        if need - taken_quantity == 0.0:
                            assigned_moves |= move
                            break
                        partially_available_moves |= move
        partially_available_moves.write({'state': 'partially_available'})
        assigned_moves.write({'state': 'assigned'})
        self.mapped('picking_id')._check_entire_pack()

    @api.multi
    def action_cancel(self):
        if any(move.state == 'done' for move in self):
            raise UserError(_('You cannot cancel a stock move that has been set to \'Done\'.'))
        for move in self:
            move.do_unreserve()
            siblings_states = (move.move_dest_ids.mapped('move_orig_ids') - move).mapped('state')
            if move.propagate:
                # only cancel the next move if all my siblings are also cancelled
                if all(state == 'cancel' for state in siblings_states):
                    move.move_dest_ids.action_cancel()
            else:
                if all(state in ('done', 'cancel') for state in siblings_states):
                    move.move_dest_ids.write({'procure_method': 'make_to_stock'})
                    move.move_dest_ids.write({'move_orig_ids': [(3, move.id, 0)]})
        self.write({'state': 'cancel', 'move_orig_ids': [(5, 0, 0)]})
        self.mapped('procurement_id').check()
        return True

    def _prepare_extra_move_vals(self, qty):
        vals = {
            'product_uom_qty': qty,
            'picking_id': self.picking_id.id
        }
        return vals

    @api.multi
    def _create_extra_move(self):
        """ If the quantity done on a move exceeds its quantity todo, this method will create an
        extra move attached to a (potentially split) move line. If the previous condition is not
        met, it'll return an empty recordset.
        
        The rationale for the creation of an extra move is the application of a potential push
        rule that will handle the extra quantities.
        """
        self.ensure_one()
        extra_move = self.env['stock.move']
        rounding = self.product_uom.rounding
        # moves created after the picking is assigned do not have `product_uom_qty`, but we shouldn't create extra moves for them
        if self.product_uom_qty and float_compare(self.quantity_done, self.product_uom_qty, precision_rounding=rounding) > 0:
            # create the extra moves
            extra_move_quantity = float_round(
                self.quantity_done - self.product_uom_qty,
                precision_rounding=self.product_uom.rounding,
                rounding_method ='UP')
            extra_move_vals = self._prepare_extra_move_vals(extra_move_quantity)
            extra_move = self.copy(default=extra_move_vals).action_confirm()

            # link it to some move lines
            for move_line in self.move_line_ids.filtered(lambda ml: ml.qty_done):
                if float_compare(move_line.qty_done, extra_move_quantity, precision_rounding=rounding) <= 0:
                    # move this move line to our extra move
                    move_line.move_id = extra_move.id
                    extra_move_quantity -= move_line.qty_done
                else:
                    # split this move line and assign the new part to our extra move
                    quantity_split = float_round(
                        move_line.qty_done - extra_move_quantity,
                        precision_rounding=self.product_uom.rounding,
                        rounding_method='UP')
                    move_line.qty_done = quantity_split
                    move_line.copy(default={'move_id': extra_move.id, 'qty_done': extra_move_quantity, 'product_uom_qty': 0})
                    extra_move_quantity -= extra_move_quantity
                if extra_move_quantity == 0.0:
                    break
        return extra_move

    @api.multi
    def action_done(self):
        self.filtered(lambda move: move.state == 'draft').action_confirm()  # MRP allows scrapping draft moves

        moves = self.filtered(lambda x: x.state not in ('done', 'cancel'))
        moves_todo = self.env['stock.move']
        # Create extra moves where necessary
        for move in moves:
            # Here, the `quantity_done` was already rounded to the product UOM by the `do_produce` wizard. However,
            # it is possible that the user changed the value before posting the inventory by a value that should be
            # rounded according to the move's UOM. In this specific case, we chose to round up the value, because it
            # is what is expected by the user (if i consumed/produced a little more, the whole UOM unit should be
            # consumed/produced and the moves are split correctly).
            # FIXME: move rounding to move line
            # rounding = move.product_uom.rounding
            # move.quantity_done = float_round(move.quantity_done, precision_rounding=rounding, rounding_method ='UP')
            if move.quantity_done <= 0:
                continue
            moves_todo |= move
            moves_todo |= move._create_extra_move()
        # Split moves where necessary and move quants
        for move in moves_todo:
            rounding = move.product_uom.rounding
            if float_compare(move.quantity_done, move.product_uom_qty, precision_rounding=rounding) < 0:
                # Need to do some kind of conversion here
                qty_split = move.product_uom._compute_quantity(move.product_uom_qty - move.quantity_done, move.product_id.uom_id)
                new_move = move.split(qty_split)
                for move_line in move.move_line_ids:
                    if move_line.product_qty:
                        # FIXME: there will be an issue if the move was partially available
                        # By decreasing `product_qty`, we free the reservation.
                        # FIXME: if qty_done > product_qty, this could raise if nothing is in stock
                        try:
                            move_line.write({'product_uom_qty': move_line.qty_done})
                        except UserError:
                            pass

                # If you were already putting stock.move.lots on the next one in the work order, transfer those to the new move
                move.move_line_ids.filtered(lambda x: x.qty_done == 0.0).write({'move_id': new_move})
                self.browse(new_move).quantity_done = 0.0
            move.move_line_ids.action_done()
        picking = self and self[0].picking_id or False
        moves_todo.write({'state': 'done', 'date': fields.Datetime.now()})
        moves_todo.mapped('move_dest_ids').action_assign()
        if picking:
            moves_to_backorder = picking.move_lines.filtered(lambda x: x.state not in ('done', 'cancel'))
            if moves_to_backorder:
                backorder_picking = picking.copy({
                        'name': '/',
                        'move_lines': [],
                        'move_line_ids': [],
                        'backorder_id': picking.id
                    })
                picking.message_post('Backorder Created') #message needs to be improved
                moves_to_backorder.write({'picking_id': backorder_picking.id})
                moves_to_backorder.mapped('move_line_ids').write({'picking_id': backorder_picking.id})
            moves_to_backorder.action_assign()
        return moves_todo

    @api.multi
    def unlink(self):
        if any(move.state not in ('draft', 'cancel') for move in self):
            raise UserError(_('You can only delete draft moves.'))
        return super(StockMove, self).unlink()

    def _prepare_move_split_vals(self, uom_qty):
        vals = {
            'product_uom_qty': uom_qty,
            'procure_method': 'make_to_stock',
            'procurement_id': self.procurement_id.id,
            'move_dest_ids': [(4, x.id) for x in self.move_dest_ids if x.state not in ('done', 'cancel')],
            'move_orig_ids': [(4, x.id) for x in self.move_orig_ids],
            'origin_returned_move_id': self.origin_returned_move_id.id,
        }
        return vals

    @api.multi
    def split(self, qty, restrict_partner_id=False):
        """ Splits qty from move move into a new move

        :param qty: float. quantity to split (given in product UoM)
        :param restrict_partner_id: optional partner that can be given in order to force the new move to restrict its choice of quants to the ones belonging to this partner.
        :param context: dictionay. can contains the special key 'source_location_id' in order to force the source location when copying the move
        :returns: id of the backorder move created """
        self = self.with_prefetch() # This makes the ORM only look for one record and not 300 at a time, which improves performance
        if self.state in ('done', 'cancel'):
            raise UserError(_('You cannot split a move done'))
        elif self.state == 'draft':
            # we restrict the split of a draft move because if not confirmed yet, it may be replaced by several other moves in
            # case of phantom bom (with mrp module). And we don't want to deal with this complexity by copying the product that will explode.
            raise UserError(_('You cannot split a draft move. It needs to be confirmed first.'))
        if float_is_zero(qty, precision_rounding=self.product_id.uom_id.rounding) or self.product_qty <= qty:
            return self.id
        # HALF-UP rounding as only rounding errors will be because of propagation of error from default UoM
        uom_qty = self.product_id.uom_id._compute_quantity(qty, self.product_uom, rounding_method='HALF-UP')
        defaults = self._prepare_move_split_vals(uom_qty)
        if restrict_partner_id:
            defaults['restrict_partner_id'] = restrict_partner_id

        # TDE CLEANME: remove context key + add as parameter
        if self.env.context.get('source_location_id'):
            defaults['location_id'] = self.env.context['source_location_id']
        new_move = self.with_context(rounding_method='HALF-UP').copy(defaults)
        # ctx = context.copy()
        # TDE CLEANME: used only in write in this file, to clean
        # ctx['do_not_propagate'] = True
<<<<<<< HEAD
=======
        self.with_context(do_not_propagate=True, rounding_method='HALF-UP').write({'product_uom_qty': self.product_uom_qty - uom_qty})
>>>>>>> aec6248b

        # FIXME: pim fix your crap
        self.with_context(do_not_propagate=True, do_not_unreserve=True).write({'product_uom_qty': self.product_uom_qty - uom_qty})

        # if self.move_dest_id and self.propagate and self.move_dest_id.state not in ('done', 'cancel'):
        #     new_move_prop = self.move_dest_id.split(qty)
        #     new_move.write({'move_dest_id': new_move_prop})
        # returning the first element of list returned by action_confirm is ok because we checked it wouldn't be exploded (and
        # thus the result of action_confirm should always be a list of 1 element length)
        new_move.action_confirm()
        # TDE FIXME: due to action confirm change
        return new_move.id

    def _recompute_state(self):
        for move in self:
            if move.reserved_availability == move.product_uom_qty:
                move.state = 'assigned'
            elif move.reserved_availability and move.reserved_availability <= move.product_uom_qty:
                move.state = 'partially_available'
            else:
                if move.move_orig_ids:
                    move.state = 'waiting'
                else:
                    move.state = 'confirmed'

    @api.multi
    def action_show_picking(self):
        view = self.env.ref('stock.view_picking_form')
        return {
            'name': _('Transfer'),
            'type': 'ir.actions.act_window',
            'view_type': 'form',
            'view_mode': 'form',
            'res_model': 'stock.picking',
            'views': [(view.id, 'form')],
            'view_id': view.id,
            'target': 'new',
            'res_id': self.id}
    show_picking = action_show_picking<|MERGE_RESOLUTION|>--- conflicted
+++ resolved
@@ -211,8 +211,8 @@
     @api.one
     @api.depends('product_id', 'product_uom', 'product_uom_qty')
     def _compute_product_qty(self):
-<<<<<<< HEAD
-        self.product_qty = self.product_uom._compute_quantity(self.product_uom_qty, self.product_id.uom_id)
+        rounding_method = self._context.get('rounding_method', 'UP')
+        self.product_qty = self.product_uom._compute_quantity(self.product_uom_qty, self.product_id.uom_id, rounding_method=rounding_method)
 
     def _get_move_lines(self):
         """ This will return the move lines to consider when applying _quantity_done_compute on a stock.move. 
@@ -242,11 +242,6 @@
                 move_lines[0].qty_done = quantity_done
             else:
                 raise UserError("Cannot set the done quantity from this stock move, work directly with the move lines.")
-=======
-        if self.product_uom:
-            rounding_method = self._context.get('rounding_method', 'UP')
-            self.product_qty = self.product_uom._compute_quantity(self.product_uom_qty, self.product_id.uom_id, rounding_method=rounding_method)
->>>>>>> aec6248b
 
     def _set_product_qty(self):
         """ The meaning of product_qty field changed lately and is now a functional field computing the quantity
@@ -964,13 +959,9 @@
         # ctx = context.copy()
         # TDE CLEANME: used only in write in this file, to clean
         # ctx['do_not_propagate'] = True
-<<<<<<< HEAD
-=======
-        self.with_context(do_not_propagate=True, rounding_method='HALF-UP').write({'product_uom_qty': self.product_uom_qty - uom_qty})
->>>>>>> aec6248b
 
         # FIXME: pim fix your crap
-        self.with_context(do_not_propagate=True, do_not_unreserve=True).write({'product_uom_qty': self.product_uom_qty - uom_qty})
+        self.with_context(do_not_propagate=True, do_not_unreserve=True, rounding_method='HALF-UP').write({'product_uom_qty': self.product_uom_qty - uom_qty})
 
         # if self.move_dest_id and self.propagate and self.move_dest_id.state not in ('done', 'cancel'):
         #     new_move_prop = self.move_dest_id.split(qty)
