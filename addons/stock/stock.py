# -*- coding: utf-8 -*-
# Part of Odoo. See LICENSE file for full copyright and licensing details.

from datetime import date, datetime
from dateutil import relativedelta
import json
import time
import sets

import openerp
from openerp.osv import fields, osv
from openerp.tools.float_utils import float_compare, float_round
from openerp.tools.translate import _
from openerp.tools import DEFAULT_SERVER_DATETIME_FORMAT, DEFAULT_SERVER_DATE_FORMAT
from openerp import SUPERUSER_ID, api, models
import openerp.addons.decimal_precision as dp
from openerp.addons.procurement import procurement
import logging
from openerp.exceptions import UserError


_logger = logging.getLogger(__name__)
#----------------------------------------------------------
# Incoterms
#----------------------------------------------------------
class stock_incoterms(osv.osv):
    _name = "stock.incoterms"
    _description = "Incoterms"
    _columns = {
        'name': fields.char('Name', required=True, help="Incoterms are series of sales terms. They are used to divide transaction costs and responsibilities between buyer and seller and reflect state-of-the-art transportation practices."),
        'code': fields.char('Code', size=3, required=True, help="Incoterm Standard Code"),
        'active': fields.boolean('Active', help="By unchecking the active field, you may hide an INCOTERM you will not use."),
    }
    _defaults = {
        'active': True,
    }

#----------------------------------------------------------
# Stock Location
#----------------------------------------------------------

class stock_location(osv.osv):
    _name = "stock.location"
    _description = "Inventory Locations"
    _parent_name = "location_id"
    _parent_store = True
    _parent_order = 'name'
    _order = 'parent_left'
    _rec_name = 'complete_name'

    def _location_owner(self, cr, uid, location, context=None):
        ''' Return the company owning the location if any '''
        return location and (location.usage == 'internal') and location.company_id or False

    def _complete_name(self, cr, uid, ids, name, args, context=None):
        """ Forms complete name of location from parent location to child location.
        @return: Dictionary of values
        """
        res = {}
        for m in self.browse(cr, uid, ids, context=context):
            res[m.id] = m.name
            parent = m.location_id
            while parent:
                res[m.id] = parent.name + '/' + res[m.id]
                parent = parent.location_id
        return res

    def _get_sublocations(self, cr, uid, ids, context=None):
        """ return all sublocations of the given stock locations (included) """
        if context is None:
            context = {}
        context_with_inactive = context.copy()
        context_with_inactive['active_test'] = False
        return self.search(cr, uid, [('id', 'child_of', ids)], context=context_with_inactive)

    def _name_get(self, cr, uid, location, context=None):
        name = location.name
        while location.location_id and location.usage != 'view':
            location = location.location_id
            name = location.name + '/' + name
        return name

    def name_get(self, cr, uid, ids, context=None):
        res = []
        for location in self.browse(cr, uid, ids, context=context):
            res.append((location.id, self._name_get(cr, uid, location, context=context)))
        return res

    _columns = {
        'name': fields.char('Location Name', required=True, translate=True),
        'active': fields.boolean('Active', help="By unchecking the active field, you may hide a location without deleting it."),
        'usage': fields.selection([
                        ('supplier', 'Vendor Location'),
                        ('view', 'View'),
                        ('internal', 'Internal Location'),
                        ('customer', 'Customer Location'),
                        ('inventory', 'Inventory Loss'),
                        ('procurement', 'Procurement'),
                        ('production', 'Production'),
                        ('transit', 'Transit Location')],
                'Location Type', required=True,
                help="""* Vendor Location: Virtual location representing the source location for products coming from your vendors
                       \n* View: Virtual location used to create a hierarchical structures for your warehouse, aggregating its child locations ; can't directly contain products
                       \n* Internal Location: Physical locations inside your own warehouses,
                       \n* Customer Location: Virtual location representing the destination location for products sent to your customers
                       \n* Inventory Loss: Virtual location serving as counterpart for inventory operations used to correct stock levels (Physical inventories)
                       \n* Procurement: Virtual location serving as temporary counterpart for procurement operations when the source (vendor or production) is not known yet. This location should be empty when the procurement scheduler has finished running.
                       \n* Production: Virtual counterpart location for production operations: this location consumes the raw material and produces finished products
                       \n* Transit Location: Counterpart location that should be used in inter-companies or inter-warehouses operations
                      """, select=True),
        'complete_name': fields.function(_complete_name, type='char', string="Full Location Name",
                            store={'stock.location': (_get_sublocations, ['name', 'location_id', 'active'], 10)}),
        'location_id': fields.many2one('stock.location', 'Parent Location', select=True, ondelete='cascade'),
        'child_ids': fields.one2many('stock.location', 'location_id', 'Contains'),

        'partner_id': fields.many2one('res.partner', 'Owner', help="Owner of the location if not internal"),

        'comment': fields.text('Additional Information'),
        'posx': fields.integer('Corridor (X)', help="Optional localization details, for information purpose only"),
        'posy': fields.integer('Shelves (Y)', help="Optional localization details, for information purpose only"),
        'posz': fields.integer('Height (Z)', help="Optional localization details, for information purpose only"),

        'parent_left': fields.integer('Left Parent', select=1),
        'parent_right': fields.integer('Right Parent', select=1),

        'company_id': fields.many2one('res.company', 'Company', select=1, help='Let this field empty if this location is shared between companies'),
        'scrap_location': fields.boolean('Is a Scrap Location?', help='Check this box to allow using this location to put scrapped/damaged goods.'),
        'return_location': fields.boolean('Is a Return Location?', help='Check this box to allow using this location as a return location.'),
        'removal_strategy_id': fields.many2one('product.removal', 'Removal Strategy', help="Defines the default method used for suggesting the exact location (shelf) where to take the products from, which lot etc. for this location. This method can be enforced at the product category level, and a fallback is made on the parent locations if none is set here."),
        'putaway_strategy_id': fields.many2one('product.putaway', 'Put Away Strategy', help="Defines the default method used for suggesting the exact location (shelf) where to store the products. This method can be enforced at the product category level, and a fallback is made on the parent locations if none is set here."),
        'barcode': fields.char('Barcode', copy=False, oldname='loc_barcode'),
    }
    _defaults = {
        'active': True,
        'usage': 'internal',
        'company_id': lambda self, cr, uid, c: self.pool.get('res.company')._company_default_get(cr, uid, 'stock.location', context=c),
        'posx': 0,
        'posy': 0,
        'posz': 0,
        'scrap_location': False,
    }
    _sql_constraints = [('barcode_company_uniq', 'unique (barcode,company_id)', 'The barcode for a location must be unique per company !')]

    def create(self, cr, uid, default, context=None):
        if not default.get('barcode', False):
            default.update({'barcode': default.get('complete_name', False)})
        return super(stock_location, self).create(cr, uid, default, context=context)

    def get_putaway_strategy(self, cr, uid, location, product, context=None):
        ''' Returns the location where the product has to be put, if any compliant putaway strategy is found. Otherwise returns None.'''
        putaway_obj = self.pool.get('product.putaway')
        loc = location
        while loc:
            if loc.putaway_strategy_id:
                res = putaway_obj.putaway_apply(cr, uid, loc.putaway_strategy_id, product, context=context)
                if res:
                    return res
            loc = loc.location_id

    def _default_removal_strategy(self, cr, uid, context=None):
        return 'fifo'

    def get_removal_strategy(self, cr, uid, qty, move, ops=False, context=None):
        ''' Returns the removal strategy to consider for the given move/ops
            :rtype: char
        '''
        product = move.product_id
        location = move.location_id
        if product.categ_id.removal_strategy_id:
            return product.categ_id.removal_strategy_id.method
        loc = location
        while loc:
            if loc.removal_strategy_id:
                return loc.removal_strategy_id.method
            loc = loc.location_id
        return self._default_removal_strategy(cr, uid, context=context)

    def get_warehouse(self, cr, uid, location, context=None):
        """
            Returns warehouse id of warehouse that contains location
            :param location: browse record (stock.location)
        """
        wh_obj = self.pool.get("stock.warehouse")
        whs = wh_obj.search(cr, uid, [('view_location_id.parent_left', '<=', location.parent_left), 
                                ('view_location_id.parent_right', '>=', location.parent_left)], context=context)
        return whs and whs[0] or False

#----------------------------------------------------------
# Routes
#----------------------------------------------------------

class stock_location_route(osv.osv):
    _name = 'stock.location.route'
    _description = "Inventory Routes"
    _order = 'sequence'

    _columns = {
        'name': fields.char('Route Name', required=True, translate=True),
        'sequence': fields.integer('Sequence'),
        'pull_ids': fields.one2many('procurement.rule', 'route_id', 'Procurement Rules', copy=True),
        'active': fields.boolean('Active', help="If the active field is set to False, it will allow you to hide the route without removing it."),
        'push_ids': fields.one2many('stock.location.path', 'route_id', 'Push Rules', copy=True),
        'product_selectable': fields.boolean('Applicable on Product', help="When checked, the route will be selectable in the Inventory tab of the Product form.  It will take priority over the Warehouse route. "),
        'product_categ_selectable': fields.boolean('Applicable on Product Category', help="When checked, the route will be selectable on the Product Category.  It will take priority over the Warehouse route. "),
        'warehouse_selectable': fields.boolean('Applicable on Warehouse', help="When a warehouse is selected for this route, this route should be seen as the default route when products pass through this warehouse.  This behaviour can be overridden by the routes on the Product/Product Categories or by the Preferred Routes on the Procurement"),
        'supplied_wh_id': fields.many2one('stock.warehouse', 'Supplied Warehouse'),
        'supplier_wh_id': fields.many2one('stock.warehouse', 'Supplying Warehouse'),
        'company_id': fields.many2one('res.company', 'Company', select=1, help='Leave this field empty if this route is shared between all companies'),
        #Reverse many2many fields:
        'product_ids': fields.many2many('product.template', 'stock_route_product', 'route_id', 'product_id', 'Products'),
        'categ_ids': fields.many2many('product.category', 'stock_location_route_categ', 'route_id', 'categ_id', 'Product Categories'),
        'warehouse_ids': fields.many2many('stock.warehouse', 'stock_route_warehouse', 'route_id', 'warehouse_id', 'Warehouses'),
    }

    _defaults = {
        'sequence': lambda self, cr, uid, ctx: 0,
        'active': True,
        'product_selectable': True,
        'company_id': lambda self, cr, uid, c: self.pool.get('res.company')._company_default_get(cr, uid, 'stock.location.route', context=c),
    }

    def write(self, cr, uid, ids, vals, context=None):
        '''when a route is deactivated, deactivate also its pull and push rules'''
        if isinstance(ids, (int, long)):
            ids = [ids]
        res = super(stock_location_route, self).write(cr, uid, ids, vals, context=context)
        if 'active' in vals:
            push_ids = []
            pull_ids = []
            for route in self.browse(cr, uid, ids, context=context):
                if route.push_ids:
                    push_ids += [r.id for r in route.push_ids if r.active != vals['active']]
                if route.pull_ids:
                    pull_ids += [r.id for r in route.pull_ids if r.active != vals['active']]
            if push_ids:
                self.pool.get('stock.location.path').write(cr, uid, push_ids, {'active': vals['active']}, context=context)
            if pull_ids:
                self.pool.get('procurement.rule').write(cr, uid, pull_ids, {'active': vals['active']}, context=context)
        return res

    def view_product_ids(self, cr, uid, ids, context=None):
        return {
            'name': _('Products'),
            'view_type': 'form',
            'view_mode': 'tree,form',
            'res_model': 'product.template',
            'type': 'ir.actions.act_window',
            'domain': [('route_ids', 'in', ids[0])],
        }

    def view_categ_ids(self, cr, uid, ids, context=None):
        return {
            'name': _('Product Categories'),
            'view_type': 'form',
            'view_mode': 'tree,form',
            'res_model': 'product.category',
            'type': 'ir.actions.act_window',
            'domain': [('route_ids', 'in', ids[0])],
        }


#----------------------------------------------------------
# Quants
#----------------------------------------------------------

class stock_quant(osv.osv):
    """
    Quants are the smallest unit of stock physical instances
    """
    _name = "stock.quant"
    _description = "Quants"

    def _get_quant_name(self, cr, uid, ids, name, args, context=None):
        """ Forms complete name of location from parent location to child location.
        @return: Dictionary of values
        """
        res = {}
        for q in self.browse(cr, uid, ids, context=context):

            res[q.id] = q.product_id.code or ''
            if q.lot_id:
                res[q.id] = q.lot_id.name
            res[q.id] += ': ' + str(q.qty) + q.product_id.uom_id.name
        return res

    def _calc_inventory_value(self, cr, uid, ids, name, attr, context=None):
        context = dict(context or {})
        res = {}
        uid_company_id = self.pool.get('res.users').browse(cr, uid, uid, context=context).company_id.id
        for quant in self.browse(cr, uid, ids, context=context):
            context.pop('force_company', None)
            if quant.company_id.id != uid_company_id:
                #if the company of the quant is different than the current user company, force the company in the context
                #then re-do a browse to read the property fields for the good company.
                context['force_company'] = quant.company_id.id
                quant = self.browse(cr, uid, quant.id, context=context)
            res[quant.id] = self._get_inventory_value(cr, uid, quant, context=context)
        return res

    def _get_inventory_value(self, cr, uid, quant, context=None):
        return quant.product_id.standard_price * quant.qty

    _columns = {
        'name': fields.function(_get_quant_name, type='char', string='Identifier'),
        'product_id': fields.many2one('product.product', 'Product', required=True, ondelete="restrict", readonly=True, select=True),
        'location_id': fields.many2one('stock.location', 'Location', required=True, ondelete="restrict", readonly=True, select=True, auto_join=True),
        'qty': fields.float('Quantity', required=True, help="Quantity of products in this quant, in the default unit of measure of the product", readonly=True, select=True),
        'product_uom_id': fields.related('product_id', 'uom_id', type='many2one', relation="product.uom", string='Unit of Measure', readonly=True),
        'package_id': fields.many2one('stock.quant.package', string='Package', help="The package containing this quant", readonly=True, select=True),
        'packaging_type_id': fields.related('package_id', 'packaging_id', type='many2one', relation='product.packaging', string='Type of packaging', readonly=True, store=True),
        'reservation_id': fields.many2one('stock.move', 'Reserved for Move', help="The move the quant is reserved for", readonly=True, select=True),
        'lot_id': fields.many2one('stock.production.lot', 'Lot', readonly=True, select=True, ondelete="restrict"),
        'cost': fields.float('Unit Cost'),
        'owner_id': fields.many2one('res.partner', 'Owner', help="This is the owner of the quant", readonly=True, select=True),

        'create_date': fields.datetime('Creation Date', readonly=True),
        'in_date': fields.datetime('Incoming Date', readonly=True, select=True),

        'history_ids': fields.many2many('stock.move', 'stock_quant_move_rel', 'quant_id', 'move_id', 'Moves', help='Moves that operate(d) on this quant', copy=False),
        'company_id': fields.many2one('res.company', 'Company', help="The company to which the quants belong", required=True, readonly=True, select=True),
        'inventory_value': fields.function(_calc_inventory_value, string="Inventory Value", type='float', readonly=True),

        # Used for negative quants to reconcile after compensated by a new positive one
        'propagated_from_id': fields.many2one('stock.quant', 'Linked Quant', help='The negative quant this is coming from', readonly=True, select=True),
        'negative_move_id': fields.many2one('stock.move', 'Move Negative Quant', help='If this is a negative quant, this will be the move that caused this negative quant.', readonly=True),
        'negative_dest_location_id': fields.related('negative_move_id', 'location_dest_id', type='many2one', relation='stock.location', string="Negative Destination Location", readonly=True, 
                                                    help="Technical field used to record the destination location of a move that created a negative quant"),
    }

    _defaults = {
        'company_id': lambda self, cr, uid, c: self.pool.get('res.company')._company_default_get(cr, uid, 'stock.quant', context=c),
    }

    def init(self, cr):
        cr.execute('SELECT indexname FROM pg_indexes WHERE indexname = %s', ('stock_quant_product_location_index',))
        if not cr.fetchone():
            cr.execute('CREATE INDEX stock_quant_product_location_index ON stock_quant (product_id, location_id, company_id, qty, in_date, reservation_id)')

    def read_group(self, cr, uid, domain, fields, groupby, offset=0, limit=None, context=None, orderby=False, lazy=True):
        ''' Overwrite the read_group in order to sum the function field 'inventory_value' in group by'''
        res = super(stock_quant, self).read_group(cr, uid, domain, fields, groupby, offset=offset, limit=limit, context=context, orderby=orderby, lazy=lazy)
        if 'inventory_value' in fields:
            for line in res:
                if '__domain' in line:
                    lines = self.search(cr, uid, line['__domain'], context=context)
                    inv_value = 0.0
                    for line2 in self.browse(cr, uid, lines, context=context):
                        inv_value += line2.inventory_value
                    line['inventory_value'] = inv_value
        return res

    def action_view_quant_history(self, cr, uid, ids, context=None):
        '''
        This function returns an action that display the history of the quant, which
        mean all the stock moves that lead to this quant creation with this quant quantity.
        '''
        mod_obj = self.pool.get('ir.model.data')
        act_obj = self.pool.get('ir.actions.act_window')

        result = mod_obj.get_object_reference(cr, uid, 'stock', 'action_move_form2')
        id = result and result[1] or False
        result = act_obj.read(cr, uid, [id], context={})[0]

        move_ids = []
        for quant in self.browse(cr, uid, ids, context=context):
            move_ids += [move.id for move in quant.history_ids]

        result['domain'] = "[('id','in',[" + ','.join(map(str, move_ids)) + "])]"
        return result

    def quants_reserve(self, cr, uid, quants, move, link=False, context=None):
        '''This function reserves quants for the given move (and optionally given link). If the total of quantity reserved is enough, the move's state
        is also set to 'assigned'

        :param quants: list of tuple(quant browse record or None, qty to reserve). If None is given as first tuple element, the item will be ignored. Negative quants should not be received as argument
        :param move: browse record
        :param link: browse record (stock.move.operation.link)
        '''
        toreserve = []
        reserved_availability = move.reserved_availability
        #split quants if needed
        for quant, qty in quants:
            if qty <= 0.0 or (quant and quant.qty <= 0.0):
                raise UserError(_('You can not reserve a negative quantity or a negative quant.'))
            if not quant:
                continue
            self._quant_split(cr, uid, quant, qty, context=context)
            toreserve.append(quant.id)
            reserved_availability += quant.qty
        #reserve quants
        if toreserve:
            self.write(cr, SUPERUSER_ID, toreserve, {'reservation_id': move.id}, context=context)
        #check if move'state needs to be set as 'assigned'
        rounding = move.product_id.uom_id.rounding
        if float_compare(reserved_availability, move.product_qty, precision_rounding=rounding) == 0 and move.state in ('confirmed', 'waiting')  :
            self.pool.get('stock.move').write(cr, uid, [move.id], {'state': 'assigned'}, context=context)
        elif float_compare(reserved_availability, 0, precision_rounding=rounding) > 0 and not move.partially_available:
            self.pool.get('stock.move').write(cr, uid, [move.id], {'partially_available': True}, context=context)

    def quants_move(self, cr, uid, quants, move, location_to, location_from=False, lot_id=False, owner_id=False, src_package_id=False, dest_package_id=False, entire_pack=False, context=None):
        """Moves all given stock.quant in the given destination location.  Unreserve from current move.
        :param quants: list of tuple(browse record(stock.quant) or None, quantity to move)
        :param move: browse record (stock.move)
        :param location_to: browse record (stock.location) depicting where the quants have to be moved
        :param location_from: optional browse record (stock.location) explaining where the quant has to be taken (may differ from the move source location in case a removal strategy applied). This parameter is only used to pass to _quant_create if a negative quant must be created
        :param lot_id: ID of the lot that must be set on the quants to move
        :param owner_id: ID of the partner that must own the quants to move
        :param src_package_id: ID of the package that contains the quants to move
        :param dest_package_id: ID of the package that must be set on the moved quant
        """
        quants_reconcile = []
        to_move_quants = []
        self._check_location(cr, uid, location_to, context=context)
        check_lot = False
        for quant, qty in quants:
            if not quant:
                #If quant is None, we will create a quant to move (and potentially a negative counterpart too)
                quant = self._quant_create(cr, uid, qty, move, lot_id=lot_id, owner_id=owner_id, src_package_id=src_package_id, dest_package_id=dest_package_id, force_location_from=location_from, force_location_to=location_to, context=context)
                check_lot = True
            else:
                self._quant_split(cr, uid, quant, qty, context=context)
                to_move_quants.append(quant)
            quants_reconcile.append(quant)
        if to_move_quants:
            to_recompute_move_ids = [x.reservation_id.id for x in to_move_quants if x.reservation_id and x.reservation_id.id != move.id]
            self.move_quants_write(cr, uid, to_move_quants, move, location_to, dest_package_id, lot_id=lot_id, entire_pack=entire_pack, context=context)
            self.pool.get('stock.move').recalculate_move_state(cr, uid, to_recompute_move_ids, context=context)
        if location_to.usage == 'internal':
            # Do manual search for quant to avoid full table scan (order by id)
            cr.execute("""
                SELECT 0 FROM stock_quant, stock_location WHERE product_id = %s AND stock_location.id = stock_quant.location_id AND
                ((stock_location.parent_left >= %s AND stock_location.parent_left < %s) OR stock_location.id = %s) AND qty < 0.0 LIMIT 1
            """, (move.product_id.id, location_to.parent_left, location_to.parent_right, location_to.id))
            if cr.fetchone():
                for quant in quants_reconcile:
                    self._quant_reconcile_negative(cr, uid, quant, move, context=context)

        # In case of serial tracking, check if the product does not exist somewhere internally already
        # Checking that a positive quant already exists in an internal location is too restrictive.
        # Indeed, if a warehouse is configured with several steps (e.g. "Pick + Pack + Ship") and
        # one step is forced (creates a quant of qty = -1.0), it is not possible afterwards to
        # correct the inventory unless the product leaves the stock.
        picking_type = move.picking_id and move.picking_id.picking_type_id or False
        if check_lot and lot_id and move.product_id.tracking == 'serial' and (not picking_type or (picking_type.use_create_lots or picking_type.use_existing_lots)):
            other_quants = self.search(cr, uid, [('product_id', '=', move.product_id.id), ('lot_id', '=', lot_id),
                                                 ('location_id.usage', '=', 'internal')], context=context)

            if other_quants:
                # We raise an error if:
                # - the total quantity is strictly larger than 1.0
                # - there are more than one negative quant, to avoid situations where the user would
                #   force the quantity at several steps of the process
                other_quants = self.browse(cr, uid, other_quants, context=context)
                if sum(other_quants.mapped('qty')) > 1.0 or len([q for q in other_quants.mapped('qty') if q < 0]) > 1:
                    lot_name = self.pool['stock.production.lot'].browse(cr, uid, lot_id, context=context).name
                    raise UserError(_('The serial number %s is already in stock.') % lot_name + _("Otherwise make sure the right stock/owner is set."))

    def move_quants_write(self, cr, uid, quants, move, location_dest_id, dest_package_id, lot_id = False, entire_pack=False, context=None):
        context=context or {}
        vals = {'location_id': location_dest_id.id,
                'history_ids': [(4, move.id)],
                'reservation_id': False}
        if lot_id and any(x.id for x in quants if not x.lot_id.id):
            vals['lot_id'] = lot_id
        if not entire_pack:
            vals.update({'package_id': dest_package_id})
        self.write(cr, SUPERUSER_ID, [q.id for q in quants], vals, context=context)

    def quants_get_preferred_domain(self, cr, uid, qty, move, ops=False, lot_id=False, domain=None, preferred_domain_list=[], context=None):
        ''' This function tries to find quants for the given domain and move/ops, by trying to first limit
            the choice on the quants that match the first item of preferred_domain_list as well. But if the qty requested is not reached
            it tries to find the remaining quantity by looping on the preferred_domain_list (tries with the second item and so on).
            Make sure the quants aren't found twice => all the domains of preferred_domain_list should be orthogonal
        '''
        context = context or {}
        domain = domain or [('qty', '>', 0.0)]
        domain = list(domain)
        quants = [(None, qty)]
        if ops:
            restrict_lot_id = lot_id
            location = ops.location_id
            if ops.owner_id:
                domain += [('owner_id', '=', ops.owner_id.id)]
            if ops.package_id and not ops.product_id:
                domain += [('package_id', 'child_of', ops.package_id.id)]
            elif ops.package_id and ops.product_id:
                domain += [('package_id', '=', ops.package_id.id)]
            else:
                domain += [('package_id', '=', False)]
            domain += [('location_id', '=', ops.location_id.id)]
        else:
            restrict_lot_id = move.restrict_lot_id.id
            location = move.location_id
            if move.restrict_partner_id:
                domain += [('owner_id', '=', move.restrict_partner_id.id)]
            domain += [('location_id', 'child_of', move.location_id.id)]
        if context.get('force_company'): 
            domain += [('company_id', '=', context.get('force_company'))]
        else:
            domain += [('company_id', '=', move.company_id.id)]
        removal_strategy = self.pool.get('stock.location').get_removal_strategy(cr, uid, qty, move, ops=ops, context=context)
        product = move.product_id
        domain += [('product_id', '=', move.product_id.id)]

        #don't look for quants in location that are of type production, supplier or inventory.
        if location.usage in ['inventory', 'production', 'supplier']:
            return quants
        res_qty = qty
        if restrict_lot_id:
            if not preferred_domain_list:
                preferred_domain_list = [[('lot_id', '=', restrict_lot_id)], [('lot_id', '=', False)]]
            else:
                lot_list = []
                no_lot_list = []
                for pref_domain in preferred_domain_list:
                    pref_lot_domain = pref_domain + [('lot_id', '=', restrict_lot_id)]
                    pref_no_lot_domain = pref_domain + [('lot_id', '=', False)]
                    lot_list.append(pref_lot_domain)
                    no_lot_list.append(pref_no_lot_domain)
                preferred_domain_list = lot_list + no_lot_list

        if not preferred_domain_list:
            return self.quants_get(cr, uid, qty, move, ops=ops, domain=domain, removal_strategy=removal_strategy, context=context)
        for preferred_domain in preferred_domain_list:
            res_qty_cmp = float_compare(res_qty, 0, precision_rounding=product.uom_id.rounding)
            if res_qty_cmp > 0:
                #try to replace the last tuple (None, res_qty) with something that wasn't chosen at first because of the preferred order
                quants.pop()
                tmp_quants = self.quants_get(cr, uid, res_qty, move, ops=ops, domain=domain + preferred_domain,
                                             removal_strategy=removal_strategy, context=context)
                for quant in tmp_quants:
                    if quant[0]:
                        res_qty -= quant[1]
                quants += tmp_quants
        return quants

    def quants_get(self, cr, uid, qty, move, ops=False, domain=None, removal_strategy='fifo', context=None):
        """
        Use the removal strategies of product to search for the correct quants
        If you inherit, put the super at the end of your method.

        :location: browse record of the parent location where the quants have to be found
        :product: browse record of the product to find
        :qty in UoM of product
        """
        domain = domain or [('qty', '>', 0.0)]
        return self.apply_removal_strategy(cr, uid, qty, move, ops=ops, domain=domain, removal_strategy=removal_strategy, context=context)

    def apply_removal_strategy(self, cr, uid, quantity, move, ops=False, domain=None, removal_strategy='fifo', context=None):
        if removal_strategy == 'fifo':
            order = 'in_date, id'
            return self._quants_get_order(cr, uid, quantity, move, ops=ops, domain=domain, orderby=order, context=context)
        elif removal_strategy == 'lifo':
            order = 'in_date desc, id desc'
            return self._quants_get_order(cr, uid, quantity, move, ops=ops, domain=domain, orderby=order, context=context)
        raise UserError(_('Removal strategy %s not implemented.') % (removal_strategy,))

    def _quant_create(self, cr, uid, qty, move, lot_id=False, owner_id=False, src_package_id=False, dest_package_id=False,
                      force_location_from=False, force_location_to=False, context=None):
        '''Create a quant in the destination location and create a negative quant in the source location if it's an internal location.
        '''
        if context is None:
            context = {}
        price_unit = self.pool.get('stock.move').get_price_unit(cr, uid, move, context=context)
        location = force_location_to or move.location_dest_id
        rounding = move.product_id.uom_id.rounding
        vals = {
            'product_id': move.product_id.id,
            'location_id': location.id,
            'qty': float_round(qty, precision_rounding=rounding),
            'cost': price_unit,
            'history_ids': [(4, move.id)],
            'in_date': datetime.now().strftime(DEFAULT_SERVER_DATETIME_FORMAT),
            'company_id': move.company_id.id,
            'lot_id': lot_id,
            'owner_id': owner_id,
            'package_id': dest_package_id,
        }
        if move.location_id.usage == 'internal':
            #if we were trying to move something from an internal location and reach here (quant creation),
            #it means that a negative quant has to be created as well.
            negative_vals = vals.copy()
            negative_vals['location_id'] = force_location_from and force_location_from.id or move.location_id.id
            negative_vals['qty'] = float_round(-qty, precision_rounding=rounding)
            negative_vals['cost'] = price_unit
            negative_vals['negative_move_id'] = move.id
            negative_vals['package_id'] = src_package_id
            negative_quant_id = self.create(cr, SUPERUSER_ID, negative_vals, context=context)
            vals.update({'propagated_from_id': negative_quant_id})

        picking_type = move.picking_id and move.picking_id.picking_type_id or False
        if lot_id and move.product_id.tracking == 'serial' and (not picking_type or (picking_type.use_create_lots or picking_type.use_existing_lots)):
            if qty != 1.0:
                raise UserError(_('You should only receive by the piece with the same serial number'))

        #create the quant as superuser, because we want to restrict the creation of quant manually: we should always use this method to create quants
        quant_id = self.create(cr, SUPERUSER_ID, vals, context=context)
        return self.browse(cr, uid, quant_id, context=context)

    def _quant_split(self, cr, uid, quant, qty, context=None):
        context = context or {}
        rounding = quant.product_id.uom_id.rounding
        if float_compare(abs(quant.qty), abs(qty), precision_rounding=rounding) <= 0: # if quant <= qty in abs, take it entirely
            return False
        qty_round = float_round(qty, precision_rounding=rounding)
        new_qty_round = float_round(quant.qty - qty, precision_rounding=rounding)
        # Fetch the history_ids manually as it will not do a join with the stock moves then (=> a lot faster)
        cr.execute("""SELECT move_id FROM stock_quant_move_rel WHERE quant_id = %s""", (quant.id,))
        res = cr.fetchall()
        new_quant = self.copy(cr, SUPERUSER_ID, quant.id, default={'qty': new_qty_round, 'history_ids': [(4, x[0]) for x in res]}, context=context)
        self.write(cr, SUPERUSER_ID, quant.id, {'qty': qty_round}, context=context)
        return self.browse(cr, uid, new_quant, context=context)

    def _get_latest_move(self, cr, uid, quant, context=None):
        move = False
        for m in quant.history_ids:
            if not move or m.date > move.date:
                move = m
        return move

    @api.cr_uid_ids_context
    def _quants_merge(self, cr, uid, solved_quant_ids, solving_quant, context=None):
        path = []
        for move in solving_quant.history_ids:
            path.append((4, move.id))
        self.write(cr, SUPERUSER_ID, solved_quant_ids, {'history_ids': path}, context=context)

    def _search_quants_to_reconcile(self, cr, uid, quant, context=None):
        """
            Searches negative quants to reconcile for where the quant to reconcile is put
        """
        dom = [('qty', '<', 0)]
        order = 'in_date'
        dom += [('location_id', 'child_of', quant.location_id.id), ('product_id', '=', quant.product_id.id),
                ('owner_id', '=', quant.owner_id.id)]
        if quant.package_id.id:
            dom += [('package_id', '=', quant.package_id.id)]
        if quant.lot_id:
            dom += ['|', ('lot_id', '=', False), ('lot_id', '=', quant.lot_id.id)]
            order = 'lot_id, in_date'
        # Do not let the quant eat itself, or it will kill its history (e.g. returns / Stock -> Stock)
        dom += [('id', '!=', quant.propagated_from_id.id)]
        quants_search = self.search(cr, uid, dom, order=order, context=context)
        product = quant.product_id
        quants = []
        quantity = quant.qty
        for quant in self.browse(cr, uid, quants_search, context=context):
            rounding = product.uom_id.rounding
            if float_compare(quantity, abs(quant.qty), precision_rounding=rounding) >= 0:
                quants += [(quant, abs(quant.qty))]
                quantity -= abs(quant.qty)
            elif float_compare(quantity, 0.0, precision_rounding=rounding) != 0:
                quants += [(quant, quantity)]
                quantity = 0
                break
        return quants

    def _quant_reconcile_negative(self, cr, uid, quant, move, context=None):
        """
            When new quant arrive in a location, try to reconcile it with
            negative quants. If it's possible, apply the cost of the new
            quant to the counterpart of the negative quant.
        """
        context = context or {}
        context = dict(context)
        context.update({'force_unlink': True})
        solving_quant = quant
        quants = self._search_quants_to_reconcile(cr, uid, quant, context=context)
        product_uom_rounding = quant.product_id.uom_id.rounding
        for quant_neg, qty in quants:
            if not quant_neg or not solving_quant:
                continue
            to_solve_quant_ids = self.search(cr, uid, [('propagated_from_id', '=', quant_neg.id)], context=context)
            if not to_solve_quant_ids:
                continue
            solving_qty = qty
            solved_quant_ids = []
            for to_solve_quant in self.browse(cr, uid, to_solve_quant_ids, context=context):
                if float_compare(solving_qty, 0, precision_rounding=product_uom_rounding) <= 0:
                    continue
                solved_quant_ids.append(to_solve_quant.id)
                self._quant_split(cr, uid, to_solve_quant, min(solving_qty, to_solve_quant.qty), context=context)
                solving_qty -= min(solving_qty, to_solve_quant.qty)
            remaining_solving_quant = self._quant_split(cr, uid, solving_quant, qty, context=context)
            remaining_neg_quant = self._quant_split(cr, uid, quant_neg, -qty, context=context)
            #if the reconciliation was not complete, we need to link together the remaining parts
            if remaining_neg_quant:
                remaining_to_solve_quant_ids = self.search(cr, uid, [('propagated_from_id', '=', quant_neg.id), ('id', 'not in', solved_quant_ids)], context=context)
                if remaining_to_solve_quant_ids:
                    self.write(cr, SUPERUSER_ID, remaining_to_solve_quant_ids, {'propagated_from_id': remaining_neg_quant.id}, context=context)
            if solving_quant.propagated_from_id and solved_quant_ids:
                self.write(cr, SUPERUSER_ID, solved_quant_ids, {'propagated_from_id': solving_quant.propagated_from_id.id}, context=context)
            #delete the reconciled quants, as it is replaced by the solved quants
            self.unlink(cr, SUPERUSER_ID, [quant_neg.id], context=context)
            if solved_quant_ids:
                #price update + accounting entries adjustments
                self._price_update(cr, uid, solved_quant_ids, solving_quant.cost, context=context)
                #merge history (and cost?)
                self._quants_merge(cr, uid, solved_quant_ids, solving_quant, context=context)
            self.unlink(cr, SUPERUSER_ID, [solving_quant.id], context=context)
            solving_quant = remaining_solving_quant

    def _price_update(self, cr, uid, ids, newprice, context=None):
        self.write(cr, SUPERUSER_ID, ids, {'cost': newprice}, context=context)

    def quants_unreserve(self, cr, uid, move, context=None):
        related_quants = [x.id for x in move.reserved_quant_ids]
        if related_quants:
            #if move has a picking_id, write on that picking that pack_operation might have changed and need to be recomputed
            if move.partially_available:
                self.pool.get("stock.move").write(cr, uid, [move.id], {'partially_available': False}, context=context)
            self.write(cr, SUPERUSER_ID, related_quants, {'reservation_id': False}, context=context)

    def _quants_get_order(self, cr, uid, quantity, move, ops=False, domain=[], orderby='in_date', context=None):
        ''' Implementation of removal strategies
            If it can not reserve, it will return a tuple (None, qty)
        '''
        if context is None:
            context = {}
        product = move.product_id
        res = []
        offset = 0
        while float_compare(quantity, 0, precision_rounding=product.uom_id.rounding) > 0:
            quants = self.search(cr, uid, domain, order=orderby, limit=10, offset=offset, context=context)
            if not quants:
                res.append((None, quantity))
                break
            for quant in self.browse(cr, uid, quants, context=context):
                rounding = product.uom_id.rounding
                if float_compare(quantity, abs(quant.qty), precision_rounding=rounding) >= 0:
                    res += [(quant, abs(quant.qty))]
                    quantity -= abs(quant.qty)
                elif float_compare(quantity, 0.0, precision_rounding=rounding) != 0:
                    res += [(quant, quantity)]
                    quantity = 0
                    break
            offset += 10
        return res

    def _check_location(self, cr, uid, location, context=None):
        if location.usage == 'view':
            raise UserError(_('You cannot move to a location of type view %s.') % (location.name))
        return True

    def unlink(self, cr, uid, ids, context=None):
        context = context or {}
        if not context.get('force_unlink'):
            raise UserError(_('Under no circumstances should you delete or change quants yourselves!'))
        super(stock_quant, self).unlink(cr, uid, ids, context=context)

#----------------------------------------------------------
# Stock Picking
#----------------------------------------------------------

class stock_picking(models.Model):
    _name = "stock.picking"
    _inherit = ['mail.thread']
    _description = "Transfer"
    _order = "priority desc, date asc, id desc"

    def _set_min_date(self, cr, uid, id, field, value, arg, context=None):
        move_obj = self.pool.get("stock.move")
        if value:
            move_ids = [move.id for move in self.browse(cr, uid, id, context=context).move_lines]
            move_obj.write(cr, uid, move_ids, {'date_expected': value}, context=context)

    def _set_priority(self, cr, uid, id, field, value, arg, context=None):
        move_obj = self.pool.get("stock.move")
        if value:
            move_ids = [move.id for move in self.browse(cr, uid, id, context=context).move_lines]
            move_obj.write(cr, uid, move_ids, {'priority': value}, context=context)

    def get_min_max_date(self, cr, uid, ids, field_name, arg, context=None):
        """ Finds minimum and maximum dates for picking.
        @return: Dictionary of values
        """
        res = {}
        for id in ids:
            res[id] = {'min_date': False, 'max_date': False, 'priority': '1'}
        if not ids:
            return res
        cr.execute("""select
                picking_id,
                min(date_expected),
                max(date_expected),
                max(priority)
            from
                stock_move
            where
                picking_id IN %s
            group by
                picking_id""", (tuple(ids),))
        for pick, dt1, dt2, prio in cr.fetchall():
            res[pick]['min_date'] = dt1
            res[pick]['max_date'] = dt2
            res[pick]['priority'] = prio
        return res

    def create(self, cr, user, vals, context=None):
        context = context or {}
        if ('name' not in vals) or (vals.get('name') in ('/', False)):
            ptype_id = vals.get('picking_type_id', context.get('default_picking_type_id', False))
            sequence_id = self.pool.get('stock.picking.type').browse(cr, user, ptype_id, context=context).sequence_id.id
            vals['name'] = self.pool.get('ir.sequence').next_by_id(cr, user, sequence_id, context=context)
        # As the on_change in one2many list is WIP, we will overwrite the locations on the stock moves here
        # As it is a create the format will be a list of (0, 0, dict)
        if vals.get('move_lines') and vals.get('location_id') and vals.get('location_dest_id'):
            for move in vals['move_lines']:
                if len(move) == 3:
                    move[2]['location_id'] = vals['location_id']
                    move[2]['location_dest_id'] = vals['location_dest_id']
        return super(stock_picking, self).create(cr, user, vals, context)

    def write(self, cr, uid, ids, vals, context=None):
        res = super(stock_picking, self).write(cr, uid, ids, vals, context=context)
        after_vals = {}
        if vals.get('location_id'):
            after_vals['location_id'] = vals['location_id']
        if vals.get('location_dest_id'):
            after_vals['location_dest_id'] = vals['location_dest_id']
        # Change locations of moves if those of the picking change
        if after_vals:
            moves = []
            for pick in self.browse(cr, uid, ids, context=context):
                moves += [x.id for x in pick.move_lines if not x.scrapped]
            if moves:
                self.pool['stock.move'].write(cr, uid, moves, after_vals, context=context)
        return res

    def _state_get(self, cr, uid, ids, field_name, arg, context=None):
        '''The state of a picking depends on the state of its related stock.move
            draft: the picking has no line or any one of the lines is draft
            done, draft, cancel: all lines are done / draft / cancel
            confirmed, waiting, assigned, partially_available depends on move_type (all at once or partial)
        '''
        res = {}
        for pick in self.browse(cr, uid, ids, context=context):
            if not pick.move_lines:
                res[pick.id] = pick.launch_pack_operations and 'assigned' or 'draft'
                continue
            if any([x.state == 'draft' for x in pick.move_lines]):
                res[pick.id] = 'draft'
                continue
            if all([x.state == 'cancel' for x in pick.move_lines]):
                res[pick.id] = 'cancel'
                continue
            if all([x.state in ('cancel', 'done') for x in pick.move_lines]):
                res[pick.id] = 'done'
                continue

            order = {'confirmed': 0, 'waiting': 1, 'assigned': 2}
            order_inv = {0: 'confirmed', 1: 'waiting', 2: 'assigned'}
            lst = [order[x.state] for x in pick.move_lines if x.state not in ('cancel', 'done')]
            if pick.move_type == 'one':
                res[pick.id] = order_inv[min(lst)]
            else:
                #we are in the case of partial delivery, so if all move are assigned, picking
                #should be assign too, else if one of the move is assigned, or partially available, picking should be
                #in partially available state, otherwise, picking is in waiting or confirmed state
                res[pick.id] = order_inv[max(lst)]
                if not all(x == 2 for x in lst):
                    if any(x == 2 for x in lst):
                        res[pick.id] = 'partially_available'
                    else:
                        #if all moves aren't assigned, check if we have one product partially available
                        for move in pick.move_lines:
                            if move.partially_available:
                                res[pick.id] = 'partially_available'
                                break
        return res

    def _get_pickings(self, cr, uid, ids, context=None):
        res = set()
        for move in self.browse(cr, uid, ids, context=context):
            if move.picking_id:
                res.add(move.picking_id.id)
        return list(res)

    def _get_pickings_dates_priority(self, cr, uid, ids, context=None):
        res = set()
        for move in self.browse(cr, uid, ids, context=context):
            if move.picking_id and (not (move.picking_id.min_date < move.date_expected < move.picking_id.max_date) or move.priority > move.picking_id.priority):
                res.add(move.picking_id.id)
        return list(res)

    def _get_pack_operation_exist(self, cr, uid, ids, field_name, arg, context=None):
        res = {}
        for pick in self.browse(cr, uid, ids, context=context):
            res[pick.id] = False
            if pick.pack_operation_ids:
                res[pick.id] = True
        return res

    def _get_quant_reserved_exist(self, cr, uid, ids, field_name, arg, context=None):
        res = {}
        for pick in self.browse(cr, uid, ids, context=context):
            res[pick.id] = False
            for move in pick.move_lines:
                if move.reserved_quant_ids:
                    res[pick.id] = True
                    continue
        return res

    def action_assign_owner(self, cr, uid, ids, context=None):
        for picking in self.browse(cr, uid, ids, context=context):
            packop_ids = [op.id for op in picking.pack_operation_ids]
            self.pool.get('stock.pack.operation').write(cr, uid, packop_ids, {'owner_id': picking.owner_id.id}, context=context)

    def onchange_picking_type(self, cr, uid, ids, picking_type_id, partner_id, context=None):
        res = {}
        if picking_type_id:
            picking_type = self.pool['stock.picking.type'].browse(cr, uid, picking_type_id, context=context)
            if not picking_type.default_location_src_id:
                if partner_id:
                    partner = self.pool['res.partner'].browse(cr, uid, partner_id, context=context)
                    location_id = partner.property_stock_supplier.id
                else:
                    customerloc, supplierloc = self.pool['stock.warehouse']._get_partner_locations(cr, uid, [], context=context)
                    location_id = supplierloc.id
            else:
                location_id = picking_type.default_location_src_id.id

            if not picking_type.default_location_dest_id:
                if partner_id:
                    partner = self.pool['res.partner'].browse(cr, uid, partner_id, context=context)
                    location_dest_id = partner.property_stock_customer.id
                else:
                    customerloc, supplierloc = self.pool['stock.warehouse']._get_partner_locations(cr, uid, [], context=context)
                    location_dest_id = customerloc.id
            else:
                location_dest_id = picking_type.default_location_dest_id.id

            res['value'] = {'location_id': location_id,
                            'location_dest_id': location_dest_id,
                            'picking_type_code': picking_type.code,}
        return res

    def _default_location_destination(self):
        # retrieve picking type from context; if none this returns an empty recordset
        picking_type_id = self._context.get('default_picking_type_id')
        picking_type = self.env['stock.picking.type'].browse(picking_type_id)
        return picking_type.default_location_dest_id

    def _default_location_source(self):
        # retrieve picking type from context; if none this returns an empty recordset
        picking_type_id = self._context.get('default_picking_type_id')
        picking_type = self.env['stock.picking.type'].browse(picking_type_id)
        return picking_type.default_location_src_id

    @api.model
    def default_get(self, fields):
        res = super(stock_picking, self).default_get(fields)
        if self._context.get('default_picking_type_id') and 'picking_type_id' in fields:
            picking_type = self.env['stock.picking.type'].browse(res['picking_type_id'])
            res['picking_type_code'] = picking_type.code
        return res


    _columns = {
        'name': fields.char('Reference', select=True, states={'done': [('readonly', True)], 'cancel': [('readonly', True)]}, copy=False),
        'origin': fields.char('Source Document', states={'done': [('readonly', True)], 'cancel': [('readonly', True)]}, help="Reference of the document", select=True),
        'backorder_id': fields.many2one('stock.picking', 'Back Order of', states={'done': [('readonly', True)], 'cancel': [('readonly', True)]}, help="If this shipment was split, then this field links to the shipment which contains the already processed part.", select=True, copy=False),
        'note': fields.text('Notes'),
        'move_type': fields.selection([('direct', 'Partial'), ('one', 'All at once')], 'Delivery Method', required=True, states={'done': [('readonly', True)], 'cancel': [('readonly', True)]}, help="It specifies goods to be deliver partially or all at once"),
        'state': fields.function(_state_get, type="selection", copy=False,
            store={
                'stock.picking': (lambda self, cr, uid, ids, ctx: ids, ['move_type', 'launch_pack_operations'], 20),
                'stock.move': (_get_pickings, ['state', 'picking_id', 'partially_available'], 20)},
            selection=[
                ('draft', 'Draft'),
                ('cancel', 'Cancelled'),
                ('waiting', 'Waiting Another Operation'),
                ('confirmed', 'Waiting Availability'),
                ('partially_available', 'Partially Available'),
                ('assigned', 'Available'),
                ('done', 'Done'),
                ], string='Status', readonly=True, select=True, track_visibility='onchange',
            help="""
                * Draft: not confirmed yet and will not be scheduled until confirmed\n
                * Waiting Another Operation: waiting for another move to proceed before it becomes automatically available (e.g. in Make-To-Order flows)\n
                * Waiting Availability: still waiting for the availability of products\n
                * Partially Available: some products are available and reserved\n
                * Ready to Transfer: products reserved, simply waiting for confirmation.\n
                * Transferred: has been processed, can't be modified or cancelled anymore\n
                * Cancelled: has been cancelled, can't be confirmed anymore"""
        ),
        'location_id': fields.many2one('stock.location', required=True, string="Source Location Zone",
                                      default=_default_location_source, readonly=True, states={'draft': [('readonly', False)]}),
        'location_dest_id': fields.many2one('stock.location', required=True,string="Destination Location Zone",
                                           default=_default_location_destination, readonly=True, states={'draft': [('readonly', False)]}),
        'move_lines': fields.one2many('stock.move', 'picking_id', string="Stock Moves", copy=True),
        'move_lines_related': fields.related('move_lines', type='one2many', relation='stock.move', string="Move Lines"),
        'picking_type_id': fields.many2one('stock.picking.type', 'Picking Type', states={'done': [('readonly', True)], 'cancel': [('readonly', True)]}, required=True),
        'picking_type_code': fields.related('picking_type_id', 'code', type='selection', selection=[('incoming', 'Suppliers'), ('outgoing', 'Customers'), ('internal', 'Internal')]),
        'picking_type_entire_packs': fields.related('picking_type_id', 'show_entire_packs', type='boolean'),
        'priority': fields.function(get_min_max_date, multi="min_max_date", fnct_inv=_set_priority, type='selection', selection=procurement.PROCUREMENT_PRIORITIES, string='Priority',
                                    store={'stock.move': (_get_pickings_dates_priority, ['priority', 'picking_id'], 20)}, states={'done': [('readonly', True)], 'cancel': [('readonly', True)]}, select=1, help="Priority for this picking. Setting manually a value here would set it as priority for all the moves",
                                    track_visibility='onchange', required=True),
        'min_date': fields.function(get_min_max_date, multi="min_max_date", fnct_inv=_set_min_date,
                 store={'stock.move': (_get_pickings_dates_priority, ['date_expected', 'picking_id'], 20)}, type='datetime', states={'done': [('readonly', True)], 'cancel': [('readonly', True)]}, string='Scheduled Date', select=1, help="Scheduled time for the first part of the shipment to be processed. Setting manually a value here would set it as expected date for all the stock moves.", track_visibility='onchange'),
        'max_date': fields.function(get_min_max_date, multi="min_max_date",
                 store={'stock.move': (_get_pickings_dates_priority, ['date_expected', 'picking_id'], 20)}, type='datetime', string='Max. Expected Date', select=2, help="Scheduled time for the last part of the shipment to be processed"),
        'date': fields.datetime('Creation Date', help="Creation Date, usually the time of the order", select=True, states={'done': [('readonly', True)], 'cancel': [('readonly', True)]}, track_visibility='onchange'),
        'date_done': fields.datetime('Date of Transfer', help="Completion Date of Transfer", readonly=True, copy=False),
        'quant_reserved_exist': fields.function(_get_quant_reserved_exist, type='boolean', string='Has quants already reserved', help='Check the existance of quants linked to this picking'),
        'partner_id': fields.many2one('res.partner', 'Partner', states={'done': [('readonly', True)], 'cancel': [('readonly', True)]}),
        'company_id': fields.many2one('res.company', 'Company', required=True, select=True, states={'done': [('readonly', True)], 'cancel': [('readonly', True)]}),
        'pack_operation_ids': fields.one2many('stock.pack.operation', 'picking_id', states={'done': [('readonly', True)], 'cancel': [('readonly', True)]}, string='Related Packing Operations'),
        'pack_operation_product_ids': fields.one2many('stock.pack.operation', 'picking_id', states={'done': [('readonly', True)], 'cancel': [('readonly', True)]}, domain=[('product_id', '!=', False)], string='Non pack'),
        'pack_operation_pack_ids': fields.one2many('stock.pack.operation', 'picking_id', states={'done': [('readonly', True)], 'cancel': [('readonly', True)]}, domain=[('product_id', '=', False)], string='Pack'),
        # technical field for attrs in view
        'pack_operation_exist': fields.function(_get_pack_operation_exist, type='boolean', string='Has Pack Operations', help='Check the existance of pack operation on the picking'),
        'owner_id': fields.many2one('res.partner', 'Owner', states={'done': [('readonly', True)], 'cancel': [('readonly', True)]}, help="Default Owner"),
        'printed': fields.boolean('Printed'),
        # Used to search on pickings
        'product_id': fields.related('move_lines', 'product_id', type='many2one', relation='product.product', string='Product'),
        'recompute_pack_op': fields.boolean('Recompute pack operation?', help='True if reserved quants changed, which mean we might need to recompute the package operations', copy=False),
        'group_id': fields.related('move_lines', 'group_id', type='many2one', relation='procurement.group', string='Procurement Group', readonly=True,
              store={
                  'stock.picking': (lambda self, cr, uid, ids, ctx: ids, ['move_lines'], 10),
                  'stock.move': (_get_pickings, ['group_id', 'picking_id'], 10),
              }),
        'launch_pack_operations': fields.boolean("Launch Pack Operations", copy=False),
    }

    _defaults = {
        'name': '/',
        'state': 'draft',
        'move_type': 'direct',
        'printed': False,
        'priority': '1',  # normal
        'date': fields.datetime.now,
        'company_id': lambda self, cr, uid, c: self.pool.get('res.company')._company_default_get(cr, uid, 'stock.picking', context=c),
        'recompute_pack_op': False,
        'launch_pack_operations': False,
    }
    _sql_constraints = [
        ('name_uniq', 'unique(name, company_id)', 'Reference must be unique per company!'),
    ]

    def do_print_picking(self, cr, uid, ids, context=None):
        '''This function prints the picking list'''
        context = dict(context or {}, active_ids=ids)
        self.write(cr, uid, ids, {'printed': True}, context=context)
        return self.pool.get("report").get_action(cr, uid, ids, 'stock.report_picking', context=context)

    def launch_packops(self, cr, uid, ids, context=None):
        self.write(cr, uid, ids, {'launch_pack_operations': True}, context=context)

    def action_confirm(self, cr, uid, ids, context=None):
        todo = []
        todo_force_assign = []
        for picking in self.browse(cr, uid, ids, context=context):
            if not picking.move_lines:
                self.launch_packops(cr, uid, [picking.id], context=context)
            if picking.location_id.usage in ('supplier', 'inventory', 'production'):
                todo_force_assign.append(picking.id)
            for r in picking.move_lines:
                if r.state == 'draft':
                    todo.append(r.id)
        if len(todo):
            self.pool.get('stock.move').action_confirm(cr, uid, todo, context=context)

        if todo_force_assign:
            self.force_assign(cr, uid, todo_force_assign, context=context)
        return True

    def action_assign(self, cr, uid, ids, context=None):
        """ Check availability of picking moves.
        This has the effect of changing the state and reserve quants on available moves, and may
        also impact the state of the picking as it is computed based on move's states.
        @return: True
        """
        for pick in self.browse(cr, uid, ids, context=context):
            if pick.state == 'draft':
                self.action_confirm(cr, uid, [pick.id], context=context)
            #skip the moves that don't need to be checked
            move_ids = [x.id for x in pick.move_lines if x.state not in ('draft', 'cancel', 'done')]
            if not move_ids:
                raise UserError(_('Nothing to check the availability for.'))
            self.pool.get('stock.move').action_assign(cr, uid, move_ids, context=context)
        return True

    def force_assign(self, cr, uid, ids, context=None):
        """ Changes state of picking to available if moves are confirmed or waiting.
        @return: True
        """
        pickings = self.browse(cr, uid, ids, context=context)
        for pick in pickings:
            move_ids = [x.id for x in pick.move_lines if x.state in ['confirmed', 'waiting']]
            self.pool.get('stock.move').force_assign(cr, uid, move_ids, context=context)
        return True

    def action_cancel(self, cr, uid, ids, context=None):
        for pick in self.browse(cr, uid, ids, context=context):
            ids2 = [move.id for move in pick.move_lines]
            self.pool.get('stock.move').action_cancel(cr, uid, ids2, context)
        return True

    def action_done(self, cr, uid, ids, context=None):
        """Changes picking state to done by processing the Stock Moves of the Picking

        Normally that happens when the button "Done" is pressed on a Picking view.
        @return: True
        """
        for pick in self.browse(cr, uid, ids, context=context):
            todo = []
            for move in pick.move_lines:
                if move.state == 'draft':
                    todo.extend(self.pool.get('stock.move').action_confirm(cr, uid, [move.id], context=context))
                elif move.state in ('assigned', 'confirmed'):
                    todo.append(move.id)
            if len(todo):
                self.pool.get('stock.move').action_done(cr, uid, todo, context=context)
        return True

    def unlink(self, cr, uid, ids, context=None):
        #on picking deletion, cancel its move then unlink them too
        move_obj = self.pool.get('stock.move')
        context = context or {}
        for pick in self.browse(cr, uid, ids, context=context):
            move_ids = [move.id for move in pick.move_lines]
            move_obj.action_cancel(cr, uid, move_ids, context=context)
            move_obj.unlink(cr, uid, move_ids, context=context)
        return super(stock_picking, self).unlink(cr, uid, ids, context=context)

    def _create_backorder(self, cr, uid, picking, backorder_moves=[], context=None):
        """ Move all non-done lines into a new backorder picking. If the key 'do_only_split' is given in the context, then move all lines not in context.get('split', []) instead of all non-done lines.
        """
        if not backorder_moves:
            backorder_moves = picking.move_lines
        backorder_move_ids = [x.id for x in backorder_moves if x.state not in ('done', 'cancel')]
        if 'do_only_split' in context and context['do_only_split']:
            backorder_move_ids = [x.id for x in backorder_moves if x.id not in context.get('split', [])]

        if backorder_move_ids:
            backorder_id = self.copy(cr, uid, picking.id, {
                'name': '/',
                'move_lines': [],
                'pack_operation_ids': [],
                'backorder_id': picking.id,
            })
            backorder = self.browse(cr, uid, backorder_id, context=context)
            self.message_post(cr, uid, picking.id, body=_("Back order <em>%s</em> <b>created</b>.") % (backorder.name), context=context)
            move_obj = self.pool.get("stock.move")
            move_obj.write(cr, uid, backorder_move_ids, {'picking_id': backorder_id}, context=context)

            if not picking.date_done:
                self.write(cr, uid, [picking.id], {'date_done': time.strftime(DEFAULT_SERVER_DATETIME_FORMAT)}, context=context)
            self.action_confirm(cr, uid, [backorder_id], context=context)
            self.action_assign(cr, uid, [backorder_id], context=context)
            return backorder_id
        return False

    @api.cr_uid_ids_context
    def recheck_availability(self, cr, uid, picking_ids, context=None):
        self.action_assign(cr, uid, picking_ids, context=context)
        self.do_prepare_partial(cr, uid, picking_ids, context=context)

    def _get_top_level_packages(self, cr, uid, quants_suggested_locations, context=None):
        """This method searches for the higher level packages that can be moved as a single operation, given a list of quants
           to move and their suggested destination, and returns the list of matching packages.
        """
        # Try to find as much as possible top-level packages that can be moved
        pack_obj = self.pool.get("stock.quant.package")
        quant_obj = self.pool.get("stock.quant")
        top_lvl_packages = set()
        quants_to_compare = quants_suggested_locations.keys()
        for pack in list(set([x.package_id for x in quants_suggested_locations.keys() if x and x.package_id])):
            loop = True
            test_pack = pack
            good_pack = False
            pack_destination = False
            while loop:
                pack_quants = pack_obj.get_content(cr, uid, [test_pack.id], context=context)
                all_in = True
                for quant in quant_obj.browse(cr, uid, pack_quants, context=context):
                    # If the quant is not in the quants to compare and not in the common location
                    if not quant in quants_to_compare:
                        all_in = False
                        break
                    else:
                        #if putaway strat apply, the destination location of each quant may be different (and thus the package should not be taken as a single operation)
                        if not pack_destination:
                            pack_destination = quants_suggested_locations[quant]
                        elif pack_destination != quants_suggested_locations[quant]:
                            all_in = False
                            break
                if all_in:
                    good_pack = test_pack
                    if test_pack.parent_id:
                        test_pack = test_pack.parent_id
                    else:
                        #stop the loop when there's no parent package anymore
                        loop = False
                else:
                    #stop the loop when the package test_pack is not totally reserved for moves of this picking
                    #(some quants may be reserved for other picking or not reserved at all)
                    loop = False
            if good_pack:
                top_lvl_packages.add(good_pack)
        return list(top_lvl_packages)

    def _prepare_pack_ops(self, cr, uid, picking, quants, forced_qties, context=None):
        """ returns a list of dict, ready to be used in create() of stock.pack.operation.

        :param picking: browse record (stock.picking)
        :param quants: browse record list (stock.quant). List of quants associated to the picking
        :param forced_qties: dictionary showing for each product (keys) its corresponding quantity (value) that is not covered by the quants associated to the picking
        """
        def _picking_putaway_apply(product):
            location = False
            # Search putaway strategy
            if product_putaway_strats.get(product.id):
                location = product_putaway_strats[product.id]
            else:
                location = self.pool.get('stock.location').get_putaway_strategy(cr, uid, picking.location_dest_id, product, context=context)
                product_putaway_strats[product.id] = location
            return location or picking.location_dest_id.id

        # If we encounter an UoM that is smaller than the default UoM or the one already chosen, use the new one instead.
        product_uom = {} # Determines UoM used in pack operations
        location_dest_id = None
        location_id = None
        for move in [x for x in picking.move_lines if x.state not in ('done', 'cancel')]:
            if not product_uom.get(move.product_id.id):
                product_uom[move.product_id.id] = move.product_id.uom_id
            if move.product_uom.id != move.product_id.uom_id.id and move.product_uom.factor > product_uom[move.product_id.id].factor:
                product_uom[move.product_id.id] = move.product_uom
            if not move.scrapped:
                if location_dest_id and move.location_dest_id.id != location_dest_id:
                    raise UserError(_('The destination location must be the same for all the moves of the picking.'))
                location_dest_id = move.location_dest_id.id
                if location_id and move.location_id.id != location_id:
                    raise UserError(_('The source location must be the same for all the moves of the picking.'))
                location_id = move.location_id.id

        pack_obj = self.pool.get("stock.quant.package")
        quant_obj = self.pool.get("stock.quant")
        vals = []
        qtys_grouped = {}
        lots_grouped = {}
        #for each quant of the picking, find the suggested location
        quants_suggested_locations = {}
        product_putaway_strats = {}
        for quant in quants:
            if quant.qty <= 0:
                continue
            suggested_location_id = _picking_putaway_apply(quant.product_id)
            quants_suggested_locations[quant] = suggested_location_id

        #find the packages we can movei as a whole
        top_lvl_packages = self._get_top_level_packages(cr, uid, quants_suggested_locations, context=context)
        # and then create pack operations for the top-level packages found
        for pack in top_lvl_packages:
            pack_quant_ids = pack_obj.get_content(cr, uid, [pack.id], context=context)
            pack_quants = quant_obj.browse(cr, uid, pack_quant_ids, context=context)
            vals.append({
                    'picking_id': picking.id,
                    'package_id': pack.id,
                    'product_qty': 1.0,
                    'location_id': pack.location_id.id,
                    'location_dest_id': quants_suggested_locations[pack_quants[0]],
                    'owner_id': pack.owner_id.id,
                })
            #remove the quants inside the package so that they are excluded from the rest of the computation
            for quant in pack_quants:
                del quants_suggested_locations[quant]
        # Go through all remaining reserved quants and group by product, package, owner, source location and dest location
        # Lots will go into pack operation lot object
        for quant, dest_location_id in quants_suggested_locations.items():
            key = (quant.product_id.id, quant.package_id.id, quant.owner_id.id, quant.location_id.id, dest_location_id)
            if qtys_grouped.get(key):
                qtys_grouped[key] += quant.qty
            else:
                qtys_grouped[key] = quant.qty
            if quant.product_id.tracking != 'none' and quant.lot_id:
                lots_grouped.setdefault(key, {}).setdefault(quant.lot_id.id, 0.0)
                lots_grouped[key][quant.lot_id.id] += quant.qty

        # Do the same for the forced quantities (in cases of force_assign or incomming shipment for example)
        for product, qty in forced_qties.items():
            if qty <= 0:
                continue
            suggested_location_id = _picking_putaway_apply(product)
            key = (product.id, False, picking.owner_id.id, picking.location_id.id, suggested_location_id)
            if qtys_grouped.get(key):
                qtys_grouped[key] += qty
            else:
                qtys_grouped[key] = qty

        # Create the necessary operations for the grouped quants and remaining qtys
        uom_obj = self.pool.get('product.uom')
        prevals = {}
        for key, qty in qtys_grouped.items():
            product = self.pool.get("product.product").browse(cr, uid, key[0], context=context)
            uom_id = product.uom_id.id
            qty_uom = qty
            if product_uom.get(key[0]):
                uom_id = product_uom[key[0]].id
                qty_uom = uom_obj._compute_qty(cr, uid, product.uom_id.id, qty, uom_id)
            pack_lot_ids = []
            if lots_grouped.get(key):
                for lot in lots_grouped[key].keys():
                    pack_lot_ids += [(0, 0, {'lot_id': lot, 'qty': 0.0, 'qty_todo': lots_grouped[key][lot]})]
            val_dict = {
                'picking_id': picking.id,
                'product_qty': qty_uom,
                'product_id': key[0],
                'package_id': key[1],
                'owner_id': key[2],
                'location_id': key[3],
                'location_dest_id': key[4],
                'product_uom_id': uom_id,
                'pack_lot_ids': pack_lot_ids,
            }
            if key[0] in prevals:
                prevals[key[0]].append(val_dict)
            else:
                prevals[key[0]] = [val_dict]
        # prevals var holds the operations in order to create them in the same order than the picking stock moves if possible
        processed_products = set()
        for move in [x for x in picking.move_lines if x.state not in ('done', 'cancel')]:
            if move.product_id.id not in processed_products:
                vals += prevals.get(move.product_id.id, [])
                processed_products.add(move.product_id.id)
        return vals

    @api.cr_uid_ids_context
    def do_prepare_partial(self, cr, uid, picking_ids, context=None):
        context = context or {}
        pack_operation_obj = self.pool.get('stock.pack.operation')

        #get list of existing operations and delete them
        existing_package_ids = pack_operation_obj.search(cr, uid, [('picking_id', 'in', picking_ids)], context=context)
        if existing_package_ids:
            pack_operation_obj.unlink(cr, uid, existing_package_ids, context)
        for picking in self.browse(cr, uid, picking_ids, context=context):
            forced_qties = {}  # Quantity remaining after calculating reserved quants
            picking_quants = []
            #Calculate packages, reserved quants, qtys of this picking's moves
            for move in picking.move_lines:
                if move.state not in ('assigned', 'confirmed', 'waiting'):
                    continue
                move_quants = move.reserved_quant_ids
                picking_quants += move_quants
                forced_qty = (move.state == 'assigned') and move.product_qty - sum([x.qty for x in move_quants]) or 0
                #if we used force_assign() on the move, or if the move is incoming, forced_qty > 0
                if float_compare(forced_qty, 0, precision_rounding=move.product_id.uom_id.rounding) > 0:
                    if forced_qties.get(move.product_id):
                        forced_qties[move.product_id] += forced_qty
                    else:
                        forced_qties[move.product_id] = forced_qty
            for vals in self._prepare_pack_ops(cr, uid, picking, picking_quants, forced_qties, context=context):
                vals['fresh_record'] = False
                pack_operation_obj.create(cr, uid, vals, context=context)
        #recompute the remaining quantities all at once
        self.do_recompute_remaining_quantities(cr, uid, picking_ids, context=context)
        self.write(cr, uid, picking_ids, {'recompute_pack_op': False}, context=context)

    @api.cr_uid_ids_context
    def do_unreserve(self, cr, uid, picking_ids, context=None):
        """
          Will remove all quants for picking in picking_ids
        """
        moves_to_unreserve = []
        pack_line_to_unreserve = []
        for picking in self.browse(cr, uid, picking_ids, context=context):
            moves_to_unreserve += [m.id for m in picking.move_lines if m.state not in ('done', 'cancel')]
            pack_line_to_unreserve += [p.id for p in picking.pack_operation_ids]
        if moves_to_unreserve:
            if pack_line_to_unreserve:
                self.pool.get('stock.pack.operation').unlink(cr, uid, pack_line_to_unreserve, context=context)
            self.pool.get('stock.move').do_unreserve(cr, uid, moves_to_unreserve, context=context)

    def recompute_remaining_qty(self, cr, uid, picking, done_qtys=False, context=None):
        def _create_link_for_index(operation_id, index, product_id, qty_to_assign, quant_id=False):
            move_dict = prod2move_ids[product_id][index]
            qty_on_link = min(move_dict['remaining_qty'], qty_to_assign)
            self.pool.get('stock.move.operation.link').create(cr, uid, {'move_id': move_dict['move'].id, 'operation_id': operation_id, 'qty': qty_on_link, 'reserved_quant_id': quant_id}, context=context)
            if move_dict['remaining_qty'] == qty_on_link:
                prod2move_ids[product_id].pop(index)
            else:
                move_dict['remaining_qty'] -= qty_on_link
            return qty_on_link

        def _create_link_for_quant(operation_id, quant, qty):
            """create a link for given operation and reserved move of given quant, for the max quantity possible, and returns this quantity"""
            if not quant.reservation_id.id:
                return _create_link_for_product(operation_id, quant.product_id.id, qty)
            qty_on_link = 0
            for i in range(0, len(prod2move_ids[quant.product_id.id])):
                if prod2move_ids[quant.product_id.id][i]['move'].id != quant.reservation_id.id:
                    continue
                qty_on_link = _create_link_for_index(operation_id, i, quant.product_id.id, qty, quant_id=quant.id)
                break
            return qty_on_link

        def _create_link_for_product(operation_id, product_id, qty):
            '''method that creates the link between a given operation and move(s) of given product, for the given quantity.
            Returns True if it was possible to create links for the requested quantity (False if there was not enough quantity on stock moves)'''
            qty_to_assign = qty
            prod_obj = self.pool.get("product.product")
            product = prod_obj.browse(cr, uid, product_id)
            rounding = product.uom_id.rounding
            qtyassign_cmp = float_compare(qty_to_assign, 0.0, precision_rounding=rounding)
            if prod2move_ids.get(product_id):
                while prod2move_ids[product_id] and qtyassign_cmp > 0:
                    qty_on_link = _create_link_for_index(operation_id, 0, product_id, qty_to_assign, quant_id=False)
                    qty_to_assign -= qty_on_link
                    qtyassign_cmp = float_compare(qty_to_assign, 0.0, precision_rounding=rounding)
            return qtyassign_cmp == 0

        uom_obj = self.pool.get('product.uom')
        package_obj = self.pool.get('stock.quant.package')
        quant_obj = self.pool.get('stock.quant')
        link_obj = self.pool.get('stock.move.operation.link')
        quants_in_package_done = set()
        prod2move_ids = {}
        still_to_do = []
        #make a dictionary giving for each product, the moves and related quantity that can be used in operation links
        moves = sorted([x for x in picking.move_lines if x.state not in ('done', 'cancel')], key=lambda x: (((x.state == 'assigned') and -2 or 0) + (x.partially_available and -1 or 0)))
        for move in moves:
            if not prod2move_ids.get(move.product_id.id):
                prod2move_ids[move.product_id.id] = [{'move': move, 'remaining_qty': move.product_qty}]
            else:
                prod2move_ids[move.product_id.id].append({'move': move, 'remaining_qty': move.product_qty})

        need_rereserve = False
        #sort the operations in order to give higher priority to those with a package, then a serial number
        operations = picking.pack_operation_ids
        operations = sorted(operations, key=lambda x: ((x.package_id and not x.product_id) and -4 or 0) + (x.package_id and -2 or 0) + (x.pack_lot_ids and -1 or 0))
        #delete existing operations to start again from scratch
        links = link_obj.search(cr, uid, [('operation_id', 'in', [x.id for x in operations])], context=context)
        if links:
            link_obj.unlink(cr, uid, links, context=context)
        #1) first, try to create links when quants can be identified without any doubt
        for ops in operations:
            lot_qty = {}
            for packlot in ops.pack_lot_ids:
                lot_qty[packlot.lot_id.id] = uom_obj._compute_qty(cr, uid, ops.product_uom_id.id, packlot.qty, ops.product_id.uom_id.id)
            #for each operation, create the links with the stock move by seeking on the matching reserved quants,
            #and deffer the operation if there is some ambiguity on the move to select
            if ops.package_id and not ops.product_id and (not done_qtys or ops.qty_done):
                #entire package
                quant_ids = package_obj.get_content(cr, uid, [ops.package_id.id], context=context)
                for quant in quant_obj.browse(cr, uid, quant_ids, context=context):
                    remaining_qty_on_quant = quant.qty
                    if quant.reservation_id:
                        #avoid quants being counted twice
                        quants_in_package_done.add(quant.id)
                        qty_on_link = _create_link_for_quant(ops.id, quant, quant.qty)
                        remaining_qty_on_quant -= qty_on_link
                    if remaining_qty_on_quant:
                        still_to_do.append((ops, quant.product_id.id, remaining_qty_on_quant))
                        need_rereserve = True
            elif ops.product_id.id:
                #Check moves with same product
                product_qty = ops.qty_done if done_qtys else ops.product_qty
                qty_to_assign = uom_obj._compute_qty_obj(cr, uid, ops.product_uom_id, product_qty, ops.product_id.uom_id, context=context)
                precision_rounding = ops.product_id.uom_id.rounding
                for move_dict in prod2move_ids.get(ops.product_id.id, []):
                    move = move_dict['move']
                    for quant in move.reserved_quant_ids:
                        if float_compare(qty_to_assign, 0, precision_rounding=precision_rounding) != 1:
                            break
                        if quant.id in quants_in_package_done:
                            continue

                        #check if the quant is matching the operation details
                        if ops.package_id:
                            flag = quant.package_id == ops.package_id
                        else:
                            flag = not quant.package_id.id
                        flag = flag and (ops.owner_id.id == quant.owner_id.id)
                        if flag:
                            if not lot_qty:
                                max_qty_on_link = min(quant.qty, qty_to_assign)
                                qty_on_link = _create_link_for_quant(ops.id, quant, max_qty_on_link)
                                qty_to_assign -= qty_on_link
                            else:
                                if lot_qty.get(quant.lot_id.id): #if there is still some qty left
                                    max_qty_on_link = min(quant.qty, qty_to_assign, lot_qty[quant.lot_id.id])
                                    qty_on_link = _create_link_for_quant(ops.id, quant, max_qty_on_link)
                                    qty_to_assign -= qty_on_link
                                    lot_qty[quant.lot_id.id] -= qty_on_link

                qty_assign_cmp = float_compare(qty_to_assign, 0, precision_rounding=precision_rounding)
                if qty_assign_cmp > 0:
                    #qty reserved is less than qty put in operations. We need to create a link but it's deferred after we processed
                    #all the quants (because they leave no choice on their related move and needs to be processed with higher priority)
                    still_to_do += [(ops, ops.product_id.id, qty_to_assign)]
                    need_rereserve = True

        #2) then, process the remaining part
        all_op_processed = True
        for ops, product_id, remaining_qty in still_to_do:
            all_op_processed = _create_link_for_product(ops.id, product_id, remaining_qty) and all_op_processed
        return (need_rereserve, all_op_processed)

    def picking_recompute_remaining_quantities(self, cr, uid, picking, done_qtys=False, context=None):
        need_rereserve = False
        all_op_processed = True
        if picking.pack_operation_ids:
            need_rereserve, all_op_processed = self.recompute_remaining_qty(cr, uid, picking, done_qtys=done_qtys, context=context)
        return need_rereserve, all_op_processed

    @api.cr_uid_ids_context
    def do_recompute_remaining_quantities(self, cr, uid, picking_ids, done_qtys=False, context=None):
        for picking in self.browse(cr, uid, picking_ids, context=context):
            if picking.pack_operation_ids:
                self.recompute_remaining_qty(cr, uid, picking, done_qtys=done_qtys, context=context)

    def _prepare_values_extra_move(self, cr, uid, op, product, remaining_qty, context=None):
        """
        Creates an extra move when there is no corresponding original move to be copied
        """
        uom_obj = self.pool.get("product.uom")
        uom_id = product.uom_id.id
        qty = remaining_qty
        if op.product_id and op.product_uom_id and op.product_uom_id.id != product.uom_id.id:
            if op.product_uom_id.factor > product.uom_id.factor: #If the pack operation's is a smaller unit
                uom_id = op.product_uom_id.id
                #HALF-UP rounding as only rounding errors will be because of propagation of error from default UoM
                qty = uom_obj._compute_qty_obj(cr, uid, product.uom_id, remaining_qty, op.product_uom_id, rounding_method='HALF-UP')
        picking = op.picking_id
        ref = product.default_code
        name = '[' + ref + ']' + ' ' + product.name if ref else product.name
        proc_id = False
        for m in op.linked_move_operation_ids:
            if m.move_id.procurement_id:
                proc_id = m.move_id.procurement_id.id
                break
        res = {
            'picking_id': picking.id,
            'location_id': picking.location_id.id,
            'location_dest_id': picking.location_dest_id.id,
            'product_id': product.id,
            'procurement_id': proc_id,
            'product_uom': uom_id,
            'product_uom_qty': qty,
            'name': _('Extra Move: ') + name,
            'state': 'draft',
            'restrict_partner_id': op.owner_id.id,
            'group_id': picking.group_id.id,
            }
        return res

    def _create_extra_moves(self, cr, uid, picking, context=None):
        '''This function creates move lines on a picking, at the time of do_transfer, based on
        unexpected product transfers (or exceeding quantities) found in the pack operations.
        '''
        move_obj = self.pool.get('stock.move')
        operation_obj = self.pool.get('stock.pack.operation')
        moves = []
        for op in picking.pack_operation_ids:
            for product, remaining_qty in operation_obj._get_remaining_prod_quantities(cr, uid, op, context=context).items():
                if float_compare(remaining_qty, 0, precision_rounding=product.uom_id.rounding) > 0:
                    vals = self._prepare_values_extra_move(cr, uid, op, product, remaining_qty, context=context)
                    moves.append(move_obj.create(cr, uid, vals, context=context))
        if moves:
            move_obj.action_confirm(cr, uid, moves, context=context)
        return moves

    def rereserve_pick(self, cr, uid, ids, context=None):
        """
        This can be used to provide a button that rereserves taking into account the existing pack operations
        """
        for pick in self.browse(cr, uid, ids, context=context):
            self.rereserve_quants(cr, uid, pick, move_ids = [x.id for x in pick.move_lines
                                                             if x.state not in ('done', 'cancel')], context=context)

    def rereserve_quants(self, cr, uid, picking, move_ids=[], context=None):
        """ Unreserve quants then try to reassign quants."""
        if context is None:
            context = {}
        stock_move_obj = self.pool.get('stock.move')
        if not move_ids:
            self.do_unreserve(cr, uid, [picking.id], context=context)
            self.action_assign(cr, uid, [picking.id], context=context)
        else:
            if 'no_state_change' in context:
                move = stock_move_obj.browse(cr, uid, move_ids, context=context)
                stock_move_obj.do_unreserve(cr, uid, [m.id for m in move if m.reserved_quant_ids], context=context)
            else:
                stock_move_obj.do_unreserve(cr, uid, move_ids, context=context)
            stock_move_obj.action_assign(cr, uid, move_ids, no_prepare=True, context=context)

    def do_new_transfer(self, cr, uid, ids, context=None):
        pack_op_obj = self.pool['stock.pack.operation']
        data_obj = self.pool['ir.model.data']
        for pick in self.browse(cr, uid, ids, context=context):
            to_delete = []
            if not pick.move_lines and not pick.pack_operation_ids:
                raise UserError(_('Please create some Initial Demand or Mark as Todo and create some Operations. '))
            # In draft or with no pack operations edited yet, ask if we can just do everything
            if pick.state == 'draft' or all([x.qty_done == 0.0 for x in pick.pack_operation_ids]):
                # If no lots when needed, raise error
                picking_type = pick.picking_type_id
                if (picking_type.use_create_lots or picking_type.use_existing_lots):
                    for pack in pick.pack_operation_ids:
                        if pack.product_id and pack.product_id.tracking != 'none':
                            raise UserError(_('Some products require lots, so you need to specify those first!'))
                view = data_obj.xmlid_to_res_id(cr, uid, 'stock.view_immediate_transfer')
                wiz_id = self.pool['stock.immediate.transfer'].create(cr, uid, {'pick_id': pick.id}, context=context)
                return {
                     'name': _('Immediate Transfer?'),
                     'type': 'ir.actions.act_window',
                     'view_type': 'form',
                     'view_mode': 'form',
                     'res_model': 'stock.immediate.transfer',
                     'views': [(view, 'form')],
                     'view_id': view,
                     'target': 'new',
                     'res_id': wiz_id,
                     'context': context,
                 }

            # Check backorder should check for other barcodes
            if self.check_backorder(cr, uid, pick, context=context):
                view = data_obj.xmlid_to_res_id(cr, uid, 'stock.view_backorder_confirmation')
                wiz_id = self.pool['stock.backorder.confirmation'].create(cr, uid, {'pick_id': pick.id}, context=context)
                return {
                         'name': _('Create Backorder?'),
                         'type': 'ir.actions.act_window',
                         'view_type': 'form',
                         'view_mode': 'form',
                         'res_model': 'stock.backorder.confirmation',
                         'views': [(view, 'form')],
                         'view_id': view,
                         'target': 'new',
                         'res_id': wiz_id,
                         'context': context,
                     }
            for operation in pick.pack_operation_ids:
                if operation.qty_done < 0:
                    raise UserError(_('No negative quantities allowed'))
                if operation.qty_done > 0:
                    pack_op_obj.write(cr, uid, operation.id, {'product_qty': operation.qty_done}, context=context)
                else:
                    to_delete.append(operation.id)
            if to_delete:
                pack_op_obj.unlink(cr, uid, to_delete, context=context)
        self.do_transfer(cr, uid, ids, context=context)
        return

    def check_backorder(self, cr, uid, picking, context=None):
        need_rereserve, all_op_processed = self.picking_recompute_remaining_quantities(cr, uid, picking, done_qtys=True, context=context)
        for move in picking.move_lines:
            if float_compare(move.remaining_qty, 0, precision_rounding = move.product_id.uom_id.rounding) != 0:
                return True
        return False

    def create_lots_for_picking(self, cr, uid, ids, context=None):
        lot_obj = self.pool['stock.production.lot']
        opslot_obj = self.pool['stock.pack.operation.lot']
        to_unlink = []
        for picking in self.browse(cr, uid, ids, context=context):
            for ops in picking.pack_operation_ids:
                for opslot in ops.pack_lot_ids:
                    if not opslot.lot_id:
                        lot_id = lot_obj.create(cr, uid, {'name': opslot.lot_name, 'product_id': ops.product_id.id}, context=context)
                        opslot_obj.write(cr, uid, [opslot.id], {'lot_id':lot_id}, context=context)
                #Unlink pack operations where qty = 0
                to_unlink += [x.id for x in ops.pack_lot_ids if x.qty == 0.0]
        opslot_obj.unlink(cr, uid, to_unlink, context=context)

    def do_transfer(self, cr, uid, ids, context=None):
        """
            If no pack operation, we do simple action_done of the picking
            Otherwise, do the pack operations
        """
        if not context:
            context = {}
        notrack_context = dict(context, mail_notrack=True)
        stock_move_obj = self.pool.get('stock.move')
        self.create_lots_for_picking(cr, uid, ids, context=context)
        for picking in self.browse(cr, uid, ids, context=context):
            if not picking.pack_operation_ids:
                self.action_done(cr, uid, [picking.id], context=context)
                continue
            else:
                need_rereserve, all_op_processed = self.picking_recompute_remaining_quantities(cr, uid, picking, context=context)
                #create extra moves in the picking (unexpected product moves coming from pack operations)
                todo_move_ids = []
                if not all_op_processed:
                    todo_move_ids += self._create_extra_moves(cr, uid, picking, context=context)
                if need_rereserve or not all_op_processed: 
                    moves_reassign = any(x.origin_returned_move_id or x.move_orig_ids for x in picking.move_lines if x.state not in ['done', 'cancel'])
                    if moves_reassign and (picking.location_id.usage not in ("supplier", "production", "inventory")):
                        ctx = dict(context)
                        ctx['reserve_only_ops'] = True #unnecessary to assign other quants than those involved with pack operations as they will be unreserved anyways.
                        ctx['no_state_change'] = True
                        self.rereserve_quants(cr, uid, picking, move_ids=picking.move_lines.ids, context=ctx)
                    self.do_recompute_remaining_quantities(cr, uid, [picking.id], context=context)

                #split move lines if needed
                toassign_move_ids = []
                for move in picking.move_lines:
                    remaining_qty = move.remaining_qty
                    if move.state in ('done', 'cancel'):
                        #ignore stock moves cancelled or already done
                        continue
                    elif move.state == 'draft':
                        toassign_move_ids.append(move.id)
                    if float_compare(remaining_qty, 0,  precision_rounding = move.product_id.uom_id.rounding) == 0:
                        if move.state in ('draft', 'assigned', 'confirmed'):
                            todo_move_ids.append(move.id)
                    elif float_compare(remaining_qty,0, precision_rounding = move.product_id.uom_id.rounding) > 0 and \
                                float_compare(remaining_qty, move.product_qty, precision_rounding = move.product_id.uom_id.rounding) < 0:
                        new_move = stock_move_obj.split(cr, uid, move, remaining_qty, context=notrack_context)
                        todo_move_ids.append(move.id)
                        #Assign move as it was assigned before
                        toassign_move_ids.append(new_move)
                todo_move_ids = list(set(todo_move_ids))
                if todo_move_ids and not context.get('do_only_split'):
                    self.pool.get('stock.move').action_done(cr, uid, todo_move_ids, context=context)
                elif context.get('do_only_split'):
                    context = dict(context, split=todo_move_ids)
            self._create_backorder(cr, uid, picking, context=context)
        return True

    @api.cr_uid_ids_context
    def do_split(self, cr, uid, picking_ids, context=None):
        """ just split the picking (create a backorder) without making it 'done' """
        if context is None:
            context = {}
        ctx = context.copy()
        ctx['do_only_split'] = True
        return self.do_transfer(cr, uid, picking_ids, context=ctx)

    def put_in_pack(self, cr, uid, ids, context=None):
        stock_move_obj = self.pool["stock.move"]
        stock_operation_obj = self.pool["stock.pack.operation"]
        package_obj = self.pool["stock.quant.package"]
        package_id = False
        for pick in self.browse(cr, uid, ids, context=context):
            operations = [x for x in pick.pack_operation_ids if x.qty_done > 0 and (not x.result_package_id)]
            pack_operation_ids = []
            for operation in operations:
                #If we haven't done all qty in operation, we have to split into 2 operation
                op = operation
                if operation.qty_done < operation.product_qty:
                    new_operation = stock_operation_obj.copy(cr, uid, operation.id, {'product_qty': operation.qty_done,'qty_done': operation.qty_done}, context=context)

                    stock_operation_obj.write(cr, uid, operation.id, {'product_qty': operation.product_qty - operation.qty_done,'qty_done': 0}, context=context)
                    if operation.pack_lot_ids:
                        packlots_transfer = [(4, x.id) for x in operation.pack_lot_ids]
                        stock_operation_obj.write(cr, uid, [new_operation], {'pack_lot_ids': packlots_transfer}, context=context)

                        # the stock.pack.operation.lot records now belong to the new, packaged stock.pack.operation
                        # we have to create new ones with new quantities for our original, unfinished stock.pack.operation
                        stock_operation_obj._copy_remaining_pack_lot_ids(cr, uid, new_operation, operation.id, context=context)

                    op = stock_operation_obj.browse(cr, uid, new_operation, context=context)
                pack_operation_ids.append(op.id)
            if operations:
                stock_operation_obj.check_tracking(cr, uid, pack_operation_ids, context=context)
                package_id = package_obj.create(cr, uid, {}, context=context)
                stock_operation_obj.write(cr, uid, pack_operation_ids, {'result_package_id': package_id}, context=context)
            else:
                raise UserError(_('Please process some quantities to put in the pack first!'))
        return package_id


class stock_production_lot(osv.osv):
    _name = 'stock.production.lot'
    _inherit = ['mail.thread']
    _description = 'Lot/Serial'
    _columns = {
        'name': fields.char('Serial Number', required=True, help="Unique Serial Number"),
        'ref': fields.char('Internal Reference', help="Internal reference number in case it differs from the manufacturer's serial number"),
        'product_id': fields.many2one('product.product', 'Product', required=True, domain=[('type', 'in', ['product', 'consu'])]),
        'quant_ids': fields.one2many('stock.quant', 'lot_id', 'Quants', readonly=True),
        'create_date': fields.datetime('Creation Date'),
    }
    _defaults = {
        'name': lambda x, y, z, c: x.pool.get('ir.sequence').next_by_code(y, z, 'stock.lot.serial'),
        'product_id': lambda x, y, z, c: c.get('product_id', False),
    }
    _sql_constraints = [
        ('name_ref_uniq', 'unique (name, product_id)', 'The combination of serial number and product must be unique !'),
    ]

    def action_traceability(self, cr, uid, ids, context=None):
        """ It traces the information of lots
        @param self: The object pointer.
        @param cr: A database cursor
        @param uid: ID of the user currently logged in
        @param ids: List of IDs selected
        @param context: A standard dictionary
        @return: A dictionary of values
        """
        quant_obj = self.pool.get("stock.quant")
        quants = quant_obj.search(cr, uid, [('lot_id', 'in', ids)], context=context)
        moves = set()
        for quant in quant_obj.browse(cr, uid, quants, context=context):
            moves |= {move.id for move in quant.history_ids}
        if moves:
            return {
                'domain': "[('id','in',[" + ','.join(map(str, list(moves))) + "])]",
                'name': _('Traceability'),
                'view_mode': 'tree,form',
                'view_type': 'form',
                'context': {'tree_view_ref': 'stock.view_move_tree'},
                'res_model': 'stock.move',
                'type': 'ir.actions.act_window',
                    }
        return False


# ----------------------------------------------------
# Move
# ----------------------------------------------------

class stock_move(osv.osv):
    _name = "stock.move"
    _description = "Stock Move"
    _order = 'picking_id, sequence, id'

    def get_price_unit(self, cr, uid, move, context=None):
        """ Returns the unit price to store on the quant """
        return move.price_unit or move.product_id.standard_price

    def name_get(self, cr, uid, ids, context=None):
        res = []
        for line in self.browse(cr, uid, ids, context=context):
            name = line.location_id.name + ' > ' + line.location_dest_id.name
            if line.product_id.code:
                name = line.product_id.code + ': ' + name
            if line.picking_id.origin:
                name = line.picking_id.origin + '/ ' + name
            res.append((line.id, name))
        return res

    def _quantity_normalize(self, cr, uid, ids, name, args, context=None):
        uom_obj = self.pool.get('product.uom')
        res = {}
        for m in self.browse(cr, uid, ids, context=context):
            res[m.id] = uom_obj._compute_qty_obj(cr, uid, m.product_uom, m.product_uom_qty, m.product_id.uom_id, context=context)
        return res

    def _get_remaining_qty(self, cr, uid, ids, field_name, args, context=None):
        uom_obj = self.pool.get('product.uom')
        res = {}
        for move in self.browse(cr, uid, ids, context=context):
            qty = move.product_qty
            for record in move.linked_move_operation_ids:
                qty -= record.qty
            # Keeping in product default UoM
            res[move.id] = float_round(qty, precision_rounding=move.product_id.uom_id.rounding)
        return res

    def _get_lot_ids(self, cr, uid, ids, field_name, args, context=None):
        res = dict.fromkeys(ids, False)
        for move in self.browse(cr, uid, ids, context=context):
            if move.state == 'done':
                res[move.id] = [q.lot_id.id for q in move.quant_ids if q.lot_id]
            else:
                res[move.id] = [q.lot_id.id for q in move.reserved_quant_ids if q.lot_id]
        return res

    def _get_product_availability(self, cr, uid, ids, field_name, args, context=None):
        quant_obj = self.pool.get('stock.quant')
        res = dict.fromkeys(ids, False)
        for move in self.browse(cr, uid, ids, context=context):
            if move.state == 'done':
                res[move.id] = move.product_qty
            else:
                sublocation_ids = self.pool.get('stock.location').search(cr, uid, [('id', 'child_of', [move.location_id.id])], context=context)
                quant_ids = quant_obj.search(cr, uid, [('location_id', 'in', sublocation_ids), ('product_id', '=', move.product_id.id), ('reservation_id', '=', False)], context=context)
                availability = 0
                for quant in quant_obj.browse(cr, uid, quant_ids, context=context):
                    availability += quant.qty
                res[move.id] = min(move.product_qty, availability)
        return res

    def _get_string_qty_information(self, cr, uid, ids, field_name, args, context=None):
        uom_obj = self.pool.get('product.uom')
        res = dict.fromkeys(ids, '')
        precision = self.pool['decimal.precision'].precision_get(cr, uid, 'Product Unit of Measure')
        for move in self.browse(cr, uid, ids, context=context):
            if move.state in ('draft', 'done', 'cancel') or move.location_id.usage != 'internal':
                res[move.id] = ''  # 'not applicable' or 'n/a' could work too
                continue
            total_available = min(move.product_qty, move.reserved_availability + move.availability)
            total_available = uom_obj._compute_qty_obj(cr, uid, move.product_id.uom_id, total_available, move.product_uom, round=False, context=context)
            total_available = float_round(total_available, precision_digits=precision)
            info = str(total_available)
            #look in the settings if we need to display the UoM name or not
            if self.pool.get('res.users').has_group(cr, uid, 'product.group_uom'):
                info += ' ' + move.product_uom.name
            if move.reserved_availability:
                if move.reserved_availability != total_available:
                    #some of the available quantity is assigned and some are available but not reserved
                    reserved_available = uom_obj._compute_qty_obj(cr, uid, move.product_id.uom_id, move.reserved_availability, move.product_uom, round=False, context=context)
                    reserved_available = float_round(reserved_available, precision_digits=precision)
                    info += _(' (%s reserved)') % str(reserved_available)
                else:
                    #all available quantity is assigned
                    info += _(' (reserved)')
            res[move.id] = info
        return res

    def _get_reserved_availability(self, cr, uid, ids, field_name, args, context=None):
        res = dict.fromkeys(ids, 0)
        for move in self.browse(cr, uid, ids, context=context):
            res[move.id] = sum([quant.qty for quant in move.reserved_quant_ids])
        return res

    def _get_move(self, cr, uid, ids, context=None):
        res = set()
        for quant in self.browse(cr, uid, ids, context=context):
            if quant.reservation_id:
                res.add(quant.reservation_id.id)
        return list(res)

    def _get_move_ids(self, cr, uid, ids, context=None):
        res = []
        for picking in self.browse(cr, uid, ids, context=context):
            res += [x.id for x in picking.move_lines]
        return res

    def _get_moves_from_prod(self, cr, uid, ids, context=None):
        if ids:
            return self.pool.get('stock.move').search(cr, uid, [('product_id', 'in', ids)], context=context)
        return []

    def _set_product_qty(self, cr, uid, id, field, value, arg, context=None):
        """ The meaning of product_qty field changed lately and is now a functional field computing the quantity
            in the default product UoM. This code has been added to raise an error if a write is made given a value
            for `product_qty`, where the same write should set the `product_uom_qty` field instead, in order to
            detect errors.
        """
        raise UserError(_('The requested operation cannot be processed because of a programming error setting the `product_qty` field instead of the `product_uom_qty`.'))

    _columns = {
        'sequence': fields.integer('Sequence'),
        'name': fields.char('Description', required=True, select=True),
        'priority': fields.selection(procurement.PROCUREMENT_PRIORITIES, 'Priority'),
        'create_date': fields.datetime('Creation Date', readonly=True, select=True),
        'date': fields.datetime('Date', required=True, select=True, help="Move date: scheduled date until move is done, then date of actual move processing", states={'done': [('readonly', True)]}),
        'date_expected': fields.datetime('Expected Date', states={'done': [('readonly', True)]}, required=True, select=True, help="Scheduled date for the processing of this move"),
        'product_id': fields.many2one('product.product', 'Product', required=True, select=True, domain=[('type', 'in', ['product', 'consu'])], states={'done': [('readonly', True)]}),
        'product_qty': fields.function(_quantity_normalize, fnct_inv=_set_product_qty, type='float', digits=0, store={
            _name: (lambda self, cr, uid, ids, c={}: ids, ['product_id', 'product_uom', 'product_uom_qty'], 10),
        }, string='Quantity',
            help='Quantity in the default UoM of the product'),
        'product_uom_qty': fields.float('Quantity', digits_compute=dp.get_precision('Product Unit of Measure'),
            required=True, states={'done': [('readonly', True)]},
            help="This is the quantity of products from an inventory "
                "point of view. For moves in the state 'done', this is the "
                "quantity of products that were actually moved. For other "
                "moves, this is the quantity of product that is planned to "
                "be moved. Lowering this quantity does not generate a "
                "backorder. Changing this quantity on assigned moves affects "
                "the product reservation, and should be done with care."
        ),
        'product_uom': fields.many2one('product.uom', 'Unit of Measure', required=True, states={'done': [('readonly', True)]}),
        'product_tmpl_id': fields.related('product_id', 'product_tmpl_id', type='many2one', relation='product.template', string='Product Template'),

        'product_packaging': fields.many2one('product.packaging', 'preferred Packaging', help="It specifies attributes of packaging like type, quantity of packaging,etc."),

        'location_id': fields.many2one('stock.location', 'Source Location', required=True, select=True, auto_join=True,
                                       states={'done': [('readonly', True)]}, help="Sets a location if you produce at a fixed location. This can be a partner location if you subcontract the manufacturing operations."),
        'location_dest_id': fields.many2one('stock.location', 'Destination Location', required=True, states={'done': [('readonly', True)]}, select=True,
                                            auto_join=True, help="Location where the system will stock the finished products."),

        'partner_id': fields.many2one('res.partner', 'Destination Address ', states={'done': [('readonly', True)]}, help="Optional address where goods are to be delivered, specifically used for allotment"),
        'picking_partner_id': fields.related('picking_id', 'partner_id', type='many2one', relation='res.partner', string='Transfer Destination Address'),

        'move_dest_id': fields.many2one('stock.move', 'Destination Move', help="Optional: next stock move when chaining them", select=True, copy=False),
        'move_orig_ids': fields.one2many('stock.move', 'move_dest_id', 'Original Move', help="Optional: previous stock move when chaining them", select=True),

        'picking_id': fields.many2one('stock.picking', 'Transfer Reference', select=True, states={'done': [('readonly', True)]}),
        'note': fields.text('Notes'),
        'state': fields.selection([('draft', 'New'),
                                   ('cancel', 'Cancelled'),
                                   ('waiting', 'Waiting Another Move'),
                                   ('confirmed', 'Waiting Availability'),
                                   ('assigned', 'Available'),
                                   ('done', 'Done'),
                                   ], 'Status', readonly=True, select=True, copy=False,
                 help= "* New: When the stock move is created and not yet confirmed.\n"\
                       "* Waiting Another Move: This state can be seen when a move is waiting for another one, for example in a chained flow.\n"\
                       "* Waiting Availability: This state is reached when the procurement resolution is not straight forward. It may need the scheduler to run, a component to me manufactured...\n"\
                       "* Available: When products are reserved, it is set to \'Available\'.\n"\
                       "* Done: When the shipment is processed, the state is \'Done\'."),
        'partially_available': fields.boolean('Partially Available', readonly=True, help="Checks if the move has some stock reserved", copy=False),
        'price_unit': fields.float('Unit Price', help="Technical field used to record the product cost set by the user during a picking confirmation (when costing method used is 'average price' or 'real'). Value given in company currency and in product uom."),  # as it's a technical field, we intentionally don't provide the digits attribute

        'company_id': fields.many2one('res.company', 'Company', required=True, select=True),
        'split_from': fields.many2one('stock.move', string="Move Split From", help="Technical field used to track the origin of a split move, which can be useful in case of debug", copy=False),
        'backorder_id': fields.related('picking_id', 'backorder_id', type='many2one', relation="stock.picking", string="Back Order of", select=True),
        'origin': fields.char("Source Document"),
        'procure_method': fields.selection([('make_to_stock', 'Default: Take From Stock'), ('make_to_order', 'Advanced: Apply Procurement Rules')], 'Supply Method', required=True, 
                                           help="""By default, the system will take from the stock in the source location and passively wait for availability. The other possibility allows you to directly create a procurement on the source location (and thus ignore its current stock) to gather products. If we want to chain moves and have this one to wait for the previous, this second option should be chosen."""),

        # used for colors in tree views:
        'scrapped': fields.related('location_dest_id', 'scrap_location', type='boolean', relation='stock.location', string='Scrapped', readonly=True),

        'quant_ids': fields.many2many('stock.quant', 'stock_quant_move_rel', 'move_id', 'quant_id', 'Moved Quants', copy=False),
        'reserved_quant_ids': fields.one2many('stock.quant', 'reservation_id', 'Reserved quants'),
        'linked_move_operation_ids': fields.one2many('stock.move.operation.link', 'move_id', string='Linked Operations', readonly=True, help='Operations that impact this move for the computation of the remaining quantities'),
        'remaining_qty': fields.function(_get_remaining_qty, type='float', string='Remaining Quantity', digits=0,
                                         states={'done': [('readonly', True)]}, help="Remaining Quantity in default UoM according to operations matched with this move"),
        'procurement_id': fields.many2one('procurement.order', 'Procurement'),
        'group_id': fields.many2one('procurement.group', 'Procurement Group'),
        'rule_id': fields.many2one('procurement.rule', 'Procurement Rule', help='The procurement rule that created this stock move'),
        'push_rule_id': fields.many2one('stock.location.path', 'Push Rule', help='The push rule that created this stock move'),
        'propagate': fields.boolean('Propagate cancel and split', help='If checked, when this move is cancelled, cancel the linked move too'),
        'picking_type_id': fields.many2one('stock.picking.type', 'Picking Type'),
        'inventory_id': fields.many2one('stock.inventory', 'Inventory'),
        'lot_ids': fields.function(_get_lot_ids, type='many2many', relation='stock.production.lot', string='Lots'),
        'origin_returned_move_id': fields.many2one('stock.move', 'Origin return move', help='move that created the return move', copy=False),
        'returned_move_ids': fields.one2many('stock.move', 'origin_returned_move_id', 'All returned moves', help='Optional: all returned moves created from this move'),
        'reserved_availability': fields.function(_get_reserved_availability, type='float', string='Quantity Reserved', readonly=True, help='Quantity that has already been reserved for this move'),
        'availability': fields.function(_get_product_availability, type='float', string='Forecasted Quantity', readonly=True, help='Quantity in stock that can still be reserved for this move'),
        'string_availability_info': fields.function(_get_string_qty_information, type='text', string='Availability', readonly=True, help='Show various information on stock availability for this move'),
        'restrict_lot_id': fields.many2one('stock.production.lot', 'Lot', help="Technical field used to depict a restriction on the lot of quants to consider when marking this move as 'done'"),
        'restrict_partner_id': fields.many2one('res.partner', 'Owner ', help="Technical field used to depict a restriction on the ownership of quants to consider when marking this move as 'done'"),
        'route_ids': fields.many2many('stock.location.route', 'stock_location_route_move', 'move_id', 'route_id', 'Destination route', help="Preferred route to be followed by the procurement order"),
        'warehouse_id': fields.many2one('stock.warehouse', 'Warehouse', help="Technical field depicting the warehouse to consider for the route selection on the next procurement (if any)."),
    }

    def _default_destination_address(self, cr, uid, context=None):
        return False

    def _default_group_id(self, cr, uid, context=None):
        context = context or {}
        if context.get('default_picking_id', False):
            picking = self.pool.get('stock.picking').browse(cr, uid, context['default_picking_id'], context=context)
            return picking.group_id.id
        return False

    _defaults = {
        'partner_id': _default_destination_address,
        'state': 'draft',
        'priority': '1',
        'product_uom_qty': 1.0,
        'sequence': 10,
        'scrapped': False,
        'date': fields.datetime.now,
        'company_id': lambda self, cr, uid, c: self.pool.get('res.company')._company_default_get(cr, uid, 'stock.move', context=c),
        'date_expected': fields.datetime.now,
        'procure_method': 'make_to_stock',
        'propagate': True,
        'partially_available': False,
        'group_id': _default_group_id,
    }

    def _check_uom(self, cr, uid, ids, context=None):
        for move in self.browse(cr, uid, ids, context=context):
            if move.product_id.uom_id.category_id.id != move.product_uom.category_id.id:
                return False
        return True

    _constraints = [
        (_check_uom,
            'You try to move a product using a UoM that is not compatible with the UoM of the product moved. Please use an UoM in the same UoM category.',
            ['product_uom']),
    ]
    def init(self, cr):
        cr.execute('SELECT indexname FROM pg_indexes WHERE indexname = %s', ('stock_move_product_location_index',))
        if not cr.fetchone():
            cr.execute('CREATE INDEX stock_move_product_location_index ON stock_move (product_id, location_id, location_dest_id, company_id, state)')

    @api.cr_uid_ids_context
    def do_unreserve(self, cr, uid, move_ids, context=None):
        quant_obj = self.pool.get("stock.quant")
        for move in self.browse(cr, uid, move_ids, context=context):
            if move.state in ('done', 'cancel'):
                raise UserError(_('Cannot unreserve a done move'))
            quant_obj.quants_unreserve(cr, uid, move, context=context)
            if not context.get('no_state_change'):
                if self.find_move_ancestors(cr, uid, move, context=context):
                    self.write(cr, uid, [move.id], {'state': 'waiting'}, context=context)
                else:
                    self.write(cr, uid, [move.id], {'state': 'confirmed'}, context=context)

    def _prepare_procurement_from_move(self, cr, uid, move, context=None):
        origin = (move.group_id and (move.group_id.name + ":") or "") + (move.rule_id and move.rule_id.name or move.origin or move.picking_id.name or "/")
        group_id = move.group_id and move.group_id.id or False
        if move.rule_id:
            if move.rule_id.group_propagation_option == 'fixed' and move.rule_id.group_id:
                group_id = move.rule_id.group_id.id
            elif move.rule_id.group_propagation_option == 'none':
                group_id = False
        return {
            'name': move.rule_id and move.rule_id.name or "/",
            'origin': origin,
            'company_id': move.company_id and move.company_id.id or False,
            'date_planned': move.date,
            'product_id': move.product_id.id,
            'product_qty': move.product_uom_qty,
            'product_uom': move.product_uom.id,
            'location_id': move.location_id.id,
            'move_dest_id': move.id,
            'group_id': group_id,
            'route_ids': [(4, x.id) for x in move.route_ids],
            'warehouse_id': move.warehouse_id.id or (move.picking_type_id and move.picking_type_id.warehouse_id.id or False),
            'priority': move.priority,
        }

    def _push_apply(self, cr, uid, moves, context=None):
        push_obj = self.pool.get("stock.location.path")
        for move in moves:
            #1) if the move is already chained, there is no need to check push rules
            #2) if the move is a returned move, we don't want to check push rules, as returning a returned move is the only decent way
            #   to receive goods without triggering the push rules again (which would duplicate chained operations)
            if not move.move_dest_id:
                domain = [('location_from_id', '=', move.location_dest_id.id)]
                #priority goes to the route defined on the product and product category
                route_ids = [x.id for x in move.product_id.route_ids + move.product_id.categ_id.total_route_ids]
                rules = push_obj.search(cr, uid, domain + [('route_id', 'in', route_ids)], order='route_sequence, sequence', context=context)
                if not rules:
                    #then we search on the warehouse if a rule can apply
                    wh_route_ids = []
                    if move.warehouse_id:
                        wh_route_ids = [x.id for x in move.warehouse_id.route_ids]
                    elif move.picking_id.picking_type_id.warehouse_id:
                        wh_route_ids = [x.id for x in move.picking_id.picking_type_id.warehouse_id.route_ids]
                    if wh_route_ids:
                        rules = push_obj.search(cr, uid, domain + [('route_id', 'in', wh_route_ids)], order='route_sequence, sequence', context=context)
                    if not rules:
                        #if no specialized push rule has been found yet, we try to find a general one (without route)
                        rules = push_obj.search(cr, uid, domain + [('route_id', '=', False)], order='sequence', context=context)
                if rules:
                    rule = push_obj.browse(cr, uid, rules[0], context=context)
                    # Make sure it is not returning the return
                    if (not move.origin_returned_move_id or move.origin_returned_move_id.location_dest_id.id != rule.location_dest_id.id):
                        push_obj._apply(cr, uid, rule, move, context=context)
        return True

    def _create_procurement(self, cr, uid, move, context=None):
        """ This will create a procurement order """
        return self.pool.get("procurement.order").create(cr, uid, self._prepare_procurement_from_move(cr, uid, move, context=context), context=context)

    def _create_procurements(self, cr, uid, moves, context=None):
        res = []
        for move in moves:
            res.append(self._create_procurement(cr, uid, move, context=context))
        # Run procurements immediately when generated from multiple moves
        self.pool['procurement.order'].run(cr, uid, res, context=context)
        return res

    def create(self, cr, uid, vals, context=None):
        if context is None:
            context = {}
        picking_obj = self.pool['stock.picking']
        track = not context.get('mail_notrack') and vals.get('picking_id')
        if track:
            picking = picking_obj.browse(cr, uid, vals['picking_id'], context=context)
            initial_values = {picking.id: {'state': picking.state}}
        res = super(stock_move, self).create(cr, uid, vals, context=context)
        if track:
            picking_obj.message_track(cr, uid, [vals['picking_id']], picking_obj.fields_get(cr, uid, ['state'], context=context), initial_values, context=context)
        return res

    def write(self, cr, uid, ids, vals, context=None):
        if context is None:
            context = {}
        if isinstance(ids, (int, long)):
            ids = [ids]
        picking_obj = self.pool['stock.picking']
        # Check that we do not modify a stock.move which is done
        frozen_fields = set(['product_qty', 'product_uom', 'location_id', 'location_dest_id', 'product_id'])
        moves = self.browse(cr, uid, ids, context=context)
        for move in moves:
            if move.state == 'done':
                if frozen_fields.intersection(vals):
                    raise UserError(_('Quantities, Units of Measure, Products and Locations cannot be modified on stock moves that have already been processed (except by the Administrator).'))
        propagated_changes_dict = {}
        #propagation of quantity change
        if vals.get('product_uom_qty'):
            propagated_changes_dict['product_uom_qty'] = vals['product_uom_qty']
        if vals.get('product_uom_id'):
            propagated_changes_dict['product_uom_id'] = vals['product_uom_id']
        if vals.get('product_uos_qty'):
            propagated_changes_dict['product_uos_qty'] = vals['product_uos_qty']
        if vals.get('product_uos_id'):
            propagated_changes_dict['product_uos_id'] = vals['product_uos_id']
        #propagation of expected date:
        propagated_date_field = False
        if vals.get('date_expected'):
            #propagate any manual change of the expected date
            propagated_date_field = 'date_expected'
        elif (vals.get('state', '') == 'done' and vals.get('date')):
            #propagate also any delta observed when setting the move as done
            propagated_date_field = 'date'

        if not context.get('do_not_propagate', False) and (propagated_date_field or propagated_changes_dict):
            #any propagation is (maybe) needed
            for move in self.browse(cr, uid, ids, context=context):
                if move.move_dest_id and move.propagate:
                    if 'date_expected' in propagated_changes_dict:
                        propagated_changes_dict.pop('date_expected')
                    if propagated_date_field:
                        current_date = datetime.strptime(move.date_expected, DEFAULT_SERVER_DATETIME_FORMAT)
                        new_date = datetime.strptime(vals.get(propagated_date_field), DEFAULT_SERVER_DATETIME_FORMAT)
                        delta = new_date - current_date
                        if abs(delta.days) >= move.company_id.propagation_minimum_delta:
                            old_move_date = datetime.strptime(move.move_dest_id.date_expected, DEFAULT_SERVER_DATETIME_FORMAT)
                            new_move_date = (old_move_date + relativedelta.relativedelta(days=delta.days or 0)).strftime(DEFAULT_SERVER_DATETIME_FORMAT)
                            propagated_changes_dict['date_expected'] = new_move_date
                    #For pushed moves as well as for pulled moves, propagate by recursive call of write().
                    #Note that, for pulled moves we intentionally don't propagate on the procurement.
                    if propagated_changes_dict:
                        self.write(cr, uid, [move.move_dest_id.id], propagated_changes_dict, context=context)
        track_pickings = not context.get('mail_notrack') and any(field in vals for field in ['state', 'picking_id', 'partially_available'])
        if track_pickings:
            to_track_picking_ids = set([move.picking_id.id for move in moves if move.picking_id])
            if vals.get('picking_id'):
                to_track_picking_ids.add(vals['picking_id'])
            to_track_picking_ids = list(to_track_picking_ids)
            pickings = picking_obj.browse(cr, uid, to_track_picking_ids, context=context)
            initial_values = dict((picking.id, {'state': picking.state}) for picking in pickings)
        res = super(stock_move, self).write(cr, uid, ids, vals, context=context)
        if track_pickings:
            picking_obj.message_track(cr, uid, to_track_picking_ids, picking_obj.fields_get(cr, uid, ['state'], context=context), initial_values, context=context)
        return res

    def onchange_quantity(self, cr, uid, ids, product_id, product_qty, product_uom):
        """ On change of product quantity finds UoM
        @param product_id: Product id
        @param product_qty: Changed Quantity of product
        @param product_uom: Unit of measure of product
        @return: Dictionary of values
        """
        warning = {}
        result = {}

        if (not product_id) or (product_qty <= 0.0):
            result['product_qty'] = 0.0
            return {'value': result}

        product_obj = self.pool.get('product.product')
        # Warn if the quantity was decreased
        if ids:
            for move in self.read(cr, uid, ids, ['product_qty']):
                if product_qty < move['product_qty']:
                    warning.update({
                        'title': _('Information'),
                        'message': _("By changing this quantity here, you accept the "
                                "new quantity as complete: Odoo will not "
                                "automatically generate a back order.")})
                break
        return {'warning': warning}

    def onchange_product_id(self, cr, uid, ids, prod_id=False, loc_id=False, loc_dest_id=False, partner_id=False):
        """ On change of product id, if finds UoM, quantity
        @param prod_id: Changed Product id
        @param loc_id: Source location id
        @param loc_dest_id: Destination location id
        @param partner_id: Address id of partner
        @return: Dictionary of values
        """
        if not prod_id:
            return {'domain': {'product_uom': []}}
        user = self.pool.get('res.users').browse(cr, uid, uid)
        lang = user and user.lang or False
        if partner_id:
            addr_rec = self.pool.get('res.partner').browse(cr, uid, partner_id)
            if addr_rec:
                lang = addr_rec and addr_rec.lang or False
        ctx = {'lang': lang}

        product = self.pool.get('product.product').browse(cr, uid, [prod_id], context=ctx)[0]
        result = {
            'name': product.partner_ref,
            'product_uom': product.uom_id.id,
            'product_uom_qty': 1.00,
        }
        if loc_id:
            result['location_id'] = loc_id
        if loc_dest_id:
            result['location_dest_id'] = loc_dest_id
        res = {'value': result,
               'domain': {'product_uom': [('category_id', '=', product.uom_id.category_id.id)]}
               }
        return res

    def _prepare_picking_assign(self, cr, uid, move, context=None):
        """ Prepares a new picking for this move as it could not be assigned to
        another picking. This method is designed to be inherited.
        """
        values = {
            'origin': move.origin,
            'company_id': move.company_id and move.company_id.id or False,
            'move_type': move.group_id and move.group_id.move_type or 'direct',
            'partner_id': move.partner_id.id or False,
            'picking_type_id': move.picking_type_id and move.picking_type_id.id or False,
            'location_id': move.location_id.id,
            'location_dest_id': move.location_dest_id.id,
        }
        return values

    @api.cr_uid_ids_context
    def _picking_assign(self, cr, uid, move_ids, context=None):
        """Try to assign the moves to an existing picking
        that has not been reserved yet and has the same
        procurement group, locations and picking type  (moves should already have them identical)
         Otherwise, create a new picking to assign them to.
        """
        move = self.browse(cr, uid, move_ids, context=context)[0]
        pick_obj = self.pool.get("stock.picking")
        picks = pick_obj.search(cr, uid, [
                ('group_id', '=', move.group_id.id),
                ('location_id', '=', move.location_id.id),
                ('location_dest_id', '=', move.location_dest_id.id),
                ('picking_type_id', '=', move.picking_type_id.id),
                ('printed', '=', False),
                ('state', 'in', ['draft', 'confirmed', 'waiting', 'partially_available', 'assigned'])], limit=1, context=context)
        if picks:
            pick = picks[0]
        else:
            values = self._prepare_picking_assign(cr, uid, move, context=context)
            pick = pick_obj.create(cr, uid, values, context=context)
        return self.write(cr, uid, move_ids, {'picking_id': pick}, context=context)

    def onchange_date(self, cr, uid, ids, date, date_expected, context=None):
        """ On change of Scheduled Date gives a Move date.
        @param date_expected: Scheduled Date
        @param date: Move Date
        @return: Move Date
        """
        if not date_expected:
            date_expected = time.strftime(DEFAULT_SERVER_DATETIME_FORMAT)
        return {'value': {'date': date_expected}}

    def attribute_price(self, cr, uid, move, context=None):
        """
            Attribute price to move, important in inter-company moves or receipts with only one partner
        """
        if not move.price_unit:
            price = move.product_id.standard_price
            self.write(cr, uid, [move.id], {'price_unit': price})

    def action_confirm(self, cr, uid, ids, context=None):
        """ Confirms stock move or put it in waiting if it's linked to another move.
        @return: List of ids.
        """
        if not context:
            context = {}
        if isinstance(ids, (int, long)):
            ids = [ids]
        states = {
            'confirmed': [],
            'waiting': []
        }
        to_assign = {}
        for move in self.browse(cr, uid, ids, context=context):
            self.attribute_price(cr, uid, move, context=context)
            state = 'confirmed'
            #if the move is preceeded, then it's waiting (if preceeding move is done, then action_assign has been called already and its state is already available)
            if move.move_orig_ids:
                state = 'waiting'
            #if the move is split and some of the ancestor was preceeded, then it's waiting as well
            elif move.split_from:
                move2 = move.split_from
                while move2 and state != 'waiting':
                    if move2.move_orig_ids:
                        state = 'waiting'
                    move2 = move2.split_from
            states[state].append(move.id)

            if not move.picking_id and move.picking_type_id:
                key = (move.group_id.id, move.location_id.id, move.location_dest_id.id)
                if key not in to_assign:
                    to_assign[key] = []
                to_assign[key].append(move.id)
        moves = [move for move in self.browse(cr, uid, states['confirmed'], context=context) if move.procure_method == 'make_to_order']
        self._create_procurements(cr, uid, moves, context=context)
        for move in moves:
            states['waiting'].append(move.id)
            states['confirmed'].remove(move.id)

        for state, write_ids in states.items():
            if len(write_ids):
                self.write(cr, uid, write_ids, {'state': state}, context=context)
        #assign picking in batch for all confirmed move that share the same details
        for key, move_ids in to_assign.items():
            self._picking_assign(cr, uid, move_ids, context=context)
        moves = self.browse(cr, uid, ids, context=context)
        self._push_apply(cr, uid, moves, context=context)
        return ids

    def force_assign(self, cr, uid, ids, context=None):
        """ Changes the state to assigned.
        @return: True
        """
        res = self.write(cr, uid, ids, {'state': 'assigned'}, context=context)
        self.check_recompute_pack_op(cr, uid, ids, context=context)
        return res

    def check_tracking(self, cr, uid, move, ops, context=None):
        """ Checks if serial number is assigned to stock move or not and raise an error if it had to.
        """
        if move.picking_id and (move.picking_id.picking_type_id.use_existing_lots or move.picking_id.picking_type_id.use_create_lots) and \
            move.product_id.tracking != 'none':
            if not (move.restrict_lot_id or (ops and (ops.product_id and ops.pack_lot_ids)) or (ops and not ops.product_id)):
                raise UserError(_('You need to provide a Lot/Serial Number for product %s') % move.product_id.name)

    def check_recompute_pack_op(self, cr, uid, ids, context=None):
        pickings = list(set([x.picking_id for x in self.browse(cr, uid, ids, context=context) if x.picking_id]))
        pickings_partial = []
        pickings_write = []
        pick_obj = self.pool['stock.picking']
        for pick in pickings:
            if pick.state in ('waiting', 'confirmed'): #In case of 'all at once' delivery method it should not prepare pack operations
                continue
            # Check if someone was treating the picking already
            if not any([x.qty_done > 0 for x in pick.pack_operation_ids]):
                pickings_partial.append(pick.id)
            else:
                pickings_write.append(pick.id)
        if pickings_partial:
            pick_obj.do_prepare_partial(cr, uid, pickings_partial, context=context)
        if pickings_write:
            pick_obj.write(cr, uid, pickings_write, {'recompute_pack_op': True}, context=context)

    def action_assign(self, cr, uid, ids, no_prepare=False, context=None):
        """ Checks the product type and accordingly writes the state.
        """
        context = context or {}
        quant_obj = self.pool.get("stock.quant")
        uom_obj = self.pool['product.uom']
        to_assign_moves = set()
        main_domain = {}
        todo_moves = []
        operations = set()
<<<<<<< HEAD
        self.do_unreserve(cr, uid, [x.id for x in self.browse(cr, uid, ids, context=context) if x.reserved_quant_ids and x.state in ['confirmed', 'waiting', 'assigned']], context=context)
=======
        ancestors_list = {}
>>>>>>> 7bcfa2b5
        for move in self.browse(cr, uid, ids, context=context):
            if move.state not in ('confirmed', 'waiting', 'assigned'):
                continue
            if move.location_id.usage in ('supplier', 'inventory', 'production'):
                to_assign_moves.add(move.id)
                #in case the move is returned, we want to try to find quants before forcing the assignment
                if not move.origin_returned_move_id:
                    continue
            if move.product_id.type == 'consu':
                to_assign_moves.add(move.id)
                continue
            else:
                todo_moves.append(move)

                #we always search for yet unassigned quants
                main_domain[move.id] = [('reservation_id', '=', False), ('qty', '>', 0)]

                #if the move is preceeded, restrict the choice of quants in the ones moved previously in original move
                ancestors = self.find_move_ancestors(cr, uid, move, context=context)
                ancestors_list[move.id] = True if ancestors else False
                if move.state == 'waiting' and not ancestors:
                    #if the waiting move hasn't yet any ancestor (PO/MO not confirmed yet), don't find any quant available in stock
                    main_domain[move.id] += [('id', '=', False)]
                elif ancestors:
                    main_domain[move.id] += [('history_ids', 'in', ancestors)]

                #if the move is returned from another, restrict the choice of quants to the ones that follow the returned move
                if move.origin_returned_move_id:
                    main_domain[move.id] += [('history_ids', 'in', move.origin_returned_move_id.id)]
                for link in move.linked_move_operation_ids:
                    operations.add(link.operation_id)
        # Check all ops and sort them: we want to process first the packages, then operations with lot then the rest
        operations = list(operations)
        operations.sort(key=lambda x: ((x.package_id and not x.product_id) and -4 or 0) + (x.package_id and -2 or 0) + (x.pack_lot_ids and -1 or 0))
        for ops in operations:
<<<<<<< HEAD
            #first try to find quants based on specific domains given by linked operations for the case where we want to rereserve according to existing pack operations
            if not (ops.product_id and ops.pack_lot_ids):
                for record in ops.linked_move_operation_ids:
                    move = record.move_id
                    if move.id in main_domain:
                        qty = record.qty
                        domain = main_domain[move.id]
                        if qty:
                            quants = quant_obj.quants_get_preferred_domain(cr, uid, qty, move, ops=ops, domain=domain, preferred_domain_list=[], context=context)
                            quant_obj.quants_reserve(cr, uid, quants, move, record, context=context)
            else:
                lot_qty = {}
                rounding = ops.product_id.uom_id.rounding
                for pack_lot in ops.pack_lot_ids:
                    lot_qty[pack_lot.lot_id.id] = uom_obj._compute_qty(cr, uid, ops.product_uom_id.id, pack_lot.qty, ops.product_id.uom_id.id)
                for record in ops.linked_move_operation_ids.filtered(lambda x: x.move_id.id in main_domain):
                    move_qty = record.qty
                    move = record.move_id
                    domain = main_domain[move.id]
                    for lot in lot_qty:
                        if float_compare(lot_qty[lot], 0, precision_rounding=rounding) > 0 and float_compare(move_qty, 0, precision_rounding=rounding) > 0:
                            qty = min(lot_qty[lot], move_qty)
                            quants = quant_obj.quants_get_preferred_domain(cr, uid, qty, move, ops=ops, lot_id=lot, domain=domain, preferred_domain_list=[], context=context)
                            quant_obj.quants_reserve(cr, uid, quants, move, record, context=context)
                            lot_qty[lot] -= qty
                            move_qty -= qty

=======
            #first try to find quants based on specific domains given by linked operations
            for record in ops.linked_move_operation_ids:
                move = record.move_id
                if move.id in main_domain:
                    domain = main_domain[move.id] + self.pool.get('stock.move.operation.link').get_specific_domain(cr, uid, record, context=context)
                    qty = record.qty
                    if qty:
                        quants = quant_obj.quants_get_prefered_domain(cr, uid, ops.location_id, move.product_id, qty, domain=domain, prefered_domain_list=[], restrict_lot_id=move.restrict_lot_id.id, restrict_partner_id=move.restrict_partner_id.id, context=context)
                        quant_obj.quants_reserve(cr, uid, quants, move, record, context=context)

        # Sort moves to reserve first the ones with ancestors, in case the same product is listed in
        # different stock moves.
        todo_moves.sort(key=lambda x: -1 if ancestors_list.get(x.id) else 0)
>>>>>>> 7bcfa2b5
        for move in todo_moves:
            #then if the move isn't totally assigned, try to find quants without any specific domain
            if (move.state != 'assigned') and not context.get("reserve_only_ops"):
                qty_already_assigned = move.reserved_availability
                qty = move.product_qty - qty_already_assigned
                quants = quant_obj.quants_get_preferred_domain(cr, uid, qty, move, domain=main_domain[move.id], preferred_domain_list=[], context=context)
                quant_obj.quants_reserve(cr, uid, quants, move, context=context)

        #force assignation of consumable products and incoming from supplier/inventory/production
        # Do not take force_assign as it would create pack operations
        if to_assign_moves:
            self.write(cr, uid, list(to_assign_moves), {'state': 'assigned'}, context=context)
        if not no_prepare:
            self.check_recompute_pack_op(cr, uid, ids, context=context)

    def action_cancel(self, cr, uid, ids, context=None):
        """ Cancels the moves and if all moves are cancelled it cancels the picking.
        @return: True
        """
        procurement_obj = self.pool.get('procurement.order')
        context = context or {}
        procs_to_check = set()
        for move in self.browse(cr, uid, ids, context=context):
            if move.state == 'done':
                raise UserError(_('You cannot cancel a stock move that has been set to \'Done\'.'))
            if move.reserved_quant_ids:
                self.pool.get("stock.quant").quants_unreserve(cr, uid, move, context=context)
            if context.get('cancel_procurement'):
                if move.propagate:
                    procurement_ids = procurement_obj.search(cr, uid, [('move_dest_id', '=', move.id)], context=context)
                    procurement_obj.cancel(cr, uid, procurement_ids, context=context)
            else:
                if move.move_dest_id:
                    if move.propagate:
                        self.action_cancel(cr, uid, [move.move_dest_id.id], context=context)
                    elif move.move_dest_id.state == 'waiting':
                        #If waiting, the chain will be broken and we are not sure if we can still wait for it (=> could take from stock instead)
                        self.write(cr, uid, [move.move_dest_id.id], {'state': 'confirmed'}, context=context)
                if move.procurement_id:
                    # Does the same as procurement check, only eliminating a refresh
                    procs_to_check.add(move.procurement_id.id)

        res = self.write(cr, uid, ids, {'state': 'cancel', 'move_dest_id': False}, context=context)
        if procs_to_check:
            procurement_obj.check(cr, uid, list(procs_to_check), context=context)
        return res

    def _check_package_from_moves(self, cr, uid, ids, context=None):
        pack_obj = self.pool.get("stock.quant.package")
        packs = set()
        for move in self.browse(cr, uid, ids, context=context):
            packs |= set([q.package_id for q in move.quant_ids if q.package_id and q.qty > 0])
        return pack_obj._check_location_constraint(cr, uid, list(packs), context=context)

    def find_move_ancestors(self, cr, uid, move, context=None):
        '''Find the first level ancestors of given move '''
        ancestors = []
        move2 = move
        while move2:
            ancestors += [x.id for x in move2.move_orig_ids]
            #loop on the split_from to find the ancestor of split moves only if the move has not direct ancestor (priority goes to them)
            move2 = not move2.move_orig_ids and move2.split_from or False
        return ancestors

    @api.cr_uid_ids_context
    def recalculate_move_state(self, cr, uid, move_ids, context=None):
        '''Recompute the state of moves given because their reserved quants were used to fulfill another operation'''
        for move in self.browse(cr, uid, move_ids, context=context):
            vals = {}
            reserved_quant_ids = move.reserved_quant_ids
            if len(reserved_quant_ids) > 0 and not move.partially_available:
                vals['partially_available'] = True
            if len(reserved_quant_ids) == 0 and move.partially_available:
                vals['partially_available'] = False
            if move.state == 'assigned':
                if self.find_move_ancestors(cr, uid, move, context=context):
                    vals['state'] = 'waiting'
                else:
                    vals['state'] = 'confirmed'
            if vals:
                self.write(cr, uid, [move.id], vals, context=context)

    def _move_quants_by_lot(self, cr, uid, ops, lot_qty, quants_taken, false_quants, lot_move_qty, quant_dest_package_id, context=None):
        """
        This function is used to process all the pack operation lots of a pack operation
        For every move:
            First, we check the quants with lot already reserved (and those are already subtracted from the lots to do)
            Then go through all the lots to process:
                Add reserved false lots lot by lot
                Check if there are not reserved quants or reserved elsewhere with that lot or without lot (with the traditional method)
        """
        quant_obj = self.pool['stock.quant']
        fallback_domain = [('reservation_id', '=', False)]
        fallback_domain2 = ['&', ('reservation_id', 'not in', [x for x in lot_move_qty.keys()]), ('reservation_id', '!=', False)]
        preferred_domain_list = [fallback_domain] + [fallback_domain2]
        rounding = ops.product_id.uom_id.rounding
        for move in lot_move_qty:
            move_quants_dict = {}
            move_rec = self.pool['stock.move'].browse(cr, uid, move, context=context)
            # Assign quants already reserved with lot to the correct
            for quant in quants_taken:
                if quant[0] <= move_rec.reserved_quant_ids:
                    move_quants_dict.setdefault(quant[0].lot_id.id, [])
                    move_quants_dict[quant[0].lot_id.id] += [quant]
            false_quants_move = [x for x in false_quants if x[0].reservation_id.id == move]
            for lot in lot_qty:
                move_quants_dict.setdefault(lot, [])
                redo_false_quants = False
                # Take remaining reserved quants with  no lot first
                # (This will be used mainly when incoming had no lot and you do outgoing with)
                while false_quants_move and float_compare(lot_qty[lot], 0, precision_rounding=rounding) > 0 and float_compare(lot_move_qty[move], 0, precision_rounding=rounding) > 0:
                    qty_min = min(lot_qty[lot], lot_move_qty[move])
                    if false_quants_move[0].qty > qty_min:
                        move_quants_dict[lot] += [(false_quants_move[0], qty_min)]
                        qty = qty_min
                        redo_false_quants = True
                    else:
                        qty = false_quants_move[0].qty
                        move_quants_dict[lot] += [(false_quants_move[0], qty)]
                        false_quants_move.pop(0)
                    lot_qty[lot] -= qty
                    lot_move_qty[move] -= qty

                # Search other with first matching lots and then without lots
                if float_compare(lot_move_qty[move], 0, precision_rounding=rounding) > 0 and float_compare(lot_qty[lot], 0, precision_rounding=rounding) > 0:
                    # Search if we can find quants with that lot
                    domain = [('qty', '>', 0)]
                    qty = min(lot_qty[lot], lot_move_qty[move])
                    quants = quant_obj.quants_get_preferred_domain(cr, uid, qty, move_rec, ops=ops, lot_id=lot, domain=domain,
                                                        preferred_domain_list=preferred_domain_list, context=context)
                    move_quants_dict[lot] += quants
                    lot_qty[lot] -= qty
                    lot_move_qty[move] -= qty

                #Move all the quants related to that lot/move
                if move_quants_dict[lot]:
                    quant_obj.quants_move(cr, uid, move_quants_dict[lot], move_rec, ops.location_dest_id, location_from=ops.location_id,
                                                    lot_id=lot, owner_id=ops.owner_id.id, src_package_id=ops.package_id.id,
                                                    dest_package_id=quant_dest_package_id, context=context)
                    if redo_false_quants:
                        move_rec = self.pool['stock.move'].browse(cr, uid, move, context=context)
                        false_quants_move = [x for x in move_rec.reserved_quant_ids if (not x.lot_id) and (x.owner_id.id == ops.owner_id.id) \
                                            and (x.location_id.id == ops.location_id.id) and (x.package_id.id == ops.package_id.id)]

    def action_done(self, cr, uid, ids, context=None):
        """ Process completely the moves given as ids and if all moves are done, it will finish the picking.
        """
        context = context or {}
        picking_obj = self.pool.get("stock.picking")
        quant_obj = self.pool.get("stock.quant")
        uom_obj = self.pool.get("product.uom")
        todo = [move.id for move in self.browse(cr, uid, ids, context=context) if move.state == "draft"]
        if todo:
            ids = self.action_confirm(cr, uid, todo, context=context)
        pickings = set()
        procurement_ids = set()
        #Search operations that are linked to the moves
        operations = set()
        move_qty = {}
        for move in self.browse(cr, uid, ids, context=context):
            if move.picking_id:
                pickings.add(move.picking_id.id)
            move_qty[move.id] = move.product_qty
            for link in move.linked_move_operation_ids:
                operations.add(link.operation_id)

        #Sort operations according to entire packages first, then package + lot, package only, lot only
        operations = list(operations)
        operations.sort(key=lambda x: ((x.package_id and not x.product_id) and -4 or 0) + (x.package_id and -2 or 0) + (x.pack_lot_ids and -1 or 0))

        for ops in operations:
            if ops.picking_id:
                pickings.add(ops.picking_id.id)
            entire_pack=False
            if ops.product_id:
                #If a product is given, the result is always put immediately in the result package (if it is False, they are without package)
                quant_dest_package_id  = ops.result_package_id.id
            else:
                # When a pack is moved entirely, the quants should not be written anything for the destination package
                quant_dest_package_id = False
                entire_pack=True
            lot_qty = {}
            tot_qty = 0.0
            for pack_lot in ops.pack_lot_ids:
                qty = uom_obj._compute_qty(cr, uid, ops.product_uom_id.id, pack_lot.qty, ops.product_id.uom_id.id)
                lot_qty[pack_lot.lot_id.id] = qty
                tot_qty += pack_lot.qty
            if ops.pack_lot_ids and ops.product_id and float_compare(tot_qty, ops.product_qty, precision_rounding=ops.product_uom_id.rounding) != 0.0:
                raise UserError(_('You have a difference between the quantity on the operation and the quantities specified for the lots. '))

            quants_taken = []
            false_quants = []
            lot_move_qty = {}
            #Group links by move first
            move_qty_ops = {}
            for record in ops.linked_move_operation_ids:
                move = record.move_id
                if not move_qty_ops.get(move):
                    move_qty_ops[move] = record.qty
                else:
                    move_qty_ops[move] += record.qty
            #Process every move only once for every pack operation
            for move in move_qty_ops:
                main_domain = [('qty', '>', 0)]
                self.check_tracking(cr, uid, move, ops, context=context)
                preferred_domain = [('reservation_id', '=', move.id)]
                fallback_domain = [('reservation_id', '=', False)]
                fallback_domain2 = ['&', ('reservation_id', '!=', move.id), ('reservation_id', '!=', False)]
                if not ops.pack_lot_ids:
                    preferred_domain_list = [preferred_domain] + [fallback_domain] + [fallback_domain2]
                    quants = quant_obj.quants_get_preferred_domain(cr, uid, move_qty_ops[move], move, ops=ops, domain=main_domain,
                                                        preferred_domain_list=preferred_domain_list, context=context)
                    quant_obj.quants_move(cr, uid, quants, move, ops.location_dest_id, location_from=ops.location_id,
                                          lot_id=False, owner_id=ops.owner_id.id, src_package_id=ops.package_id.id,
                                          dest_package_id=quant_dest_package_id, entire_pack=entire_pack, context=context)
                else:
                    # Check what you can do with reserved quants already
                    qty_on_link = move_qty_ops[move]
                    rounding = ops.product_id.uom_id.rounding
                    for reserved_quant in move.reserved_quant_ids:
                        if (reserved_quant.owner_id.id != ops.owner_id.id) or (reserved_quant.location_id.id != ops.location_id.id) or \
                                (reserved_quant.package_id.id != ops.package_id.id):
                            continue
                        if not reserved_quant.lot_id:
                            false_quants += [reserved_quant]
                        elif float_compare(lot_qty.get(reserved_quant.lot_id.id, 0), 0, precision_rounding=rounding) > 0:
                            if float_compare(lot_qty[reserved_quant.lot_id.id], reserved_quant.qty, precision_rounding=rounding) >= 0:
                                lot_qty[reserved_quant.lot_id.id] -= reserved_quant.qty
                                quants_taken += [(reserved_quant, reserved_quant.qty)]
                                qty_on_link -= reserved_quant.qty
                            else:
                                quants_taken += [(reserved_quant, lot_qty[reserved_quant.lot_id.id])]
                                lot_qty[reserved_quant.lot_id.id] = 0
                                qty_on_link -= lot_qty[reserved_quant.lot_id.id]
                    lot_move_qty[move.id] = qty_on_link

                if not move_qty.get(move.id):
                    raise UserError(_("The roundings of your Unit of Measures %s on the move vs. %s on the product don't allow to do these operations or you are not transferring the picking at once. ") % (move.product_uom.name, move.product_id.uom_id.name))
                move_qty[move.id] -= move_qty_ops[move]

            #Handle lots separately
            if ops.pack_lot_ids:
                self._move_quants_by_lot(cr, uid, ops, lot_qty, quants_taken, false_quants, lot_move_qty, quant_dest_package_id, context=context)

            # Handle pack in pack
            if not ops.product_id and ops.package_id and ops.result_package_id.id != ops.package_id.parent_id.id:
                self.pool.get('stock.quant.package').write(cr, SUPERUSER_ID, [ops.package_id.id], {'parent_id': ops.result_package_id.id}, context=context)
        #Check for remaining qtys and unreserve/check move_dest_id in
        move_dest_ids = set()
        for move in self.browse(cr, uid, ids, context=context):
            move_qty_cmp = float_compare(move_qty[move.id], 0, precision_rounding=move.product_id.uom_id.rounding)
            if move_qty_cmp > 0:  # (=In case no pack operations in picking)
                main_domain = [('qty', '>', 0)]
                preferred_domain = [('reservation_id', '=', move.id)]
                fallback_domain = [('reservation_id', '=', False)]
                fallback_domain2 = ['&', ('reservation_id', '!=', move.id), ('reservation_id', '!=', False)]
                preferred_domain_list = [preferred_domain] + [fallback_domain] + [fallback_domain2]
                self.check_tracking(cr, uid, move, False, context=context)
                qty = move_qty[move.id]
                quants = quant_obj.quants_get_preferred_domain(cr, uid, qty, move, domain=main_domain, preferred_domain_list=preferred_domain_list, context=context)
                quant_obj.quants_move(cr, uid, quants, move, move.location_dest_id, lot_id=move.restrict_lot_id.id, owner_id=move.restrict_partner_id.id, context=context)

            # If the move has a destination, add it to the list to reserve
            if move.move_dest_id and move.move_dest_id.state in ('waiting', 'confirmed'):
                move_dest_ids.add(move.move_dest_id.id)

            if move.procurement_id:
                procurement_ids.add(move.procurement_id.id)

            #unreserve the quants and make them available for other operations/moves
            quant_obj.quants_unreserve(cr, uid, move, context=context)
        # Check the packages have been placed in the correct locations
        self._check_package_from_moves(cr, uid, ids, context=context)
        #set the move as done
        self.write(cr, uid, ids, {'state': 'done', 'date': time.strftime(DEFAULT_SERVER_DATETIME_FORMAT)}, context=context)
        self.pool.get('procurement.order').check(cr, uid, list(procurement_ids), context=context)
        #assign destination moves
        if move_dest_ids:
            self.action_assign(cr, uid, list(move_dest_ids), context=context)
        #check picking state to set the date_done is needed
        done_picking = []
        for picking in picking_obj.browse(cr, uid, list(pickings), context=context):
            if picking.state == 'done' and not picking.date_done:
                done_picking.append(picking.id)
        if done_picking:
            picking_obj.write(cr, uid, done_picking, {'date_done': time.strftime(DEFAULT_SERVER_DATETIME_FORMAT)}, context=context)
        return True

    def unlink(self, cr, uid, ids, context=None):
        context = context or {}
        for move in self.browse(cr, uid, ids, context=context):
            if move.state not in ('draft', 'cancel'):
                raise UserError(_('You can only delete draft moves.'))
        return super(stock_move, self).unlink(cr, uid, ids, context=context)

    def action_scrap(self, cr, uid, ids, quantity, location_id, restrict_lot_id=False, restrict_partner_id=False, context=None):
        """ Move the scrap/damaged product into scrap location
        @param cr: the database cursor
        @param uid: the user id
        @param ids: ids of stock move object to be scrapped
        @param quantity : specify scrap qty
        @param location_id : specify scrap location
        @param context: context arguments
        @return: Scraped lines
        """
        quant_obj = self.pool.get("stock.quant")
        #quantity should be given in MOVE UOM
        if quantity <= 0:
            raise UserError(_('Please provide a positive quantity to scrap.'))
        res = []
        for move in self.browse(cr, uid, ids, context=context):
            source_location = move.location_id
            if move.state == 'done':
                source_location = move.location_dest_id
            #Previously used to prevent scraping from virtual location but not necessary anymore
            #if source_location.usage != 'internal':
                #restrict to scrap from a virtual location because it's meaningless and it may introduce errors in stock ('creating' new products from nowhere)
                #raise UserError(_('Forbidden operation: it is not allowed to scrap products from a virtual location.'))
            move_qty = move.product_qty
            default_val = {
                'location_id': source_location.id,
                'product_uom_qty': quantity,
                'state': move.state,
                'scrapped': True,
                'location_dest_id': location_id,
                'restrict_lot_id': restrict_lot_id,
                'restrict_partner_id': restrict_partner_id,
            }
            new_move = self.copy(cr, uid, move.id, default_val)

            res += [new_move]
            product_obj = self.pool.get('product.product')
            for product in product_obj.browse(cr, uid, [move.product_id.id], context=context):
                if move.picking_id:
                    uom = product.uom_id.name if product.uom_id else ''
                    message = _("%s %s %s has been <b>moved to</b> scrap.") % (quantity, uom, product.name)
                    move.picking_id.message_post(body=message)

            # We "flag" the quant from which we want to scrap the products. To do so:
            #    - we select the quants related to the move we scrap from
            #    - we reserve the quants with the scrapped move
            # See self.action_done, et particularly how is defined the "preferred_domain" for clarification
            scrap_move = self.browse(cr, uid, new_move, context=context)
            if move.state == 'done' and scrap_move.location_id.usage not in ('supplier', 'inventory', 'production'):
                domain = [('qty', '>', 0), ('history_ids', 'in', [move.id])]
                # We use scrap_move data since a reservation makes sense for a move not already done
                quants = quant_obj.quants_get_preferred_domain(cr, uid, quantity, scrap_move, domain=domain, context=context)
                quant_obj.quants_reserve(cr, uid, quants, scrap_move, context=context)
        self.action_done(cr, uid, res, context=context)
        return res

    def split(self, cr, uid, move, qty, restrict_lot_id=False, restrict_partner_id=False, context=None):
        """ Splits qty from move move into a new move
        :param move: browse record
        :param qty: float. quantity to split (given in product UoM)
        :param restrict_lot_id: optional production lot that can be given in order to force the new move to restrict its choice of quants to this lot.
        :param restrict_partner_id: optional partner that can be given in order to force the new move to restrict its choice of quants to the ones belonging to this partner.
        :param context: dictionay. can contains the special key 'source_location_id' in order to force the source location when copying the move

        returns the ID of the backorder move created
        """
        if move.state in ('done', 'cancel'):
            raise UserError(_('You cannot split a move done'))
        if move.state == 'draft':
            #we restrict the split of a draft move because if not confirmed yet, it may be replaced by several other moves in
            #case of phantom bom (with mrp module). And we don't want to deal with this complexity by copying the product that will explode.
            raise UserError(_('You cannot split a draft move. It needs to be confirmed first.'))

        if move.product_qty <= qty or qty == 0:
            return move.id

        uom_obj = self.pool.get('product.uom')
        context = context or {}

        #HALF-UP rounding as only rounding errors will be because of propagation of error from default UoM
        uom_qty = uom_obj._compute_qty_obj(cr, uid, move.product_id.uom_id, qty, move.product_uom, rounding_method='HALF-UP', context=context)
        defaults = {
            'product_uom_qty': uom_qty,
            'procure_method': 'make_to_stock',
            'restrict_lot_id': restrict_lot_id,
            'split_from': move.id,
            'procurement_id': move.procurement_id.id,
            'move_dest_id': move.move_dest_id.id,
            'origin_returned_move_id': move.origin_returned_move_id.id,
        }

        if restrict_partner_id:
            defaults['restrict_partner_id'] = restrict_partner_id

        if context.get('source_location_id'):
            defaults['location_id'] = context['source_location_id']
        new_move = self.copy(cr, uid, move.id, defaults, context=context)

        ctx = context.copy()
        ctx['do_not_propagate'] = True
        self.write(cr, uid, [move.id], {
            'product_uom_qty': move.product_uom_qty - uom_qty,
        }, context=ctx)

        if move.move_dest_id and move.propagate and move.move_dest_id.state not in ('done', 'cancel'):
            new_move_prop = self.split(cr, uid, move.move_dest_id, qty, context=context)
            self.write(cr, uid, [new_move], {'move_dest_id': new_move_prop}, context=context)
        #returning the first element of list returned by action_confirm is ok because we checked it wouldn't be exploded (and
        #thus the result of action_confirm should always be a list of 1 element length)
        return self.action_confirm(cr, uid, [new_move], context=context)[0]


    def get_code_from_locs(self, cr, uid, move, location_id=False, location_dest_id=False, context=None):
        """
        Returns the code the picking type should have.  This can easily be used
        to check if a move is internal or not
        move, location_id and location_dest_id are browse records
        """
        code = 'internal'
        src_loc = location_id or move.location_id
        dest_loc = location_dest_id or move.location_dest_id
        if src_loc.usage == 'internal' and dest_loc.usage != 'internal':
            code = 'outgoing'
        if src_loc.usage != 'internal' and dest_loc.usage == 'internal':
            code = 'incoming'
        return code

    def show_picking(self, cr, uid, ids, context=None):
        assert len(ids) > 0
        picking_id = self.browse(cr, uid, ids[0], context=context).picking_id.id
        if picking_id:
            data_obj = self.pool['ir.model.data']
            view = data_obj.xmlid_to_res_id(cr, uid, 'stock.view_picking_form')
            return {
                 'name': _('Transfer'),
                 'type': 'ir.actions.act_window',
                 'view_type': 'form',
                 'view_mode': 'form',
                 'res_model': 'stock.picking',
                 'views': [(view, 'form')],
                 'view_id': view,
                 'target': 'new',
                 'res_id': picking_id,
            }


class stock_inventory(osv.osv):
    _name = "stock.inventory"
    _description = "Inventory"

    def _get_move_ids_exist(self, cr, uid, ids, field_name, arg, context=None):
        res = {}
        for inv in self.browse(cr, uid, ids, context=context):
            res[inv.id] = False
            if inv.move_ids:
                res[inv.id] = True
        return res

    def _get_available_filters(self, cr, uid, context=None):
        """
           This function will return the list of filter allowed according to the options checked
           in 'Settings\Warehouse'.

           :rtype: list of tuple
        """
        #default available choices
        res_filter = [('none', _('All products')), ('partial', _('Select products manually')), ('product', _('One product only'))]
        if self.pool.get('res.users').has_group(cr, uid, 'stock.group_tracking_owner'):
            res_filter.append(('owner', _('One owner only')))
            res_filter.append(('product_owner', _('One product for a specific owner')))
        if self.pool.get('res.users').has_group(cr, uid, 'stock.group_production_lot'):
            res_filter.append(('lot', _('One Lot/Serial Number')))
        if self.pool.get('res.users').has_group(cr, uid, 'stock.group_tracking_lot'):
            res_filter.append(('pack', _('A Pack')))
        return res_filter

    def _get_total_qty(self, cr, uid, ids, field_name, args, context=None):
        res = {}
        for inv in self.browse(cr, uid, ids, context=context):
            res[inv.id] = sum([x.product_qty for x in inv.line_ids])
        return res

    INVENTORY_STATE_SELECTION = [
        ('draft', 'Draft'),
        ('cancel', 'Cancelled'),
        ('confirm', 'In Progress'),
        ('done', 'Validated'),
    ]

    _columns = {
        'name': fields.char('Inventory Reference', required=True, readonly=True, states={'draft': [('readonly', False)]}, help="Inventory Name."),
        'date': fields.datetime('Inventory Date', required=True, readonly=True, help="The date that will be used for the stock level check of the products and the validation of the stock move related to this inventory."),
        'line_ids': fields.one2many('stock.inventory.line', 'inventory_id', 'Inventories', readonly=False, states={'done': [('readonly', True)]}, help="Inventory Lines.", copy=True),
        'move_ids': fields.one2many('stock.move', 'inventory_id', 'Created Moves', help="Inventory Moves.", states={'done': [('readonly', True)]}),
        'state': fields.selection(INVENTORY_STATE_SELECTION, 'Status', readonly=True, select=True, copy=False),
        'company_id': fields.many2one('res.company', 'Company', required=True, select=True, readonly=True, states={'draft': [('readonly', False)]}),
        'location_id': fields.many2one('stock.location', 'Inventoried Location', required=True, readonly=True, states={'draft': [('readonly', False)]}),
        'product_id': fields.many2one('product.product', 'Inventoried Product', readonly=True, states={'draft': [('readonly', False)]}, help="Specify Product to focus your inventory on a particular Product."),
        'package_id': fields.many2one('stock.quant.package', 'Inventoried Pack', readonly=True, states={'draft': [('readonly', False)]}, help="Specify Pack to focus your inventory on a particular Pack."),
        'partner_id': fields.many2one('res.partner', 'Inventoried Owner', readonly=True, states={'draft': [('readonly', False)]}, help="Specify Owner to focus your inventory on a particular Owner."),
        'lot_id': fields.many2one('stock.production.lot', 'Inventoried Lot/Serial Number', readonly=True, states={'draft': [('readonly', False)]}, help="Specify Lot/Serial Number to focus your inventory on a particular Lot/Serial Number.", copy=False),
        # technical field for attrs in view
        'move_ids_exist': fields.function(_get_move_ids_exist, type='boolean', string='Has Stock Moves', help='Check the existance of stock moves linked to this inventory'),
        'filter': fields.selection(_get_available_filters, 'Inventory of', required=True,
                                   help="If you do an entire inventory, you can choose 'All Products' and it will prefill the inventory with the current stock.  If you only do some products  "\
                                      "(e.g. Cycle Counting) you can choose 'Manual Selection of Products' and the system won't propose anything.  You can also let the "\
                                      "system propose for a single product / lot /... "),
        'total_qty': fields.function(_get_total_qty, type="float"),
    }

    def _default_stock_location(self, cr, uid, context=None):
        try:
            warehouse = self.pool.get('ir.model.data').get_object(cr, uid, 'stock', 'warehouse0')
            return warehouse.lot_stock_id.id
        except:
            return False

    _defaults = {
        'date': fields.datetime.now,
        'state': 'draft',
        'company_id': lambda self, cr, uid, c: self.pool.get('res.company')._company_default_get(cr, uid, 'stock.inventory', context=c),
        'location_id': _default_stock_location,
        'filter': 'none',
    }

    @api.onchange('location_id')
    def onchange_location_id(self):
        if self.location_id.company_id:
            self.company_id = self.location_id.company_id

    def reset_real_qty(self, cr, uid, ids, context=None):
        inventory = self.browse(cr, uid, ids[0], context=context)
        line_ids = [line.id for line in inventory.line_ids]
        self.pool.get('stock.inventory.line').write(cr, uid, line_ids, {'product_qty': 0})
        return True

    def action_done(self, cr, uid, ids, context=None):
        """ Finish the inventory
        @return: True
        """
        for inv in self.browse(cr, uid, ids, context=context):
            for inventory_line in inv.line_ids:
                if inventory_line.product_qty < 0 and inventory_line.product_qty != inventory_line.theoretical_qty:
                    raise UserError(_('You cannot set a negative product quantity in an inventory line:\n\t%s - qty: %s') % (inventory_line.product_id.name, inventory_line.product_qty))
            self.action_check(cr, uid, [inv.id], context=context)
            self.write(cr, uid, [inv.id], {'state': 'done'}, context=context)
            self.post_inventory(cr, uid, inv, context=context)
        return True

    def post_inventory(self, cr, uid, inv, context=None):
        #The inventory is posted as a single step which means quants cannot be moved from an internal location to another using an inventory
        #as they will be moved to inventory loss, and other quants will be created to the encoded quant location. This is a normal behavior
        #as quants cannot be reuse from inventory location (users can still manually move the products before/after the inventory if they want).
        move_obj = self.pool.get('stock.move')
        move_obj.action_done(cr, uid, [x.id for x in inv.move_ids if x.state != 'done'], context=context)

    def action_check(self, cr, uid, ids, context=None):
        """ Checks the inventory and computes the stock move to do
        @return: True
        """
        inventory_line_obj = self.pool.get('stock.inventory.line')
        stock_move_obj = self.pool.get('stock.move')
        for inventory in self.browse(cr, uid, ids, context=context):
            #first remove the existing stock moves linked to this inventory
            move_ids = [move.id for move in inventory.move_ids]
            stock_move_obj.unlink(cr, uid, move_ids, context=context)
            for line in inventory.line_ids:
                #compare the checked quantities on inventory lines to the theorical one
                stock_move = inventory_line_obj._resolve_inventory_line(cr, uid, line, context=context)

    def action_cancel_draft(self, cr, uid, ids, context=None):
        """ Cancels the stock move and change inventory state to draft.
        @return: True
        """
        for inv in self.browse(cr, uid, ids, context=context):
            self.write(cr, uid, [inv.id], {'line_ids': [(5,)]}, context=context)
            self.pool.get('stock.move').action_cancel(cr, uid, [x.id for x in inv.move_ids], context=context)
            self.write(cr, uid, [inv.id], {'state': 'draft'}, context=context)
        return True

    def action_cancel_inventory(self, cr, uid, ids, context=None):
        self.action_cancel_draft(cr, uid, ids, context=context)

    def prepare_inventory(self, cr, uid, ids, context=None):
        inventory_line_obj = self.pool.get('stock.inventory.line')
        for inventory in self.browse(cr, uid, ids, context=context):
            # If there are inventory lines already (e.g. from import), respect those and set their theoretical qty
            line_ids = [line.id for line in inventory.line_ids]
            if not line_ids and inventory.filter != 'partial':
                #compute the inventory lines and create them
                vals = self._get_inventory_lines(cr, uid, inventory, context=context)
                for product_line in vals:
                    inventory_line_obj.create(cr, uid, product_line, context=context)
        return self.write(cr, uid, ids, {'state': 'confirm', 'date': time.strftime(DEFAULT_SERVER_DATETIME_FORMAT)})

    def _get_inventory_lines(self, cr, uid, inventory, context=None):
        location_obj = self.pool.get('stock.location')
        product_obj = self.pool.get('product.product')
        location_ids = location_obj.search(cr, uid, [('id', 'child_of', [inventory.location_id.id])], context=context)
        domain = ' location_id in %s'
        args = (tuple(location_ids),)
        if inventory.company_id.id:
            domain += ' and company_id = %s'
            args += (inventory.company_id.id,)
        if inventory.partner_id:
            domain += ' and owner_id = %s'
            args += (inventory.partner_id.id,)
        if inventory.lot_id:
            domain += ' and lot_id = %s'
            args += (inventory.lot_id.id,)
        if inventory.product_id:
            domain += ' and product_id = %s'
            args += (inventory.product_id.id,)
        if inventory.package_id:
            domain += ' and package_id = %s'
            args += (inventory.package_id.id,)

        cr.execute('''
           SELECT product_id, sum(qty) as product_qty, location_id, lot_id as prod_lot_id, package_id, owner_id as partner_id
           FROM stock_quant WHERE''' + domain + '''
           GROUP BY product_id, location_id, lot_id, package_id, partner_id
        ''', args)
        vals = []
        for product_line in cr.dictfetchall():
            #replace the None the dictionary by False, because falsy values are tested later on
            for key, value in product_line.items():
                if not value:
                    product_line[key] = False
            product_line['inventory_id'] = inventory.id
            product_line['theoretical_qty'] = product_line['product_qty']
            if product_line['product_id']:
                product = product_obj.browse(cr, uid, product_line['product_id'], context=context)
                product_line['product_uom_id'] = product.uom_id.id
            vals.append(product_line)
        return vals

    def _check_filter_product(self, cr, uid, ids, context=None):
        for inventory in self.browse(cr, uid, ids, context=context):
            if inventory.filter == 'none' and inventory.product_id and inventory.location_id and inventory.lot_id:
                return True
            if inventory.filter not in ('product', 'product_owner') and inventory.product_id:
                return False
            if inventory.filter != 'lot' and inventory.lot_id:
                return False
            if inventory.filter not in ('owner', 'product_owner') and inventory.partner_id:
                return False
            if inventory.filter != 'pack' and inventory.package_id:
                return False
        return True

    def onchange_filter(self, cr, uid, ids, filter, context=None):
        to_clean = { 'value': {} }
        if filter not in ('product', 'product_owner'):
            to_clean['value']['product_id'] = False
        if filter != 'lot':
            to_clean['value']['lot_id'] = False
        if filter not in ('owner', 'product_owner'):
            to_clean['value']['partner_id'] = False
        if filter != 'pack':
            to_clean['value']['package_id'] = False
        return to_clean

    _constraints = [
        (_check_filter_product, 'The selected inventory options are not coherent.',
            ['filter', 'product_id', 'lot_id', 'partner_id', 'package_id']),
    ]

class stock_inventory_line(osv.osv):
    _name = "stock.inventory.line"
    _description = "Inventory Line"
    _order = "inventory_id, location_name, product_code, product_name, prodlot_name"

    def _get_product_name_change(self, cr, uid, ids, context=None):
        return self.pool.get('stock.inventory.line').search(cr, uid, [('product_id', 'in', ids)], context=context)

    def _get_location_change(self, cr, uid, ids, context=None):
        return self.pool.get('stock.inventory.line').search(cr, uid, [('location_id', 'in', ids)], context=context)

    def _get_prodlot_change(self, cr, uid, ids, context=None):
        return self.pool.get('stock.inventory.line').search(cr, uid, [('prod_lot_id', 'in', ids)], context=context)

    def _get_theoretical_qty(self, cr, uid, ids, name, args, context=None):
        res = {}
        quant_obj = self.pool["stock.quant"]
        uom_obj = self.pool["product.uom"]
        for line in self.browse(cr, uid, ids, context=context):
            quant_ids = self._get_quants(cr, uid, line, context=context)
            quants = quant_obj.browse(cr, uid, quant_ids, context=context)
            tot_qty = sum([x.qty for x in quants])
            if line.product_uom_id and line.product_id.uom_id.id != line.product_uom_id.id:
                tot_qty = uom_obj._compute_qty_obj(cr, uid, line.product_id.uom_id, tot_qty, line.product_uom_id, context=context)
            res[line.id] = tot_qty
        return res

    _columns = {
        'inventory_id': fields.many2one('stock.inventory', 'Inventory', ondelete='cascade', select=True),
        'location_id': fields.many2one('stock.location', 'Location', required=True, select=True),
        'product_id': fields.many2one('product.product', 'Product', required=True, select=True),
        'package_id': fields.many2one('stock.quant.package', 'Pack', select=True),
        'product_uom_id': fields.many2one('product.uom', 'Product Unit of Measure', required=True),
        'product_qty': fields.float('Checked Quantity', digits_compute=dp.get_precision('Product Unit of Measure')),
        'company_id': fields.related('inventory_id', 'company_id', type='many2one', relation='res.company', string='Company', store=True, select=True, readonly=True),
        'prod_lot_id': fields.many2one('stock.production.lot', 'Serial Number', domain="[('product_id','=',product_id)]"),
        'state': fields.related('inventory_id', 'state', type='char', string='Status', readonly=True),
        'theoretical_qty': fields.function(_get_theoretical_qty, type='float', digits_compute=dp.get_precision('Product Unit of Measure'),
                                           store={'stock.inventory.line': (lambda self, cr, uid, ids, c={}: ids, ['location_id', 'product_id', 'package_id', 'product_uom_id', 'company_id', 'prod_lot_id', 'partner_id'], 20),},
                                           readonly=True, string="Theoretical Quantity"),
        'partner_id': fields.many2one('res.partner', 'Owner'),
        'product_name': fields.related('product_id', 'name', type='char', string='Product Name', store={
                                                                                            'product.product': (_get_product_name_change, ['name', 'default_code'], 20),
                                                                                            'stock.inventory.line': (lambda self, cr, uid, ids, c={}: ids, ['product_id'], 20),}),
        'product_code': fields.related('product_id', 'default_code', type='char', string='Product Code', store={
                                                                                            'product.product': (_get_product_name_change, ['name', 'default_code'], 20),
                                                                                            'stock.inventory.line': (lambda self, cr, uid, ids, c={}: ids, ['product_id'], 20),}),
        'location_name': fields.related('location_id', 'complete_name', type='char', string='Location Name', store={
                                                                                            'stock.location': (_get_location_change, ['name', 'location_id', 'active'], 20),
                                                                                            'stock.inventory.line': (lambda self, cr, uid, ids, c={}: ids, ['location_id'], 20),}),
        'prodlot_name': fields.related('prod_lot_id', 'name', type='char', string='Serial Number Name', store={
                                                                                            'stock.production.lot': (_get_prodlot_change, ['name'], 20),
                                                                                            'stock.inventory.line': (lambda self, cr, uid, ids, c={}: ids, ['prod_lot_id'], 20),}),
    }

    _defaults = {
        'product_qty': 0,
        'product_uom_id': lambda self, cr, uid, ctx=None: self.pool['ir.model.data'].get_object_reference(cr, uid, 'product', 'product_uom_unit')[1]
    }

    def create(self, cr, uid, values, context=None):
        product_obj = self.pool.get('product.product')
        dom = [('product_id', '=', values.get('product_id')), ('inventory_id.state', '=', 'confirm'),
               ('location_id', '=', values.get('location_id')), ('partner_id', '=', values.get('partner_id')),
               ('package_id', '=', values.get('package_id')), ('prod_lot_id', '=', values.get('prod_lot_id'))]
        res = self.search(cr, uid, dom, context=context)
        if res:
            location = self.pool['stock.location'].browse(cr, uid, values.get('location_id'), context=context)
            product = product_obj.browse(cr, uid, values.get('product_id'), context=context)
            raise UserError(_("You cannot have two inventory adjustements in state 'in Progess' with the same product(%s), same location(%s), same package, same owner and same lot. Please first validate the first inventory adjustement with this product before creating another one.") % (product.name, location.name))
        if 'product_id' in values and not 'product_uom_id' in values:
            values['product_uom_id'] = product_obj.browse(cr, uid, values.get('product_id'), context=context).uom_id.id
        return super(stock_inventory_line, self).create(cr, uid, values, context=context)

    def _get_quants(self, cr, uid, line, context=None):
        quant_obj = self.pool["stock.quant"]
        dom = [('company_id', '=', line.company_id.id), ('location_id', '=', line.location_id.id), ('lot_id', '=', line.prod_lot_id.id),
                        ('product_id','=', line.product_id.id), ('owner_id', '=', line.partner_id.id), ('package_id', '=', line.package_id.id)]
        quants = quant_obj.search(cr, uid, dom, context=context)
        return quants

    def onchange_createline(self, cr, uid, ids, location_id=False, product_id=False, uom_id=False, package_id=False, prod_lot_id=False, partner_id=False, company_id=False, context=None):
        quant_obj = self.pool["stock.quant"]
        uom_obj = self.pool["product.uom"]
        res = {'value': {}}
        # If no UoM already put the default UoM of the product
        if product_id:
            product = self.pool.get('product.product').browse(cr, uid, product_id, context=context)
            uom = self.pool['product.uom'].browse(cr, uid, uom_id, context=context)
            if product.uom_id.category_id.id != uom.category_id.id:
                res['value']['product_uom_id'] = product.uom_id.id
                res['domain'] = {'product_uom_id': [('category_id','=',product.uom_id.category_id.id)]}
                uom_id = product.uom_id.id
        # Calculate theoretical quantity by searching the quants as in quants_get
        if product_id and location_id:
            product = self.pool.get('product.product').browse(cr, uid, product_id, context=context)
            if not company_id:
                company_id = self.pool.get('res.users').browse(cr, uid, uid, context=context).company_id.id
            dom = [('company_id', '=', company_id), ('location_id', '=', location_id), ('lot_id', '=', prod_lot_id),
                        ('product_id','=', product_id), ('owner_id', '=', partner_id), ('package_id', '=', package_id)]
            quants = quant_obj.search(cr, uid, dom, context=context)
            th_qty = sum([x.qty for x in quant_obj.browse(cr, uid, quants, context=context)])
            if product_id and uom_id and product.uom_id.id != uom_id:
                th_qty = uom_obj._compute_qty(cr, uid, product.uom_id.id, th_qty, uom_id)
            res['value']['theoretical_qty'] = th_qty
            res['value']['product_qty'] = th_qty
        return res

    def _resolve_inventory_line(self, cr, uid, inventory_line, context=None):
        stock_move_obj = self.pool.get('stock.move')
        quant_obj = self.pool.get('stock.quant')
        diff = inventory_line.theoretical_qty - inventory_line.product_qty
        if not diff:
            return
        #each theorical_lines where difference between theoretical and checked quantities is not 0 is a line for which we need to create a stock move
        vals = {
            'name': _('INV:') + (inventory_line.inventory_id.name or ''),
            'product_id': inventory_line.product_id.id,
            'product_uom': inventory_line.product_uom_id.id,
            'date': inventory_line.inventory_id.date,
            'company_id': inventory_line.inventory_id.company_id.id,
            'inventory_id': inventory_line.inventory_id.id,
            'state': 'confirmed',
            'restrict_lot_id': inventory_line.prod_lot_id.id,
            'restrict_partner_id': inventory_line.partner_id.id,
         }
        inventory_location_id = inventory_line.product_id.property_stock_inventory.id
        if diff < 0:
            #found more than expected
            vals['location_id'] = inventory_location_id
            vals['location_dest_id'] = inventory_line.location_id.id
            vals['product_uom_qty'] = -diff
        else:
            #found less than expected
            vals['location_id'] = inventory_line.location_id.id
            vals['location_dest_id'] = inventory_location_id
            vals['product_uom_qty'] = diff
        move_id = stock_move_obj.create(cr, uid, vals, context=context)
        move = stock_move_obj.browse(cr, uid, move_id, context=context)
        if diff > 0:
            domain = [('qty', '>', 0.0), ('package_id', '=', inventory_line.package_id.id), ('lot_id', '=', inventory_line.prod_lot_id.id), ('location_id', '=', inventory_line.location_id.id)]
            preferred_domain_list = [[('reservation_id', '=', False)], [('reservation_id.inventory_id', '!=', inventory_line.inventory_id.id)]]
            quants = quant_obj.quants_get_preferred_domain(cr, uid, move.product_qty, move, domain=domain, preferred_domain_list=preferred_domain_list)
            quant_obj.quants_reserve(cr, uid, quants, move, context=context)
        elif inventory_line.package_id:
            stock_move_obj.action_done(cr, uid, move_id, context=context)
            quants = [x.id for x in move.quant_ids]
            quant_obj.write(cr, SUPERUSER_ID, quants, {'package_id': inventory_line.package_id.id}, context=context)
            res = quant_obj.search(cr, uid, [('qty', '<', 0.0), ('product_id', '=', move.product_id.id),
                                    ('location_id', '=', move.location_dest_id.id), ('package_id', '!=', False)], limit=1, context=context)
            if res:
                for quant in move.quant_ids:
                    if quant.location_id.id == move.location_dest_id.id: #To avoid we take a quant that was reconcile already
                        quant_obj._quant_reconcile_negative(cr, uid, quant, move, context=context)
        return move_id

    # Should be left out in next version
    def restrict_change(self, cr, uid, ids, theoretical_qty, context=None):
        return {}

    # Should be left out in next version
    def on_change_product_id(self, cr, uid, ids, product, uom, theoretical_qty, context=None):
        """ Changes UoM
        @param location_id: Location id
        @param product: Changed product_id
        @param uom: UoM product
        @return:  Dictionary of changed values
        """
        if not product:
            return {'value': {'product_uom_id': False}}
        obj_product = self.pool.get('product.product').browse(cr, uid, product, context=context)
        return {'value': {'product_uom_id': uom or obj_product.uom_id.id}}


#----------------------------------------------------------
# Stock Warehouse
#----------------------------------------------------------
class stock_warehouse(osv.osv):
    _name = "stock.warehouse"
    _description = "Warehouse"

    _columns = {
        'name': fields.char('Warehouse Name', required=True, select=True),
        'company_id': fields.many2one('res.company', 'Company', required=True, readonly=True, select=True),
        'partner_id': fields.many2one('res.partner', 'Address'),
        'view_location_id': fields.many2one('stock.location', 'View Location', required=True, domain=[('usage', '=', 'view')]),
        'lot_stock_id': fields.many2one('stock.location', 'Location Stock', domain=[('usage', '=', 'internal')], required=True),
        'code': fields.char('Short Name', size=5, required=True, help="Short name used to identify your warehouse"),
        'route_ids': fields.many2many('stock.location.route', 'stock_route_warehouse', 'warehouse_id', 'route_id', 'Routes', domain="[('warehouse_selectable', '=', True)]", help='Defaults routes through the warehouse'),
        'reception_steps': fields.selection([
            ('one_step', 'Receive goods directly in stock (1 step)'),
            ('two_steps', 'Unload in input location then go to stock (2 steps)'),
            ('three_steps', 'Unload in input location, go through a quality control before being admitted in stock (3 steps)')], 'Incoming Shipments', 
                                            help="Default incoming route to follow", required=True),
        'delivery_steps': fields.selection([
            ('ship_only', 'Ship directly from stock (Ship only)'),
            ('pick_ship', 'Bring goods to output location before shipping (Pick + Ship)'),
            ('pick_pack_ship', 'Make packages into a dedicated location, then bring them to the output location for shipping (Pick + Pack + Ship)')], 'Outgoing Shippings', 
                                           help="Default outgoing route to follow", required=True),
        'wh_input_stock_loc_id': fields.many2one('stock.location', 'Input Location'),
        'wh_qc_stock_loc_id': fields.many2one('stock.location', 'Quality Control Location'),
        'wh_output_stock_loc_id': fields.many2one('stock.location', 'Output Location'),
        'wh_pack_stock_loc_id': fields.many2one('stock.location', 'Packing Location'),
        'mto_pull_id': fields.many2one('procurement.rule', 'MTO rule'),
        'pick_type_id': fields.many2one('stock.picking.type', 'Pick Type'),
        'pack_type_id': fields.many2one('stock.picking.type', 'Pack Type'),
        'out_type_id': fields.many2one('stock.picking.type', 'Out Type'),
        'in_type_id': fields.many2one('stock.picking.type', 'In Type'),
        'int_type_id': fields.many2one('stock.picking.type', 'Internal Type'),
        'crossdock_route_id': fields.many2one('stock.location.route', 'Crossdock Route'),
        'reception_route_id': fields.many2one('stock.location.route', 'Receipt Route'),
        'delivery_route_id': fields.many2one('stock.location.route', 'Delivery Route'),
        'resupply_from_wh': fields.boolean('Resupply From Other Warehouses', help='Unused field'),
        'resupply_wh_ids': fields.many2many('stock.warehouse', 'stock_wh_resupply_table', 'supplied_wh_id', 'supplier_wh_id', 'Resupply Warehouses'),
        'resupply_route_ids': fields.one2many('stock.location.route', 'supplied_wh_id', 'Resupply Routes', 
                                              help="Routes will be created for these resupply warehouses and you can select them on products and product categories"),
        'default_resupply_wh_id': fields.many2one('stock.warehouse', 'Default Resupply Warehouse', help="Goods will always be resupplied from this warehouse"),
    }

    def onchange_filter_default_resupply_wh_id(self, cr, uid, ids, default_resupply_wh_id, resupply_wh_ids, context=None):
        resupply_wh_ids = set([x['id'] for x in (self.resolve_2many_commands(cr, uid, 'resupply_wh_ids', resupply_wh_ids, ['id']))])
        if default_resupply_wh_id: #If we are removing the default resupply, we don't have default_resupply_wh_id 
            resupply_wh_ids.add(default_resupply_wh_id)
        resupply_wh_ids = list(resupply_wh_ids)        
        return {'value': {'resupply_wh_ids': resupply_wh_ids}}

    def _get_external_transit_location(self, cr, uid, warehouse, context=None):
        ''' returns browse record of inter company transit location, if found'''
        data_obj = self.pool.get('ir.model.data')
        location_obj = self.pool.get('stock.location')
        try:
            inter_wh_loc = data_obj.get_object_reference(cr, uid, 'stock', 'stock_location_inter_wh')[1]
        except:
            return False
        return location_obj.browse(cr, uid, inter_wh_loc, context=context)

    def _get_inter_wh_route(self, cr, uid, warehouse, wh, context=None):
        return {
            'name': _('%s: Supply Product from %s') % (warehouse.name, wh.name),
            'warehouse_selectable': False,
            'product_selectable': True,
            'product_categ_selectable': True,
            'supplied_wh_id': warehouse.id,
            'supplier_wh_id': wh.id,
        }

    def _create_resupply_routes(self, cr, uid, warehouse, supplier_warehouses, default_resupply_wh, context=None):
        route_obj = self.pool.get('stock.location.route')
        pull_obj = self.pool.get('procurement.rule')
        #create route selectable on the product to resupply the warehouse from another one
        external_transit_location = self._get_external_transit_location(cr, uid, warehouse, context=context)
        internal_transit_location = warehouse.company_id.internal_transit_location_id
        input_loc = warehouse.wh_input_stock_loc_id
        if warehouse.reception_steps == 'one_step':
            input_loc = warehouse.lot_stock_id
        for wh in supplier_warehouses:
            transit_location = wh.company_id.id == warehouse.company_id.id and internal_transit_location or external_transit_location
            if transit_location:
                output_loc = wh.wh_output_stock_loc_id
                if wh.delivery_steps == 'ship_only':
                    output_loc = wh.lot_stock_id
                    # Create extra MTO rule (only for 'ship only' because in the other cases MTO rules already exists)
                    mto_pull_vals = self._get_mto_pull_rule(cr, uid, wh, [(output_loc, transit_location, wh.out_type_id.id)], context=context)[0]
                    pull_obj.create(cr, uid, mto_pull_vals, context=context)
                inter_wh_route_vals = self._get_inter_wh_route(cr, uid, warehouse, wh, context=context)
                inter_wh_route_id = route_obj.create(cr, uid, vals=inter_wh_route_vals, context=context)
                values = [(output_loc, transit_location, wh.out_type_id.id, wh), (transit_location, input_loc, warehouse.in_type_id.id, warehouse)]
                pull_rules_list = self._get_supply_pull_rules(cr, uid, wh.id, values, inter_wh_route_id, context=context)
                for pull_rule in pull_rules_list:
                    pull_obj.create(cr, uid, vals=pull_rule, context=context)
                #if the warehouse is also set as default resupply method, assign this route automatically to the warehouse
                if default_resupply_wh and default_resupply_wh.id == wh.id:
                    self.write(cr, uid, [warehouse.id, wh.id], {'route_ids': [(4, inter_wh_route_id)]}, context=context)

    _defaults = {
        'company_id': lambda self, cr, uid, c: self.pool.get('res.company')._company_default_get(cr, uid, 'stock.inventory', context=c),
        'reception_steps': 'one_step',
        'delivery_steps': 'ship_only',
    }
    _sql_constraints = [
        ('warehouse_name_uniq', 'unique(name, company_id)', 'The name of the warehouse must be unique per company!'),
        ('warehouse_code_uniq', 'unique(code, company_id)', 'The code of the warehouse must be unique per company!'),
    ]

    def _get_partner_locations(self, cr, uid, ids, context=None):
        ''' returns a tuple made of the browse record of customer location and the browse record of supplier location'''
        data_obj = self.pool.get('ir.model.data')
        location_obj = self.pool.get('stock.location')
        try:
            customer_loc = data_obj.get_object_reference(cr, uid, 'stock', 'stock_location_customers')[1]
            supplier_loc = data_obj.get_object_reference(cr, uid, 'stock', 'stock_location_suppliers')[1]
        except:
            customer_loc = location_obj.search(cr, uid, [('usage', '=', 'customer')], context=context)
            customer_loc = customer_loc and customer_loc[0] or False
            supplier_loc = location_obj.search(cr, uid, [('usage', '=', 'supplier')], context=context)
            supplier_loc = supplier_loc and supplier_loc[0] or False
        if not (customer_loc and supplier_loc):
            raise UserError(_('Can\'t find any customer or supplier location.'))
        return location_obj.browse(cr, uid, [customer_loc, supplier_loc], context=context)

    def _location_used(self, cr, uid, location_id, warehouse, context=None):
        pull_obj = self.pool['procurement.rule']
        push_obj = self.pool['stock.location.path']

        domain = ['&', ('route_id', 'not in', [x.id for x in warehouse.route_ids]),
                       '|', ('location_src_id', '=', location_id),                      # noqa
                            ('location_id', '=', location_id)
                  ]
        pulls = pull_obj.search_count(cr, uid, domain, context=context)

        domain = ['&', ('route_id', 'not in', [x.id for x in warehouse.route_ids]),
                       '|', ('location_from_id', '=', location_id),                     # noqa
                            ('location_dest_id', '=', location_id)
                  ]
        pushs = push_obj.search_count(cr, uid, domain, context=context)
        if pulls or pushs:
            return True
        return False

    def switch_location(self, cr, uid, ids, warehouse, new_reception_step=False, new_delivery_step=False, context=None):
        location_obj = self.pool.get('stock.location')

        new_reception_step = new_reception_step or warehouse.reception_steps
        new_delivery_step = new_delivery_step or warehouse.delivery_steps
        if warehouse.reception_steps != new_reception_step:
            if not self._location_used(cr, uid, warehouse.wh_input_stock_loc_id.id, warehouse, context=context):
                location_obj.write(cr, uid, [warehouse.wh_input_stock_loc_id.id, warehouse.wh_qc_stock_loc_id.id], {'active': False}, context=context)
            if new_reception_step != 'one_step':
                location_obj.write(cr, uid, warehouse.wh_input_stock_loc_id.id, {'active': True}, context=context)
            if new_reception_step == 'three_steps':
                location_obj.write(cr, uid, warehouse.wh_qc_stock_loc_id.id, {'active': True}, context=context)

        if warehouse.delivery_steps != new_delivery_step:
            if not self._location_used(cr, uid, warehouse.wh_output_stock_loc_id.id, warehouse, context=context):
                location_obj.write(cr, uid, [warehouse.wh_output_stock_loc_id.id], {'active': False}, context=context)
            if not self._location_used(cr, uid, warehouse.wh_pack_stock_loc_id.id, warehouse, context=context):
                location_obj.write(cr, uid, [warehouse.wh_pack_stock_loc_id.id], {'active': False}, context=context)
            if new_delivery_step != 'ship_only':
                location_obj.write(cr, uid, warehouse.wh_output_stock_loc_id.id, {'active': True}, context=context)
            if new_delivery_step == 'pick_pack_ship':
                location_obj.write(cr, uid, warehouse.wh_pack_stock_loc_id.id, {'active': True}, context=context)
        return True

    def _get_reception_delivery_route(self, cr, uid, warehouse, route_name, context=None):
        return {
            'name': self._format_routename(cr, uid, warehouse, route_name, context=context),
            'product_categ_selectable': True,
            'product_selectable': False,
            'sequence': 10,
        }

    def _get_supply_pull_rules(self, cr, uid, supply_warehouse, values, new_route_id, context=None):
        pull_rules_list = []
        for from_loc, dest_loc, pick_type_id, warehouse in values:
            pull_rules_list.append({
                'name': self._format_rulename(cr, uid, warehouse, from_loc, dest_loc, context=context),
                'location_src_id': from_loc.id,
                'location_id': dest_loc.id,
                'route_id': new_route_id,
                'action': 'move',
                'picking_type_id': pick_type_id,
                'procure_method': warehouse.lot_stock_id.id != from_loc.id and 'make_to_order' or 'make_to_stock', # first part of the resuply route is MTS
                'warehouse_id': warehouse.id,
                'propagate_warehouse_id': supply_warehouse,
            })
        return pull_rules_list

    def _get_push_pull_rules(self, cr, uid, warehouse, active, values, new_route_id, context=None):
        first_rule = True
        push_rules_list = []
        pull_rules_list = []
        for from_loc, dest_loc, pick_type_id in values:
            push_rules_list.append({
                'name': self._format_rulename(cr, uid, warehouse, from_loc, dest_loc, context=context),
                'location_from_id': from_loc.id,
                'location_dest_id': dest_loc.id,
                'route_id': new_route_id,
                'auto': 'manual',
                'picking_type_id': pick_type_id,
                'active': active,
                'warehouse_id': warehouse.id,
            })
            pull_rules_list.append({
                'name': self._format_rulename(cr, uid, warehouse, from_loc, dest_loc, context=context),
                'location_src_id': from_loc.id,
                'location_id': dest_loc.id,
                'route_id': new_route_id,
                'action': 'move',
                'picking_type_id': pick_type_id,
                'procure_method': first_rule is True and 'make_to_stock' or 'make_to_order',
                'active': active,
                'warehouse_id': warehouse.id,
            })
            first_rule = False
        return push_rules_list, pull_rules_list

    def _get_mto_route(self, cr, uid, context=None):
        route_obj = self.pool.get('stock.location.route')
        data_obj = self.pool.get('ir.model.data')
        try:
            mto_route_id = data_obj.get_object_reference(cr, uid, 'stock', 'route_warehouse0_mto')[1]
        except:
            mto_route_id = route_obj.search(cr, uid, [('name', 'like', _('Make To Order'))], context=context)
            mto_route_id = mto_route_id and mto_route_id[0] or False
        if not mto_route_id:
            raise UserError(_('Can\'t find any generic Make To Order route.'))
        return mto_route_id

    def _check_remove_mto_resupply_rules(self, cr, uid, warehouse, context=None):
        """ Checks that the moves from the different """
        pull_obj = self.pool.get('procurement.rule')
        mto_route_id = self._get_mto_route(cr, uid, context=context)
        rules = pull_obj.search(cr, uid, ['&', ('location_src_id', '=', warehouse.lot_stock_id.id), ('location_id.usage', '=', 'transit')], context=context)
        pull_obj.unlink(cr, uid, rules, context=context)

    def _get_mto_pull_rule(self, cr, uid, warehouse, values, context=None):
        mto_route_id = self._get_mto_route(cr, uid, context=context)
        res = []
        for value in values:
            from_loc, dest_loc, pick_type_id = value
            res += [{
            'name': self._format_rulename(cr, uid, warehouse, from_loc, dest_loc, context=context) + _(' MTO'),
            'location_src_id': from_loc.id,
            'location_id': dest_loc.id,
            'route_id': mto_route_id,
            'action': 'move',
            'picking_type_id': pick_type_id,
            'procure_method': 'make_to_order',
            'active': True,
            'warehouse_id': warehouse.id,
            }]
        return res

    def _get_crossdock_route(self, cr, uid, warehouse, route_name, context=None):
        return {
            'name': self._format_routename(cr, uid, warehouse, route_name, context=context),
            'warehouse_selectable': False,
            'product_selectable': True,
            'product_categ_selectable': True,
            'active': warehouse.delivery_steps != 'ship_only' and warehouse.reception_steps != 'one_step',
            'sequence': 20,
        }

    def create_routes(self, cr, uid, ids, warehouse, context=None):
        wh_route_ids = []
        route_obj = self.pool.get('stock.location.route')
        pull_obj = self.pool.get('procurement.rule')
        push_obj = self.pool.get('stock.location.path')
        routes_dict = self.get_routes_dict(cr, uid, ids, warehouse, context=context)
        #create reception route and rules
        route_name, values = routes_dict[warehouse.reception_steps]
        route_vals = self._get_reception_delivery_route(cr, uid, warehouse, route_name, context=context)
        reception_route_id = route_obj.create(cr, uid, route_vals, context=context)
        wh_route_ids.append((4, reception_route_id))
        push_rules_list, pull_rules_list = self._get_push_pull_rules(cr, uid, warehouse, True, values, reception_route_id, context=context)
        #create the push/procurement rules
        for push_rule in push_rules_list:
            push_obj.create(cr, uid, vals=push_rule, context=context)
        for pull_rule in pull_rules_list:
            #all procurement rules in reception route are mto, because we don't want to wait for the scheduler to trigger an orderpoint on input location
            pull_rule['procure_method'] = 'make_to_order'
            pull_obj.create(cr, uid, vals=pull_rule, context=context)

        #create MTS route and procurement rules for delivery and a specific route MTO to be set on the product
        route_name, values = routes_dict[warehouse.delivery_steps]
        route_vals = self._get_reception_delivery_route(cr, uid, warehouse, route_name, context=context)
        #create the route and its procurement rules
        delivery_route_id = route_obj.create(cr, uid, route_vals, context=context)
        wh_route_ids.append((4, delivery_route_id))
        dummy, pull_rules_list = self._get_push_pull_rules(cr, uid, warehouse, True, values, delivery_route_id, context=context)
        for pull_rule in pull_rules_list:
            pull_obj.create(cr, uid, vals=pull_rule, context=context)
        #create MTO procurement rule and link it to the generic MTO route
        mto_pull_vals = self._get_mto_pull_rule(cr, uid, warehouse, values, context=context)[0]
        mto_pull_id = pull_obj.create(cr, uid, mto_pull_vals, context=context)

        #create a route for cross dock operations, that can be set on products and product categories
        route_name, values = routes_dict['crossdock']
        crossdock_route_vals = self._get_crossdock_route(cr, uid, warehouse, route_name, context=context)
        crossdock_route_id = route_obj.create(cr, uid, vals=crossdock_route_vals, context=context)
        wh_route_ids.append((4, crossdock_route_id))
        dummy, pull_rules_list = self._get_push_pull_rules(cr, uid, warehouse, warehouse.delivery_steps != 'ship_only' and warehouse.reception_steps != 'one_step', values, crossdock_route_id, context=context)
        for pull_rule in pull_rules_list:
            # Fixed cross-dock is logically mto
            pull_rule['procure_method'] = 'make_to_order'
            pull_obj.create(cr, uid, vals=pull_rule, context=context)

        #create route selectable on the product to resupply the warehouse from another one
        self._create_resupply_routes(cr, uid, warehouse, warehouse.resupply_wh_ids, warehouse.default_resupply_wh_id, context=context)

        #return routes and mto procurement rule to store on the warehouse
        return {
            'route_ids': wh_route_ids,
            'mto_pull_id': mto_pull_id,
            'reception_route_id': reception_route_id,
            'delivery_route_id': delivery_route_id,
            'crossdock_route_id': crossdock_route_id,
        }

    def change_route(self, cr, uid, ids, warehouse, new_reception_step=False, new_delivery_step=False, context=None):
        picking_type_obj = self.pool.get('stock.picking.type')
        pull_obj = self.pool.get('procurement.rule')
        push_obj = self.pool.get('stock.location.path')
        route_obj = self.pool.get('stock.location.route')
        new_reception_step = new_reception_step or warehouse.reception_steps
        new_delivery_step = new_delivery_step or warehouse.delivery_steps

        #change the default source and destination location and (de)activate picking types
        input_loc = warehouse.wh_input_stock_loc_id
        if new_reception_step == 'one_step':
            input_loc = warehouse.lot_stock_id
        output_loc = warehouse.wh_output_stock_loc_id
        if new_delivery_step == 'ship_only':
            output_loc = warehouse.lot_stock_id
        picking_type_obj.write(cr, uid, warehouse.in_type_id.id, {'default_location_dest_id': input_loc.id}, context=context)
        picking_type_obj.write(cr, uid, warehouse.out_type_id.id, {'default_location_src_id': output_loc.id}, context=context)
        picking_type_obj.write(cr, uid, warehouse.pick_type_id.id, {
                'active': new_delivery_step != 'ship_only',
                'default_location_dest_id': output_loc.id if new_delivery_step == 'pick_ship' else warehouse.wh_pack_stock_loc_id.id,
            }, context=context)
        picking_type_obj.write(cr, uid, warehouse.pack_type_id.id, {'active': new_delivery_step == 'pick_pack_ship'}, context=context)

        routes_dict = self.get_routes_dict(cr, uid, ids, warehouse, context=context)
        #update delivery route and rules: unlink the existing rules of the warehouse delivery route and recreate it
        pull_obj.unlink(cr, uid, [pu.id for pu in warehouse.delivery_route_id.pull_ids], context=context)
        route_name, values = routes_dict[new_delivery_step]
        route_obj.write(cr, uid, warehouse.delivery_route_id.id, {'name': self._format_routename(cr, uid, warehouse, route_name, context=context)}, context=context)
        dummy, pull_rules_list = self._get_push_pull_rules(cr, uid, warehouse, True, values, warehouse.delivery_route_id.id, context=context)
        #create the procurement rules
        for pull_rule in pull_rules_list:
            pull_obj.create(cr, uid, vals=pull_rule, context=context)

        #update receipt route and rules: unlink the existing rules of the warehouse receipt route and recreate it
        pull_obj.unlink(cr, uid, [pu.id for pu in warehouse.reception_route_id.pull_ids], context=context)
        push_obj.unlink(cr, uid, [pu.id for pu in warehouse.reception_route_id.push_ids], context=context)
        route_name, values = routes_dict[new_reception_step]
        route_obj.write(cr, uid, warehouse.reception_route_id.id, {'name': self._format_routename(cr, uid, warehouse, route_name, context=context)}, context=context)
        push_rules_list, pull_rules_list = self._get_push_pull_rules(cr, uid, warehouse, True, values, warehouse.reception_route_id.id, context=context)
        #create the push/procurement rules
        for push_rule in push_rules_list:
            push_obj.create(cr, uid, vals=push_rule, context=context)
        for pull_rule in pull_rules_list:
            #all procurement rules in receipt route are mto, because we don't want to wait for the scheduler to trigger an orderpoint on input location
            pull_rule['procure_method'] = 'make_to_order'
            pull_obj.create(cr, uid, vals=pull_rule, context=context)

        route_obj.write(cr, uid, warehouse.crossdock_route_id.id, {'active': new_reception_step != 'one_step' and new_delivery_step != 'ship_only'}, context=context)

        #change MTO rule
        dummy, values = routes_dict[new_delivery_step]
        mto_pull_vals = self._get_mto_pull_rule(cr, uid, warehouse, values, context=context)[0]
        pull_obj.write(cr, uid, warehouse.mto_pull_id.id, mto_pull_vals, context=context)
        return True

    def create_sequences_and_picking_types(self, cr, uid, warehouse, context=None):
        seq_obj = self.pool.get('ir.sequence')
        picking_type_obj = self.pool.get('stock.picking.type')
        #create new sequences
        in_seq_id = seq_obj.create(cr, SUPERUSER_ID, {'name': warehouse.name + _(' Sequence in'), 'prefix': warehouse.code + '/IN/', 'padding': 5}, context=context)
        out_seq_id = seq_obj.create(cr, SUPERUSER_ID, {'name': warehouse.name + _(' Sequence out'), 'prefix': warehouse.code + '/OUT/', 'padding': 5}, context=context)
        pack_seq_id = seq_obj.create(cr, SUPERUSER_ID, {'name': warehouse.name + _(' Sequence packing'), 'prefix': warehouse.code + '/PACK/', 'padding': 5}, context=context)
        pick_seq_id = seq_obj.create(cr, SUPERUSER_ID, {'name': warehouse.name + _(' Sequence picking'), 'prefix': warehouse.code + '/PICK/', 'padding': 5}, context=context)
        int_seq_id = seq_obj.create(cr, SUPERUSER_ID, {'name': warehouse.name + _(' Sequence internal'), 'prefix': warehouse.code + '/INT/', 'padding': 5}, context=context)

        wh_stock_loc = warehouse.lot_stock_id
        wh_input_stock_loc = warehouse.wh_input_stock_loc_id
        wh_output_stock_loc = warehouse.wh_output_stock_loc_id
        wh_pack_stock_loc = warehouse.wh_pack_stock_loc_id

        #create in, out, internal picking types for warehouse
        input_loc = wh_input_stock_loc
        if warehouse.reception_steps == 'one_step':
            input_loc = wh_stock_loc
        output_loc = wh_output_stock_loc
        if warehouse.delivery_steps == 'ship_only':
            output_loc = wh_stock_loc

        #choose the next available color for the picking types of this warehouse
        color = 0
        available_colors = [0, 3, 4, 5, 6, 7, 8, 1, 2]  # put white color first
        all_used_colors = self.pool.get('stock.picking.type').search_read(cr, uid, [('warehouse_id', '!=', False), ('color', '!=', False)], ['color'], order='color')
        #don't use sets to preserve the list order
        for x in all_used_colors:
            if x['color'] in available_colors:
                available_colors.remove(x['color'])
        if available_colors:
            color = available_colors[0]

        #order the picking types with a sequence allowing to have the following suit for each warehouse: reception, internal, pick, pack, ship. 
        max_sequence = self.pool.get('stock.picking.type').search_read(cr, uid, [], ['sequence'], order='sequence desc')
        max_sequence = max_sequence and max_sequence[0]['sequence'] or 0
        internal_active_false = (warehouse.reception_steps == 'one_step') and (warehouse.delivery_steps == 'ship_only')
        internal_active_false = internal_active_false and not self.user_has_groups(cr, uid, 'stock.group_locations')

        in_type_id = picking_type_obj.create(cr, uid, vals={
            'name': _('Receipts'),
            'warehouse_id': warehouse.id,
            'code': 'incoming',
            'use_create_lots': True,
            'use_existing_lots': False,
            'sequence_id': in_seq_id,
            'default_location_src_id': False,
            'default_location_dest_id': input_loc.id,
            'sequence': max_sequence + 1,
            'color': color}, context=context)
        out_type_id = picking_type_obj.create(cr, uid, vals={
            'name': _('Delivery Orders'),
            'warehouse_id': warehouse.id,
            'code': 'outgoing',
            'use_create_lots': False,
            'use_existing_lots': True,
            'sequence_id': out_seq_id,
            'return_picking_type_id': in_type_id,
            'default_location_src_id': output_loc.id,
            'default_location_dest_id': False,
            'sequence': max_sequence + 4,
            'color': color}, context=context)
        picking_type_obj.write(cr, uid, [in_type_id], {'return_picking_type_id': out_type_id}, context=context)
        int_type_id = picking_type_obj.create(cr, uid, vals={
            'name': _('Internal Transfers'),
            'warehouse_id': warehouse.id,
            'code': 'internal',
            'use_create_lots': False,
            'use_existing_lots': True,
            'sequence_id': int_seq_id,
            'default_location_src_id': wh_stock_loc.id,
            'default_location_dest_id': wh_stock_loc.id,
            'active': not internal_active_false,
            'sequence': max_sequence + 2,
            'color': color}, context=context)
        pack_type_id = picking_type_obj.create(cr, uid, vals={
            'name': _('Pack'),
            'warehouse_id': warehouse.id,
            'code': 'internal',
            'use_create_lots': False,
            'use_existing_lots': True,
            'sequence_id': pack_seq_id,
            'default_location_src_id': wh_pack_stock_loc.id,
            'default_location_dest_id': output_loc.id,
            'active': warehouse.delivery_steps == 'pick_pack_ship',
            'sequence': max_sequence + 3,
            'color': color}, context=context)
        pick_type_id = picking_type_obj.create(cr, uid, vals={
            'name': _('Pick'),
            'warehouse_id': warehouse.id,
            'code': 'internal',
            'use_create_lots': False,
            'use_existing_lots': True,
            'sequence_id': pick_seq_id,
            'default_location_src_id': wh_stock_loc.id,
            'default_location_dest_id': output_loc.id if warehouse.delivery_steps == 'pick_ship' else wh_pack_stock_loc.id,
            'active': warehouse.delivery_steps != 'ship_only',
            'sequence': max_sequence + 2,
            'color': color}, context=context)

        #write picking types on WH
        vals = {
            'in_type_id': in_type_id,
            'out_type_id': out_type_id,
            'pack_type_id': pack_type_id,
            'pick_type_id': pick_type_id,
            'int_type_id': int_type_id,
        }
        super(stock_warehouse, self).write(cr, uid, warehouse.id, vals=vals, context=context)


    def create(self, cr, uid, vals, context=None):
        if context is None:
            context = {}
        if vals is None:
            vals = {}
        data_obj = self.pool.get('ir.model.data')
        seq_obj = self.pool.get('ir.sequence')
        picking_type_obj = self.pool.get('stock.picking.type')
        location_obj = self.pool.get('stock.location')

        #create view location for warehouse
        loc_vals = {
                'name': _(vals.get('code')),
                'usage': 'view',
                'location_id': data_obj.get_object_reference(cr, uid, 'stock', 'stock_location_locations')[1],
        }
        if vals.get('company_id'):
            loc_vals['company_id'] = vals.get('company_id')
        wh_loc_id = location_obj.create(cr, uid, loc_vals, context=context)
        vals['view_location_id'] = wh_loc_id
        #create all location
        def_values = self.default_get(cr, uid, ['reception_steps', 'delivery_steps'])
        reception_steps = vals.get('reception_steps',  def_values['reception_steps'])
        delivery_steps = vals.get('delivery_steps', def_values['delivery_steps'])
        context_with_inactive = context.copy()
        context_with_inactive['active_test'] = False
        sub_locations = [
            {'name': _('Stock'), 'active': True, 'field': 'lot_stock_id'},
            {'name': _('Input'), 'active': reception_steps != 'one_step', 'field': 'wh_input_stock_loc_id'},
            {'name': _('Quality Control'), 'active': reception_steps == 'three_steps', 'field': 'wh_qc_stock_loc_id'},
            {'name': _('Output'), 'active': delivery_steps != 'ship_only', 'field': 'wh_output_stock_loc_id'},
            {'name': _('Packing Zone'), 'active': delivery_steps == 'pick_pack_ship', 'field': 'wh_pack_stock_loc_id'},
        ]
        for values in sub_locations:
            loc_vals = {
                'name': values['name'],
                'usage': 'internal',
                'location_id': wh_loc_id,
                'active': values['active'],
            }
            if vals.get('company_id'):
                loc_vals['company_id'] = vals.get('company_id')
            location_id = location_obj.create(cr, uid, loc_vals, context=context_with_inactive)
            vals[values['field']] = location_id

        #create WH
        new_id = super(stock_warehouse, self).create(cr, uid, vals=vals, context=context)
        warehouse = self.browse(cr, uid, new_id, context=context)
        self.create_sequences_and_picking_types(cr, uid, warehouse, context=context)

        #create routes and push/procurement rules
        new_objects_dict = self.create_routes(cr, uid, new_id, warehouse, context=context)
        self.write(cr, uid, warehouse.id, new_objects_dict, context=context)

        # If partner assigned
        if vals.get('partner_id'):
            comp_obj = self.pool['res.company']
            if vals.get('company_id'):
                transit_loc = comp_obj.browse(cr, uid, vals.get('company_id'), context=context).internal_transit_location_id.id
            else:
                transit_loc = comp_obj.browse(cr, uid, comp_obj._company_default_get(cr, uid, 'stock.warehouse', context=context)).internal_transit_location_id.id
            self.pool['res.partner'].write(cr, uid, [vals['partner_id']], {'property_stock_customer': transit_loc,
                                                                            'property_stock_supplier': transit_loc}, context=context)
        return new_id

    def _format_rulename(self, cr, uid, obj, from_loc, dest_loc, context=None):
        return obj.code + ': ' + from_loc.name + ' -> ' + dest_loc.name

    def _format_routename(self, cr, uid, obj, name, context=None):
        return obj.name + ': ' + name

    def get_routes_dict(self, cr, uid, ids, warehouse, context=None):
        #fetch customer and supplier locations, for references
        customer_loc, supplier_loc = self._get_partner_locations(cr, uid, ids, context=context)

        return {
            'one_step': (_('Receipt in 1 step'), []),
            'two_steps': (_('Receipt in 2 steps'), [(warehouse.wh_input_stock_loc_id, warehouse.lot_stock_id, warehouse.int_type_id.id)]),
            'three_steps': (_('Receipt in 3 steps'), [(warehouse.wh_input_stock_loc_id, warehouse.wh_qc_stock_loc_id, warehouse.int_type_id.id), (warehouse.wh_qc_stock_loc_id, warehouse.lot_stock_id, warehouse.int_type_id.id)]),
            'crossdock': (_('Cross-Dock'), [(warehouse.wh_input_stock_loc_id, warehouse.wh_output_stock_loc_id, warehouse.int_type_id.id), (warehouse.wh_output_stock_loc_id, customer_loc, warehouse.out_type_id.id)]),
            'ship_only': (_('Ship Only'), [(warehouse.lot_stock_id, customer_loc, warehouse.out_type_id.id)]),
            'pick_ship': (_('Pick + Ship'), [(warehouse.lot_stock_id, warehouse.wh_output_stock_loc_id, warehouse.pick_type_id.id), (warehouse.wh_output_stock_loc_id, customer_loc, warehouse.out_type_id.id)]),
            'pick_pack_ship': (_('Pick + Pack + Ship'), [(warehouse.lot_stock_id, warehouse.wh_pack_stock_loc_id, warehouse.pick_type_id.id), (warehouse.wh_pack_stock_loc_id, warehouse.wh_output_stock_loc_id, warehouse.pack_type_id.id), (warehouse.wh_output_stock_loc_id, customer_loc, warehouse.out_type_id.id)]),
        }

    def _handle_renaming(self, cr, uid, warehouse, name, code, context=None):
        location_obj = self.pool.get('stock.location')
        route_obj = self.pool.get('stock.location.route')
        pull_obj = self.pool.get('procurement.rule')
        push_obj = self.pool.get('stock.location.path')
        #rename location
        location_id = warehouse.lot_stock_id.location_id.id
        location_obj.write(cr, uid, location_id, {'name': code}, context=context)
        #rename route and push-procurement rules
        for route in warehouse.route_ids:
            route_obj.write(cr, uid, route.id, {'name': route.name.replace(warehouse.name, name, 1)}, context=context)
            for pull in route.pull_ids:
                pull_obj.write(cr, uid, pull.id, {'name': pull.name.replace(warehouse.name, name, 1)}, context=context)
            for push in route.push_ids:
                push_obj.write(cr, uid, push.id, {'name': push.name.replace(warehouse.name, name, 1)}, context=context)
        #change the mto procurement rule name
        if warehouse.mto_pull_id.id:
            pull_obj.write(cr, uid, warehouse.mto_pull_id.id, {'name': warehouse.mto_pull_id.name.replace(warehouse.name, name, 1)}, context=context)

    def _check_delivery_resupply(self, cr, uid, warehouse, new_location, change_to_multiple, context=None):
        """ Will check if the resupply routes from this warehouse follow the changes of number of delivery steps """
        #Check routes that are being delivered by this warehouse and change the rule going to transit location
        route_obj = self.pool.get("stock.location.route")
        pull_obj = self.pool.get("procurement.rule")
        routes = route_obj.search(cr, uid, [('supplier_wh_id','=', warehouse.id)], context=context)
        pulls = pull_obj.search(cr, uid, ['&', ('route_id', 'in', routes), ('location_id.usage', '=', 'transit')], context=context)
        if pulls:
            pull_obj.write(cr, uid, pulls, {'location_src_id': new_location, 'procure_method': change_to_multiple and "make_to_order" or "make_to_stock"}, context=context)
        # Create or clean MTO rules
        mto_route_id = self._get_mto_route(cr, uid, context=context)
        if not change_to_multiple:
            # If single delivery we should create the necessary MTO rules for the resupply 
            # pulls = pull_obj.search(cr, uid, ['&', ('route_id', '=', mto_route_id), ('location_id.usage', '=', 'transit'), ('location_src_id', '=', warehouse.lot_stock_id.id)], context=context)
            pull_recs = pull_obj.browse(cr, uid, pulls, context=context)
            transfer_locs = list(set([x.location_id for x in pull_recs]))
            vals = [(warehouse.lot_stock_id , x, warehouse.out_type_id.id) for x in transfer_locs]
            mto_pull_vals = self._get_mto_pull_rule(cr, uid, warehouse, vals, context=context)
            for mto_pull_val in mto_pull_vals:
                pull_obj.create(cr, uid, mto_pull_val, context=context)
        else:
            # We need to delete all the MTO procurement rules, otherwise they risk to be used in the system
            pulls = pull_obj.search(cr, uid, ['&', ('route_id', '=', mto_route_id), ('location_id.usage', '=', 'transit'), ('location_src_id', '=', warehouse.lot_stock_id.id)], context=context)
            if pulls:
                pull_obj.unlink(cr, uid, pulls, context=context)

    def _check_reception_resupply(self, cr, uid, warehouse, new_location, context=None):
        """
            Will check if the resupply routes to this warehouse follow the changes of number of receipt steps
        """
        #Check routes that are being delivered by this warehouse and change the rule coming from transit location
        route_obj = self.pool.get("stock.location.route")
        pull_obj = self.pool.get("procurement.rule")
        routes = route_obj.search(cr, uid, [('supplied_wh_id','=', warehouse.id)], context=context)
        pulls= pull_obj.search(cr, uid, ['&', ('route_id', 'in', routes), ('location_src_id.usage', '=', 'transit')])
        if pulls:
            pull_obj.write(cr, uid, pulls, {'location_id': new_location}, context=context)

    def _check_resupply(self, cr, uid, warehouse, reception_new, delivery_new, context=None):
        if reception_new:
            old_val = warehouse.reception_steps
            new_val = reception_new
            change_to_one = (old_val != 'one_step' and new_val == 'one_step')
            change_to_multiple = (old_val == 'one_step' and new_val != 'one_step')
            if change_to_one or change_to_multiple:
                new_location = change_to_one and warehouse.lot_stock_id.id or warehouse.wh_input_stock_loc_id.id
                self._check_reception_resupply(cr, uid, warehouse, new_location, context=context)
        if delivery_new:
            old_val = warehouse.delivery_steps
            new_val = delivery_new
            change_to_one = (old_val != 'ship_only' and new_val == 'ship_only')
            change_to_multiple = (old_val == 'ship_only' and new_val != 'ship_only')
            if change_to_one or change_to_multiple:
                new_location = change_to_one and warehouse.lot_stock_id.id or warehouse.wh_output_stock_loc_id.id 
                self._check_delivery_resupply(cr, uid, warehouse, new_location, change_to_multiple, context=context)

    def write(self, cr, uid, ids, vals, context=None):
        if context is None:
            context = {}
        if isinstance(ids, (int, long)):
            ids = [ids]
        seq_obj = self.pool.get('ir.sequence')
        route_obj = self.pool.get('stock.location.route')
        context_with_inactive = context.copy()
        context_with_inactive['active_test'] = False
        for warehouse in self.browse(cr, uid, ids, context=context_with_inactive):
            #first of all, check if we need to delete and recreate route
            if vals.get('reception_steps') or vals.get('delivery_steps'):
                #activate and deactivate location according to reception and delivery option
                self.switch_location(cr, uid, warehouse.id, warehouse, vals.get('reception_steps', False), vals.get('delivery_steps', False), context=context)
                # switch between route
                self.change_route(cr, uid, ids, warehouse, vals.get('reception_steps', False), vals.get('delivery_steps', False), context=context_with_inactive)
                # Check if we need to change something to resupply warehouses and associated MTO rules
                self._check_resupply(cr, uid, warehouse, vals.get('reception_steps'), vals.get('delivery_steps'), context=context)
            if vals.get('code') or vals.get('name'):
                name = warehouse.name
                #rename sequence
                if vals.get('name'):
                    name = vals.get('name', warehouse.name)
                self._handle_renaming(cr, uid, warehouse, name, vals.get('code', warehouse.code), context=context_with_inactive)
                if warehouse.in_type_id:
                    seq_obj.write(cr, uid, warehouse.in_type_id.sequence_id.id, {'name': name + _(' Sequence in'), 'prefix': vals.get('code', warehouse.code) + '/IN/'}, context=context)
                if warehouse.out_type_id:
                    seq_obj.write(cr, uid, warehouse.out_type_id.sequence_id.id, {'name': name + _(' Sequence out'), 'prefix': vals.get('code', warehouse.code) + '/OUT/'}, context=context)
                if warehouse.pack_type_id:
                    seq_obj.write(cr, uid, warehouse.pack_type_id.sequence_id.id, {'name': name + _(' Sequence packing'), 'prefix': vals.get('code', warehouse.code) + '/PACK/'}, context=context)
                if warehouse.pick_type_id:
                    seq_obj.write(cr, uid, warehouse.pick_type_id.sequence_id.id, {'name': name + _(' Sequence picking'), 'prefix': vals.get('code', warehouse.code) + '/PICK/'}, context=context)
                if warehouse.int_type_id:
                    seq_obj.write(cr, uid, warehouse.int_type_id.sequence_id.id, {'name': name + _(' Sequence internal'), 'prefix': vals.get('code', warehouse.code) + '/INT/'}, context=context)
        if vals.get('resupply_wh_ids') and not vals.get('resupply_route_ids'):
            for cmd in vals.get('resupply_wh_ids'):
                if cmd[0] == 6:
                    new_ids = set(cmd[2])
                    old_ids = set([wh.id for wh in warehouse.resupply_wh_ids])
                    to_add_wh_ids = new_ids - old_ids
                    if to_add_wh_ids:
                        supplier_warehouses = self.browse(cr, uid, list(to_add_wh_ids), context=context)
                        self._create_resupply_routes(cr, uid, warehouse, supplier_warehouses, warehouse.default_resupply_wh_id, context=context)
                    to_remove_wh_ids = old_ids - new_ids
                    if to_remove_wh_ids:
                        to_remove_route_ids = route_obj.search(cr, uid, [('supplied_wh_id', '=', warehouse.id), ('supplier_wh_id', 'in', list(to_remove_wh_ids))], context=context)
                        if to_remove_route_ids:
                            route_obj.unlink(cr, uid, to_remove_route_ids, context=context)
                else:
                    #not implemented
                    pass
        if 'default_resupply_wh_id' in vals:
            if vals.get('default_resupply_wh_id') == warehouse.id:
                raise UserError(_('The default resupply warehouse should be different than the warehouse itself!'))
            if warehouse.default_resupply_wh_id:
                #remove the existing resupplying route on the warehouse
                to_remove_route_ids = route_obj.search(cr, uid, [('supplied_wh_id', '=', warehouse.id), ('supplier_wh_id', '=', warehouse.default_resupply_wh_id.id)], context=context)
                for inter_wh_route_id in to_remove_route_ids:
                    self.write(cr, uid, [warehouse.id], {'route_ids': [(3, inter_wh_route_id)]})
            if vals.get('default_resupply_wh_id'):
                #assign the new resupplying route on all products
                to_assign_route_ids = route_obj.search(cr, uid, [('supplied_wh_id', '=', warehouse.id), ('supplier_wh_id', '=', vals.get('default_resupply_wh_id'))], context=context)
                for inter_wh_route_id in to_assign_route_ids:
                    self.write(cr, uid, [warehouse.id], {'route_ids': [(4, inter_wh_route_id)]})

        # If another partner assigned
        if vals.get('partner_id'):
            if not vals.get('company_id'):
                company = self.browse(cr, uid, ids[0], context=context).company_id
            else:
                company = self.pool['res.company'].browse(cr, uid, vals['company_id'])
            transit_loc = company.internal_transit_location_id.id
            self.pool['res.partner'].write(cr, uid, [vals['partner_id']], {'property_stock_customer': transit_loc,
                                                                            'property_stock_supplier': transit_loc}, context=context)
        return super(stock_warehouse, self).write(cr, uid, ids, vals=vals, context=context)

    def get_all_routes_for_wh(self, cr, uid, warehouse, context=None):
        route_obj = self.pool.get("stock.location.route")
        all_routes = [route.id for route in warehouse.route_ids]
        all_routes += route_obj.search(cr, uid, [('supplied_wh_id', '=', warehouse.id)], context=context)
        all_routes += [warehouse.mto_pull_id.route_id.id]
        return all_routes

    def view_all_routes_for_wh(self, cr, uid, ids, context=None):
        all_routes = []
        for wh in self.browse(cr, uid, ids, context=context):
            all_routes += self.get_all_routes_for_wh(cr, uid, wh, context=context)

        domain = [('id', 'in', all_routes)]
        return {
            'name': _('Warehouse\'s Routes'),
            'domain': domain,
            'res_model': 'stock.location.route',
            'type': 'ir.actions.act_window',
            'view_id': False,
            'view_mode': 'tree,form',
            'view_type': 'form',
            'limit': 20
        }


class stock_location_path(osv.osv):
    _name = "stock.location.path"
    _description = "Pushed Flows"
    _order = "name"

    def _get_rules(self, cr, uid, ids, context=None):
        res = []
        for route in self.browse(cr, uid, ids, context=context):
            res += [x.id for x in route.push_ids]
        return res

    _columns = {
        'name': fields.char('Operation Name', required=True),
        'company_id': fields.many2one('res.company', 'Company'),
        'route_id': fields.many2one('stock.location.route', 'Route'),
        'location_from_id': fields.many2one('stock.location', 'Source Location', ondelete='cascade', select=1, required=True,
                                            help="This rule can be applied when a move is confirmed that has this location as destination location"),
        'location_dest_id': fields.many2one('stock.location', 'Destination Location', ondelete='cascade', select=1, required=True,
                                            help="The new location where the goods need to go"),
        'delay': fields.integer('Delay (days)', help="Number of days needed to transfer the goods"),
        'picking_type_id': fields.many2one('stock.picking.type', 'Picking Type', required=True,
                                           help="This is the picking type that will be put on the stock moves"),
        'auto': fields.selection(
            [('auto','Automatic Move'), ('manual','Manual Operation'),('transparent','Automatic No Step Added')],
            'Automatic Move',
            required=True, select=1,
            help="The 'Automatic Move' / 'Manual Operation' value will create a stock move after the current one.  " \
                 "With 'Automatic No Step Added', the location is replaced in the original move."
            ),
        'propagate': fields.boolean('Propagate cancel and split', help='If checked, when the previous move is cancelled or split, the move generated by this move will too'),
        'active': fields.boolean('Active'),
        'warehouse_id': fields.many2one('stock.warehouse', 'Warehouse'),
        'route_sequence': fields.related('route_id', 'sequence', string='Route Sequence',
            store={
                'stock.location.route': (_get_rules, ['sequence'], 10),
                'stock.location.path': (lambda self, cr, uid, ids, c={}: ids, ['route_id'], 10),
        }),
        'sequence': fields.integer('Sequence'),
    }
    _defaults = {
        'auto': 'auto',
        'delay': 0,
        'company_id': lambda self, cr, uid, c: self.pool.get('res.company')._company_default_get(cr, uid, 'procurement.order', context=c),
        'propagate': True,
        'active': True,
    }

    def _prepare_push_apply(self, cr, uid, rule, move, context=None):
        newdate = (datetime.strptime(move.date_expected, DEFAULT_SERVER_DATETIME_FORMAT) + relativedelta.relativedelta(days=rule.delay or 0)).strftime(DEFAULT_SERVER_DATETIME_FORMAT)
        return {
                'origin': move.origin or move.picking_id.name or "/",
                'location_id': move.location_dest_id.id,
                'location_dest_id': rule.location_dest_id.id,
                'date': newdate,
                'company_id': rule.company_id and rule.company_id.id or False,
                'date_expected': newdate,
                'picking_id': False,
                'picking_type_id': rule.picking_type_id and rule.picking_type_id.id or False,
                'propagate': rule.propagate,
                'push_rule_id': rule.id,
                'warehouse_id': rule.warehouse_id and rule.warehouse_id.id or False,
                'procurement_id': False,
            }

    def _apply(self, cr, uid, rule, move, context=None):
        move_obj = self.pool.get('stock.move')
        newdate = (datetime.strptime(move.date_expected, DEFAULT_SERVER_DATETIME_FORMAT) + relativedelta.relativedelta(days=rule.delay or 0)).strftime(DEFAULT_SERVER_DATETIME_FORMAT)
        if rule.auto == 'transparent':
            old_dest_location = move.location_dest_id.id
            move_obj.write(cr, uid, [move.id], {
                'date': newdate,
                'date_expected': newdate,
                'location_dest_id': rule.location_dest_id.id
            })
            #avoid looping if a push rule is not well configured
            if rule.location_dest_id.id != old_dest_location:
                #call again push_apply to see if a next step is defined
                move_obj._push_apply(cr, uid, [move], context=context)
        else:
            vals = self._prepare_push_apply(cr, uid, rule, move, context=context)
            move_id = move_obj.copy(cr, uid, move.id, vals, context=context)
            move_obj.write(cr, uid, [move.id], {
                'move_dest_id': move_id,
            })
            move_obj.action_confirm(cr, uid, [move_id], context=None)


# -------------------------
# Packaging related stuff
# -------------------------

from openerp.report import report_sxw

class stock_package(osv.osv):
    """
    These are the packages, containing quants and/or other packages
    """
    _name = "stock.quant.package"
    _description = "Physical Packages"
    _parent_name = "parent_id"
    _parent_store = True
    _parent_order = 'name'
    _order = 'parent_left'

    def name_get(self, cr, uid, ids, context=None):
        res = self._complete_name(cr, uid, ids, 'complete_name', None, context=context)
        return res.items()

    def _complete_name(self, cr, uid, ids, name, args, context=None):
        """ Forms complete name of location from parent location to child location.
        @return: Dictionary of values
        """
        res = {}
        for m in self.browse(cr, uid, ids, context=context):
            res[m.id] = m.name
            parent = m.parent_id
            while parent:
                res[m.id] = parent.name + ' / ' + res[m.id]
                parent = parent.parent_id
        return res

    def _get_packages(self, cr, uid, ids, context=None):
        """Returns packages from quants for store"""
        res = set()
        for quant in self.browse(cr, uid, ids, context=context):
            pack = quant.package_id
            while pack:
                res.add(pack.id)
                pack = pack.parent_id
        return list(res)

    def _get_package_info(self, cr, uid, ids, name, args, context=None):
        quant_obj = self.pool.get("stock.quant")
        default_company_id = self.pool.get('res.users').browse(cr, uid, uid, context=context).company_id.id
        res = dict((res_id, {'location_id': False, 'company_id': default_company_id, 'owner_id': False}) for res_id in ids)
        for pack in self.browse(cr, uid, ids, context=context):
            quants = quant_obj.search(cr, uid, [('package_id', 'child_of', pack.id)], context=context)
            if quants:
                quant = quant_obj.browse(cr, uid, quants[0], context=context)
                res[pack.id]['location_id'] = quant.location_id.id
                res[pack.id]['owner_id'] = quant.owner_id.id
                res[pack.id]['company_id'] = quant.company_id.id
            else:
                res[pack.id]['location_id'] = False
                res[pack.id]['owner_id'] = False
                res[pack.id]['company_id'] = False
        return res

    def _get_packages_to_relocate(self, cr, uid, ids, context=None):
        res = set()
        for pack in self.browse(cr, uid, ids, context=context):
            res.add(pack.id)
            if pack.parent_id:
                res.add(pack.parent_id.id)
        return list(res)

    _columns = {
        'name': fields.char('Package Reference', select=True, copy=False),
        'complete_name': fields.function(_complete_name, type='char', string="Package Name",),
        'parent_left': fields.integer('Left Parent', select=1),
        'parent_right': fields.integer('Right Parent', select=1),
        'packaging_id': fields.many2one('product.packaging', 'Packaging', help="This field should be completed only if everything inside the package share the same product, otherwise it doesn't really makes sense.", select=True),
        'location_id': fields.function(_get_package_info, type='many2one', relation='stock.location', string='Location', multi="package",
                                    store={
                                       'stock.quant': (_get_packages, ['location_id'], 10),
                                       'stock.quant.package': (_get_packages_to_relocate, ['quant_ids', 'children_ids', 'parent_id'], 10),
                                    }, readonly=True, select=True),
        'quant_ids': fields.one2many('stock.quant', 'package_id', 'Bulk Content', readonly=True),
        'parent_id': fields.many2one('stock.quant.package', 'Parent Package', help="The package containing this item", ondelete='restrict', readonly=True),
        'children_ids': fields.one2many('stock.quant.package', 'parent_id', 'Contained Packages', readonly=True),
        'company_id': fields.function(_get_package_info, type="many2one", relation='res.company', string='Company', multi="package", 
                                    store={
                                       'stock.quant': (_get_packages, ['company_id'], 10),
                                       'stock.quant.package': (_get_packages_to_relocate, ['quant_ids', 'children_ids', 'parent_id'], 10),
                                    }, readonly=True, select=True),
        'owner_id': fields.function(_get_package_info, type='many2one', relation='res.partner', string='Owner', multi="package",
                                store={
                                       'stock.quant': (_get_packages, ['owner_id'], 10),
                                       'stock.quant.package': (_get_packages_to_relocate, ['quant_ids', 'children_ids', 'parent_id'], 10),
                                    }, readonly=True, select=True),
    }
    _defaults = {
        'name': lambda self, cr, uid, context: self.pool.get('ir.sequence').next_by_code(cr, uid, 'stock.quant.package') or _('Unknown Pack')
    }

    def _check_location_constraint(self, cr, uid, packs, context=None):
        '''checks that all quants in a package are stored in the same location. This function cannot be used
           as a constraint because it needs to be checked on pack operations (they may not call write on the
           package)
        '''
        quant_obj = self.pool.get('stock.quant')
        for pack in packs:
            parent = pack
            while parent.parent_id:
                parent = parent.parent_id
            quant_ids = self.get_content(cr, uid, [parent.id], context=context)
            quants = [x for x in quant_obj.browse(cr, uid, quant_ids, context=context) if x.qty > 0]
            location_id = quants and quants[0].location_id.id or False
            if not [quant.location_id.id == location_id for quant in quants]:
                raise UserError(_('Everything inside a package should be in the same location'))
        return True

    def action_print(self, cr, uid, ids, context=None):
        context = dict(context or {}, active_ids=ids)
        return self.pool.get("report").get_action(cr, uid, ids, 'stock.report_package_barcode_small', context=context)
    
    def unpack(self, cr, uid, ids, context=None):
        quant_obj = self.pool.get('stock.quant')
        for package in self.browse(cr, uid, ids, context=context):
            quant_ids = [quant.id for quant in package.quant_ids]
            quant_obj.write(cr, SUPERUSER_ID, quant_ids, {'package_id': package.parent_id.id or False}, context=context)
            children_package_ids = [child_package.id for child_package in package.children_ids]
            self.write(cr, uid, children_package_ids, {'parent_id': package.parent_id.id or False}, context=context)
        return self.pool.get('ir.actions.act_window').for_xml_id(cr, uid, 'stock', 'action_package_view', context=context)

    def get_content(self, cr, uid, ids, context=None):
        child_package_ids = self.search(cr, uid, [('id', 'child_of', ids)], context=context)
        return self.pool.get('stock.quant').search(cr, uid, [('package_id', 'in', child_package_ids)], context=context)

    def get_content_package(self, cr, uid, ids, context=None):
        quants_ids = self.get_content(cr, uid, ids, context=context)
        res = self.pool.get('ir.actions.act_window').for_xml_id(cr, uid, 'stock', 'quantsact', context=context)
        res['domain'] = [('id', 'in', quants_ids)]
        return res

    def _get_product_total_qty(self, cr, uid, package_record, product_id, context=None):
        ''' find the total of given product 'product_id' inside the given package 'package_id'''
        quant_obj = self.pool.get('stock.quant')
        all_quant_ids = self.get_content(cr, uid, [package_record.id], context=context)
        total = 0
        for quant in quant_obj.browse(cr, uid, all_quant_ids, context=context):
            if quant.product_id.id == product_id:
                total += quant.qty
        return total

    def _get_all_products_quantities(self, cr, uid, package_id, context=None):
        '''This function computes the different product quantities for the given package
        '''
        quant_obj = self.pool.get('stock.quant')
        res = {}
        for quant in quant_obj.browse(cr, uid, self.get_content(cr, uid, package_id, context=context)):
            if quant.product_id not in res:
                res[quant.product_id] = 0
            res[quant.product_id] += quant.qty
        return res

    #Remove me?
    def copy_pack(self, cr, uid, id, default_pack_values=None, default=None, context=None):
        stock_pack_operation_obj = self.pool.get('stock.pack.operation')
        if default is None:
            default = {}
        new_package_id = self.copy(cr, uid, id, default_pack_values, context=context)
        default['result_package_id'] = new_package_id
        op_ids = stock_pack_operation_obj.search(cr, uid, [('result_package_id', '=', id)], context=context)
        for op_id in op_ids:
            stock_pack_operation_obj.copy(cr, uid, op_id, default, context=context)


class stock_pack_operation(osv.osv):
    _name = "stock.pack.operation"
    _description = "Packing Operation"

    _order = "result_package_id desc, id"

    def _get_remaining_prod_quantities(self, cr, uid, operation, context=None):
        '''Get the remaining quantities per product on an operation with a package. This function returns a dictionary'''
        #if the operation doesn't concern a package, it's not relevant to call this function
        if not operation.package_id or operation.product_id:
            return {operation.product_id: operation.remaining_qty}
        #get the total of products the package contains
        res = self.pool.get('stock.quant.package')._get_all_products_quantities(cr, uid, operation.package_id.id, context=context)
        #reduce by the quantities linked to a move
        for record in operation.linked_move_operation_ids:
            if record.move_id.product_id.id not in res:
                res[record.move_id.product_id] = 0
            res[record.move_id.product_id] -= record.qty
        return res

    def _get_remaining_qty(self, cr, uid, ids, name, args, context=None):
        uom_obj = self.pool.get('product.uom')
        res = {}
        for ops in self.browse(cr, uid, ids, context=context):
            res[ops.id] = 0
            if ops.package_id and not ops.product_id:
                #dont try to compute the remaining quantity for packages because it's not relevant (a package could include different products).
                #should use _get_remaining_prod_quantities instead
                continue
            else:
                qty = ops.product_qty
                if ops.product_uom_id:
                    qty = uom_obj._compute_qty_obj(cr, uid, ops.product_uom_id, ops.product_qty, ops.product_id.uom_id, context=context)
                for record in ops.linked_move_operation_ids:
                    qty -= record.qty
                res[ops.id] = float_round(qty, precision_rounding=ops.product_id.uom_id.rounding)
        return res

    def product_id_change(self, cr, uid, ids, product_id, product_uom_id, product_qty, context=None):
        res = self.on_change_tests(cr, uid, ids, product_id, product_uom_id, product_qty, context=context)
        uom_obj = self.pool['product.uom']
        product = self.pool.get('product.product').browse(cr, uid, product_id, context=context)
        if product_id and not product_uom_id or uom_obj.browse(cr, uid, product_uom_id, context=context).category_id.id != product.uom_id.category_id.id:
            res['value']['product_uom_id'] = product.uom_id.id
        if product:
            res['value']['lots_visible'] = (product.tracking != 'none')
            res['domain'] = {'product_uom_id': [('category_id','=',product.uom_id.category_id.id)]}
        else:
            res['domain'] = {'product_uom_id': []}
        return res

    def on_change_tests(self, cr, uid, ids, product_id, product_uom_id, product_qty, context=None):
        res = {'value': {}}
        uom_obj = self.pool.get('product.uom')
        if product_id:
            product = self.pool.get('product.product').browse(cr, uid, product_id, context=context)
            product_uom_id = product_uom_id or product.uom_id.id
            selected_uom = uom_obj.browse(cr, uid, product_uom_id, context=context)
            if selected_uom.category_id.id != product.uom_id.category_id.id:
                res['warning'] = {
                    'title': _('Warning: wrong UoM!'),
                    'message': _('The selected UoM for product %s is not compatible with the UoM set on the product form. \nPlease choose an UoM within the same UoM category.') % (product.name)
                }
            if product_qty and 'warning' not in res:
                rounded_qty = uom_obj._compute_qty(cr, uid, product_uom_id, product_qty, product_uom_id, round=True)
                if rounded_qty != product_qty:
                    res['warning'] = {
                        'title': _('Warning: wrong quantity!'),
                        'message': _('The chosen quantity for product %s is not compatible with the UoM rounding. It will be automatically converted at confirmation') % (product.name)
                    }
        return res

    def _compute_location_description(self, cr, uid, ids, field_name, arg, context=None):
        res = {}
        for op in self.browse(cr, uid, ids, context=context):
            from_name = op.location_id.name
            to_name = op.location_dest_id.name
            if op.package_id and op.product_id:
                from_name += " : " + op.package_id.name
            if op.result_package_id:
                to_name += " : " + op.result_package_id.name
            res[op.id] = {'from_loc': from_name,
                          'to_loc': to_name}
        return res

    def _get_bool(self, cr, uid, ids, field_name, arg, context=None):
        res = {}
        for pack in self.browse(cr, uid, ids, context=context):
            res[pack.id] = (pack.qty_done > 0.0)
        return res

    def _set_processed_qty(self, cr, uid, id, field_name, field_value, arg, context=None):
        op = self.browse(cr, uid, id, context=context)
        if not op.product_id:
            if field_value and op.qty_done == 0:
                self.write(cr, uid, [id], {'qty_done': 1.0}, context=context)
            if not field_value and op.qty_done != 0:
                self.write(cr, uid, [id], {'qty_done': 0.0}, context=context)
        return True

    def _compute_lots_visible(self, cr, uid, ids, field_name, arg, context=None):
        res = {}
        for pack in self.browse(cr, uid, ids, context=context):
            if pack.pack_lot_ids:
                res[pack.id] = True
                continue
            pick = pack.picking_id
            product_requires = (pack.product_id.tracking != 'none')
            if pick.picking_type_id:
                res[pack.id] = (pick.picking_type_id.use_existing_lots or pick.picking_type_id.use_create_lots) and product_requires
            else:
                res[pack.id] = product_requires
        return res

    def _get_default_from_loc(self, cr, uid, context=None):
        default_loc = context.get('default_location_id')
        if default_loc:
            return self.pool['stock.location'].browse(cr, uid, default_loc, context=context).name

    def _get_default_to_loc(self, cr, uid, context=None):
        default_loc = context.get('default_location_dest_id')
        if default_loc:
            return self.pool['stock.location'].browse(cr, uid, default_loc, context=context).name

    _columns = {
        'picking_id': fields.many2one('stock.picking', 'Stock Picking', help='The stock operation where the packing has been made', required=True),
        'product_id': fields.many2one('product.product', 'Product', ondelete="CASCADE"),  # 1
        'product_uom_id': fields.many2one('product.uom', 'Unit of Measure'),
        'product_qty': fields.float('To Do', digits_compute=dp.get_precision('Product Unit of Measure'), required=True),
        'qty_done': fields.float('Done', digits_compute=dp.get_precision('Product Unit of Measure')),
        'processed_boolean': fields.function(_get_bool, fnct_inv=_set_processed_qty, type='boolean', string='Done'),
        'package_id': fields.many2one('stock.quant.package', 'Source Package'),  # 2
        'pack_lot_ids': fields.one2many('stock.pack.operation.lot', 'operation_id', 'Lots Used'),
        'result_package_id': fields.many2one('stock.quant.package', 'Destination Package', help="If set, the operations are packed into this package", required=False, ondelete='cascade'),
        'date': fields.datetime('Date', required=True),
        'owner_id': fields.many2one('res.partner', 'Owner', help="Owner of the quants"),
        'linked_move_operation_ids': fields.one2many('stock.move.operation.link', 'operation_id', string='Linked Moves', readonly=True, help='Moves impacted by this operation for the computation of the remaining quantities'),
        'remaining_qty': fields.function(_get_remaining_qty, type='float', digits = 0, string="Remaining Qty", help="Remaining quantity in default UoM according to moves matched with this operation. "),
        'location_id': fields.many2one('stock.location', 'Source Location', required=True),
        'location_dest_id': fields.many2one('stock.location', 'Destination Location', required=True),
        'picking_source_location_id': fields.related('picking_id', 'location_id', type='many2one', relation='stock.location'),
        'picking_destination_location_id': fields.related('picking_id', 'location_dest_id', type='many2one', relation='stock.location'),
        'from_loc': fields.function(_compute_location_description, type='char', string='From', multi='loc'),
        'to_loc': fields.function(_compute_location_description, type='char', string='To', multi='loc'),
        'fresh_record': fields.boolean('Newly created pack operation'),
        'lots_visible': fields.function(_compute_lots_visible, type='boolean'),
        'state': fields.related('picking_id', 'state', type='selection', selection=[
                ('draft', 'Draft'),
                ('cancel', 'Cancelled'),
                ('waiting', 'Waiting Another Operation'),
                ('confirmed', 'Waiting Availability'),
                ('partially_available', 'Partially Available'),
                ('assigned', 'Available'),
                ('done', 'Done'),
                ]),
    }

    _defaults = {
        'date': fields.date.context_today,
        'qty_done': 0.0,
        'product_qty': 0.0,
        'processed_boolean': lambda *a: False,
        'fresh_record': True,
        'from_loc': _get_default_from_loc,
        'to_loc': _get_default_to_loc,
    }

    def split_quantities(self, cr, uid, ids, context=None):
        for pack in self.browse(cr, uid, ids, context=context):
            if pack.product_qty - pack.qty_done > 0.0 and pack.qty_done < pack.product_qty:
                pack2 = self.copy(cr, uid, pack.id, default={'qty_done': 0.0, 'product_qty': pack.product_qty - pack.qty_done}, context=context)
                self.write(cr, uid, [pack.id], {'product_qty': pack.qty_done}, context=context)
                self._copy_remaining_pack_lot_ids(cr, uid, pack.id, pack2, context=context)
            else:
                raise UserError(_('The quantity to split should be smaller than the quantity To Do.  '))
        return True

    def write(self, cr, uid, ids, vals, context=None):
        vals['fresh_record'] = False
        context = context or {}
        res = super(stock_pack_operation, self).write(cr, uid, ids, vals, context=context)
        return res

    def unlink(self, cr, uid, ids, context=None):
        if any([x.state in ('done', 'cancel') for x in self.browse(cr, uid, ids, context=context)]):
            raise UserError(_('You can not delete pack operations of a done picking'))
        return super(stock_pack_operation, self).unlink(cr, uid, ids, context=context)

    def check_tracking(self, cr, uid, ids, context=None):
        """ Checks if serial number is assigned to stock move or not and raise an error if it had to.
        """
        operations = self.browse(cr, uid, ids, context=context)
        for ops in operations:
            if ops.picking_id and (ops.picking_id.picking_type_id.use_existing_lots or ops.picking_id.picking_type_id.use_create_lots) and \
                ops.product_id and ops.product_id.tracking != 'none' and ops.qty_done > 0.0:
                if not ops.pack_lot_ids:
                    raise UserError(_('You need to provide a Lot/Serial Number for product %s') % ops.product_id.name)
                if ops.product_id.tracking == 'serial':
                    for opslot in ops.pack_lot_ids:
                        if opslot.qty not in (1.0, 0.0):
                            raise UserError(_('You should provide a different serial number for each piece'))

    def save(self, cr, uid, ids, context=None):
        for pack in self.browse(cr, uid, ids, context=context):
            if pack.product_id.tracking != 'none':
                qty_done = sum([x.qty for x in pack.pack_lot_ids])
                self.pool['stock.pack.operation'].write(cr, uid, [pack.id], {'qty_done': qty_done}, context=context)
        return {'type': 'ir.actions.act_window_close'}

    def split_lot(self, cr, uid, ids, context=None):
        context = context or {}
        ctx=context.copy()
        assert len(ids) > 0
        data_obj = self.pool['ir.model.data']
        pack = self.browse(cr, uid, ids[0], context=context)
        picking_type = pack.picking_id.picking_type_id
        serial = (pack.product_id.tracking == 'serial')
        view = data_obj.xmlid_to_res_id(cr, uid, 'stock.view_pack_operation_lot_form')
        # If it's a returned stock move, we do not want to create a lot
        returned_move = pack.linked_move_operation_ids.mapped('move_id').mapped('origin_returned_move_id')
        only_create = picking_type.use_create_lots and not picking_type.use_existing_lots and not returned_move
        show_reserved = any([x for x in pack.pack_lot_ids if x.qty_todo > 0.0])
        ctx.update({'serial': serial,
                    'only_create': only_create,
                    'create_lots': picking_type.use_create_lots,
                    'state_done': pack.picking_id.state == 'done',
                    'show_reserved': show_reserved})
        return {
             'name': _('Lot Details'),
             'type': 'ir.actions.act_window',
             'view_type': 'form',
             'view_mode': 'form',
             'res_model': 'stock.pack.operation',
             'views': [(view, 'form')],
             'view_id': view,
             'target': 'new',
             'res_id': pack.id,
             'context': ctx,
        }

    def show_details(self, cr, uid, ids, context=None):
        data_obj = self.pool['ir.model.data']
        view = data_obj.xmlid_to_res_id(cr, uid, 'stock.view_pack_operation_details_form_save')
        pack = self.browse(cr, uid, ids[0], context=context)
        return {
             'name': _('Operation Details'),
             'type': 'ir.actions.act_window',
             'view_type': 'form',
             'view_mode': 'form',
             'res_model': 'stock.pack.operation',
             'views': [(view, 'form')],
             'view_id': view,
             'target': 'new',
             'res_id': pack.id,
             'context': context,
        }

    def _copy_remaining_pack_lot_ids(self, cr, uid, id, new_operation_id, context=None):
        stock_pack_operation_lot_obj = self.pool["stock.pack.operation.lot"]
        old_operation = self.browse(cr, uid, id, context=context)

        for pack_lot_id in old_operation.pack_lot_ids:
            new_qty_todo = pack_lot_id.qty_todo - pack_lot_id.qty

            if float_compare(new_qty_todo, 0, precision_rounding=old_operation.product_uom_id.rounding) > 0:
                stock_pack_operation_lot_obj.copy(cr, uid, pack_lot_id.id, {'operation_id': new_operation_id,
                                                                            'qty_todo': new_qty_todo,
                                                                            'qty': 0}, context=context)

class stock_pack_operation_lot(osv.osv):
    _name = "stock.pack.operation.lot"
    _description = "Specifies lot/serial number for pack operations that need it"

    def _get_plus(self, cr, uid, ids, field_name, arg, context=None):
        res = {}
        for packlot in self.browse(cr, uid, ids, context=context):
            if packlot.operation_id.product_id.tracking == 'serial':
                res[packlot.id] = (packlot.qty == 0.0)
            else:
                res[packlot.id] = (packlot.qty_todo == 0.0) or (packlot.qty < packlot.qty_todo)
        return res

    _columns = {
        'operation_id': fields.many2one('stock.pack.operation'),
        'qty': fields.float('Done'),
        'lot_id': fields.many2one('stock.production.lot', 'Lot/Serial Number'),
        'lot_name': fields.char('Lot Name'),
        'qty_todo': fields.float('To Do'),
        'plus_visible': fields.function(_get_plus, type='boolean'),
    }

    _defaults = {
        'qty': lambda cr, uid, ids, c: 1.0,
        'qty_todo': lambda cr, uid, ids, c: 0.0,
        'plus_visible': True,
    }

    def _check_lot(self, cr, uid, ids, context=None):
        for packlot in self.browse(cr, uid, ids, context=context):
            if not packlot.lot_name and not packlot.lot_id:
                return False
        return True

    _constraints = [
        (_check_lot,
            'Lot is required',
            ['lot_id', 'lot_name']),
    ]

    _sql_constraints = [
        ('qty', 'CHECK(qty >= 0.0)','Quantity must be greater than or equal to 0.0!'),
        ('uniq_lot_id', 'unique(operation_id, lot_id)', 'You have already mentioned this lot in another line'),
        ('uniq_lot_name', 'unique(operation_id, lot_name)', 'You have already mentioned this lot name in another line')]

    def do_plus(self, cr, uid, ids, context=None):
        pack_obj = self.pool['stock.pack.operation']
        for packlot in self.browse(cr, uid, ids, context=context):
            self.write(cr, uid, [packlot.id], {'qty': packlot.qty + 1}, context=context)
        pack = self.browse(cr, uid, ids[0], context=context).operation_id
        qty_done = sum([x.qty for x in pack.pack_lot_ids])
        pack_obj.write(cr, uid, [pack.id], {'qty_done': qty_done}, context=context)
        return pack_obj.split_lot(cr, uid, [pack.id], context=context)

    def do_minus(self, cr, uid, ids, context=None):
        pack_obj = self.pool['stock.pack.operation']
        for packlot in self.browse(cr, uid, ids, context=context):
            self.write(cr, uid, [packlot.id], {'qty': packlot.qty - 1}, context=context)
        pack = self.browse(cr, uid, ids[0], context=context).operation_id
        qty_done = sum([x.qty for x in pack.pack_lot_ids])
        pack_obj.write(cr, uid, [pack.id], {'qty_done': qty_done}, context=context)
        return pack_obj.split_lot(cr, uid, [pack.id], context=context)


class stock_move_operation_link(osv.osv):
    """
    Table making the link between stock.moves and stock.pack.operations to compute the remaining quantities on each of these objects
    """
    _name = "stock.move.operation.link"
    _description = "Link between stock moves and pack operations"

    _columns = {
        'qty': fields.float('Quantity', help="Quantity of products to consider when talking about the contribution of this pack operation towards the remaining quantity of the move (and inverse). Given in the product main uom."),
        'operation_id': fields.many2one('stock.pack.operation', 'Operation', required=True, ondelete="cascade"),
        'move_id': fields.many2one('stock.move', 'Move', required=True, ondelete="cascade"),
        'reserved_quant_id': fields.many2one('stock.quant', 'Reserved Quant', help="Technical field containing the quant that created this link between an operation and a stock move. Used at the stock_move_obj.action_done() time to avoid seeking a matching quant again"),
    }


class stock_warehouse_orderpoint(osv.osv):
    """
    Defines Minimum stock rules.
    """
    _name = "stock.warehouse.orderpoint"
    _description = "Minimum Inventory Rule"

    def subtract_procurements_from_orderpoints(self, cr, uid, orderpoint_ids, context=None):
        '''This function returns quantity of product that needs to be deducted from the orderpoint computed quantity because there's already a procurement created with aim to fulfill it.
        '''

        cr.execute("""select op.id, p.id, p.product_uom, p.product_qty, pt.uom_id, sm.product_qty from procurement_order as p left join stock_move as sm ON sm.procurement_id = p.id,
                                    stock_warehouse_orderpoint op, product_product pp, product_template pt
                                WHERE p.orderpoint_id = op.id AND p.state not in ('done', 'cancel') AND (sm.state IS NULL OR sm.state not in ('draft'))
                                AND pp.id = p.product_id AND pp.product_tmpl_id = pt.id
                                AND op.id IN %s
                                ORDER BY op.id, p.id
                    """, (tuple(orderpoint_ids),))
        results = cr.fetchall()
        current_proc = False
        current_op = False
        uom_obj = self.pool.get("product.uom")
        op_qty = 0
        res = dict.fromkeys(orderpoint_ids, 0.0)
        for move_result in results:
            op = move_result[0]
            if current_op != op:
                if current_op:
                    res[current_op] = op_qty
                current_op = op
                op_qty = 0
            proc = move_result[1]
            if proc != current_proc:
                op_qty += uom_obj._compute_qty(cr, uid, move_result[2], move_result[3], move_result[4], round=False)
                current_proc = proc
            if move_result[5]: #If a move is associated (is move qty)
                op_qty -= move_result[5]
        if current_op:
            res[current_op] = op_qty
        return res

    def _check_product_uom(self, cr, uid, ids, context=None):
        '''
        Check if the UoM has the same category as the product standard UoM
        '''
        if not context:
            context = {}

        for rule in self.browse(cr, uid, ids, context=context):
            if rule.product_id.uom_id.category_id.id != rule.product_uom.category_id.id:
                return False
        return True

    _columns = {
        'name': fields.char('Name', required=True, copy=False),
        'active': fields.boolean('Active', help="If the active field is set to False, it will allow you to hide the orderpoint without removing it."),
        'warehouse_id': fields.many2one('stock.warehouse', 'Warehouse', required=True, ondelete="cascade"),
        'location_id': fields.many2one('stock.location', 'Location', required=True, ondelete="cascade"),
        'product_id': fields.many2one('product.product', 'Product', required=True, ondelete='cascade', domain=[('type', '=', 'product')]),
        'product_uom': fields.related('product_id', 'uom_id', type='many2one', relation='product.uom', string='Product Unit of Measure', readonly=True, required=True),
        'product_min_qty': fields.float('Minimum Quantity', required=True,
            digits_compute=dp.get_precision('Product Unit of Measure'),
            help="When the virtual stock goes below the Min Quantity specified for this field, Odoo generates "\
            "a procurement to bring the forecasted quantity to the Max Quantity."),
        'product_max_qty': fields.float('Maximum Quantity', required=True,
            digits_compute=dp.get_precision('Product Unit of Measure'),
            help="When the virtual stock goes below the Min Quantity, Odoo generates "\
            "a procurement to bring the forecasted quantity to the Quantity specified as Max Quantity."),
        'qty_multiple': fields.float('Qty Multiple', required=True,
            digits_compute=dp.get_precision('Product Unit of Measure'),
            help="The procurement quantity will be rounded up to this multiple.  If it is 0, the exact quantity will be used.  "),
        'procurement_ids': fields.one2many('procurement.order', 'orderpoint_id', 'Created Procurements'),
        'group_id': fields.many2one('procurement.group', 'Procurement Group', help="Moves created through this orderpoint will be put in this procurement group. If none is given, the moves generated by procurement rules will be grouped into one big picking.", copy=False),
        'company_id': fields.many2one('res.company', 'Company', required=True),
        'lead_days': fields.integer('Lead Time', help="Number of days after the orderpoint is triggered to receive the products or to order to the vendor"),
        'lead_type': fields.selection([
            ('net', 'Day(s) to get the products'),
            ('supplier', 'Day(s) to purchase')
         ], 'Lead Type', required=True)
    }
    _defaults = {
        'active': lambda *a: 1,
        'lead_days': lambda *a: 1,
        'lead_type': lambda *a: 'supplier',
        'qty_multiple': lambda *a: 1,
        'name': lambda self, cr, uid, context: self.pool.get('ir.sequence').next_by_code(cr, uid, 'stock.orderpoint') or '',
        'product_uom': lambda self, cr, uid, context: context.get('product_uom', False),
        'company_id': lambda self, cr, uid, context: self.pool.get('res.company')._company_default_get(cr, uid, 'stock.warehouse.orderpoint', context=context)
    }
    _sql_constraints = [
        ('qty_multiple_check', 'CHECK( qty_multiple >= 0 )', 'Qty Multiple must be greater than or equal to zero.'),
    ]
    _constraints = [
        (_check_product_uom, 'You have to select a product unit of measure in the same category than the default unit of measure of the product', ['product_id', 'product_uom']),
    ]

    def default_get(self, cr, uid, fields, context=None):
        warehouse_obj = self.pool.get('stock.warehouse')
        res = super(stock_warehouse_orderpoint, self).default_get(cr, uid, fields, context)
        # default 'warehouse_id' and 'location_id'
        if 'warehouse_id' not in res:
            warehouse_ids = res.get('company_id') and warehouse_obj.search(cr, uid, [('company_id', '=', res['company_id'])], limit=1, context=context) or []
            res['warehouse_id'] = warehouse_ids and warehouse_ids[0] or False
        if 'location_id' not in res:
            res['location_id'] = res.get('warehouse_id') and warehouse_obj.browse(cr, uid, res['warehouse_id'], context).lot_stock_id.id or False
        return res

    def onchange_warehouse_id(self, cr, uid, ids, warehouse_id, context=None):
        """ Finds location id for changed warehouse.
        @param warehouse_id: Changed id of warehouse.
        @return: Dictionary of values.
        """
        if warehouse_id:
            w = self.pool.get('stock.warehouse').browse(cr, uid, warehouse_id, context=context)
            v = {'location_id': w.lot_stock_id.id}
            return {'value': v}
        return {}

    def onchange_product_id(self, cr, uid, ids, product_id, context=None):
        """ Finds UoM for changed product.
        @param product_id: Changed id of product.
        @return: Dictionary of values.
        """
        if product_id:
            prod = self.pool.get('product.product').browse(cr, uid, product_id, context=context)
            d = {'product_uom': [('category_id', '=', prod.uom_id.category_id.id)]}
            v = {'product_uom': prod.uom_id.id}
            return {'value': v, 'domain': d}
        return {'domain': {'product_uom': []}}

class stock_picking_type(osv.osv):
    _name = "stock.picking.type"
    _description = "The picking type determines the picking view"
    _order = 'sequence'

    def open_barcode_interface(self, cr, uid, ids, context=None):
        final_url = "/stock/barcode/#action=stock.ui&picking_type_id=" + str(ids[0]) if len(ids) else '0'
        return {'type': 'ir.actions.act_url', 'url': final_url, 'target': 'self'}

    def _get_tristate_values(self, cr, uid, ids, field_name, arg, context=None):
        picking_obj = self.pool.get('stock.picking')
        res = {}
        for picking_type_id in ids:
            #get last 10 pickings of this type
            picking_ids = picking_obj.search(cr, uid, [('picking_type_id', '=', picking_type_id), ('state', '=', 'done')], order='date_done desc', limit=10, context=context)
            tristates = []
            for picking in picking_obj.browse(cr, uid, picking_ids, context=context):
                if picking.date_done > picking.date:
                    tristates.insert(0, {'tooltip': picking.name or '' + ": " + _('Late'), 'value': -1})
                elif picking.backorder_id:
                    tristates.insert(0, {'tooltip': picking.name or '' + ": " + _('Backorder exists'), 'value': 0})
                else:
                    tristates.insert(0, {'tooltip': picking.name or '' + ": " + _('OK'), 'value': 1})
            res[picking_type_id] = json.dumps(tristates)
        return res

    def _get_picking_count(self, cr, uid, ids, field_names, arg, context=None):
        obj = self.pool.get('stock.picking')
        domains = {
            'count_picking_draft': [('state', '=', 'draft')],
            'count_picking_waiting': [('state', 'in', ('confirmed', 'waiting'))],
            'count_picking_ready': [('state', 'in', ('assigned', 'partially_available'))],
            'count_picking': [('state', 'in', ('assigned', 'waiting', 'confirmed', 'partially_available'))],
            'count_picking_late': [('min_date', '<', time.strftime(DEFAULT_SERVER_DATETIME_FORMAT)), ('state', 'in', ('assigned', 'waiting', 'confirmed', 'partially_available'))],
            'count_picking_backorders': [('backorder_id', '!=', False), ('state', 'in', ('confirmed', 'assigned', 'waiting', 'partially_available'))],
        }
        result = {}
        for field in domains:
            data = obj.read_group(cr, uid, domains[field] +
                [('state', 'not in', ('done', 'cancel')), ('picking_type_id', 'in', ids)],
                ['picking_type_id'], ['picking_type_id'], context=context)
            count = dict(map(lambda x: (x['picking_type_id'] and x['picking_type_id'][0], x['picking_type_id_count']), data))
            for tid in ids:
                result.setdefault(tid, {})[field] = count.get(tid, 0)
        for tid in ids:
            if result[tid]['count_picking']:
                result[tid]['rate_picking_late'] = result[tid]['count_picking_late'] * 100 / result[tid]['count_picking']
                result[tid]['rate_picking_backorders'] = result[tid]['count_picking_backorders'] * 100 / result[tid]['count_picking']
            else:
                result[tid]['rate_picking_late'] = 0
                result[tid]['rate_picking_backorders'] = 0
        return result

    def _get_action(self, cr, uid, ids, action, context=None):
        mod_obj = self.pool.get('ir.model.data')
        act_obj = self.pool.get('ir.actions.act_window')
        result = mod_obj.xmlid_to_res_id(cr, uid, action, raise_if_not_found=True)
        result = act_obj.read(cr, uid, [result], context=context)[0]
        if ids:
            picking_type = self.browse(cr, uid, ids[0], context=context)
            result['display_name'] = picking_type.display_name
        return result

    def get_action_picking_tree_late(self, cr, uid, ids, context=None):
        return self._get_action(cr, uid, ids, 'stock.action_picking_tree_late', context=context)

    def get_action_picking_tree_backorder(self, cr, uid, ids, context=None):
        return self._get_action(cr, uid, ids, 'stock.action_picking_tree_backorder', context=context)

    def get_action_picking_tree_waiting(self, cr, uid, ids, context=None):
        return self._get_action(cr, uid, ids, 'stock.action_picking_tree_waiting', context=context)

    def get_action_picking_tree_ready(self, cr, uid, ids, context=None):
        return self._get_action(cr, uid, ids, 'stock.action_picking_tree_ready', context=context)

    def get_stock_picking_action_picking_type(self, cr, uid, ids, context=None):
        return self._get_action(cr, uid, ids, 'stock.stock_picking_action_picking_type', context=context)


    def onchange_picking_code(self, cr, uid, ids, picking_code=False):
        if not picking_code:
            return False
        
        obj_data = self.pool.get('ir.model.data')
        stock_loc = obj_data.xmlid_to_res_id(cr, uid, 'stock.stock_location_stock')
        
        result = {
            'default_location_src_id': stock_loc,
            'default_location_dest_id': stock_loc,
        }
        if picking_code == 'incoming':
            result['default_location_src_id'] = obj_data.xmlid_to_res_id(cr, uid, 'stock.stock_location_suppliers')
        elif picking_code == 'outgoing':
            result['default_location_dest_id'] = obj_data.xmlid_to_res_id(cr, uid, 'stock.stock_location_customers')
        return {'value': result}

    def _get_name(self, cr, uid, ids, field_names, arg, context=None):
        return dict(self.name_get(cr, uid, ids, context=context))

    def name_get(self, cr, uid, ids, context=None):
        """Overides orm name_get method to display 'Warehouse_name: PickingType_name' """
        if context is None:
            context = {}
        if not isinstance(ids, list):
            ids = [ids]
        res = []
        if not ids:
            return res
        for record in self.browse(cr, uid, ids, context=context):
            name = record.name
            if record.warehouse_id:
                name = record.warehouse_id.name + ': ' +name
            res.append((record.id, name))
        return res

    @api.model
    def name_search(self, name, args=None, operator='ilike', limit=100):
        args = args or []
        domain = []
        if name:
            domain = ['|', ('name', operator, name), ('warehouse_id.name', operator, name)]
        picks = self.search(domain + args, limit=limit)
        return picks.name_get()

    def _default_warehouse(self, cr, uid, context=None):
        user = self.pool.get('res.users').browse(cr, uid, uid, context)
        res = self.pool.get('stock.warehouse').search(cr, uid, [('company_id', '=', user.company_id.id)], limit=1, context=context)
        return res and res[0] or False

    _columns = {
        'name': fields.char('Picking Type Name', translate=True, required=True),
        'complete_name': fields.function(_get_name, type='char', string='Name'),
        'color': fields.integer('Color'),
        'sequence': fields.integer('Sequence', help="Used to order the 'All Operations' kanban view"),
        'sequence_id': fields.many2one('ir.sequence', 'Reference Sequence', required=True),
        'default_location_src_id': fields.many2one('stock.location', 'Default Source Location', help="This is the default source location when you create a picking manually with this picking type. It is possible however to change it or that the routes put another location. If it is empty, it will check for the supplier location on the partner. "),
        'default_location_dest_id': fields.many2one('stock.location', 'Default Destination Location', help="This is the default destination location when you create a picking manually with this picking type. It is possible however to change it or that the routes put another location. If it is empty, it will check for the customer location on the partner. "),
        'code': fields.selection([('incoming', 'Suppliers'), ('outgoing', 'Customers'), ('internal', 'Internal')], 'Type of Operation', required=True),
        'return_picking_type_id': fields.many2one('stock.picking.type', 'Picking Type for Returns'),
        'show_entire_packs': fields.boolean('Allow moving packs', help="If checked, this shows the packs to be moved as a whole in the Operations tab all the time, even if there was no entire pack reserved."),
        'warehouse_id': fields.many2one('stock.warehouse', 'Warehouse', ondelete='cascade'),
        'active': fields.boolean('Active'),
        'use_create_lots': fields.boolean('Create New Lots', help="If this is checked only, it will suppose you want to create new Serial Numbers / Lots, so you can provide them in a text field. "),
        'use_existing_lots': fields.boolean('Use Existing Lots', help="If this is checked, you will be able to choose the Serial Number / Lots. You can also decide to not put lots in this picking type.  This means it will create stock with no lot or not put a restriction on the lot taken. "),

        # Statistics for the kanban view
        'last_done_picking': fields.function(_get_tristate_values,
            type='char',
            string='Last 10 Done Pickings'),

        'count_picking_draft': fields.function(_get_picking_count,
            type='integer', multi='_get_picking_count'),
        'count_picking_ready': fields.function(_get_picking_count,
            type='integer', multi='_get_picking_count'),
        'count_picking': fields.function(_get_picking_count,
            type='integer', multi='_get_picking_count'),
        'count_picking_waiting': fields.function(_get_picking_count,
            type='integer', multi='_get_picking_count'),
        'count_picking_late': fields.function(_get_picking_count,
            type='integer', multi='_get_picking_count'),
        'count_picking_backorders': fields.function(_get_picking_count,
            type='integer', multi='_get_picking_count'),

        'rate_picking_late': fields.function(_get_picking_count,
            type='integer', multi='_get_picking_count'),
        'rate_picking_backorders': fields.function(_get_picking_count,
            type='integer', multi='_get_picking_count'),

        # Barcode nomenclature
        'barcode_nomenclature_id':  fields.many2one('barcode.nomenclature','Barcode Nomenclature', help='A barcode nomenclature'),
    }

    _defaults = {
        'warehouse_id': _default_warehouse,
        'active': True,
        'use_existing_lots': True,
        'use_create_lots': True,
    }

class barcode_rule(models.Model):
    _inherit = 'barcode.rule'

    def _get_type_selection(self):
        types = sets.Set(super(barcode_rule,self)._get_type_selection()) 
        types.update([
            ('weight', _('Weighted Product')),
            ('location', _('Location')),
            ('lot', _('Lot')),
            ('package', _('Package'))
        ])
        return list(types)


class StockPackOperation(models.Model):
    _inherit = 'stock.pack.operation'

    @api.onchange('pack_lot_ids')
    def _onchange_packlots(self):
        self.qty_done = sum([x.qty for x in self.pack_lot_ids])<|MERGE_RESOLUTION|>--- conflicted
+++ resolved
@@ -2429,11 +2429,8 @@
         main_domain = {}
         todo_moves = []
         operations = set()
-<<<<<<< HEAD
+        ancestors_list = {}
         self.do_unreserve(cr, uid, [x.id for x in self.browse(cr, uid, ids, context=context) if x.reserved_quant_ids and x.state in ['confirmed', 'waiting', 'assigned']], context=context)
-=======
-        ancestors_list = {}
->>>>>>> 7bcfa2b5
         for move in self.browse(cr, uid, ids, context=context):
             if move.state not in ('confirmed', 'waiting', 'assigned'):
                 continue
@@ -2469,7 +2466,6 @@
         operations = list(operations)
         operations.sort(key=lambda x: ((x.package_id and not x.product_id) and -4 or 0) + (x.package_id and -2 or 0) + (x.pack_lot_ids and -1 or 0))
         for ops in operations:
-<<<<<<< HEAD
             #first try to find quants based on specific domains given by linked operations for the case where we want to rereserve according to existing pack operations
             if not (ops.product_id and ops.pack_lot_ids):
                 for record in ops.linked_move_operation_ids:
@@ -2497,21 +2493,10 @@
                             lot_qty[lot] -= qty
                             move_qty -= qty
 
-=======
-            #first try to find quants based on specific domains given by linked operations
-            for record in ops.linked_move_operation_ids:
-                move = record.move_id
-                if move.id in main_domain:
-                    domain = main_domain[move.id] + self.pool.get('stock.move.operation.link').get_specific_domain(cr, uid, record, context=context)
-                    qty = record.qty
-                    if qty:
-                        quants = quant_obj.quants_get_prefered_domain(cr, uid, ops.location_id, move.product_id, qty, domain=domain, prefered_domain_list=[], restrict_lot_id=move.restrict_lot_id.id, restrict_partner_id=move.restrict_partner_id.id, context=context)
-                        quant_obj.quants_reserve(cr, uid, quants, move, record, context=context)
 
         # Sort moves to reserve first the ones with ancestors, in case the same product is listed in
         # different stock moves.
         todo_moves.sort(key=lambda x: -1 if ancestors_list.get(x.id) else 0)
->>>>>>> 7bcfa2b5
         for move in todo_moves:
             #then if the move isn't totally assigned, try to find quants without any specific domain
             if (move.state != 'assigned') and not context.get("reserve_only_ops"):
