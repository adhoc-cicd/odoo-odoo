##############################################################################
#
#    OpenERP, Open Source Management Solution
#    Copyright (C) 2004-2010 Tiny SPRL (<http://tiny.be>).
#
#    This program is free software: you can redistribute it and/or modify
#    it under the terms of the GNU Affero General Public License as
#    published by the Free Software Foundation, either version 3 of the
#    License, or (at your option) any later version.
#
#    This program is distributed in the hope that it will be useful,
#    but WITHOUT ANY WARRANTY; without even the implied warranty of
#    MERCHANTABILITY or FITNESS FOR A PARTICULAR PURPOSE.  See the
#    GNU Affero General Public License for more details.
#
#    You should have received a copy of the GNU Affero General Public License
#    along with this program.  If not, see <http://www.gnu.org/licenses/>.
#
##############################################################################

from datetime import datetime
from dateutil.relativedelta import relativedelta
import time
from operator import itemgetter
from itertools import groupby

from osv import fields, osv
from tools.translate import _
import netsvc
import tools
import decimal_precision as dp
import logging


#----------------------------------------------------------
# Incoterms
#----------------------------------------------------------
class stock_incoterms(osv.osv):
    _name = "stock.incoterms"
    _description = "Incoterms"
    _columns = {
        'name': fields.char('Name', size=64, required=True, help="Incoterms are series of sales terms.They are used to divide transaction costs and responsibilities between buyer and seller and reflect state-of-the-art transportation practices."),
        'code': fields.char('Code', size=3, required=True, help="Code for Incoterms"),
        'active': fields.boolean('Active', help="By unchecking the active field, you may hide an INCOTERM without deleting it."),
    }
    _defaults = {
        'active': True,
    }

stock_incoterms()

class stock_journal(osv.osv):
    _name = "stock.journal"
    _description = "Stock Journal"
    _columns = {
        'name': fields.char('Stock Journal', size=32, required=True),
        'user_id': fields.many2one('res.users', 'Responsible'),
    }
    _defaults = {
        'user_id': lambda s, c, u, ctx: u
    }

stock_journal()

#----------------------------------------------------------
# Stock Location
#----------------------------------------------------------
class stock_location(osv.osv):
    _name = "stock.location"
    _description = "Location"
    _parent_name = "location_id"
    _parent_store = True
    _parent_order = 'id'
    _order = 'parent_left'

    def name_get(self, cr, uid, ids, context=None):
        res = []
        if context is None:
            context = {}
        if not len(ids):
            return []
        reads = self.read(cr, uid, ids, ['name','location_id'], context=context)
        for record in reads:
            name = record['name']
            if context.get('full',False):
                if record['location_id']:
                    name = record['location_id'][1] + ' / ' + name
                res.append((record['id'], name))
            else:
                res.append((record['id'], name))
        return res

    def _complete_name(self, cr, uid, ids, name, args, context=None):
        """ Forms complete name of location from parent location to child location.
        @return: Dictionary of values
        """
        def _get_one_full_name(location, level=4):
            if location.location_id:
                parent_path = _get_one_full_name(location.location_id, level-1) + "/"
            else:
                parent_path = ''
            return parent_path + location.name
        res = {}
        for m in self.browse(cr, uid, ids, context=context):
            res[m.id] = _get_one_full_name(m)
        return res

    def _product_value(self, cr, uid, ids, field_names, arg, context=None):
        """Computes stock value (real and virtual) for a product, as well as stock qty (real and virtual).
        @param field_names: Name of field
        @return: Dictionary of values
        """

        product_product_obj = self.pool.get('product.product')

        cr.execute('select distinct product_id, location_id from stock_move where location_id in %s or location_dest_id in %s', (tuple(ids), tuple(ids)))
        res_products_by_location = sorted(cr.dictfetchall(), key=itemgetter('location_id'))
        products_by_location = dict((k, [v['product_id'] for v in itr]) for k, itr in groupby(res_products_by_location, itemgetter('location_id')))

        result = dict([(i, {}.fromkeys(field_names, 0.0)) for i in ids])
        result.update(dict([(i, {}.fromkeys(field_names, 0.0)) for i in list(set([aaa['location_id'] for aaa in res_products_by_location]))]))

        currency_id = self.pool.get('res.users').browse(cr, uid, uid).company_id.currency_id.id
        currency_obj = self.pool.get('res.currency')
        currency = self.pool.get('res.currency').browse(cr, uid, currency_id)
        currency_obj.round(cr, uid, currency, 300)

        for loc_id, product_ids in products_by_location.items():
            c = (context or {}).copy()
            c['location'] = loc_id
            for prod in product_product_obj.browse(cr, uid, product_ids, context=c):
                for f in field_names:
<<<<<<< HEAD
                    if loc_id in result.keys():
                        if f == 'stock_real':
                            result[loc_id][f] += prod.qty_available
                        elif f == 'stock_virtual':
                            result[loc_id][f] += prod.virtual_available
                        elif f == 'stock_real_value':
                            amount = prod.qty_available * prod.standard_price
                            amount = currency_obj.round(cr, uid, currency, amount)
                            result[loc_id][f] += amount
                        elif f == 'stock_virtual_value':
                            amount = prod.virtual_available * prod.standard_price
                            amount = currency_obj.round(cr, uid, currency, amount)
                            result[loc_id][f] += amount
=======
                    if f == 'stock_real':
                        if loc_id not in result:
                            result[loc_id] = {}
                        result[loc_id][f] += prod.qty_available
                    elif f == 'stock_virtual':
                        result[loc_id][f] += prod.virtual_available
                    elif f == 'stock_real_value':
                        amount = prod.qty_available * prod.standard_price
                        amount = currency_obj.round(cr, uid, currency, amount)
                        result[loc_id][f] += amount
                    elif f == 'stock_virtual_value':
                        amount = prod.virtual_available * prod.standard_price
                        amount = currency_obj.round(cr, uid, currency, amount)
                        result[loc_id][f] += amount
>>>>>>> f80c5fbd

        return result

    _columns = {
        'name': fields.char('Location Name', size=64, required=True, translate=True),
        'active': fields.boolean('Active', help="By unchecking the active field, you may hide a location without deleting it."),
        'usage': fields.selection([('supplier', 'Supplier Location'), ('view', 'View'), ('internal', 'Internal Location'), ('customer', 'Customer Location'), ('inventory', 'Inventory'), ('procurement', 'Procurement'), ('production', 'Production'), ('transit', 'Transit Location for Inter-Companies Transfers')], 'Location Type', required=True,
                 help="""* Supplier Location: Virtual location representing the source location for products coming from your suppliers
                       \n* View: Virtual location used to create a hierarchical structures for your warehouse, aggregating its child locations ; can't directly contain products
                       \n* Internal Location: Physical locations inside your own warehouses,
                       \n* Customer Location: Virtual location representing the destination location for products sent to your customers
                       \n* Inventory: Virtual location serving as counterpart for inventory operations used to correct stock levels (Physical inventories)
                       \n* Procurement: Virtual location serving as temporary counterpart for procurement operations when the source (supplier or production) is not known yet. This location should be empty when the procurement scheduler has finished running.
                       \n* Production: Virtual counterpart location for production operations: this location consumes the raw material and produces finished products
                      """, select = True),
         # temporarily removed, as it's unused: 'allocation_method': fields.selection([('fifo', 'FIFO'), ('lifo', 'LIFO'), ('nearest', 'Nearest')], 'Allocation Method', required=True),
        'complete_name': fields.function(_complete_name, method=True, type='char', size=100, string="Location Name"),

        'stock_real': fields.function(_product_value, method=True, type='float', string='Real Stock', multi="stock"),
        'stock_virtual': fields.function(_product_value, method=True, type='float', string='Virtual Stock', multi="stock"),

        'location_id': fields.many2one('stock.location', 'Parent Location', select=True, ondelete='cascade'),
        'child_ids': fields.one2many('stock.location', 'location_id', 'Contains'),

        'chained_journal_id': fields.many2one('stock.journal', 'Chaining Journal',help="Inventory Journal in which the chained move will be written, if the Chaining Type is not Transparent (no journal is used if left empty)"),
        'chained_location_id': fields.many2one('stock.location', 'Chained Location If Fixed'),
        'chained_location_type': fields.selection([('none', 'None'), ('customer', 'Customer'), ('fixed', 'Fixed Location')],
            'Chained Location Type', required=True,
            help="Determines whether this location is chained to another location, i.e. any incoming product in this location \n" \
                "should next go to the chained location. The chained location is determined according to the type :"\
                "\n* None: No chaining at all"\
                "\n* Customer: The chained location will be taken from the Customer Location field on the Partner form of the Partner that is specified in the Picking list of the incoming products." \
                "\n* Fixed Location: The chained location is taken from the next field: Chained Location if Fixed." \
                ),
        'chained_auto_packing': fields.selection(
            [('auto', 'Automatic Move'), ('manual', 'Manual Operation'), ('transparent', 'Automatic No Step Added')],
            'Chaining Type',
            required=True,
            help="This is used only if you select a chained location type.\n" \
                "The 'Automatic Move' value will create a stock move after the current one that will be "\
                "validated automatically. With 'Manual Operation', the stock move has to be validated "\
                "by a worker. With 'Automatic No Step Added', the location is replaced in the original move."
            ),
        'chained_picking_type': fields.selection([('out', 'Sending Goods'), ('in', 'Getting Goods'), ('internal', 'Internal'), ('delivery', 'Delivery')], 'Shipping Type', help="Shipping Type of the Picking List that will contain the chained move (leave empty to automatically detect the type based on the source and destination locations)."),
        'chained_company_id': fields.many2one('res.company', 'Chained Company', help='The company the Picking List containing the chained move will belong to (leave empty to use the default company determination rules'),
        'chained_delay': fields.integer('Chaining Lead Time',help="Delay between original move and chained move in days"),
        'address_id': fields.many2one('res.partner.address', 'Location Address',help="Address of  customer or supplier."),
        'icon': fields.selection(tools.icons, 'Icon', size=64,help="Icon show in  hierarchical tree view"),

        'comment': fields.text('Additional Information'),
        'posx': fields.integer('Corridor (X)',help="Optional localization details, for information purpose only"),
        'posy': fields.integer('Shelves (Y)', help="Optional localization details, for information purpose only"),
        'posz': fields.integer('Height (Z)', help="Optional localization details, for information purpose only"),

        'parent_left': fields.integer('Left Parent', select=1),
        'parent_right': fields.integer('Right Parent', select=1),
        'stock_real_value': fields.function(_product_value, method=True, type='float', string='Real Stock Value', multi="stock"),
        'stock_virtual_value': fields.function(_product_value, method=True, type='float', string='Virtual Stock Value', multi="stock"),
        'company_id': fields.many2one('res.company', 'Company', select=1, help='Let this field empty if this location is shared between all companies'),
        'scrap_location': fields.boolean('Scrap Location', help='Check this box to allow using this location to put scrapped/damaged goods.'),
    }
    _defaults = {
        'active': True,
        'usage': 'internal',
        'chained_location_type': 'none',
        'chained_auto_packing': 'manual',
        'company_id': lambda self, cr, uid, c: self.pool.get('res.company')._company_default_get(cr, uid, 'stock.location', context=c),
        'posx': 0,
        'posy': 0,
        'posz': 0,
        'icon': False,
        'scrap_location': False,
    }

    def chained_location_get(self, cr, uid, location, partner=None, product=None, context=None):
        """ Finds chained location
        @param location: Location id
        @param partner: Partner id
        @param product: Product id
        @return: List of values
        """
        result = None
        if location.chained_location_type == 'customer':
            if partner:
                result = partner.property_stock_customer
        elif location.chained_location_type == 'fixed':
            result = location.chained_location_id
        if result:
            return result, location.chained_auto_packing, location.chained_delay, location.chained_journal_id and location.chained_journal_id.id or False, location.chained_company_id and location.chained_company_id.id or False, location.chained_picking_type
        return result

    def picking_type_get(self, cr, uid, from_location, to_location, context=None):
        """ Gets type of picking.
        @param from_location: Source location
        @param to_location: Destination location
        @return: Location type
        """
        result = 'internal'
        if (from_location.usage=='internal') and (to_location and to_location.usage in ('customer', 'supplier')):
            result = 'delivery'
        elif (from_location.usage in ('supplier', 'customer')) and (to_location.usage == 'internal'):
            result = 'in'
        return result

    def _product_get_all_report(self, cr, uid, ids, product_ids=False, context=None):
        return self._product_get_report(cr, uid, ids, product_ids, context, recursive=True)

    def _product_get_report(self, cr, uid, ids, product_ids=False,
            context=None, recursive=False):
        """ Finds the product quantity and price for particular location.
        @param product_ids: Ids of product
        @param recursive: True or False
        @return: Dictionary of values
        """
        if context is None:
            context = {}
        product_obj = self.pool.get('product.product')
        # Take the user company and pricetype
        price_type_id = self.pool.get('res.users').browse(cr, uid, uid).company_id.property_valuation_price_type.id
        pricetype = self.pool.get('product.price.type').browse(cr, uid, price_type_id)
        context['currency_id'] = self.pool.get('res.users').browse(cr, uid, uid).company_id.currency_id.id

        # To be able to offer recursive or non-recursive reports we need to prevent recursive quantities by default
        context['compute_child'] = False

        if not product_ids:
            product_ids = product_obj.search(cr, uid, [])

        products = product_obj.browse(cr, uid, product_ids, context=context)
        products_by_uom = {}
        products_by_id = {}
        for product in products:
            products_by_uom.setdefault(product.uom_id.id, [])
            products_by_uom[product.uom_id.id].append(product)
            products_by_id.setdefault(product.id, [])
            products_by_id[product.id] = product

        result = {}
        result['product'] = []
        for id in ids:
            quantity_total = 0.0
            total_price = 0.0
            for uom_id in products_by_uom.keys():
                fnc = self._product_get
                if recursive:
                    fnc = self._product_all_get
                ctx = context.copy()
                ctx['uom'] = uom_id
                qty = fnc(cr, uid, id, [x.id for x in products_by_uom[uom_id]],
                        context=ctx)
                for product_id in qty.keys():
                    if not qty[product_id]:
                        continue
                    product = products_by_id[product_id]
                    quantity_total += qty[product_id]

                    # Compute based on pricetype
                    # Choose the right filed standard_price to read
                    amount_unit = product.price_get(pricetype.field, context)[product.id]
                    price = qty[product_id] * amount_unit

                    total_price += price
                    result['product'].append({
                        'price': amount_unit,
                        'prod_name': product.name,
                        'code': product.default_code, # used by lot_overview_all report!
                        'variants': product.variants or '',
                        'uom': product.uom_id.name,
                        'prod_qty': qty[product_id],
                        'price_value': price,
                    })
        result['total'] = quantity_total
        result['total_price'] = total_price
        return result

    def _product_get_multi_location(self, cr, uid, ids, product_ids=False, context=None,
                                    states=['done'], what=('in', 'out')):
        """
        @param product_ids: Ids of product
        @param states: List of states
        @param what: Tuple of
        @return:
        """
        product_obj = self.pool.get('product.product')
        if context is None:
            context = {}
        context.update({
            'states': states,
            'what': what,
            'location': ids
        })
        return product_obj.get_product_available(cr, uid, product_ids, context=context)

    def _product_get(self, cr, uid, id, product_ids=False, context=None, states=['done']):
        """
        @param product_ids:
        @param states:
        @return:
        """
        ids = id and [id] or []
        return self._product_get_multi_location(cr, uid, ids, product_ids, context=context, states=states)

    def _product_all_get(self, cr, uid, id, product_ids=False, context=None, states=['done']):
        # build the list of ids of children of the location given by id
        ids = id and [id] or []
        location_ids = self.search(cr, uid, [('location_id', 'child_of', ids)])
        return self._product_get_multi_location(cr, uid, location_ids, product_ids, context, states)

    def _product_virtual_get(self, cr, uid, id, product_ids=False, context=None, states=['done']):
        return self._product_all_get(cr, uid, id, product_ids, context, ['confirmed', 'waiting', 'assigned', 'done'])

    def _product_reserve(self, cr, uid, ids, product_id, product_qty, context=None, lock=False):
        """
        Attempt to find a quantity ``product_qty`` (in the product's default uom or the uom passed in ``context``) of product ``product_id``
        in locations with id ``ids`` and their child locations. If ``lock`` is True, the stock.move lines
        of product with id ``product_id`` in the searched location will be write-locked using Postgres's
        "FOR UPDATE NOWAIT" option until the transaction is committed or rolled back, to prevent reservin 
        twice the same products.
        If ``lock`` is True and the lock cannot be obtained (because another transaction has locked some of
        the same stock.move lines), a log line will be output and False will be returned, as if there was
        not enough stock.

        :param product_id: Id of product to reserve
        :param product_qty: Quantity of product to reserve (in the product's default uom or the uom passed in ``context``)
        :param lock: if True, the stock.move lines of product with id ``product_id`` in all locations (and children locations) with ``ids`` will
                     be write-locked using postgres's "FOR UPDATE NOWAIT" option until the transaction is committed or rolled back. This is
                     to prevent reserving twice the same products.
        :param context: optional context dictionary: it a 'uom' key is present it will be used instead of the default product uom to
                        compute the ``product_qty`` and in the return value.
        :return: List of tuples in the form (qty, location_id) with the (partial) quantities that can be taken in each location to
                 reach the requested product_qty (``qty`` is expressed in the default uom of the product), of False if enough
                 products could not be found, or the lock could not be obtained (and ``lock`` was True).
        """
        result = []
        amount = 0.0
        if context is None:
            context = {}
        for id in self.search(cr, uid, [('location_id', 'child_of', ids)]):
            if lock:
                try:
                    # Must lock with a separate select query because FOR UPDATE can't be used with
                    # aggregation/group by's (when individual rows aren't identifiable).
                    # We use a SAVEPOINT to be able to rollback this part of the transaction without
                    # failing the whole transaction in case the LOCK cannot be acquired.
                    cr.execute("SAVEPOINT stock_location_product_reserve")
                    cr.execute("""SELECT id FROM stock_move
                                  WHERE product_id=%s AND
                                          (
                                            (location_dest_id=%s AND
                                             location_id<>%s AND
                                             state='done')
                                            OR
                                            (location_id=%s AND
                                             location_dest_id<>%s AND
                                             state in ('done', 'assigned'))
                                          )
                                  FOR UPDATE of stock_move NOWAIT""", (product_id, id, id, id, id), log_exceptions=False)
                except Exception:
                    # Here it's likely that the FOR UPDATE NOWAIT failed to get the LOCK,
                    # so we ROLLBACK to the SAVEPOINT to restore the transaction to its earlier
                    # state, we return False as if the products were not available, and log it:
                    cr.execute("ROLLBACK TO stock_location_product_reserve")
                    logger = logging.getLogger('stock.location')
                    logger.warn("Failed attempt to reserve %s x product %s, likely due to another transaction already in progress. Next attempt is likely to work. Detailed error available at DEBUG level.", product_qty, product_id)
                    logger.debug("Trace of the failed product reservation attempt: ", exc_info=True)
                    return False

            # XXX TODO: rewrite this with one single query, possibly even the quantity conversion
            cr.execute("""SELECT product_uom, sum(product_qty) AS product_qty
                          FROM stock_move
                          WHERE location_dest_id=%s AND
                                location_id<>%s AND
                                product_id=%s AND
                                state='done'
                          GROUP BY product_uom
                       """,
                       (id, id, product_id))
            results = cr.dictfetchall()
            cr.execute("""SELECT product_uom,-sum(product_qty) AS product_qty
                          FROM stock_move
                          WHERE location_id=%s AND
                                location_dest_id<>%s AND
                                product_id=%s AND
                                state in ('done', 'assigned')
                          GROUP BY product_uom
                       """,
                       (id, id, product_id))
            results += cr.dictfetchall()

            total = 0.0
            results2 = 0.0
            for r in results:
                amount = self.pool.get('product.uom')._compute_qty(cr, uid, r['product_uom'], r['product_qty'], context.get('uom', False))
                results2 += amount
                total += amount

            if total <= 0.0:
                continue

            amount = results2
            if amount > 0:
                if amount > min(total, product_qty):
                    amount = min(product_qty, total)
                result.append((amount, id))
                product_qty -= amount
                total -= amount
                if product_qty <= 0.0:
                    return result
                if total <= 0.0:
                    continue
        return False

stock_location()


class stock_tracking(osv.osv):
    _name = "stock.tracking"
    _description = "Packs"

    def checksum(sscc):
        salt = '31' * 8 + '3'
        sum = 0
        for sscc_part, salt_part in zip(sscc, salt):
            sum += int(sscc_part) * int(salt_part)
        return (10 - (sum % 10)) % 10
    checksum = staticmethod(checksum)

    def make_sscc(self, cr, uid, context=None):
        sequence = self.pool.get('ir.sequence').get(cr, uid, 'stock.lot.tracking')
        return sequence + str(self.checksum(sequence))

    _columns = {
        'name': fields.char('Pack Reference', size=64, required=True, select=True),
        'active': fields.boolean('Active', help="By unchecking the active field, you may hide a pack without deleting it."),
        'serial': fields.char('Additional Reference', size=64, select=True, help="Other reference or serial number"),
        'move_ids': fields.one2many('stock.move', 'tracking_id', 'Moves for this pack', readonly=True),
        'date': fields.datetime('Creation Date', required=True),
    }
    _defaults = {
        'active': 1,
        'name': make_sscc,
        'date': time.strftime('%Y-%m-%d %H:%M:%S'),
    }

    def name_search(self, cr, user, name, args=None, operator='ilike', context=None, limit=100):
        if not args:
            args = []
        if not context:
            context = {}
        ids = self.search(cr, user, [('serial', '=', name)]+ args, limit=limit, context=context)
        ids += self.search(cr, user, [('name', operator, name)]+ args, limit=limit, context=context)
        return self.name_get(cr, user, ids, context)

    def name_get(self, cr, uid, ids, context=None):
        if not len(ids):
            return []
        res = [(r['id'], r['name']+' ['+(r['serial'] or '')+']') for r in self.read(cr, uid, ids, ['name', 'serial'], context)]
        return res

    def unlink(self, cr, uid, ids, context=None):
        raise osv.except_osv(_('Error'), _('You can not remove a lot line !'))
    
    def action_traceability(self, cr, uid, ids, context={}):
        """ It traces the information of a product
        @param self: The object pointer.
        @param cr: A database cursor
        @param uid: ID of the user currently logged in
        @param ids: List of IDs selected 
        @param context: A standard dictionary 
        @return: A dictionary of values
        """
        value={}
        value=self.pool.get('action.traceability').action_traceability(cr,uid,ids,context)
        return value
stock_tracking()

#----------------------------------------------------------
# Stock Picking
#----------------------------------------------------------
class stock_picking(osv.osv):
    _name = "stock.picking"
    _description = "Picking List"

    def _set_maximum_date(self, cr, uid, ids, name, value, arg, context=None):
        """ Calculates planned date if it is greater than 'value'.
        @param name: Name of field
        @param value: Value of field
        @param arg: User defined argument
        @return: True or False
        """
        if not value:
            return False
        if isinstance(ids, (int, long)):
            ids = [ids]
        for pick in self.browse(cr, uid, ids, context):
            sql_str = """update stock_move set
                    date_planned='%s'
                where
                    picking_id=%d """ % (value, pick.id)

            if pick.max_date:
                sql_str += " and (date_planned='" + pick.max_date + "' or date_planned>'" + value + "')"
            cr.execute(sql_str)
        return True

    def _set_minimum_date(self, cr, uid, ids, name, value, arg, context=None):
        """ Calculates planned date if it is less than 'value'.
        @param name: Name of field
        @param value: Value of field
        @param arg: User defined argument
        @return: True or False
        """
        if not value:
            return False
        if isinstance(ids, (int, long)):
            ids = [ids]
        for pick in self.browse(cr, uid, ids, context=context):
            sql_str = """update stock_move set
                    date_planned='%s'
                where
                    picking_id=%s """ % (value, pick.id)
            if pick.min_date:
                sql_str += " and (date_planned='" + pick.min_date + "' or date_planned<'" + value + "')"
            cr.execute(sql_str)
        return True

    def get_min_max_date(self, cr, uid, ids, field_name, arg, context=None):
        """ Finds minimum and maximum dates for picking.
        @return: Dictionary of values
        """
        res = {}
        for id in ids:
            res[id] = {'min_date': False, 'max_date': False}
        if not ids:
            return res
        cr.execute("""select
                picking_id,
                min(date_planned),
                max(date_planned)
            from
                stock_move
            where
                picking_id IN %s
            group by
                picking_id""",(tuple(ids),))
        for pick, dt1, dt2 in cr.fetchall():
            res[pick]['min_date'] = dt1
            res[pick]['max_date'] = dt2
        return res

    def create(self, cr, user, vals, context=None):
        if ('name' not in vals) or (vals.get('name')=='/'):
            seq_obj_name =  'stock.picking.' + vals['type']
            vals['name'] = self.pool.get('ir.sequence').get(cr, user, seq_obj_name)
        new_id = super(stock_picking, self).create(cr, user, vals, context)
        return new_id

    _columns = {
        'name': fields.char('Reference', size=64, select=True),
        'origin': fields.char('Origin', size=64, help="Reference of the document that produced this picking.", select=True),
        'backorder_id': fields.many2one('stock.picking', 'Back Order of', help="If this picking was split this field links to the picking that contains the other part that has been processed already.", select=True),
        'type': fields.selection([('out', 'Sending Goods'), ('in', 'Getting Goods'), ('internal', 'Internal'), ('delivery', 'Delivery')], 'Shipping Type', required=True, select=True, help="Shipping type specify, goods coming in or going out."),
        'note': fields.text('Notes'),
        'stock_journal_id': fields.many2one('stock.journal','Stock Journal', select=True),
        'location_id': fields.many2one('stock.location', 'Location', help="Keep empty if you produce at the location where the finished products are needed." \
                "Set a location if you produce at a fixed location. This can be a partner location " \
                "if you subcontract the manufacturing operations.", select=True),
        'location_dest_id': fields.many2one('stock.location', 'Dest. Location',help="Location where the system will stock the finished products.", select=True),
        'move_type': fields.selection([('direct', 'Direct Delivery'), ('one', 'All at once')], 'Delivery Method', required=True, help="It specifies goods to be delivered all at once or by direct delivery"),
        'state': fields.selection([
            ('draft', 'Draft'),
            ('auto', 'Waiting'),
            ('confirmed', 'Confirmed'),
            ('assigned', 'Available'),
            ('done', 'Done'),
            ('cancel', 'Cancelled'),
            ], 'State', readonly=True, select=True,
            help="* Draft: not confirmed yet and will not be scheduled until confirmed\n"\
                 "* Confirmed: still waiting for the availability of products\n"\
                 "* Available: products reserved, simply waiting for confirmation.\n"\
                 "* Waiting: waiting for another move to proceed before it becomes automatically available (e.g. in Make-To-Order flows)\n"\
                 "* Done: has been processed, can't be modified or cancelled anymore\n"\
                 "* Cancelled: has been cancelled, can't be confirmed anymore"),
        'min_date': fields.function(get_min_max_date, fnct_inv=_set_minimum_date, multi="min_max_date",
                 method=True, store=True, type='datetime', string='Expected Date', select=1, help="Expected date for the picking to be processed. Will be set to date of actual processing if not specified."),
        'date': fields.datetime('Order Date', help="Date of Order", select=True),
        'date_done': fields.datetime('Date Done', help="Date of Completion"),
        'max_date': fields.function(get_min_max_date, fnct_inv=_set_maximum_date, multi="min_max_date",
                 method=True, store=True, type='datetime', string='Max. Expected Date', select=2),
        'move_lines': fields.one2many('stock.move', 'picking_id', 'Internal Moves', states={'done': [('readonly', True)], 'cancel': [('readonly', True)]}),
        'auto_picking': fields.boolean('Auto-Picking'),
        'address_id': fields.many2one('res.partner.address', 'Partner', help="Address of partner"),
        'invoice_state': fields.selection([
            ("invoiced", "Invoiced"),
            ("2binvoiced", "To Be Invoiced"),
            ("none", "Not from Picking")], "Invoice Control",
            select=True, required=True, readonly=True, states={'draft': [('readonly', False)]}),
        'company_id': fields.many2one('res.company', 'Company', required=True, select=True),
    }
    _defaults = {
        'name': lambda self, cr, uid, context: '/',
        'state': 'draft',
        'move_type': 'direct',
        'type': 'in',
        'invoice_state': 'none',
        'date': time.strftime('%Y-%m-%d %H:%M:%S'),
        'company_id': lambda self, cr, uid, c: self.pool.get('res.company')._company_default_get(cr, uid, 'stock.picking', context=c)
    }

    def copy(self, cr, uid, id, default=None, context=None):
        if default is None:
            default = {}
        default = default.copy()
        picking_obj = self.browse(cr, uid, [id], context)[0]
        move_obj=self.pool.get('stock.move')
        if ('name' not in default) or (picking_obj.name=='/'):
            seq_obj_name =  'stock.picking.' + picking_obj.type
            default['name'] = self.pool.get('ir.sequence').get(cr, uid, seq_obj_name)
            default['origin'] = ''
            default['backorder_id'] = False
        res=super(stock_picking, self).copy(cr, uid, id, default, context)
        if res:
            picking_obj = self.browse(cr, uid, [res], context)[0]
            for move in picking_obj.move_lines:
                move_obj.write(cr, uid, [move.id], {'tracking_id': False,'prodlot_id':False})
        return res 

    def onchange_partner_in(self, cr, uid, context=None, partner_id=None):
        return {}

    def action_explode(self, cr, uid, moves, context=None):
        return moves

    def action_confirm(self, cr, uid, ids, context=None):
        """ Confirms picking.
        @return: True
        """
        self.write(cr, uid, ids, {'state': 'confirmed'})
        todo = []
        for picking in self.browse(cr, uid, ids, context=context):
            for r in picking.move_lines:
                if r.state == 'draft':
                    todo.append(r.id)

        self.log_picking(cr, uid, ids, context=context)

        todo = self.action_explode(cr, uid, todo, context)
        if len(todo):
            self.pool.get('stock.move').action_confirm(cr, uid, todo, context=context)
        return True

    def test_auto_picking(self, cr, uid, ids):
        # TODO: Check locations to see if in the same location ?
        return True

    def action_assign(self, cr, uid, ids, *args):
        """ Changes state of picking to available if all moves are confirmed.
        @return: True
        """
        for pick in self.browse(cr, uid, ids):
            move_ids = [x.id for x in pick.move_lines if x.state == 'confirmed']
            if not move_ids:
                raise osv.except_osv(_('Warning !'),_('Not Available. Moves are not confirmed.'))
            self.pool.get('stock.move').action_assign(cr, uid, move_ids)
        return True

    def force_assign(self, cr, uid, ids, *args):
        """ Changes state of picking to available if moves are confirmed or waiting.
        @return: True
        """
        wf_service = netsvc.LocalService("workflow")
        for pick in self.browse(cr, uid, ids):
            move_ids = [x.id for x in pick.move_lines if x.state in ['confirmed','waiting']]
            self.pool.get('stock.move').force_assign(cr, uid, move_ids)
            wf_service.trg_write(uid, 'stock.picking', pick.id, cr)
        return True

    def draft_force_assign(self, cr, uid, ids, *args):
        """ Confirms picking directly from draft state.
        @return: True
        """
        wf_service = netsvc.LocalService("workflow")
        for pick in self.browse(cr, uid, ids):
            if not pick.move_lines:
                raise osv.except_osv(_('Error !'),_('You can not process picking without stock moves'))
            wf_service.trg_validate(uid, 'stock.picking', pick.id,
                'button_confirm', cr)
        return True

    def draft_validate(self, cr, uid, ids, *args):
        """ Validates picking directly from draft state.
        @return: True
        """
        wf_service = netsvc.LocalService("workflow")
        self.draft_force_assign(cr, uid, ids)
        for pick in self.browse(cr, uid, ids):
            move_ids = [x.id for x in pick.move_lines]
            self.pool.get('stock.move').force_assign(cr, uid, move_ids)
            wf_service.trg_write(uid, 'stock.picking', pick.id, cr)

            self.action_move(cr, uid, [pick.id])
            wf_service.trg_validate(uid, 'stock.picking', pick.id, 'button_done', cr)
        return True

    def cancel_assign(self, cr, uid, ids, *args):
        """ Cancels picking and moves.
        @return: True
        """
        wf_service = netsvc.LocalService("workflow")
        for pick in self.browse(cr, uid, ids):
            move_ids = [x.id for x in pick.move_lines]
            self.pool.get('stock.move').cancel_assign(cr, uid, move_ids)
            wf_service.trg_write(uid, 'stock.picking', pick.id, cr)
        return True

    def action_assign_wkf(self, cr, uid, ids, context=None):
        """ Changes picking state to assigned.
        @return: True
        """
        self.write(cr, uid, ids, {'state': 'assigned'})
        self.log_picking(cr, uid, ids, context=context)
        return True

    def test_finnished(self, cr, uid, ids):
        """ Tests whether the move is in done or cancel state or not.
        @return: True or False
        """
        move_ids = self.pool.get('stock.move').search(cr, uid, [('picking_id', 'in', ids)])
        for move in self.pool.get('stock.move').browse(cr, uid, move_ids):
            if move.state not in ('done', 'cancel'):
                if move.product_qty != 0.0:
                    return False
                else:
                    move.write(cr, uid, [move.id], {'state': 'done'})
        return True

    def test_assigned(self, cr, uid, ids):
        """ Tests whether the move is in assigned state or not.
        @return: True or False
        """
        ok = True
        for pick in self.browse(cr, uid, ids):
            mt = pick.move_type
            for move in pick.move_lines:
                if (move.state in ('confirmed', 'draft')) and (mt == 'one'):
                    return False
                if (mt == 'direct') and (move.state == 'assigned') and (move.product_qty):
                    return True
                ok = ok and (move.state in ('cancel', 'done', 'assigned'))
        return ok

    def action_cancel(self, cr, uid, ids, context=None):
        """ Changes picking state to cancel.
        @return: True
        """
        for pick in self.browse(cr, uid, ids):
            ids2 = [move.id for move in pick.move_lines]
            self.pool.get('stock.move').action_cancel(cr, uid, ids2, context)
        self.write(cr, uid, ids, {'state': 'cancel', 'invoice_state': 'none'})
        self.log_picking(cr, uid, ids, context=context)
        return True

    #
    # TODO: change and create a move if not parents
    #
    def action_done(self, cr, uid, ids, context=None):
        """ Changes picking state to done.
        @return: True
        """
        self.write(cr, uid, ids, {'state': 'done', 'date_done': time.strftime('%Y-%m-%d %H:%M:%S')})
        return True

    def action_move(self, cr, uid, ids, context=None):
        """ Changes move state to assigned.
        @return: True
        """
        for pick in self.browse(cr, uid, ids):
            todo = []
            for move in pick.move_lines:
                if move.state == 'assigned':
                    todo.append(move.id)
            if len(todo):
                self.pool.get('stock.move').action_done(cr, uid, todo,
                        context=context)
        return True

    def get_currency_id(self, cr, uid, picking):
        return False

    def _get_payment_term(self, cr, uid, picking):
        """ Gets payment term from partner.
        @return: Payment term
        """
        partner = picking.address_id.partner_id
        return partner.property_payment_term and partner.property_payment_term.id or False

    def _get_address_invoice(self, cr, uid, picking):
        """ Gets invoice address of a partner
        @return {'contact': address, 'invoice': address} for invoice
        """
        partner_obj = self.pool.get('res.partner')
        partner = picking.address_id.partner_id

        return partner_obj.address_get(cr, uid, [partner.id],
                ['contact', 'invoice'])

    def _get_comment_invoice(self, cr, uid, picking):
        """
        @return: comment string for invoice
        """
        return picking.note or ''

    def _get_price_unit_invoice(self, cr, uid, move_line, type, context=None):
        """ Gets price unit for invoice
        @param move_line: Stock move lines
        @param type: Type of invoice
        @return: The price unit for the move line
        """
        if context is None:
            context = {}

        if type in ('in_invoice', 'in_refund'):
            # Take the user company and pricetype
            price_type_id = self.pool.get('res.users').browse(cr, uid, uid).company_id.property_valuation_price_type.id
            pricetype = self.pool.get('product.price.type').browse(cr, uid, price_type_id)
            context['currency_id'] = move_line.company_id.currency_id.id

            amount_unit = move_line.product_id.price_get(pricetype.field, context)[move_line.product_id.id]
            return amount_unit
        else:
            return move_line.product_id.list_price

    def _get_discount_invoice(self, cr, uid, move_line):
        '''Return the discount for the move line'''
        return 0.0

    def _get_taxes_invoice(self, cr, uid, move_line, type):
        """ Gets taxes on invoice
        @param move_line: Stock move lines
        @param type: Type of invoice
        @return: Taxes Ids for the move line
        """
        if type in ('in_invoice', 'in_refund'):
            taxes = move_line.product_id.supplier_taxes_id
        else:
            taxes = move_line.product_id.taxes_id

        if move_line.picking_id and move_line.picking_id.address_id and move_line.picking_id.address_id.partner_id:
            return self.pool.get('account.fiscal.position').map_tax(
                cr,
                uid,
                move_line.picking_id.address_id.partner_id.property_account_position,
                taxes
            )
        else:
            return map(lambda x: x.id, taxes)

    def _get_account_analytic_invoice(self, cr, uid, picking, move_line):
        return False

    def _invoice_line_hook(self, cr, uid, move_line, invoice_line_id):
        '''Call after the creation of the invoice line'''
        return

    def _invoice_hook(self, cr, uid, picking, invoice_id):
        '''Call after the creation of the invoice'''
        return

    def action_invoice_create(self, cr, uid, ids, journal_id=False,
            group=False, type='out_invoice', context=None):
        """ Creates invoice based on the invoice state selected for picking.
        @param journal_id: Id of journal
        @param group: Whether to create a group invoice or not
        @param type: Type invoice to be created
        @return: Ids of created invoices for the pickings
        """
        if context is None:
            context = {}

        invoice_obj = self.pool.get('account.invoice')
        invoice_line_obj = self.pool.get('account.invoice.line')
        invoices_group = {}
        res = {}

        for picking in self.browse(cr, uid, ids, context=context):
            if picking.invoice_state != '2binvoiced':
                continue
            payment_term_id = False
            partner = picking.address_id and picking.address_id.partner_id
            if not partner:
                raise osv.except_osv(_('Error, no partner !'),
                    _('Please put a partner on the picking list if you want to generate invoice.'))

            if type in ('out_invoice', 'out_refund'):
                account_id = partner.property_account_receivable.id
                payment_term_id = self._get_payment_term(cr, uid, picking)
            else:
                account_id = partner.property_account_payable.id

            address_contact_id, address_invoice_id = \
                    self._get_address_invoice(cr, uid, picking).values()

            comment = self._get_comment_invoice(cr, uid, picking)
            if group and partner.id in invoices_group:
                invoice_id = invoices_group[partner.id]
                invoice = invoice_obj.browse(cr, uid, invoice_id)
                invoice_vals = {
                    'name': (invoice.name or '') + ', ' + (picking.name or ''),
                    'origin': (invoice.origin or '') + ', ' + (picking.name or '') + (picking.origin and (':' + picking.origin) or ''),
                    'comment': (comment and (invoice.comment and invoice.comment+"\n"+comment or comment)) or (invoice.comment and invoice.comment or ''),
                    'date_invoice':context.get('date_inv',False),
                    'user_id':uid
                }
                invoice_obj.write(cr, uid, [invoice_id], invoice_vals, context=context)
            else:
                invoice_vals = {
                    'name': picking.name,
                    'origin': (picking.name or '') + (picking.origin and (':' + picking.origin) or ''),
                    'type': type,
                    'account_id': account_id,
                    'partner_id': partner.id,
                    'address_invoice_id': address_invoice_id,
                    'address_contact_id': address_contact_id,
                    'comment': comment,
                    'payment_term': payment_term_id,
                    'fiscal_position': partner.property_account_position.id,
                    'date_invoice': context.get('date_inv',False),
                    'company_id': picking.company_id.id,
                    'user_id':uid
                }
                cur_id = self.get_currency_id(cr, uid, picking)
                if cur_id:
                    invoice_vals['currency_id'] = cur_id
                if journal_id:
                    invoice_vals['journal_id'] = journal_id
                invoice_id = invoice_obj.create(cr, uid, invoice_vals,
                        context=context)
                invoices_group[partner.id] = invoice_id
            res[picking.id] = invoice_id
            for move_line in picking.move_lines:
                origin = move_line.picking_id.name or ''
                if move_line.picking_id.origin:
                    origin += ':' + move_line.picking_id.origin
                if group:
                    name = (picking.name or '') + '-' + move_line.name
                else:
                    name = move_line.name

                if type in ('out_invoice', 'out_refund'):
                    account_id = move_line.product_id.product_tmpl_id.\
                            property_account_income.id
                    if not account_id:
                        account_id = move_line.product_id.categ_id.\
                                property_account_income_categ.id
                else:
                    account_id = move_line.product_id.product_tmpl_id.\
                            property_account_expense.id
                    if not account_id:
                        account_id = move_line.product_id.categ_id.\
                                property_account_expense_categ.id

                price_unit = self._get_price_unit_invoice(cr, uid,
                        move_line, type)
                discount = self._get_discount_invoice(cr, uid, move_line)
                tax_ids = self._get_taxes_invoice(cr, uid, move_line, type)
                account_analytic_id = self._get_account_analytic_invoice(cr, uid, picking, move_line)

                #set UoS if it's a sale and the picking doesn't have one
                uos_id = move_line.product_uos and move_line.product_uos.id or False
                if not uos_id and type in ('out_invoice', 'out_refund'):
                    uos_id = move_line.product_uom.id

                account_id = self.pool.get('account.fiscal.position').map_account(cr, uid, partner.property_account_position, account_id)
                notes = False
                if ('sale_line_id' in move_line._columns.keys()) and move_line.sale_line_id:
                    notes = move_line.sale_line_id.notes
                elif ('purchase_line_id' in move_line._columns.keys()) and move_line.purchase_line_id:
                    notes = move_line.purchase_line_id.notes

                invoice_line_id = invoice_line_obj.create(cr, uid, {
                    'name': name,
                    'origin': origin,
                    'invoice_id': invoice_id,
                    'uos_id': uos_id,
                    'product_id': move_line.product_id.id,
                    'account_id': account_id,
                    'price_unit': price_unit,
                    'discount': discount,
                    'quantity': move_line.product_uos_qty or move_line.product_qty,
                    'invoice_line_tax_id': [(6, 0, tax_ids)],
                    'account_analytic_id': account_analytic_id,
                    'note': notes,
                }, context=context)
                self._invoice_line_hook(cr, uid, move_line, invoice_line_id)

            invoice_obj.button_compute(cr, uid, [invoice_id], context=context,
                    set_total=(type in ('in_invoice', 'in_refund')))
            self.write(cr, uid, [picking.id], {
                'invoice_state': 'invoiced',
                }, context=context)
            self._invoice_hook(cr, uid, picking, invoice_id)
        self.write(cr, uid, res.keys(), {
            'invoice_state': 'invoiced',
            }, context=context)
        return res

    def test_done(self, cr, uid, ids, context=None):
        """ Test whether the move lines are done or not.
        @return: True or False
        """
        ok = False
        for pick in self.browse(cr, uid, ids, context=context):
            if not pick.move_lines:
                return True
            for move in pick.move_lines:
                if move.state not in ('cancel','done'):
                    return False
                if move.state=='done':
                    ok = True
        return ok

    def test_cancel(self, cr, uid, ids, context=None):
        """ Test whether the move lines are canceled or not.
        @return: True or False
        """
        for pick in self.browse(cr, uid, ids, context=context):
            for move in pick.move_lines:
                if move.state not in ('cancel',):
                    return False
        return True

    def unlink(self, cr, uid, ids, context=None):
        move_obj = self.pool.get('stock.move')
        if context is None:
            context = {}
        for pick in self.browse(cr, uid, ids, context=context):
            if pick.state in ['done','cancel']:
                raise osv.except_osv(_('Error'), _('You cannot remove the picking which is in %s state !')%(pick.state,))
            elif pick.state in ['confirmed','assigned', 'draft']:
                ids2 = [move.id for move in pick.move_lines]
                ctx = context.copy()
                ctx.update({'call_unlink':True})
                if pick.state != 'draft':
                    #Cancelling the move in order to affect Virtual stock of product
                    move_obj.action_cancel(cr, uid, ids2, ctx)
                #Removing the move
                move_obj.unlink(cr, uid, ids2, ctx)

        return super(stock_picking, self).unlink(cr, uid, ids, context=context)

    def do_partial(self, cr, uid, ids, partial_datas, context=None):
        """ Makes partial picking and moves done.
        @param partial_datas : Dictionary containing details of partial picking
                          like partner_id, address_id, delivery_date,
                          delivery moves with product_id, product_qty, uom
        @return: Dictionary of values
        """
        res = {}
        move_obj = self.pool.get('stock.move')
        product_obj = self.pool.get('product.product')
        currency_obj = self.pool.get('res.currency')
        users_obj = self.pool.get('res.users')
        uom_obj = self.pool.get('product.uom')
        price_type_obj = self.pool.get('product.price.type')
        sequence_obj = self.pool.get('ir.sequence')
        wf_service = netsvc.LocalService("workflow")
        for pick in self.browse(cr, uid, ids, context=context):
            new_picking = None
            complete, too_many, too_few = [], [], []
            move_product_qty = {}
            for move in pick.move_lines:
                if move.state in ('done', 'cancel'):
                    continue
                partial_data = partial_datas.get('move%s'%(move.id), False)
                assert partial_data, _('Do not Found Partial data of Stock Move Line :%s' %(move.id))
                product_qty = partial_data.get('product_qty',0.0)
                move_product_qty[move.id] = product_qty
                product_uom = partial_data.get('product_uom',False)
                product_price = partial_data.get('product_price',0.0)
                product_currency = partial_data.get('product_currency',False)
                if move.product_qty == product_qty:
                    complete.append(move)
                elif move.product_qty > product_qty:
                    too_few.append(move)
                else:
                    too_many.append(move)

                # Average price computation
                if (pick.type == 'in') and (move.product_id.cost_method == 'average'):
                    product = product_obj.browse(cr, uid, move.product_id.id)
                    user = users_obj.browse(cr, uid, uid)
                    context['currency_id'] = move.company_id.currency_id.id
                    qty = uom_obj._compute_qty(cr, uid, product_uom, product_qty, product.uom_id.id)
                    pricetype = False
                    if user.company_id.property_valuation_price_type:
                        pricetype = price_type_obj.browse(cr, uid, user.company_id.property_valuation_price_type.id)
                    if pricetype and qty > 0:
                        new_price = currency_obj.compute(cr, uid, product_currency,
                                user.company_id.currency_id.id, product_price)
                        new_price = uom_obj._compute_price(cr, uid, product_uom, new_price,
                                product.uom_id.id)
                        if product.qty_available <= 0:
                            new_std_price = new_price
                        else:
                            # Get the standard price
                            amount_unit = product.price_get(pricetype.field, context)[product.id]
                            new_std_price = ((amount_unit * product.qty_available)\
                                + (new_price * qty))/(product.qty_available + qty)

                        # Write the field according to price type field
                        product_obj.write(cr, uid, [product.id],
                                {pricetype.field: new_std_price})
                        move_obj.write(cr, uid, [move.id], {'price_unit': new_price})


            for move in too_few:
                product_qty = move_product_qty[move.id]
                if not new_picking:

                    new_picking = self.copy(cr, uid, pick.id,
                            {
                                'name': sequence_obj.get(cr, uid, 'stock.picking.%s'%(pick.type)),
                                'move_lines' : [],
                                'state':'draft',
                            })
                if product_qty != 0:

                    move_obj.copy(cr, uid, move.id,
                        {
                            'product_qty' : product_qty,
                            'product_uos_qty': product_qty, #TODO: put correct uos_qty
                            'picking_id' : new_picking,
                            'state': 'assigned',
                            'move_dest_id': False,
                            'price_unit': move.price_unit,
                        })

                move_obj.write(cr, uid, [move.id],
                        {
                            'product_qty' : move.product_qty - product_qty,
                            'product_uos_qty':move.product_qty - product_qty, #TODO: put correct uos_qty

                        })

            if new_picking:
                move_obj.write(cr, uid, [c.id for c in complete], {'picking_id': new_picking})
                for move in too_many:
                    product_qty = move_product_qty[move.id]
                    move_obj.write(cr, uid, [move.id],
                            {
                                'product_qty' : product_qty,
                                'product_uos_qty': product_qty, #TODO: put correct uos_qty
                                'picking_id': new_picking,
                            })
            else:
                for move in too_many:
                    product_qty = move_product_qty[move.id]
                    move_obj.write(cr, uid, [move.id],
                            {
                                'product_qty': product_qty,
                                'product_uos_qty': product_qty #TODO: put correct uos_qty
                            })

            # At first we confirm the new picking (if necessary)
            if new_picking:
                wf_service.trg_validate(uid, 'stock.picking', new_picking, 'button_confirm', cr)
            # Then we finish the good picking
            if new_picking:
                self.write(cr, uid, [pick.id], {'backorder_id': new_picking})
                self.action_move(cr, uid, [new_picking])
                wf_service.trg_validate(uid, 'stock.picking', new_picking, 'button_done', cr)
                wf_service.trg_write(uid, 'stock.picking', pick.id, cr)
                delivered_pack_id = new_picking
            else:
                self.action_move(cr, uid, [pick.id])
                wf_service.trg_validate(uid, 'stock.picking', pick.id, 'button_done', cr)
                delivered_pack_id = pick.id

            delivered_pack = self.browse(cr, uid, delivered_pack_id, context=context)
            res[pick.id] = {'delivered_picking': delivered_pack.id or False}

        return res

    def log_picking(self, cr, uid, ids, context=None):
        """ This function will create log messages for picking.
        @param cr: the database cursor
        @param uid: the current user's ID for security checks,
        @param ids: List of Picking Ids
        @param context: A standard dictionary for contextual values
        """
        msg=''
        for pick in self.browse(cr, uid, ids, context=context):
            type_list = {
                'out':'Picking List',
                'in':'Reception',
                'internal': 'Internal picking',
                'delivery': 'Delivery order'
            }
            message = type_list.get(pick.type, _('Document')) + " '" + (pick.name or 'n/a') + "' "
            if pick.min_date:
                msg=datetime.strptime(pick.min_date, '%Y-%m-%d %H:%M:%S').strftime('%Y-%m-%d') + "'."
            state_list = {
                          'confirmed': "is scheduled for the '" + msg ,
                          'assigned': 'is ready to process.',
                          'cancel': 'is Cancelled.',
                          'done': 'is processed.',
                          'draft':'is draft.',
                          }
            message += state_list[pick.state]
            self.log(cr, uid, pick.id, message)
        return True

stock_picking()

class stock_production_lot(osv.osv):

    def name_get(self, cr, uid, ids, context=None):
        if not ids:
            return []
        reads = self.read(cr, uid, ids, ['name', 'prefix', 'ref'], context)
        res = []
        for record in reads:
            name = record['name']
            prefix = record['prefix']
            if prefix:
                name = prefix + '/' + name
            if record['ref']:
                name = '%s [%s]' % (name, record['ref'])
            res.append((record['id'], name))
        return res

    _name = 'stock.production.lot'
    _description = 'Production lot'

    def _get_stock(self, cr, uid, ids, field_name, arg, context=None):
        """ Gets stock of products for locations
        @return: Dictionary of values
        """
        if 'location_id' not in context:
            locations = self.pool.get('stock.location').search(cr, uid, [('usage', '=', 'internal')], context=context)
        else:
            locations = context['location_id'] and [context['location_id']] or []

        if isinstance(ids, (int, long)):
            ids = [ids]

        res = {}.fromkeys(ids, 0.0)
        if locations:
            cr.execute('''select
                    prodlot_id,
                    sum(name)
                from
                    stock_report_prodlots
                where
                    location_id IN %s and prodlot_id IN %s group by prodlot_id''',(tuple(locations),tuple(ids),))
            res.update(dict(cr.fetchall()))

        return res

    def _stock_search(self, cr, uid, obj, name, args, context=None):
        """ Searches Ids of products
        @return: Ids of locations
        """
        locations = self.pool.get('stock.location').search(cr, uid, [('usage', '=', 'internal')])
        cr.execute('''select
                prodlot_id,
                sum(name)
            from
                stock_report_prodlots
            where
                location_id IN %s group by prodlot_id
            having  sum(name) '''+ str(args[0][1]) + str(args[0][2]),(tuple(locations),))
        res = cr.fetchall()
        ids = [('id', 'in', map(lambda x: x[0], res))]
        return ids

    _columns = {
        'name': fields.char('Serial Number', size=64, required=True, help="Unique serial number, will be displayed as: PREFIX/SERIAL [INT_REF]"),
        'ref': fields.char('Internal Reference', size=256, help="Internal reference number in case it differs from the manufacturer's serial number"),
        'prefix': fields.char('Prefix', size=64, help="Optional prefix to prepend when displaying this serial number: PREFIX/SERIAL [INT_REF]"),
        'product_id': fields.many2one('product.product', 'Product', required=True),
        'date': fields.datetime('Creation Date', required=True),
        'stock_available': fields.function(_get_stock, fnct_search=_stock_search, method=True, type="float", string="Available", select="2", help="Current quantity of products with this Production Lot Number available in company warehouses"),
        'revisions': fields.one2many('stock.production.lot.revision', 'lot_id', 'Revisions'),
        'company_id': fields.many2one('res.company', 'Company', select=True),
        'move_ids': fields.one2many('stock.move', 'prodlot_id', 'Moves for this production lot', readonly=True),
    }
    _defaults = {
        'date':  time.strftime('%Y-%m-%d %H:%M:%S'),
        'name': lambda x, y, z, c: x.pool.get('ir.sequence').get(y, z, 'stock.lot.serial'),
        'product_id': lambda x, y, z, c: c.get('product_id', False),
    }
    _sql_constraints = [
        ('name_ref_uniq', 'unique (name, ref)', _('The combination of serial number and internal reference must be unique !')),
    ]
    def action_traceability(self, cr, uid, ids, context={}):
        """ It traces the information of a product
        @param self: The object pointer.
        @param cr: A database cursor
        @param uid: ID of the user currently logged in
        @param ids: List of IDs selected 
        @param context: A standard dictionary 
        @return: A dictionary of values
        """
        value=self.pool.get('action.traceability').action_traceability(cr,uid,ids,context)
        return value
stock_production_lot()

class stock_production_lot_revision(osv.osv):
    _name = 'stock.production.lot.revision'
    _description = 'Production lot revisions'

    _columns = {
        'name': fields.char('Revision Name', size=64, required=True),
        'description': fields.text('Description'),
        'date': fields.date('Revision Date'),
        'indice': fields.char('Revision Number', size=16),
        'author_id': fields.many2one('res.users', 'Author'),
        'lot_id': fields.many2one('stock.production.lot', 'Production lot', select=True, ondelete='cascade'),
        'company_id': fields.related('lot_id','company_id',type='many2one',relation='res.company',string='Company',store=True),
    }

    _defaults = {
        'author_id': lambda x, y, z, c: z,
        'date': time.strftime('%Y-%m-%d'),
    }

stock_production_lot_revision()

# ----------------------------------------------------
# Move
# ----------------------------------------------------

#
# Fields:
#   location_dest_id is only used for predicting futur stocks
#
class stock_move(osv.osv):

    def _getSSCC(self, cr, uid, context=None):
        cr.execute('select id from stock_tracking where create_uid=%s order by id desc limit 1', (uid,))
        res = cr.fetchone()
        return (res and res[0]) or False
    _name = "stock.move"
    _description = "Stock Move"
    _order = 'date_expected desc, id'
    _log_create = False

    def name_get(self, cr, uid, ids, context=None):
        res = []
        for line in self.browse(cr, uid, ids, context):
            res.append((line.id, (line.product_id.code or '/')+': '+line.location_id.name+' > '+line.location_dest_id.name))
        return res

    def _check_tracking(self, cr, uid, ids):
        """ Checks if production lot is assigned to stock move or not.
        @return: True or False
        """
        for move in self.browse(cr, uid, ids):
            if not move.prodlot_id and \
               (move.state == 'done' and \
               ( \
                   (move.product_id.track_production and move.location_id.usage == 'production') or \
                   (move.product_id.track_production and move.location_dest_id.usage == 'production') or \
                   (move.product_id.track_incoming and move.location_id.usage == 'supplier') or \
                   (move.product_id.track_outgoing and move.location_dest_id.usage == 'customer') \
               )):
                return False
        return True

    def _check_product_lot(self, cr, uid, ids):
        """ Checks whether move is done or not and production lot is assigned to that move.
        @return: True or False
        """
        for move in self.browse(cr, uid, ids):
            if move.prodlot_id and move.state == 'done' and (move.prodlot_id.product_id.id != move.product_id.id):
                return False
        return True

    _columns = {
        'name': fields.char('Name', size=64, required=True, select=True),
        'priority': fields.selection([('0', 'Not urgent'), ('1', 'Urgent')], 'Priority'),

        'date': fields.datetime('Creation Date', select=True),
        'date_planned': fields.datetime('Date', required=True, help="Scheduled date for the movement of the products or real date if the move is done."),
        'date_expected': fields.datetime('Date Expected', readonly=True,required=True, help="Scheduled date for the movement of the products"),
        'product_id': fields.many2one('product.product', 'Product', required=True, select=True, domain=[('type','<>','service')]),

        'product_qty': fields.float('Quantity', required=True),
        'product_uom': fields.many2one('product.uom', 'Unit of Measure', required=True),
        'product_uos_qty': fields.float('Quantity (UOS)'),
        'product_uos': fields.many2one('product.uom', 'Product UOS'),
        'product_packaging': fields.many2one('product.packaging', 'Packaging', help="It specifies attributes of packaging like type, quantity of packaging,etc."),

        'location_id': fields.many2one('stock.location', 'Source Location', required=True, select=True, help="Sets a location if you produce at a fixed location. This can be a partner location if you subcontract the manufacturing operations."),
        'location_dest_id': fields.many2one('stock.location', 'Destination Location', required=True, select=True, help="Location where the system will stock the finished products."),
        'address_id': fields.many2one('res.partner.address', 'Destination Address', help="Optional address where goods are to be delivered, specifically used for allotment"),

        'prodlot_id': fields.many2one('stock.production.lot', 'Production Lot', help="Production lot is used to put a serial number on the production", select=True),
        'tracking_id': fields.many2one('stock.tracking', 'Pack', select=True, help="Logistical shipping unit: pallet, box, pack ..."),

        'auto_validate': fields.boolean('Auto Validate'),

        'move_dest_id': fields.many2one('stock.move', 'Destination Move', help="Optional: next stock move when chaining them", select=True),
        'move_history_ids': fields.many2many('stock.move', 'stock_move_history_ids', 'parent_id', 'child_id', 'Move History (child moves)'),
        'move_history_ids2': fields.many2many('stock.move', 'stock_move_history_ids', 'child_id', 'parent_id', 'Move History (parent moves)'),
        'picking_id': fields.many2one('stock.picking', 'Picking List', select=True),
        'note': fields.text('Notes'),
        'state': fields.selection([('draft', 'Draft'), ('waiting', 'Waiting'), ('confirmed', 'Confirmed'), ('assigned', 'Available'), ('done', 'Done'), ('cancel', 'Cancelled')], 'State', readonly=True, select=True,
                                  help='When the stock move is created it is in the \'Draft\' state.\n After that it is set to \'Confirmed\' state.\n If stock is available state is set to \'Available\'.\n When the picking is done the state is \'Done\'.\
                                  \nThe state is \'Waiting\' if the move is waiting for another one.'),
        'price_unit': fields.float('Unit Price',
            digits_compute= dp.get_precision('Account')),
        'company_id': fields.many2one('res.company', 'Company', required=True, select=True),
        'partner_id': fields.related('picking_id','address_id','partner_id',type='many2one', relation="res.partner", string="Partner", store=True, select=True),
        'backorder_id': fields.related('picking_id','backorder_id',type='many2one', relation="stock.picking", string="Back Order", select=True),
        'origin': fields.related('picking_id','origin',type='char', size=64, relation="stock.picking", string="Origin", store=True),

        # used for colors in tree views:
        'scrapped': fields.related('location_dest_id','scrap_location',type='boolean',relation='stock.location',string='Scrapped'),
    }
    _constraints = [
        (_check_tracking,
            'You must assign a production lot for this product',
            ['prodlot_id']),
        (_check_product_lot,
            'You try to assign a lot which is not from the same product',
            ['prodlot_id'])]

    def _default_location_destination(self, cr, uid, context=None):
        """ Gets default address of partner for destination location
        @return: Address id or False
        """
        if context.get('move_line', []):
            if context['move_line'][0]:
                if isinstance(context['move_line'][0], (tuple, list)):
                    return context['move_line'][0][2] and context['move_line'][0][2].get('location_dest_id',False) 
                else:
                    move_list = self.pool.get('stock.move').read(cr, uid, context['move_line'][0], ['location_dest_id'])
                    return move_list and move_list['location_dest_id'][0] or False
        if context.get('address_out_id', False):
            property_out = self.pool.get('res.partner.address').browse(cr, uid, context['address_out_id'], context).partner_id.property_stock_customer
            return property_out and property_out.id or False
        return False

    def _default_location_source(self, cr, uid, context=None):
        """ Gets default address of partner for source location
        @return: Address id or False
        """
        if context.get('move_line', []):
            try:
                return context['move_line'][0][2]['location_id']
            except:
                pass
        if context.get('address_in_id', False):
            return self.pool.get('res.partner.address').browse(cr, uid, context['address_in_id'], context).partner_id.property_stock_supplier.id
        return False

    _defaults = {
        'location_id': _default_location_source,
        'location_dest_id': _default_location_destination,
        'state': 'draft',
        'priority': '1',
        'product_qty': 1.0,
        'scrapped' :  False,
        'date_planned': time.strftime('%Y-%m-%d %H:%M:%S'),
        'date': time.strftime('%Y-%m-%d %H:%M:%S'),
        'company_id': lambda self,cr,uid,c: self.pool.get('res.company')._company_default_get(cr, uid, 'stock.move', context=c),
        'date_expected': time.strftime('%Y-%m-%d %H:%M:%S'),
    }

    def write(self, cr, uid, ids, vals, context=None):
        if uid != 1:
            for move in self.browse(cr, uid, ids):
                if move.state == 'done':
                    frozen_fields = set(['product_qty', 'product_uom', 'product_uos_qty', 'product_uos', 'location_id', 'location_dest_id', 'product_id'])
                    if frozen_fields.intersection(vals):
                        raise osv.except_osv(_('Operation forbidden'),
                                             _('Quantities, UoMs, Products and Locations cannot be modified on stock moves that have already been processed (except by the Administrator)'))
        return  super(stock_move, self).write(cr, uid, ids, vals, context=context)

    def copy(self, cr, uid, id, default=None, context=None):
        if default is None:
            default = {}
        default = default.copy()
        return super(stock_move, self).copy(cr, uid, id, default, context=context)

    def _auto_init(self, cursor, context=None):
        res = super(stock_move, self)._auto_init(cursor, context=context)
        cursor.execute('SELECT indexname \
                FROM pg_indexes \
                WHERE indexname = \'stock_move_location_id_location_dest_id_product_id_state\'')
        if not cursor.fetchone():
            cursor.execute('CREATE INDEX stock_move_location_id_location_dest_id_product_id_state \
                    ON stock_move (location_id, location_dest_id, product_id, state)')
        return res

    def onchange_lot_id(self, cr, uid, ids, prodlot_id=False, product_qty=False,
                        loc_id=False, product_id=False, context=None):
        """ On change of production lot gives a warning message.
        @param prodlot_id: Changed production lot id
        @param product_qty: Quantity of product
        @param loc_id: Location id
        @param product_id: Product id
        @return: Warning message
        """
        if not prodlot_id or not loc_id:
            return {}
        ctx = context and context.copy() or {}
        ctx['location_id'] = loc_id
        prodlot = self.pool.get('stock.production.lot').browse(cr, uid, prodlot_id, ctx)
        location = self.pool.get('stock.location').browse(cr, uid, loc_id)
        warning = {}
        if (location.usage == 'internal') and (product_qty > (prodlot.stock_available or 0.0)):
            warning = {
                'title': _('Bad Lot Assignation !'),
                'message': _('You are moving %.2f products but only %.2f available in this lot.') % (product_qty, prodlot.stock_available or 0.0)
            }
        return {'warning': warning}

    def onchange_quantity(self, cr, uid, ids, product_id, product_qty,
                          product_uom, product_uos):
        """ On change of product quantity finds UoM and UoS quantities
        @param product_id: Product id
        @param product_qty: Changed Quantity of product
        @param product_uom: Unit of measure of product
        @param product_uos: Unit of sale of product
        @return: Dictionary of values
        """
        result = {
                  'product_uos_qty': 0.00
          }

        if (not product_id) or (product_qty <=0.0):
            return {'value': result}

        product_obj = self.pool.get('product.product')
        uos_coeff = product_obj.read(cr, uid, product_id, ['uos_coeff'])

        if product_uos and product_uom and (product_uom != product_uos):
            result['product_uos_qty'] = product_qty * uos_coeff['uos_coeff']
        else:
            result['product_uos_qty'] = product_qty

        return {'value': result}

    def onchange_product_id(self, cr, uid, ids, prod_id=False, loc_id=False,
                            loc_dest_id=False, address_id=False):
        """ On change of product id, if finds UoM, UoS, quantity and UoS quantity.
        @param prod_id: Changed Product id
        @param loc_id: Source location id
        @param loc_id: Destination location id
        @param address_id: Address id of partner
        @return: Dictionary of values
        """
        if not prod_id:
            return {}
        lang = False
        if address_id:
            addr_rec = self.pool.get('res.partner.address').browse(cr, uid, address_id)
            if addr_rec:
                lang = addr_rec.partner_id and addr_rec.partner_id.lang or False
        ctx = {'lang': lang}

        product = self.pool.get('product.product').browse(cr, uid, [prod_id], context=ctx)[0]
        uos_id  = product.uos_id and product.uos_id.id or False
        result = {
            'product_uom': product.uom_id.id,
            'product_uos': uos_id,
            'product_qty': 1.00,
            'product_uos_qty' : self.pool.get('stock.move').onchange_quantity(cr, uid, ids, prod_id, 1.00, product.uom_id.id, uos_id)['value']['product_uos_qty']
        }
        if not ids:
            result['name'] = product.partner_ref
        if loc_id:
            result['location_id'] = loc_id
        if loc_dest_id:
            result['location_dest_id'] = loc_dest_id
        return {'value': result}

    def _chain_compute(self, cr, uid, moves, context=None):
        """ Finds whether the location has chained location type or not.
        @param moves: Stock moves
        @return: Dictionary containing destination location with chained location type.
        """
        result = {}
        for m in moves:
            dest = self.pool.get('stock.location').chained_location_get(
                cr,
                uid,
                m.location_dest_id,
                m.picking_id and m.picking_id.address_id and m.picking_id.address_id.partner_id,
                m.product_id,
                context
            )
            if dest:
                if dest[1] == 'transparent':
                    self.write(cr, uid, [m.id], {
                        'date_planned': (datetime.strptime(m.date_planned, '%Y-%m-%d %H:%M:%S') + \
                            relativedelta(days=dest[2] or 0)).strftime('%Y-%m-%d'),
                        'location_dest_id': dest[0].id})
                else:
                    result.setdefault(m.picking_id, [])
                    result[m.picking_id].append( (m, dest) )
        return result

    def action_confirm(self, cr, uid, ids, context=None):
        """ Confirms stock move.
        @return: List of ids.
        """
        moves = self.browse(cr, uid, ids)
        self.write(cr, uid, ids, {'state': 'confirmed'})

        def create_chained_picking(self, cr, uid, moves, context=None):
            new_moves = []
            res_obj = self.pool.get('res.company')
            picking_obj = self.pool.get('stock.picking')
            move_obj = self.pool.get('stock.move')
            if context is None:
                context = {}
            for picking, todo in self._chain_compute(cr, uid, moves, context=context).items():
                ptype = todo[0][1][5] and todo[0][1][5] or self.pool.get('stock.location').picking_type_get(cr, uid, todo[0][0].location_dest_id, todo[0][1][0])
                pick_name = picking.name or ''
                if ptype == 'delivery':
                    pick_name = self.pool.get('ir.sequence').get(cr, uid, 'stock.picking.delivery')
                check_picking_ids = picking_obj.search(cr, uid, [('name','=',picking.name),('origin','=',str(picking.origin or '')),('type','=',ptype),('move_type','=',picking.move_type)])
                if check_picking_ids:
                    pickid = check_picking_ids[0]
                else:
                    if picking:
                        pickid = picking_obj.create(cr, uid, {
                            'name': pick_name,
                            'origin': str(picking.origin or ''),
                            'type': ptype,
                            'note': picking.note,
                            'move_type': picking.move_type,
                            'auto_picking': todo[0][1][1] == 'auto',
                            'stock_journal_id': todo[0][1][3],
                            'company_id': todo[0][1][4] or res_obj._company_default_get(cr, uid, 'stock.company', context=context),
                            'address_id': picking.address_id.id,
                            'invoice_state': 'none',
                            'date': picking.date,
                            'sale_id':' sale_id' in picking._columns.keys() and  picking.sale_id.id or False
                        })
                    else:
                        pickid = False
                for move, (loc, auto, delay, journal, company_id, ptype) in todo:
                    new_id = move_obj.copy(cr, uid, move.id, {
                        'location_id': move.location_dest_id.id,
                        'location_dest_id': loc.id,
                        'date_moved': time.strftime('%Y-%m-%d'),
                        'picking_id': pickid,
                        'state': 'waiting',
                        'company_id': company_id or res_obj._company_default_get(cr, uid, 'stock.company', context=context)  ,
                        'move_history_ids': [],
                        'date_planned': (datetime.strptime(move.date_planned, '%Y-%m-%d %H:%M:%S') + relativedelta(days=delay or 0)).strftime('%Y-%m-%d'),
                        'move_history_ids2': []}
                    )
                    move_obj.write(cr, uid, [move.id], {
                        'move_dest_id': new_id,
                        'move_history_ids': [(4, new_id)]
                    })
                    new_moves.append(self.browse(cr, uid, [new_id])[0])
                if pickid:
                    wf_service = netsvc.LocalService("workflow")
                    wf_service.trg_validate(uid, 'stock.picking', pickid, 'button_confirm', cr)
            if new_moves:
                create_chained_picking(self, cr, uid, new_moves, context)
        create_chained_picking(self, cr, uid, moves, context)
        return []

    def action_assign(self, cr, uid, ids, *args):
        """ Changes state to confirmed or waiting.
        @return: List of values
        """
        todo = []
        for move in self.browse(cr, uid, ids):
            if move.state in ('confirmed', 'waiting'):
                todo.append(move.id)
        res = self.check_assign(cr, uid, todo)
        return res

    def force_assign(self, cr, uid, ids, context={}):
        """ Changes the state to assigned.
        @return: True
        """
        self.write(cr, uid, ids, {'state': 'assigned'})
        return True

    def cancel_assign(self, cr, uid, ids, context={}):
        """ Changes the state to confirmed.
        @return: True
        """
        self.write(cr, uid, ids, {'state': 'confirmed'})
        return True

    #
    # Duplicate stock.move
    #
    def check_assign(self, cr, uid, ids, context=None):
        """ Checks the product type and accordingly writes the state.
        @return: No. of moves done
        """
        done = []
        count = 0
        pickings = {}
        if context is None:
            context = {}
        for move in self.browse(cr, uid, ids, context=context):
            if move.product_id.type == 'consu' or move.location_id.usage == 'supplier':
                if move.state in ('confirmed', 'waiting'):
                    done.append(move.id)
                pickings[move.picking_id.id] = 1
                continue
            if move.state in ('confirmed', 'waiting'):
                # Important: we must pass lock=True to _product_reserve() to avoid race conditions and double reservations
                res = self.pool.get('stock.location')._product_reserve(cr, uid, [move.location_id.id], move.product_id.id, move.product_qty, {'uom': move.product_uom.id}, lock=True)
                if res:
                    #_product_available_test depends on the next status for correct functioning
                    #the test does not work correctly if the same product occurs multiple times
                    #in the same order. This is e.g. the case when using the button 'split in two' of
                    #the stock outgoing form
                    self.write(cr, uid, [move.id], {'state':'assigned'})
                    done.append(move.id)
                    pickings[move.picking_id.id] = 1
                    r = res.pop(0)
                    cr.execute('update stock_move set location_id=%s, product_qty=%s where id=%s', (r[1], r[0], move.id))

                    while res:
                        r = res.pop(0)
                        move_id = self.copy(cr, uid, move.id, {'product_qty': r[0], 'location_id': r[1]})
                        done.append(move_id)
        if done:
            count += len(done)
            self.write(cr, uid, done, {'state': 'assigned'})

        if count:
            for pick_id in pickings:
                wf_service = netsvc.LocalService("workflow")
                wf_service.trg_write(uid, 'stock.picking', pick_id, cr)
        return count

    def setlast_tracking(self, cr, uid, ids, context=None):
        tracking_obj = self.pool.get('stock.tracking')
        picking = self.browse(cr, uid, ids)[0].picking_id
        if picking:
            last_track = [line.tracking_id.id for line in picking.move_lines if line.tracking_id]
            if not last_track:
                last_track = tracking_obj.create(cr, uid, {}, context=context)
            else:
                last_track.sort()
                last_track = last_track[-1]
            self.write(cr, uid, ids, {'tracking_id': last_track})
        return True

    #
    # Cancel move => cancel others move and pickings
    #
    def action_cancel(self, cr, uid, ids, context=None):
        """ Cancels the moves and if all moves are cancelled it cancels the picking.
        @return: True
        """
        if not len(ids):
            return True
        if context is None:
            context = {}
        pickings = {}
        for move in self.browse(cr, uid, ids):
            if move.state in ('confirmed', 'waiting', 'assigned', 'draft'):
                if move.picking_id:
                    pickings[move.picking_id.id] = True
            if move.move_dest_id and move.move_dest_id.state == 'waiting':
                self.write(cr, uid, [move.move_dest_id.id], {'state': 'assigned'})
                if context.get('call_unlink',False) and move.move_dest_id.picking_id:
                    wf_service = netsvc.LocalService("workflow")
                    wf_service.trg_write(uid, 'stock.picking', move.move_dest_id.picking_id.id, cr)
        self.write(cr, uid, ids, {'state': 'cancel', 'move_dest_id': False})
        if not context.get('call_unlink',False):
            for pick in self.pool.get('stock.picking').browse(cr, uid, pickings.keys()):
                if all(move.state == 'cancel' for move in pick.move_lines):
                    self.pool.get('stock.picking').write(cr, uid, [pick.id], {'state': 'cancel'})

        wf_service = netsvc.LocalService("workflow")
        for id in ids:
            wf_service.trg_trigger(uid, 'stock.move', id, cr)
        return True

    def _get_accounting_values(self, cr, uid, move, context=None):
        product_obj=self.pool.get('product.product')
        product_uom_obj = self.pool.get('product.uom')
        price_type_obj = self.pool.get('product.price.type')
        accounts = product_obj.get_product_accounts(cr,uid,move.product_id.id,context)
        acc_src = accounts['stock_account_input']
        acc_dest = accounts['stock_account_output']
        acc_variation = accounts.get('property_stock_variation', False)
        journal_id = accounts['stock_journal']

        if context is None:
            context = {}

        if not acc_src:
            raise osv.except_osv(_('Error!'),  _('There is no stock input account defined ' \
                                    'for this product: "%s" (id: %d)') % \
                                    (move.product_id.name, move.product_id.id,))
        if not acc_dest:
            raise osv.except_osv(_('Error!'),  _('There is no stock output account defined ' \
                                    'for this product: "%s" (id: %d)') % \
                                    (move.product_id.name, move.product_id.id,))
        if not journal_id:
            raise osv.except_osv(_('Error!'), _('There is no journal defined '\
                                    'on the product category: "%s" (id: %d)') % \
                                    (move.product_id.categ_id.name, move.product_id.categ_id.id,))
        if not acc_variation:
            raise osv.except_osv(_('Error!'), _('There is no variation  account defined '\
                                    'on the product category: "%s" (id: %d)') % \
                                    (move.product_id.categ_id.name, move.product_id.categ_id.id,))
        if acc_src != acc_dest:
            default_uom = move.product_id.uom_id.id
            q = product_uom_obj._compute_qty(cr, uid, move.product_uom.id, move.product_qty, default_uom)
            if move.product_id.cost_method == 'average' and move.price_unit:
                amount = q * move.price_unit
            # Base computation on valuation price type
            else:
                context['currency_id'] = move.company_id.currency_id.id
                pricetype = price_type_obj.browse(cr,uid,move.company_id.property_valuation_price_type.id)
                amount_unit = move.product_id.price_get(pricetype.field, context)[move.product_id.id]
                amount = amount_unit * q or 1.0
        return journal_id, acc_src, acc_dest, acc_variation, amount

    def action_done(self, cr, uid, ids, context=None):
        """ Makes the move done and if all moves are done, it will finish the picking.
        @return:
        """
        picking_ids = []
        move_obj = self.pool.get('account.move')
        if context is None:
            context = {}
        for move in self.browse(cr, uid, ids):
            if move.picking_id:
                picking_ids.append(move.picking_id.id)
            if move.move_dest_id.id and (move.state != 'done'):
                cr.execute('insert into stock_move_history_ids (parent_id,child_id) values (%s,%s)', (move.id, move.move_dest_id.id))
                if move.move_dest_id.state in ('waiting', 'confirmed'):
                    self.write(cr, uid, [move.move_dest_id.id], {'state': 'assigned'})
                    if move.move_dest_id.picking_id:
                        wf_service = netsvc.LocalService("workflow")
                        wf_service.trg_write(uid, 'stock.picking', move.move_dest_id.picking_id.id, cr)
                    else:
                        pass
                    if move.move_dest_id.auto_validate:
                        self.action_done(cr, uid, [move.move_dest_id.id], context=context)

            #
            # Accounting Entries
            #
            acc_src = None
            acc_dest = None
            if move.product_id.valuation == 'real_time':
                lines = []
                if ((move.location_id.usage == 'internal' and move.location_dest_id.usage == 'customer') or (move.location_id.usage == 'internal' and move.location_dest_id.usage == 'transit')):
                    if move.location_id.company_id:
                        context.update({'force_company': move.location_id.company_id.id})
                    journal_id, acc_src, acc_dest, acc_variation, amount = self._get_accounting_values(cr, uid, move, context)
                    lines = [(journal_id, self.create_account_move(cr, uid, move, acc_dest, acc_variation, amount, context))]

                elif ((move.location_id.usage == 'supplier' and move.location_dest_id.usage == 'internal') or (move.location_id.usage == 'transit' and move.location_dest_id.usage == 'internal')):
                    if move.location_dest_id.company_id:
                        context.update({'force_company': move.location_dest_id.company_id.id})
                    journal_id, acc_src, acc_dest, acc_variation, amount = self._get_accounting_values(cr, uid, move, context)
                    lines = [(journal_id, self.create_account_move(cr, uid, move, acc_variation, acc_src, amount, context))]
                elif (move.location_id.usage == 'internal' and move.location_dest_id.usage == 'internal' and move.location_id.company_id != move.location_dest_id.company_id):
                    if move.location_id.company_id:
                        context.update({'force_company': move.location_id.company_id.id})
                    journal_id, acc_src, acc_dest, acc_variation, amount = self._get_accounting_values(cr, uid, move, context)
                    line1 = [(journal_id, self.create_account_move(cr, uid, move, acc_dest, acc_variation, amount, context))]
                    if move.location_dest_id.company_id:
                        context.update({'force_company': move.location_dest_id.company_id.id})
                    journal_id, acc_src, acc_dest, acc_variation, amount = self._get_accounting_values(cr, uid, move, context)
                    line2 = [(journal_id, self.create_account_move(cr, uid, move, acc_variation, acc_src, amount, context))]
                    lines = line1 + line2
                for j_id, line in lines:
                    move_obj.create(cr, uid, {
                        'name': move.name,
                        'journal_id': j_id,
                        'type':'cont_voucher',
                        'line_id': line,
                        'ref': move.picking_id and move.picking_id.name,
                    })

        self.write(cr, uid, ids, {'state': 'done', 'date_planned': time.strftime('%Y-%m-%d %H:%M:%S')})
        wf_service = netsvc.LocalService("workflow")
        for id in ids:
            wf_service.trg_trigger(uid, 'stock.move', id, cr)

        picking_obj = self.pool.get('stock.picking')
        wf_service = netsvc.LocalService("workflow")
        for pick_id in picking_ids:
            wf_service.trg_write(uid, 'stock.picking', pick_id, cr)

        picking_obj.log_picking(cr, uid, picking_ids, context=context)
        return True

    def create_account_move(self, cr, uid, move,account_id, account_variation, amount, context=None):
        if context is None:
            context = {}
        partner_id = move.picking_id.address_id and (move.picking_id.address_id.partner_id and move.picking_id.address_id.partner_id.id or False) or False
        lines=[(0, 0, {
                'name': move.name,
                'quantity': move.product_qty,
                'product_id': move.product_id and move.product_id.id or False,
                'credit': amount,
                'account_id': account_id,
                'ref': move.picking_id and move.picking_id.name or False,
                'date': time.strftime('%Y-%m-%d')   ,
                'partner_id': partner_id,
                }),
            (0, 0, {
                'name': move.name,
                'product_id': move.product_id and move.product_id.id or False,
                'quantity': move.product_qty,
                'debit': amount,
                'account_id': account_variation,
                'ref': move.picking_id and move.picking_id.name or False,
                'date': time.strftime('%Y-%m-%d')   ,
                'partner_id': partner_id,
        })]
        return lines

    def unlink(self, cr, uid, ids, context=None):
        if context is None:
            context = {}
        ctx = context.copy()
        for move in self.browse(cr, uid, ids, context=context):
            if move.state != 'draft' and not ctx.get('call_unlink',False):
                raise osv.except_osv(_('UserError'),
                        _('You can only delete draft moves.'))
        return super(stock_move, self).unlink(
            cr, uid, ids, context=ctx)

    def _create_lot(self, cr, uid, ids, product_id, prefix=False):
        """ Creates production lot
        @return: Production lot id
        """
        prodlot_obj = self.pool.get('stock.production.lot')
        prodlot_id = prodlot_obj.create(cr, uid, {'prefix': prefix, 'product_id': product_id})
        return prodlot_id

    def action_scrap(self, cr, uid, ids, quantity, location_id, context=None):
        """ Move the scrap/damaged product into scrap location
        @param cr: the database cursor
        @param uid: the user id
        @param ids: ids of stock move object to be scrapped
        @param quantity : specify scrap qty
        @param location_id : specify scrap location
        @param context: context arguments
        @return: Scraped lines
        """
        if quantity <= 0:
            raise osv.except_osv(_('Warning!'), _('Please provide a positive quantity to scrap!'))
        res = []
        for move in self.browse(cr, uid, ids, context=context):
            move_qty = move.product_qty
            uos_qty = quantity / move_qty * move.product_uos_qty
            default_val = {
                'product_qty': quantity,
                'product_uos_qty': uos_qty,
                'state': move.state,
                'scrapped' : True,
                'location_dest_id': location_id,
                'tracking_id':False,
                'prodlot_id':False
            }
            new_move = self.copy(cr, uid, move.id, default_val)

            res += [new_move]
            product_obj = self.pool.get('product.product')
            for (id, name) in product_obj.name_get(cr, uid, [move.product_id.id]):
                self.log(cr, uid, move.id, "%s x %s %s" % (move.product_qty, name, _("were scrapped")))

        self.action_done(cr, uid, res)
        return res

    def action_split(self, cr, uid, ids, quantity, split_by_qty=1, prefix=False, with_lot=True, context=None):
        """ Split Stock Move lines into production lot which specified split by quantity.
        @param cr: the database cursor
        @param uid: the user id
        @param ids: ids of stock move object to be splited
        @param split_by_qty : specify split by qty
        @param prefix : specify prefix of production lot
        @param with_lot : if true, prodcution lot will assign for split line otherwise not.
        @param context: context arguments
        @return: Splited move lines
        """

        if context is None:
            context = {}
        if quantity <= 0:
            raise osv.except_osv(_('Warning!'), _('Please provide Proper Quantity !'))

        res = []

        for move in self.browse(cr, uid, ids):
            if split_by_qty <= 0 or quantity == 0:
                return res

            uos_qty = split_by_qty / move.product_qty * move.product_uos_qty

            quantity_rest = quantity % split_by_qty
            uos_qty_rest = split_by_qty / move.product_qty * move.product_uos_qty

            update_val = {
                'product_qty': split_by_qty,
                'product_uos_qty': uos_qty,
            }
            for idx in range(int(quantity//split_by_qty)):
                if not idx and move.product_qty<=quantity:
                    current_move = move.id
                else:
                    current_move = self.copy(cr, uid, move.id, {'state': move.state})
                res.append(current_move)
                if with_lot:
                    update_val['prodlot_id'] = self._create_lot(cr, uid, [current_move], move.product_id.id)

                self.write(cr, uid, [current_move], update_val)


            if quantity_rest > 0:
                idx = int(quantity//split_by_qty)
                update_val['product_qty'] = quantity_rest
                update_val['product_uos_qty'] = uos_qty_rest
                if not idx and move.product_qty<=quantity:
                    current_move = move.id
                else:
                    current_move = self.copy(cr, uid, move.id, {'state': move.state})

                res.append(current_move)


                if with_lot:
                    update_val['prodlot_id'] = self._create_lot(cr, uid, [current_move], move.product_id.id)

                self.write(cr, uid, [current_move], update_val)
        return res

    def action_consume(self, cr, uid, ids, quantity, location_id=False,  context=None):
        """ Consumed product with specific quatity from specific source location
        @param cr: the database cursor
        @param uid: the user id
        @param ids: ids of stock move object to be consumed
        @param quantity : specify consume quantity
        @param location_id : specify source location
        @param context: context arguments
        @return: Consumed lines
        """
        if context is None:
            context = {}
        if quantity <= 0:
            raise osv.except_osv(_('Warning!'), _('Please provide Proper Quantity !'))

        res = []
        for move in self.browse(cr, uid, ids, context=context):
            move_qty = move.product_qty
            quantity_rest = move.product_qty

            quantity_rest -= quantity
            uos_qty_rest = quantity_rest / move_qty * move.product_uos_qty
            if quantity_rest <= 0:
                quantity_rest = 0
                uos_qty_rest = 0
                quantity = move.product_qty

            uos_qty = quantity / move_qty * move.product_uos_qty

            if quantity_rest > 0:
                default_val = {
                    'product_qty': quantity,
                    'product_uos_qty': uos_qty,
                    'state': move.state,
                    'location_id': location_id
                }
                if move.product_id.track_production and location_id:
                    # IF product has checked track for production lot, move lines will be split by 1
                    res += self.action_split(cr, uid, [move.id], quantity, split_by_qty=1, context=context)
                else:
                    current_move = self.copy(cr, uid, move.id, default_val)
                    res += [current_move]
                update_val = {}
                update_val['product_qty'] = quantity_rest
                update_val['product_uos_qty'] = uos_qty_rest
                self.write(cr, uid, [move.id], update_val)

            else:
                quantity_rest = quantity
                uos_qty_rest =  uos_qty
                if move.product_id.track_production and location_id:
                    res += self.split_lines(cr, uid, [move.id], quantity_rest, split_by_qty=1, context=context)
                else:
                    res += [move.id]
                    update_val = {
                        'product_qty' : quantity_rest,
                        'product_uos_qty' : uos_qty_rest,
                        'location_id': location_id
                    }

                    self.write(cr, uid, [move.id], update_val)

            product_obj = self.pool.get('product.product')
            for new_move in self.browse(cr, uid, res, context=context):
                for (id, name) in product_obj.name_get(cr, uid, [new_move.product_id.id]):
                    message = _('Product ') + " '" + name + "' "+ _("is consumed with") + " '" + str(new_move.product_qty) + "' "+ _("quantity.")
                    self.log(cr, uid, new_move.id, message)
        self.action_done(cr, uid, res)

        return res

    def do_partial(self, cr, uid, ids, partial_datas, context=None):
        """ Makes partial pickings and moves done.
        @param partial_datas: Dictionary containing details of partial picking
                          like partner_id, address_id, delivery_date, delivery
                          moves with product_id, product_qty, uom
        """
        res = {}
        picking_obj = self.pool.get('stock.picking')
        product_obj = self.pool.get('product.product')
        currency_obj = self.pool.get('res.currency')
        users_obj = self.pool.get('res.users')
        uom_obj = self.pool.get('product.uom')
        price_type_obj = self.pool.get('product.price.type')
        wf_service = netsvc.LocalService("workflow")

        if  context is None:
            context = {}

        complete, too_many, too_few = [], [], []
        move_product_qty = {}
        for move in self.browse(cr, uid, ids, context=context):
            if move.state in ('done', 'cancel'):
                continue
            partial_data = partial_datas.get('move%s'%(move.id), False)
            assert partial_data, _('Do not Found Partial data of Stock Move Line :%s' %(move.id))
            product_qty = partial_data.get('product_qty',0.0)
            move_product_qty[move.id] = product_qty
            product_uom = partial_data.get('product_uom',False)
            product_price = partial_data.get('product_price',0.0)
            product_currency = partial_data.get('product_currency',False)
            if move.product_qty == product_qty:
                complete.append(move)
            elif move.product_qty > product_qty:
                too_few.append(move)
            else:
                too_many.append(move)

            # Average price computation
            if (move.picking_id.type == 'in') and (move.product_id.cost_method == 'average'):
                product = product_obj.browse(cr, uid, move.product_id.id)
                user = users_obj.browse(cr, uid, uid)
                context['currency_id'] = move.company_id.currency_id.id
                qty = uom_obj._compute_qty(cr, uid, product_uom, product_qty, product.uom_id.id)
                pricetype = False
                if user.company_id.property_valuation_price_type:
                    pricetype = price_type_obj.browse(cr, uid, user.company_id.property_valuation_price_type.id)
                if pricetype and qty > 0:
                    new_price = currency_obj.compute(cr, uid, product_currency,
                            user.company_id.currency_id.id, product_price)
                    new_price = uom_obj._compute_price(cr, uid, product_uom, new_price,
                            product.uom_id.id)
                    if product.qty_available <= 0:
                        new_std_price = new_price
                    else:
                        # Get the standard price
                        amount_unit = product.price_get(pricetype.field, context)[product.id]
                        new_std_price = ((amount_unit * product.qty_available)\
                            + (new_price * qty))/(product.qty_available + qty)

                    # Write the field according to price type field
                    product_obj.write(cr, uid, [product.id],
                            {pricetype.field: new_std_price})
                    self.write(cr, uid, [move.id], {'price_unit': new_price})

        for move in too_few:
            product_qty = move_product_qty[move.id]
            if product_qty != 0:
                new_move = self.copy(cr, uid, move.id,
                    {
                        'product_qty' : product_qty,
                        'product_uos_qty': product_qty,
                        'picking_id' : move.picking_id.id,
                        'state': 'assigned',
                        'move_dest_id': False,
                        'price_unit': move.price_unit,
                    })
                complete.append(self.browse(cr, uid, new_move))
            self.write(cr, uid, move.id,
                    {
                        'product_qty' : move.product_qty - product_qty,
                        'product_uos_qty':move.product_qty - product_qty,
                    })


        for move in too_many:
            self.write(cr, uid, move.id,
                    {
                        'product_qty': move.product_qty,
                        'product_uos_qty': move.product_qty,
                    })
            complete.append(move)

        for move in complete:
            self.action_done(cr, uid, [move.id], context=context)
            if  move.picking_id.id :
                # TOCHECK : Done picking if all moves are done
                cr.execute("""
                    SELECT move.id FROM stock_picking pick
                    RIGHT JOIN stock_move move ON move.picking_id = pick.id AND move.state = %s
                    WHERE pick.id = %s""",
                            ('done', move.picking_id.id))
                res = cr.fetchall()
                if len(res) == len(move.picking_id.move_lines):
                    picking_obj.action_move(cr, uid, [move.picking_id.id])
                    wf_service.trg_validate(uid, 'stock.picking', move.picking_id.id, 'button_done', cr)

        done_move_ids = []
        for move in complete:
            done_move_ids.append(move.id)
        return done_move_ids

stock_move()

class stock_inventory(osv.osv):
    _name = "stock.inventory"
    _description = "Inventory"
    _columns = {
        'name': fields.char('Inventory Reference', size=64, required=True, readonly=True, states={'draft': [('readonly', False)]}),
        'date': fields.datetime('Creation Date', required=True, readonly=True, states={'draft': [('readonly', False)]}),
        'date_done': fields.datetime('Date done'),
        'inventory_line_id': fields.one2many('stock.inventory.line', 'inventory_id', 'Inventories', states={'done': [('readonly', True)]}),
        'move_ids': fields.many2many('stock.move', 'stock_inventory_move_rel', 'inventory_id', 'move_id', 'Created Moves'),
        'state': fields.selection( (('draft', 'Draft'), ('done', 'Done'), ('cancel','Cancelled')), 'State', readonly=True, select=True),
        'company_id': fields.many2one('res.company','Company',required=True,select=True),
    }
    _defaults = {
        'date': time.strftime('%Y-%m-%d %H:%M:%S'),
        'state': 'draft',
        'company_id': lambda self,cr,uid,c: self.pool.get('res.company')._company_default_get(cr, uid, 'stock.inventory', context=c)
    }

    def _inventory_line_hook(self, cr, uid, inventory_line, move_vals):
        """ Creates a stock move from an inventory line
        @param inventory_line:
        @param move_vals:
        @return:
        """
        return self.pool.get('stock.move').create(cr, uid, move_vals)

    def action_done(self, cr, uid, ids, context=None):
        """ Finishes the inventory and writes its finished date
        @return: True
        """
        if context is None:
            context = {}
        for inv in self.browse(cr, uid, ids):
            move_ids = []
            for line in inv.inventory_line_id:
                pid = line.product_id.id

                amount = self.pool.get('stock.location')._product_get(cr, uid, line.location_id.id, [pid], {'uom': line.product_uom.id})[pid]
                #TOCHECK: Why put restriction like new inventory qty should greater available qty ?
                change = line.product_qty - amount
                lot_id = line.prod_lot_id.id
                if change:
                    location_id = line.product_id.product_tmpl_id.property_stock_inventory.id
                    value = {
                        'name': 'INV:' + str(line.inventory_id.id) + ':' + line.inventory_id.name,
                        'product_id': line.product_id.id,
                        'product_uom': line.product_uom.id,
                        'prodlot_id': lot_id,
                        'date': inv.date,
                        'date_planned': inv.date,
                        'state': 'done'
                    }
                    if change > 0:
                        value.update( {
                            'product_qty': change,
                            'location_id': location_id,
                            'location_dest_id': line.location_id.id,
                        })
                    else:
                        value.update( {
                            'product_qty': -change,
                            'location_id': line.location_id.id,
                            'location_dest_id': location_id,
                        })
                    if lot_id:
                        value.update({
                            'prodlot_id': lot_id,
                            'product_qty': line.product_qty
                        })
                    move_ids.append(self._inventory_line_hook(cr, uid, line, value))
            message = _('Inventory') + " '" + inv.name + "' "+ _("is done.")
            self.log(cr, uid, inv.id, message)
            self.write(cr, uid, [inv.id], {'state': 'done', 'date_done': time.strftime('%Y-%m-%d %H:%M:%S'), 'move_ids': [(6, 0, move_ids)]})
        return True

    def action_cancel(self, cr, uid, ids, context=None):
        """ Cancels the stock move and change inventory state to draft.
        @return: True
        """
        for inv in self.browse(cr, uid, ids):
            self.pool.get('stock.move').action_cancel(cr, uid, [x.id for x in inv.move_ids], context)
            self.write(cr, uid, [inv.id], {'state': 'draft'})
        return True

    def action_cancel_inventary(self, cr, uid, ids, context=None):
        """ Cancels both stock move and inventory
        @return: True
        """
        for inv in self.browse(cr,uid,ids):
            self.pool.get('stock.move').action_cancel(cr, uid, [x.id for x in inv.move_ids], context)
            self.write(cr, uid, [inv.id], {'state':'cancel'})
        return True

stock_inventory()

class stock_inventory_line(osv.osv):
    _name = "stock.inventory.line"
    _description = "Inventory Line"
    _columns = {
        'inventory_id': fields.many2one('stock.inventory', 'Inventory', ondelete='cascade', select=True),
        'location_id': fields.many2one('stock.location', 'Location', required=True),
        'product_id': fields.many2one('product.product', 'Product', required=True, select=True),
        'product_uom': fields.many2one('product.uom', 'Product UOM', required=True),
        'product_qty': fields.float('Quantity'),
        'company_id': fields.related('inventory_id','company_id',type='many2one',relation='res.company',string='Company',store=True, select=True),
        'prod_lot_id': fields.many2one('stock.production.lot', 'Production Lot', domain="[('product_id','=',product_id)]"),
        'state': fields.related('inventory_id','state',type='char',string='State',readonly=True),
    }

    def on_change_product_id(self, cr, uid, ids, location_id, product, uom=False):
        """ Changes UoM and name if product_id changes.
        @param location_id: Location id
        @param product: Changed product_id
        @param uom: UoM product
        @return:  Dictionary of changed values
        """
        if not product:
            return {}
        if not uom:
            prod = self.pool.get('product.product').browse(cr, uid, [product], {'uom': uom})[0]
            uom = prod.uom_id.id
        amount = self.pool.get('stock.location')._product_get(cr, uid, location_id, [product], {'uom': uom})[product]
        result = {'product_qty': amount, 'product_uom': uom}
        return {'value': result}

stock_inventory_line()

#----------------------------------------------------------
# Stock Warehouse
#----------------------------------------------------------
class stock_warehouse(osv.osv):
    _name = "stock.warehouse"
    _description = "Warehouse"
    _columns = {
        'name': fields.char('Name', size=128, required=True, select=True),
        'company_id': fields.many2one('res.company', 'Company', required=True, select=True),
        'partner_address_id': fields.many2one('res.partner.address', 'Owner Address'),
        'lot_input_id': fields.many2one('stock.location', 'Location Input', required=True, domain=[('usage','<>','view')]),
        'lot_stock_id': fields.many2one('stock.location', 'Location Stock', required=True, domain=[('usage','<>','view')]),
        'lot_output_id': fields.many2one('stock.location', 'Location Output', required=True, domain=[('usage','<>','view')]),
    }
    _defaults = {
        'company_id': lambda self, cr, uid, c: self.pool.get('res.company')._company_default_get(cr, uid, 'stock.inventory', context=c),
    }

stock_warehouse()


# Move wizard :
#    get confirm or assign stock move lines of partner and put in current picking.
class stock_picking_move_wizard(osv.osv_memory):
    _name = 'stock.picking.move.wizard'

    def _get_picking(self, cr, uid, ctx=None):
        if ctx is None:
            ctx = {}
        if ctx.get('action_id', False):
            return ctx['action_id']
        return False

    def _get_picking_address(self, cr, uid, context=None):
        picking_obj = self.pool.get('stock.picking')
        if context is None:
            context = {}
        if context.get('action_id', False):
            picking = picking_obj.browse(cr, uid, [context['action_id']])[0]
            return picking.address_id and picking.address_id.id or False
        return False

    _columns = {
        'name': fields.char('Name', size=64, invisible=True),
        'move_ids': fields.many2many('stock.move', 'picking_move_wizard_rel', 'picking_move_wizard_id', 'move_id', 'Entry lines', required=True),
        'address_id': fields.many2one('res.partner.address', 'Dest. Address', invisible=True),
        'picking_id': fields.many2one('stock.picking', 'Picking list', select=True, invisible=True),
    }
    _defaults = {
        'picking_id': _get_picking,
        'address_id': _get_picking_address,
    }

    def action_move(self, cr, uid, ids, context=None):
        move_obj = self.pool.get('stock.move')
        picking_obj = self.pool.get('stock.picking')
        for act in self.read(cr, uid, ids):
            move_lines = move_obj.browse(cr, uid, act['move_ids'])
            for line in move_lines:
                if line.picking_id:
                    picking_obj.write(cr, uid, [line.picking_id.id], {'move_lines': [(1, line.id, {'picking_id': act['picking_id']})]})
                    picking_obj.write(cr, uid, [act['picking_id']], {'move_lines': [(1, line.id, {'picking_id': act['picking_id']})]})
                    old_picking = picking_obj.read(cr, uid, [line.picking_id.id])[0]
                    if not len(old_picking['move_lines']):
                        picking_obj.write(cr, uid, [old_picking['id']], {'state': 'done'})
                else:
                    raise osv.except_osv(_('UserError'),
                        _('You can not create new moves.'))
        return {'type': 'ir.actions.act_window_close'}

stock_picking_move_wizard()

class report_products_to_received_planned(osv.osv):
    _name = "report.products.to.received.planned"
    _description = "Received Products vs Planned"
    _auto = False
    _columns = {
        'date':fields.date('Date'),
        'qty': fields.integer('Actual Qty'),
        'planned_qty': fields.integer('Planned Qty'),

    }
    def init(self, cr):
        tools.drop_view_if_exists(cr, 'report_products_to_received_planned')
        cr.execute("""
            create or replace view report_products_to_received_planned as (
               select stock.date, min(stock.id) as id, sum(stock.product_qty) as qty, 0 as planned_qty
                   from stock_picking picking
                    inner join stock_move stock
                    on picking.id = stock.picking_id and picking.type = 'in'
                    where stock.date between (select cast(date_trunc('week', current_date) as date)) and (select cast(date_trunc('week', current_date) as date) + 7)
                    group by stock.date

                    union

               select stock.date_planned, min(stock.id) as id, 0 as actual_qty, sum(stock.product_qty) as planned_qty
                    from stock_picking picking
                    inner join stock_move stock
                    on picking.id = stock.picking_id and picking.type = 'in'
                    where stock.date_planned between (select cast(date_trunc('week', current_date) as date)) and (select cast(date_trunc('week', current_date) as date) + 7)
        group by stock.date_planned
                )
        """)

report_products_to_received_planned()

class report_delivery_products_planned(osv.osv):
    _name = "report.delivery.products.planned"
    _description = "Delivered products vs Planned"
    _auto = False
    _columns = {
        'date':fields.date('Date'),
        'qty': fields.integer('Actual Qty'),
        'planned_qty': fields.integer('Planned Qty'),

    }

    def init(self, cr):
        tools.drop_view_if_exists(cr, 'report_delivery_products_planned')
        cr.execute("""
            create or replace view report_delivery_products_planned as (
                select stock.date, min(stock.id) as id, sum(stock.product_qty) as qty, 0 as planned_qty
                   from stock_picking picking
                    inner join stock_move stock
                    on picking.id = stock.picking_id and picking.type = 'out'
                    where stock.date between (select cast(date_trunc('week', current_date) as date)) and (select cast(date_trunc('week', current_date) as date) + 7)
                    group by stock.date

                    union

               select stock.date_planned, min(stock.id), 0 as actual_qty, sum(stock.product_qty) as planned_qty
                    from stock_picking picking
                    inner join stock_move stock
                    on picking.id = stock.picking_id and picking.type = 'out'
                    where stock.date_planned between (select cast(date_trunc('week', current_date) as date)) and (select cast(date_trunc('week', current_date) as date) + 7)
        group by stock.date_planned


                )
        """)

report_delivery_products_planned()

# vim:expandtab:smartindent:tabstop=4:softtabstop=4:shiftwidth=4:<|MERGE_RESOLUTION|>--- conflicted
+++ resolved
@@ -130,21 +130,6 @@
             c['location'] = loc_id
             for prod in product_product_obj.browse(cr, uid, product_ids, context=c):
                 for f in field_names:
-<<<<<<< HEAD
-                    if loc_id in result.keys():
-                        if f == 'stock_real':
-                            result[loc_id][f] += prod.qty_available
-                        elif f == 'stock_virtual':
-                            result[loc_id][f] += prod.virtual_available
-                        elif f == 'stock_real_value':
-                            amount = prod.qty_available * prod.standard_price
-                            amount = currency_obj.round(cr, uid, currency, amount)
-                            result[loc_id][f] += amount
-                        elif f == 'stock_virtual_value':
-                            amount = prod.virtual_available * prod.standard_price
-                            amount = currency_obj.round(cr, uid, currency, amount)
-                            result[loc_id][f] += amount
-=======
                     if f == 'stock_real':
                         if loc_id not in result:
                             result[loc_id] = {}
@@ -159,7 +144,6 @@
                         amount = prod.virtual_available * prod.standard_price
                         amount = currency_obj.round(cr, uid, currency, amount)
                         result[loc_id][f] += amount
->>>>>>> f80c5fbd
 
         return result
 
