##############################################################################
#
#    OpenERP, Open Source Management Solution
#    Copyright (C) 2004-2010 Tiny SPRL (<http://tiny.be>).
#
#    This program is free software: you can redistribute it and/or modify
#    it under the terms of the GNU Affero General Public License as
#    published by the Free Software Foundation, either version 3 of the
#    License, or (at your option) any later version.
#
#    This program is distributed in the hope that it will be useful,
#    but WITHOUT ANY WARRANTY; without even the implied warranty of
#    MERCHANTABILITY or FITNESS FOR A PARTICULAR PURPOSE.  See the
#    GNU Affero General Public License for more details.
#
#    You should have received a copy of the GNU Affero General Public License
#    along with this program.  If not, see <http://www.gnu.org/licenses/>.
#
##############################################################################

from datetime import datetime
from dateutil.relativedelta import relativedelta
import time
from operator import itemgetter
from itertools import groupby

from osv import fields, osv
from tools.translate import _
import netsvc
import tools
import decimal_precision as dp
import logging


#----------------------------------------------------------
# Incoterms
#----------------------------------------------------------
class stock_incoterms(osv.osv):
    _name = "stock.incoterms"
    _description = "Incoterms"
    _columns = {
        'name': fields.char('Name', size=64, required=True, help="Incoterms are series of sales terms.They are used to divide transaction costs and responsibilities between buyer and seller and reflect state-of-the-art transportation practices."),
        'code': fields.char('Code', size=3, required=True, help="Code for Incoterms"),
        'active': fields.boolean('Active', help="By unchecking the active field, you may hide an INCOTERM without deleting it."),
    }
    _defaults = {
        'active': True,
    }

stock_incoterms()

class stock_journal(osv.osv):
    _name = "stock.journal"
    _description = "Stock Journal"
    _columns = {
        'name': fields.char('Stock Journal', size=32, required=True),
        'user_id': fields.many2one('res.users', 'Responsible'),
    }
    _defaults = {
        'user_id': lambda s, c, u, ctx: u
    }

stock_journal()
#----------------------------------------------------------
# Stock Location
#----------------------------------------------------------
class stock_location(osv.osv):
    _name = "stock.location"
    _description = "Location"
    _parent_name = "location_id"
    _parent_store = True
    _parent_order = 'name'
    _order = 'parent_left'

    def name_get(self, cr, uid, ids, context=None):
        res = []
        if context is None:
            context = {}
        if not len(ids):
            return []
        reads = self.read(cr, uid, ids, ['name','location_id'], context=context)
        for record in reads:
            name = record['name']
            if context.get('full',False):
                if record['location_id']:
                    name = record['location_id'][1] + ' / ' + name
                res.append((record['id'], name))
            else:
                res.append((record['id'], name))
        return res

    def _complete_name(self, cr, uid, ids, name, args, context=None):
        """ Forms complete name of location from parent location to child location.
        @return: Dictionary of values
        """
        def _get_one_full_name(location, level=4):
            if location.location_id:
                parent_path = _get_one_full_name(location.location_id, level-1) + "/"
            else:
                parent_path = ''
            return parent_path + location.name
        res = {}
        for m in self.browse(cr, uid, ids, context=context):
            res[m.id] = _get_one_full_name(m)
        return res


    def _product_value(self, cr, uid, ids, field_names, arg, context=None):
        """Computes stock value (real and virtual) for a product, as well as stock qty (real and virtual).
        @param field_names: Name of field
        @return: Dictionary of values
        """
        prod_id = context and context.get('product_id', False)

        product_product_obj = self.pool.get('product.product')

        cr.execute('select distinct product_id, location_id from stock_move where location_id in %s', (tuple(ids), ))
        dict1 = cr.dictfetchall()
        cr.execute('select distinct product_id, location_dest_id as location_id from stock_move where location_dest_id in %s', (tuple(ids), ))
        dict2 = cr.dictfetchall()
        res_products_by_location = sorted(dict1+dict2, key=itemgetter('location_id'))
        products_by_location = dict((k, [v['product_id'] for v in itr]) for k, itr in groupby(res_products_by_location, itemgetter('location_id')))

        result = dict([(i, {}.fromkeys(field_names, 0.0)) for i in ids])
        result.update(dict([(i, {}.fromkeys(field_names, 0.0)) for i in list(set([aaa['location_id'] for aaa in res_products_by_location]))]))

        currency_id = self.pool.get('res.users').browse(cr, uid, uid).company_id.currency_id.id
        currency_obj = self.pool.get('res.currency')
        currency = currency_obj.browse(cr, uid, currency_id, context=context)
        for loc_id, product_ids in products_by_location.items():
            if prod_id:
                product_ids = [prod_id]
            c = (context or {}).copy()
            c['location'] = loc_id
            for prod in product_product_obj.browse(cr, uid, product_ids, context=c):
                for f in field_names:
                    if f == 'stock_real':
                        if loc_id not in result:
                            result[loc_id] = {}
                        result[loc_id][f] += prod.qty_available
                    elif f == 'stock_virtual':
                        result[loc_id][f] += prod.virtual_available
                    elif f == 'stock_real_value':
                        amount = prod.qty_available * prod.standard_price
                        amount = currency_obj.round(cr, uid, currency, amount)
                        result[loc_id][f] += amount
                    elif f == 'stock_virtual_value':
                        amount = prod.virtual_available * prod.standard_price
                        amount = currency_obj.round(cr, uid, currency, amount)
                        result[loc_id][f] += amount
        return result

    _columns = {
        'name': fields.char('Location Name', size=64, required=True, translate=True),
        'active': fields.boolean('Active', help="By unchecking the active field, you may hide a location without deleting it."),
        'usage': fields.selection([('supplier', 'Supplier Location'), ('view', 'View'), ('internal', 'Internal Location'), ('customer', 'Customer Location'), ('inventory', 'Inventory'), ('procurement', 'Procurement'), ('production', 'Production'), ('transit', 'Transit Location for Inter-Companies Transfers')], 'Location Type', required=True,
                 help="""* Supplier Location: Virtual location representing the source location for products coming from your suppliers
                       \n* View: Virtual location used to create a hierarchical structures for your warehouse, aggregating its child locations ; can't directly contain products
                       \n* Internal Location: Physical locations inside your own warehouses,
                       \n* Customer Location: Virtual location representing the destination location for products sent to your customers
                       \n* Inventory: Virtual location serving as counterpart for inventory operations used to correct stock levels (Physical inventories)
                       \n* Procurement: Virtual location serving as temporary counterpart for procurement operations when the source (supplier or production) is not known yet. This location should be empty when the procurement scheduler has finished running.
                       \n* Production: Virtual counterpart location for production operations: this location consumes the raw material and produces finished products
                      """, select = True),
         # temporarily removed, as it's unused: 'allocation_method': fields.selection([('fifo', 'FIFO'), ('lifo', 'LIFO'), ('nearest', 'Nearest')], 'Allocation Method', required=True),
        'complete_name': fields.function(_complete_name, method=True, type='char', size=100, string="Location Name"),

        'stock_real': fields.function(_product_value, method=True, type='float', string='Real Stock', multi="stock"),
        'stock_virtual': fields.function(_product_value, method=True, type='float', string='Virtual Stock', multi="stock"),

        'location_id': fields.many2one('stock.location', 'Parent Location', select=True, ondelete='cascade'),
        'child_ids': fields.one2many('stock.location', 'location_id', 'Contains'),

        'chained_journal_id': fields.many2one('stock.journal', 'Chaining Journal',help="Inventory Journal in which the chained move will be written, if the Chaining Type is not Transparent (no journal is used if left empty)"),
        'chained_location_id': fields.many2one('stock.location', 'Chained Location If Fixed'),
        'chained_location_type': fields.selection([('none', 'None'), ('customer', 'Customer'), ('fixed', 'Fixed Location')],
            'Chained Location Type', required=True,
            help="Determines whether this location is chained to another location, i.e. any incoming product in this location \n" \
                "should next go to the chained location. The chained location is determined according to the type :"\
                "\n* None: No chaining at all"\
                "\n* Customer: The chained location will be taken from the Customer Location field on the Partner form of the Partner that is specified in the Picking list of the incoming products." \
                "\n* Fixed Location: The chained location is taken from the next field: Chained Location if Fixed." \
                ),
        'chained_auto_packing': fields.selection(
            [('auto', 'Automatic Move'), ('manual', 'Manual Operation'), ('transparent', 'Automatic No Step Added')],
            'Chaining Type',
            required=True,
            help="This is used only if you select a chained location type.\n" \
                "The 'Automatic Move' value will create a stock move after the current one that will be "\
                "validated automatically. With 'Manual Operation', the stock move has to be validated "\
                "by a worker. With 'Automatic No Step Added', the location is replaced in the original move."
            ),
        'chained_picking_type': fields.selection([('out', 'Sending Goods'), ('in', 'Getting Goods'), ('internal', 'Internal')], 'Shipping Type', help="Shipping Type of the Picking List that will contain the chained move (leave empty to automatically detect the type based on the source and destination locations)."),
        'chained_company_id': fields.many2one('res.company', 'Chained Company', help='The company the Picking List containing the chained move will belong to (leave empty to use the default company determination rules'),
        'chained_delay': fields.integer('Chaining Lead Time',help="Delay between original move and chained move in days"),
        'address_id': fields.many2one('res.partner.address', 'Location Address',help="Address of  customer or supplier."),
        'icon': fields.selection(tools.icons, 'Icon', size=64,help="Icon show in  hierarchical tree view"),

        'comment': fields.text('Additional Information'),
        'posx': fields.integer('Corridor (X)',help="Optional localization details, for information purpose only"),
        'posy': fields.integer('Shelves (Y)', help="Optional localization details, for information purpose only"),
        'posz': fields.integer('Height (Z)', help="Optional localization details, for information purpose only"),

        'parent_left': fields.integer('Left Parent', select=1),
        'parent_right': fields.integer('Right Parent', select=1),
        'stock_real_value': fields.function(_product_value, method=True, type='float', string='Real Stock Value', multi="stock", digits_compute=dp.get_precision('Account')),
        'stock_virtual_value': fields.function(_product_value, method=True, type='float', string='Virtual Stock Value', multi="stock", digits_compute=dp.get_precision('Account')),
        'company_id': fields.many2one('res.company', 'Company', select=1, help='Let this field empty if this location is shared between all companies'),
        'scrap_location': fields.boolean('Scrap Location', help='Check this box to allow using this location to put scrapped/damaged goods.'),
    }
    _defaults = {
        'active': True,
        'usage': 'internal',
        'chained_location_type': 'none',
        'chained_auto_packing': 'manual',
        'company_id': lambda self, cr, uid, c: self.pool.get('res.company')._company_default_get(cr, uid, 'stock.location', context=c),
        'posx': 0,
        'posy': 0,
        'posz': 0,
        'icon': False,
        'scrap_location': False,
    }

    def chained_location_get(self, cr, uid, location, partner=None, product=None, context=None):
        """ Finds chained location
        @param location: Location id
        @param partner: Partner id
        @param product: Product id
        @return: List of values
        """
        result = None
        if location.chained_location_type == 'customer':
            if partner:
                result = partner.property_stock_customer
        elif location.chained_location_type == 'fixed':
            result = location.chained_location_id
        if result:
            return result, location.chained_auto_packing, location.chained_delay, location.chained_journal_id and location.chained_journal_id.id or False, location.chained_company_id and location.chained_company_id.id or False, location.chained_picking_type
        return result

    def picking_type_get(self, cr, uid, from_location, to_location, context=None):
        """ Gets type of picking.
        @param from_location: Source location
        @param to_location: Destination location
        @return: Location type
        """
        result = 'internal'
        if (from_location.usage=='internal') and (to_location and to_location.usage in ('customer', 'supplier')):
            result = 'out'
        elif (from_location.usage in ('supplier', 'customer')) and (to_location.usage == 'internal'):
            result = 'in'
        return result

    def _product_get_all_report(self, cr, uid, ids, product_ids=False, context=None):
        return self._product_get_report(cr, uid, ids, product_ids, context, recursive=True)

    def _product_get_report(self, cr, uid, ids, product_ids=False,
            context=None, recursive=False):
        """ Finds the product quantity and price for particular location.
        @param product_ids: Ids of product
        @param recursive: True or False
        @return: Dictionary of values
        """
        if context is None:
            context = {}
        product_obj = self.pool.get('product.product')
        # Take the user company and pricetype
        context['currency_id'] = self.pool.get('res.users').browse(cr, uid, uid, context=context).company_id.currency_id.id

        # To be able to offer recursive or non-recursive reports we need to prevent recursive quantities by default
        context['compute_child'] = False

        if not product_ids:
            product_ids = product_obj.search(cr, uid, [])

        products = product_obj.browse(cr, uid, product_ids, context=context)
        products_by_uom = {}
        products_by_id = {}
        for product in products:
            products_by_uom.setdefault(product.uom_id.id, [])
            products_by_uom[product.uom_id.id].append(product)
            products_by_id.setdefault(product.id, [])
            products_by_id[product.id] = product

        result = {}
        result['product'] = []
        for id in ids:
            quantity_total = 0.0
            total_price = 0.0
            for uom_id in products_by_uom.keys():
                fnc = self._product_get
                if recursive:
                    fnc = self._product_all_get
                ctx = context.copy()
                ctx['uom'] = uom_id
                qty = fnc(cr, uid, id, [x.id for x in products_by_uom[uom_id]],
                        context=ctx)
                for product_id in qty.keys():
                    if not qty[product_id]:
                        continue
                    product = products_by_id[product_id]
                    quantity_total += qty[product_id]

                    # Compute based on pricetype
                    # Choose the right filed standard_price to read
                    amount_unit = product.price_get('standard_price', context)[product.id]
                    price = qty[product_id] * amount_unit

                    total_price += price
                    result['product'].append({
                        'price': amount_unit,
                        'prod_name': product.name,
                        'code': product.default_code, # used by lot_overview_all report!
                        'variants': product.variants or '',
                        'uom': product.uom_id.name,
                        'prod_qty': qty[product_id],
                        'price_value': price,
                    })
        result['total'] = quantity_total
        result['total_price'] = total_price
        return result

    def _product_get_multi_location(self, cr, uid, ids, product_ids=False, context=None,
                                    states=['done'], what=('in', 'out')):
        """
        @param product_ids: Ids of product
        @param states: List of states
        @param what: Tuple of
        @return:
        """
        product_obj = self.pool.get('product.product')
        if context is None:
            context = {}
        context.update({
            'states': states,
            'what': what,
            'location': ids
        })
        return product_obj.get_product_available(cr, uid, product_ids, context=context)

    def _product_get(self, cr, uid, id, product_ids=False, context=None, states=['done']):
        """
        @param product_ids:
        @param states:
        @return:
        """
        ids = id and [id] or []
        return self._product_get_multi_location(cr, uid, ids, product_ids, context=context, states=states)

    def _product_all_get(self, cr, uid, id, product_ids=False, context=None, states=['done']):
        # build the list of ids of children of the location given by id
        ids = id and [id] or []
        location_ids = self.search(cr, uid, [('location_id', 'child_of', ids)])
        return self._product_get_multi_location(cr, uid, location_ids, product_ids, context, states)

    def _product_virtual_get(self, cr, uid, id, product_ids=False, context=None, states=['done']):
        return self._product_all_get(cr, uid, id, product_ids, context, ['confirmed', 'waiting', 'assigned', 'done'])

    def _product_reserve(self, cr, uid, ids, product_id, product_qty, context=None, lock=False):
        """
        Attempt to find a quantity ``product_qty`` (in the product's default uom or the uom passed in ``context``) of product ``product_id``
        in locations with id ``ids`` and their child locations. If ``lock`` is True, the stock.move lines
        of product with id ``product_id`` in the searched location will be write-locked using Postgres's
        "FOR UPDATE NOWAIT" option until the transaction is committed or rolled back, to prevent reservin
        twice the same products.
        If ``lock`` is True and the lock cannot be obtained (because another transaction has locked some of
        the same stock.move lines), a log line will be output and False will be returned, as if there was
        not enough stock.

        :param product_id: Id of product to reserve
        :param product_qty: Quantity of product to reserve (in the product's default uom or the uom passed in ``context``)
        :param lock: if True, the stock.move lines of product with id ``product_id`` in all locations (and children locations) with ``ids`` will
                     be write-locked using postgres's "FOR UPDATE NOWAIT" option until the transaction is committed or rolled back. This is
                     to prevent reserving twice the same products.
        :param context: optional context dictionary: it a 'uom' key is present it will be used instead of the default product uom to
                        compute the ``product_qty`` and in the return value.
        :return: List of tuples in the form (qty, location_id) with the (partial) quantities that can be taken in each location to
                 reach the requested product_qty (``qty`` is expressed in the default uom of the product), of False if enough
                 products could not be found, or the lock could not be obtained (and ``lock`` was True).
        """
        result = []
        amount = 0.0
        if context is None:
            context = {}
        for id in self.search(cr, uid, [('location_id', 'child_of', ids)]):
            if lock:
                try:
                    # Must lock with a separate select query because FOR UPDATE can't be used with
                    # aggregation/group by's (when individual rows aren't identifiable).
                    # We use a SAVEPOINT to be able to rollback this part of the transaction without
                    # failing the whole transaction in case the LOCK cannot be acquired.
                    cr.execute("SAVEPOINT stock_location_product_reserve")
                    cr.execute("""SELECT id FROM stock_move
                                  WHERE product_id=%s AND
                                          (
                                            (location_dest_id=%s AND
                                             location_id<>%s AND
                                             state='done')
                                            OR
                                            (location_id=%s AND
                                             location_dest_id<>%s AND
                                             state in ('done', 'assigned'))
                                          )
                                  FOR UPDATE of stock_move NOWAIT""", (product_id, id, id, id, id), log_exceptions=False)
                except Exception:
                    # Here it's likely that the FOR UPDATE NOWAIT failed to get the LOCK,
                    # so we ROLLBACK to the SAVEPOINT to restore the transaction to its earlier
                    # state, we return False as if the products were not available, and log it:
                    cr.execute("ROLLBACK TO stock_location_product_reserve")
                    logger = logging.getLogger('stock.location')
                    logger.warn("Failed attempt to reserve %s x product %s, likely due to another transaction already in progress. Next attempt is likely to work. Detailed error available at DEBUG level.", product_qty, product_id)
                    logger.debug("Trace of the failed product reservation attempt: ", exc_info=True)
                    return False

            # XXX TODO: rewrite this with one single query, possibly even the quantity conversion
            cr.execute("""SELECT product_uom, sum(product_qty) AS product_qty
                          FROM stock_move
                          WHERE location_dest_id=%s AND
                                location_id<>%s AND
                                product_id=%s AND
                                state='done'
                          GROUP BY product_uom
                       """,
                       (id, id, product_id))
            results = cr.dictfetchall()
            cr.execute("""SELECT product_uom,-sum(product_qty) AS product_qty
                          FROM stock_move
                          WHERE location_id=%s AND
                                location_dest_id<>%s AND
                                product_id=%s AND
                                state in ('done', 'assigned')
                          GROUP BY product_uom
                       """,
                       (id, id, product_id))
            results += cr.dictfetchall()

            total = 0.0
            results2 = 0.0
            for r in results:
                amount = self.pool.get('product.uom')._compute_qty(cr, uid, r['product_uom'], r['product_qty'], context.get('uom', False))
                results2 += amount
                total += amount

            if total <= 0.0:
                continue

            amount = results2
            if amount > 0:
                if amount > min(total, product_qty):
                    amount = min(product_qty, total)
                result.append((amount, id))
                product_qty -= amount
                total -= amount
                if product_qty <= 0.0:
                    return result
                if total <= 0.0:
                    continue
        return False

stock_location()


class stock_tracking(osv.osv):
    _name = "stock.tracking"
    _description = "Packs"

    def checksum(sscc):
        salt = '31' * 8 + '3'
        sum = 0
        for sscc_part, salt_part in zip(sscc, salt):
            sum += int(sscc_part) * int(salt_part)
        return (10 - (sum % 10)) % 10
    checksum = staticmethod(checksum)

    def make_sscc(self, cr, uid, context=None):
        sequence = self.pool.get('ir.sequence').get(cr, uid, 'stock.lot.tracking')
        return sequence + str(self.checksum(sequence))

    _columns = {
        'name': fields.char('Pack Reference', size=64, required=True, select=True),
        'active': fields.boolean('Active', help="By unchecking the active field, you may hide a pack without deleting it."),
        'serial': fields.char('Additional Reference', size=64, select=True, help="Other reference or serial number"),
        'move_ids': fields.one2many('stock.move', 'tracking_id', 'Moves for this pack', readonly=True),
        'date': fields.datetime('Creation Date', required=True),
    }
    _defaults = {
        'active': 1,
        'name': make_sscc,
        'date': time.strftime('%Y-%m-%d %H:%M:%S'),
    }

    def name_search(self, cr, user, name, args=None, operator='ilike', context=None, limit=100):
        if not args:
            args = []
        ids = self.search(cr, user, [('serial', '=', name)]+ args, limit=limit, context=context)
        ids += self.search(cr, user, [('name', operator, name)]+ args, limit=limit, context=context)
        return self.name_get(cr, user, ids, context)

    def name_get(self, cr, uid, ids, context=None):
        if not len(ids):
            return []
        res = [(r['id'], r['name']+' ['+(r['serial'] or '')+']') for r in self.read(cr, uid, ids, ['name', 'serial'], context)]
        return res

    def unlink(self, cr, uid, ids, context=None):
        raise osv.except_osv(_('Error'), _('You can not remove a lot line !'))

    def action_traceability(self, cr, uid, ids, context={}):
        """ It traces the information of a product
        @param self: The object pointer.
        @param cr: A database cursor
        @param uid: ID of the user currently logged in
        @param ids: List of IDs selected
        @param context: A standard dictionary
        @return: A dictionary of values
        """
        value={}
        value=self.pool.get('action.traceability').action_traceability(cr,uid,ids,context)
        return value
stock_tracking()

#----------------------------------------------------------
# Stock Picking
#----------------------------------------------------------
class stock_picking(osv.osv):
    _name = "stock.picking"
    _description = "Picking List"

    def _set_maximum_date(self, cr, uid, ids, name, value, arg, context=None):
        """ Calculates planned date if it is greater than 'value'.
        @param name: Name of field
        @param value: Value of field
        @param arg: User defined argument
        @return: True or False
        """
        if not value:
            return False
        if isinstance(ids, (int, long)):
            ids = [ids]
        for pick in self.browse(cr, uid, ids, context=context):
            sql_str = """update stock_move set
                    date='%s'
                where
                    picking_id=%d """ % (value, pick.id)

            if pick.max_date:
                sql_str += " and (date='" + pick.max_date + "' or date>'" + value + "')"
            cr.execute(sql_str)
        return True

    def _set_minimum_date(self, cr, uid, ids, name, value, arg, context=None):
        """ Calculates planned date if it is less than 'value'.
        @param name: Name of field
        @param value: Value of field
        @param arg: User defined argument
        @return: True or False
        """
        if not value:
            return False
        if isinstance(ids, (int, long)):
            ids = [ids]
        for pick in self.browse(cr, uid, ids, context=context):
            sql_str = """update stock_move set
                    date='%s'
                where
                    picking_id=%s """ % (value, pick.id)
            if pick.min_date:
                sql_str += " and (date='" + pick.min_date + "' or date<'" + value + "')"
            cr.execute(sql_str)
        return True

    def get_min_max_date(self, cr, uid, ids, field_name, arg, context=None):
        """ Finds minimum and maximum dates for picking.
        @return: Dictionary of values
        """
        res = {}
        for id in ids:
            res[id] = {'min_date': False, 'max_date': False}
        if not ids:
            return res
        cr.execute("""select
                picking_id,
                min(date_expected),
                max(date_expected)
            from
                stock_move
            where
                picking_id IN %s
            group by
                picking_id""",(tuple(ids),))
        for pick, dt1, dt2 in cr.fetchall():
            res[pick]['min_date'] = dt1
            res[pick]['max_date'] = dt2
        return res

    def create(self, cr, user, vals, context=None):
        if ('name' not in vals) or (vals.get('name')=='/'):
            seq_obj_name =  'stock.picking.' + vals['type']
            vals['name'] = self.pool.get('ir.sequence').get(cr, user, seq_obj_name)
        new_id = super(stock_picking, self).create(cr, user, vals, context)
        return new_id

    _columns = {
        'name': fields.char('Reference', size=64, select=True),
        'origin': fields.char('Origin', size=64, help="Reference of the document that produced this picking.", select=True),
        'backorder_id': fields.many2one('stock.picking', 'Back Order of', help="If this picking was split this field links to the picking that contains the other part that has been processed already.", select=True),
        'type': fields.selection([('out', 'Sending Goods'), ('in', 'Getting Goods'), ('internal', 'Internal')], 'Shipping Type', required=True, select=True, help="Shipping type specify, goods coming in or going out."),
        'note': fields.text('Notes'),
        'stock_journal_id': fields.many2one('stock.journal','Stock Journal', select=True),
        'location_id': fields.many2one('stock.location', 'Location', help="Keep empty if you produce at the location where the finished products are needed." \
                "Set a location if you produce at a fixed location. This can be a partner location " \
                "if you subcontract the manufacturing operations.", select=True),
        'location_dest_id': fields.many2one('stock.location', 'Dest. Location',help="Location where the system will stock the finished products.", select=True),
        'move_type': fields.selection([('direct', 'Partial Delivery'), ('one', 'All at once')], 'Delivery Method', required=True, help="It specifies goods to be delivered all at once or by direct delivery"),
        'state': fields.selection([
            ('draft', 'Draft'),
            ('auto', 'Waiting'),
            ('confirmed', 'Confirmed'),
            ('assigned', 'Available'),
            ('done', 'Done'),
            ('cancel', 'Cancelled'),
            ], 'State', readonly=True, select=True,
            help="* Draft: not confirmed yet and will not be scheduled until confirmed\n"\
                 "* Confirmed: still waiting for the availability of products\n"\
                 "* Available: products reserved, simply waiting for confirmation.\n"\
                 "* Waiting: waiting for another move to proceed before it becomes automatically available (e.g. in Make-To-Order flows)\n"\
                 "* Done: has been processed, can't be modified or cancelled anymore\n"\
                 "* Cancelled: has been cancelled, can't be confirmed anymore"),
        'min_date': fields.function(get_min_max_date, fnct_inv=_set_minimum_date, multi="min_max_date",
                 method=True, store=True, type='datetime', string='Expected Date', select=1, help="Expected date for the picking to be processed"),
        'date': fields.datetime('Order Date', help="Date of Order", select=True),
        'date_done': fields.datetime('Date Done', help="Date of Completion"),
        'max_date': fields.function(get_min_max_date, fnct_inv=_set_maximum_date, multi="min_max_date",
                 method=True, store=True, type='datetime', string='Max. Expected Date', select=2),
        'move_lines': fields.one2many('stock.move', 'picking_id', 'Internal Moves', states={'done': [('readonly', True)], 'cancel': [('readonly', True)]}),
        'auto_picking': fields.boolean('Auto-Picking'),
        'address_id': fields.many2one('res.partner.address', 'Address', help="Address of partner"),
        'partner_id': fields.related('address_id','partner_id',type='many2one',relation='res.partner',string='Partner',store=True),
        'invoice_state': fields.selection([
            ("invoiced", "Invoiced"),
            ("2binvoiced", "To Be Invoiced"),
            ("none", "Not Applicable")], "Invoice Control",
            select=True, required=True, readonly=True, states={'draft': [('readonly', False)]}),
        'company_id': fields.many2one('res.company', 'Company', required=True, select=True),
    }
    _defaults = {
        'name': lambda self, cr, uid, context: '/',
        'state': 'draft',
        'move_type': 'direct',
        'type': 'in',
        'invoice_state': 'none',
        'date': time.strftime('%Y-%m-%d %H:%M:%S'),
        'company_id': lambda self, cr, uid, c: self.pool.get('res.company')._company_default_get(cr, uid, 'stock.picking', context=c)
    }
    def action_process(self, cr, uid, ids, context=None):
        return {
            'name':_("Products to Process"),
            'view_mode': 'form',
            'view_id': False,
            'view_type': 'form',
            'res_model': 'stock.partial.picking',
            'type': 'ir.actions.act_window',
            'nodestroy': True,
            'target': 'new',
            'domain': '[]',
            'context': {
                'active_id': ids[0],
                'active_ids':ids
            }
        }

    def copy(self, cr, uid, id, default=None, context=None):
        if default is None:
            default = {}
        default = default.copy()
        picking_obj = self.browse(cr, uid, id, context=context)
        move_obj=self.pool.get('stock.move')
        if ('name' not in default) or (picking_obj.name=='/'):
            seq_obj_name =  'stock.picking.' + picking_obj.type
            default['name'] = self.pool.get('ir.sequence').get(cr, uid, seq_obj_name)
            default['origin'] = ''
            default['backorder_id'] = False
        res=super(stock_picking, self).copy(cr, uid, id, default, context)
        if res:
            picking_obj = self.browse(cr, uid, res, context=context)
            for move in picking_obj.move_lines:
                move_obj.write(cr, uid, [move.id], {'tracking_id': False,'prodlot_id':False})
        return res

    def onchange_partner_in(self, cr, uid, context=None, partner_id=None):
        return {}

    def action_explode(self, cr, uid, moves, context=None):
        return moves

    def action_confirm(self, cr, uid, ids, context=None):
        """ Confirms picking.
        @return: True
        """
        self.write(cr, uid, ids, {'state': 'confirmed'})
        todo = []
        for picking in self.browse(cr, uid, ids, context=context):
            for r in picking.move_lines:
                if r.state == 'draft':
                    todo.append(r.id)

        self.log_picking(cr, uid, ids, context=context)

        todo = self.action_explode(cr, uid, todo, context)
        if len(todo):
            self.pool.get('stock.move').action_confirm(cr, uid, todo, context=context)
        return True

    def test_auto_picking(self, cr, uid, ids):
        # TODO: Check locations to see if in the same location ?
        return True

    def action_assign(self, cr, uid, ids, *args):
        """ Changes state of picking to available if all moves are confirmed.
        @return: True
        """
        for pick in self.browse(cr, uid, ids):
            move_ids = [x.id for x in pick.move_lines if x.state == 'confirmed']
            if not move_ids:
                raise osv.except_osv(_('Warning !'),_('Not enough stock, unable to reserve the products.'))
            self.pool.get('stock.move').action_assign(cr, uid, move_ids)
        return True

    def force_assign(self, cr, uid, ids, *args):
        """ Changes state of picking to available if moves are confirmed or waiting.
        @return: True
        """
        wf_service = netsvc.LocalService("workflow")
        for pick in self.browse(cr, uid, ids):
            move_ids = [x.id for x in pick.move_lines if x.state in ['confirmed','waiting']]
            self.pool.get('stock.move').force_assign(cr, uid, move_ids)
            wf_service.trg_write(uid, 'stock.picking', pick.id, cr)
        return True

    def draft_force_assign(self, cr, uid, ids, *args):
        """ Confirms picking directly from draft state.
        @return: True
        """
        wf_service = netsvc.LocalService("workflow")
        for pick in self.browse(cr, uid, ids):
            if not pick.move_lines:
                raise osv.except_osv(_('Error !'),_('You can not process picking without stock moves'))
            wf_service.trg_validate(uid, 'stock.picking', pick.id,
                'button_confirm', cr)
        return True

    def draft_validate(self, cr, uid, ids, context=None):
        """ Validates picking directly from draft state.
        @return: True
        """
        if context is None:
            context = {}
        wf_service = netsvc.LocalService("workflow")
        self.draft_force_assign(cr, uid, ids)
        for pick in self.browse(cr, uid, ids, context=context):
            move_ids = [x.id for x in pick.move_lines]
            self.pool.get('stock.move').force_assign(cr, uid, move_ids)
            wf_service.trg_write(uid, 'stock.picking', pick.id, cr)
        context.update({'active_ids':ids})
        return {
                'name': 'Make Picking',
                'view_type': 'form',
                'view_mode': 'form',
                'res_model': 'stock.partial.picking',
                'type': 'ir.actions.act_window',
                'target': 'new',
                'nodestroy': True,
                'context':context
            }
    def cancel_assign(self, cr, uid, ids, *args):
        """ Cancels picking and moves.
        @return: True
        """
        wf_service = netsvc.LocalService("workflow")
        for pick in self.browse(cr, uid, ids):
            move_ids = [x.id for x in pick.move_lines]
            self.pool.get('stock.move').cancel_assign(cr, uid, move_ids)
            wf_service.trg_write(uid, 'stock.picking', pick.id, cr)
        return True

    def action_assign_wkf(self, cr, uid, ids, context=None):
        """ Changes picking state to assigned.
        @return: True
        """
        self.write(cr, uid, ids, {'state': 'assigned'})
        self.log_picking(cr, uid, ids, context=context)
        return True

    def test_finished(self, cr, uid, ids):
        """ Tests whether the move is in done or cancel state or not.
        @return: True or False
        """
        move_ids = self.pool.get('stock.move').search(cr, uid, [('picking_id', 'in', ids)])
        for move in self.pool.get('stock.move').browse(cr, uid, move_ids):
            if move.state not in ('done', 'cancel'):
                if move.product_qty != 0.0:
                    return False
                else:
                    move.write(cr, uid, [move.id], {'state': 'done'})
        return True

    def test_assigned(self, cr, uid, ids):
        """ Tests whether the move is in assigned state or not.
        @return: True or False
        """
        ok = True
        for pick in self.browse(cr, uid, ids):
            mt = pick.move_type
            for move in pick.move_lines:
                if (move.state in ('confirmed', 'draft')) and (mt == 'one'):
                    return False
                if (mt == 'direct') and (move.state == 'assigned') and (move.product_qty):
                    return True
                ok = ok and (move.state in ('cancel', 'done', 'assigned'))
        return ok

    def action_cancel(self, cr, uid, ids, context=None):
        """ Changes picking state to cancel.
        @return: True
        """
        for pick in self.browse(cr, uid, ids, context=context):
            ids2 = [move.id for move in pick.move_lines]
            self.pool.get('stock.move').action_cancel(cr, uid, ids2, context)
        self.write(cr, uid, ids, {'state': 'cancel', 'invoice_state': 'none'})
        self.log_picking(cr, uid, ids, context=context)
        return True

    #
    # TODO: change and create a move if not parents
    #
    def action_done(self, cr, uid, ids, context=None):
        """ Changes picking state to done.
        @return: True
        """
        self.write(cr, uid, ids, {'state': 'done', 'date_done': time.strftime('%Y-%m-%d %H:%M:%S')})
        return True

    def action_move(self, cr, uid, ids, context=None):
        """ Changes move state to assigned.
        @return: True
        """
        for pick in self.browse(cr, uid, ids, context=context):
            todo = []
            for move in pick.move_lines:
                if move.state == 'assigned':
                    todo.append(move.id)
            if len(todo):
                self.pool.get('stock.move').action_done(cr, uid, todo,
                        context=context)
        return True

    def get_currency_id(self, cr, uid, picking):
        return False

    def _get_payment_term(self, cr, uid, picking):
        """ Gets payment term from partner.
        @return: Payment term
        """
        partner = picking.address_id.partner_id
        return partner.property_payment_term and partner.property_payment_term.id or False

    def _get_address_invoice(self, cr, uid, picking):
        """ Gets invoice address of a partner
        @return {'contact': address, 'invoice': address} for invoice
        """
        partner_obj = self.pool.get('res.partner')
        partner = picking.address_id.partner_id

        return partner_obj.address_get(cr, uid, [partner.id],
                ['contact', 'invoice'])

    def _get_comment_invoice(self, cr, uid, picking):
        """
        @return: comment string for invoice
        """
        return picking.note or ''

    def _get_price_unit_invoice(self, cr, uid, move_line, type, context=None):
        """ Gets price unit for invoice
        @param move_line: Stock move lines
        @param type: Type of invoice
        @return: The price unit for the move line
        """
        if context is None:
            context = {}

        if type in ('in_invoice', 'in_refund'):
            # Take the user company and pricetype
            context['currency_id'] = move_line.company_id.currency_id.id
            amount_unit = move_line.product_id.price_get('standard_price', context)[move_line.product_id.id]
            return amount_unit
        else:
            return move_line.product_id.list_price

    def _get_discount_invoice(self, cr, uid, move_line):
        '''Return the discount for the move line'''
        return 0.0

    def _get_taxes_invoice(self, cr, uid, move_line, type):
        """ Gets taxes on invoice
        @param move_line: Stock move lines
        @param type: Type of invoice
        @return: Taxes Ids for the move line
        """
        if type in ('in_invoice', 'in_refund'):
            taxes = move_line.product_id.supplier_taxes_id
        else:
            taxes = move_line.product_id.taxes_id

        if move_line.picking_id and move_line.picking_id.address_id and move_line.picking_id.address_id.partner_id:
            return self.pool.get('account.fiscal.position').map_tax(
                cr,
                uid,
                move_line.picking_id.address_id.partner_id.property_account_position,
                taxes
            )
        else:
            return map(lambda x: x.id, taxes)

    def _get_account_analytic_invoice(self, cr, uid, picking, move_line):
        return False

    def _invoice_line_hook(self, cr, uid, move_line, invoice_line_id):
        '''Call after the creation of the invoice line'''
        return

    def _invoice_hook(self, cr, uid, picking, invoice_id):
        '''Call after the creation of the invoice'''
        return

    def _get_invoice_type(self, pick):
        src_usage = dest_usage = None
        inv_type = None
        if pick.invoice_state == '2binvoiced':
            if pick.move_lines:
                src_usage = pick.move_lines[0].location_id.usage
                dest_usage = pick.move_lines[0].location_dest_id.usage
            if pick.type == 'out' and dest_usage == 'supplier':
                inv_type = 'in_refund'
            elif pick.type == 'out' and dest_usage == 'customer':
                inv_type = 'out_invoice'
            elif pick.type == 'in' and src_usage == 'supplier':
                inv_type = 'in_invoice'
            elif pick.type == 'in' and src_usage == 'customer':
                inv_type = 'out_refund'
            else:
                inv_type = 'out_invoice'
        return inv_type

    def action_invoice_create(self, cr, uid, ids, journal_id=False,
            group=False, type='out_invoice', context=None):
        """ Creates invoice based on the invoice state selected for picking.
        @param journal_id: Id of journal
        @param group: Whether to create a group invoice or not
        @param type: Type invoice to be created
        @return: Ids of created invoices for the pickings
        """
        if context is None:
            context = {}

        invoice_obj = self.pool.get('account.invoice')
        invoice_line_obj = self.pool.get('account.invoice.line')
        invoices_group = {}
        res = {}
        inv_type = type
        for picking in self.browse(cr, uid, ids, context=context):
            if picking.invoice_state != '2binvoiced':
                continue
            payment_term_id = False
            partner = picking.address_id and picking.address_id.partner_id
            if not partner:
                raise osv.except_osv(_('Error, no partner !'),
                    _('Please put a partner on the picking list if you want to generate invoice.'))

            if not inv_type:
                inv_type = self._get_invoice_type(picking)

            if inv_type in ('out_invoice', 'out_refund'):
                account_id = partner.property_account_receivable.id
                payment_term_id = self._get_payment_term(cr, uid, picking)
            else:
                account_id = partner.property_account_payable.id

            address_contact_id, address_invoice_id = \
                    self._get_address_invoice(cr, uid, picking).values()

            comment = self._get_comment_invoice(cr, uid, picking)
            if group and partner.id in invoices_group:
                invoice_id = invoices_group[partner.id]
                invoice = invoice_obj.browse(cr, uid, invoice_id)
                invoice_vals = {
                    'name': (invoice.name or '') + ', ' + (picking.name or ''),
                    'origin': (invoice.origin or '') + ', ' + (picking.name or '') + (picking.origin and (':' + picking.origin) or ''),
                    'comment': (comment and (invoice.comment and invoice.comment+"\n"+comment or comment)) or (invoice.comment and invoice.comment or ''),
                    'date_invoice':context.get('date_inv',False),
                    'user_id':uid
                }
                invoice_obj.write(cr, uid, [invoice_id], invoice_vals, context=context)
            else:
                invoice_vals = {
                    'name': picking.name,
                    'origin': (picking.name or '') + (picking.origin and (':' + picking.origin) or ''),
                    'type': inv_type,
                    'account_id': account_id,
                    'partner_id': partner.id,
                    'address_invoice_id': address_invoice_id,
                    'address_contact_id': address_contact_id,
                    'comment': comment,
                    'payment_term': payment_term_id,
                    'fiscal_position': partner.property_account_position.id,
                    'date_invoice': context.get('date_inv',False),
                    'company_id': picking.company_id.id,
                    'user_id':uid
                }
                cur_id = self.get_currency_id(cr, uid, picking)
                if cur_id:
                    invoice_vals['currency_id'] = cur_id
                if journal_id:
                    invoice_vals['journal_id'] = journal_id
                invoice_id = invoice_obj.create(cr, uid, invoice_vals,
                        context=context)
                invoices_group[partner.id] = invoice_id
            res[picking.id] = invoice_id
            for move_line in picking.move_lines:
                if move_line.state == 'cancel':
                    continue
                origin = move_line.picking_id.name or ''
                if move_line.picking_id.origin:
                    origin += ':' + move_line.picking_id.origin
                if group:
                    name = (picking.name or '') + '-' + move_line.name
                else:
                    name = move_line.name

                if inv_type in ('out_invoice', 'out_refund'):
                    account_id = move_line.product_id.product_tmpl_id.\
                            property_account_income.id
                    if not account_id:
                        account_id = move_line.product_id.categ_id.\
                                property_account_income_categ.id
                else:
                    account_id = move_line.product_id.product_tmpl_id.\
                            property_account_expense.id
                    if not account_id:
                        account_id = move_line.product_id.categ_id.\
                                property_account_expense_categ.id

                price_unit = self._get_price_unit_invoice(cr, uid,
                        move_line, inv_type)
                discount = self._get_discount_invoice(cr, uid, move_line)
                tax_ids = self._get_taxes_invoice(cr, uid, move_line, inv_type)
                account_analytic_id = self._get_account_analytic_invoice(cr, uid, picking, move_line)

                #set UoS if it's a sale and the picking doesn't have one
                uos_id = move_line.product_uos and move_line.product_uos.id or False
                if not uos_id and inv_type in ('out_invoice', 'out_refund'):
                    uos_id = move_line.product_uom.id

                account_id = self.pool.get('account.fiscal.position').map_account(cr, uid, partner.property_account_position, account_id)
                invoice_line_id = invoice_line_obj.create(cr, uid, {
                    'name': name,
                    'origin': origin,
                    'invoice_id': invoice_id,
                    'uos_id': uos_id,
                    'product_id': move_line.product_id.id,
                    'account_id': account_id,
                    'price_unit': price_unit,
                    'discount': discount,
                    'quantity': move_line.product_uos_qty or move_line.product_qty,
                    'invoice_line_tax_id': [(6, 0, tax_ids)],
                    'account_analytic_id': account_analytic_id,
                }, context=context)
                self._invoice_line_hook(cr, uid, move_line, invoice_line_id)

            invoice_obj.button_compute(cr, uid, [invoice_id], context=context,
                    set_total=(inv_type in ('in_invoice', 'in_refund')))
            self.write(cr, uid, [picking.id], {
                'invoice_state': 'invoiced',
                }, context=context)
            self._invoice_hook(cr, uid, picking, invoice_id)
        self.write(cr, uid, res.keys(), {
            'invoice_state': 'invoiced',
            }, context=context)
        return res

    def test_done(self, cr, uid, ids, context=None):
        """ Test whether the move lines are done or not.
        @return: True or False
        """
        ok = False
        for pick in self.browse(cr, uid, ids, context=context):
            if not pick.move_lines:
                return True
            for move in pick.move_lines:
                if move.state not in ('cancel','done'):
                    return False
                if move.state=='done':
                    ok = True
        return ok

    def test_cancel(self, cr, uid, ids, context=None):
        """ Test whether the move lines are canceled or not.
        @return: True or False
        """
        for pick in self.browse(cr, uid, ids, context=context):
            for move in pick.move_lines:
                if move.state not in ('cancel',):
                    return False
        return True

    def allow_cancel(self, cr, uid, ids, context=None):
        for pick in self.browse(cr, uid, ids, context=context):
            if not pick.move_lines:
                return True
            for move in pick.move_lines:
                if move.state == 'done':
                    raise osv.except_osv(_('Error'), _('You cannot cancel picking because stock move is in done state !'))
        return True
    def unlink(self, cr, uid, ids, context=None):
        move_obj = self.pool.get('stock.move')
        if context is None:
            context = {}
        for pick in self.browse(cr, uid, ids, context=context):
            if pick.state in ['done','cancel']:
                raise osv.except_osv(_('Error'), _('You cannot remove the picking which is in %s state !')%(pick.state,))
            elif pick.state in ['confirmed','assigned', 'draft']:
                ids2 = [move.id for move in pick.move_lines]
                ctx = context.copy()
                ctx.update({'call_unlink':True})
                if pick.state != 'draft':
                    #Cancelling the move in order to affect Virtual stock of product
                    move_obj.action_cancel(cr, uid, ids2, ctx)
                #Removing the move
                move_obj.unlink(cr, uid, ids2, ctx)

        return super(stock_picking, self).unlink(cr, uid, ids, context=context)

    # FIXME: needs refactoring, this code is partially duplicated in stock_move.do_partial()!
    def do_partial(self, cr, uid, ids, partial_datas, context=None):
        """ Makes partial picking and moves done.
        @param partial_datas : Dictionary containing details of partial picking
                          like partner_id, address_id, delivery_date,
                          delivery moves with product_id, product_qty, uom
        @return: Dictionary of values
        """
        if context is None:
            context = {}
        else:
            context = dict(context)
        res = {}
        move_obj = self.pool.get('stock.move')
        product_obj = self.pool.get('product.product')
        currency_obj = self.pool.get('res.currency')
        uom_obj = self.pool.get('product.uom')
        sequence_obj = self.pool.get('ir.sequence')
        wf_service = netsvc.LocalService("workflow")
        for pick in self.browse(cr, uid, ids, context=context):
            new_picking = None
            complete, too_many, too_few = [], [], []
            move_product_qty = {}
            prodlot_ids = {}
            for move in pick.move_lines:
                if move.state in ('done', 'cancel'):
                    continue
                partial_data = partial_datas.get('move%s'%(move.id), False)
                assert partial_data, _('Missing partial picking data for move #%s') % (move.id)
                product_qty = partial_data.get('product_qty',0.0)
                move_product_qty[move.id] = product_qty
                product_uom = partial_data.get('product_uom',False)
                product_price = partial_data.get('product_price',0.0)
                product_currency = partial_data.get('product_currency',False)
                prodlot_id = partial_data.get('prodlot_id')
                prodlot_ids[move.id] = prodlot_id
                if move.product_qty == product_qty:
                    complete.append(move)
                elif move.product_qty > product_qty:
                    too_few.append(move)
                else:
                    too_many.append(move)

                # Average price computation
                if (pick.type == 'in') and (move.product_id.cost_method == 'average'):
                    product = product_obj.browse(cr, uid, move.product_id.id)
                    move_currency_id = move.company_id.currency_id.id
                    context['currency_id'] = move_currency_id
                    qty = uom_obj._compute_qty(cr, uid, product_uom, product_qty, product.uom_id.id)
                    if qty > 0:
                        new_price = currency_obj.compute(cr, uid, product_currency,
                                move_currency_id, product_price)
                        new_price = uom_obj._compute_price(cr, uid, product_uom, new_price,
                                product.uom_id.id)
                        if product.qty_available <= 0:
                            new_std_price = new_price
                        else:
                            # Get the standard price
                            amount_unit = product.price_get('standard_price', context)[product.id]
                            new_std_price = ((amount_unit * product.qty_available)\
                                + (new_price * qty))/(product.qty_available + qty)

                        # Write the field according to price type field
                        product_obj.write(cr, uid, [product.id], {'standard_price': new_std_price})

                        # Record the values that were chosen in the wizard, so they can be
                        # used for inventory valuation if real-time valuation is enabled.
                        move_obj.write(cr, uid, [move.id],
                                {'price_unit': product_price,
                                 'price_currency_id': product_currency})


            for move in too_few:
                product_qty = move_product_qty[move.id]

                if not new_picking:
                    new_picking = self.copy(cr, uid, pick.id,
                            {
                                'name': sequence_obj.get(cr, uid, 'stock.picking.%s'%(pick.type)),
                                'move_lines' : [],
                                'state':'draft',
                            })
                if product_qty != 0:
                    defaults = {
                            'product_qty' : product_qty,
                            'product_uos_qty': product_qty, #TODO: put correct uos_qty
                            'picking_id' : new_picking,
                            'state': 'assigned',
                            'move_dest_id': False,
                            'price_unit': move.price_unit,
                    }
                    prodlot_id = prodlot_ids[move.id]
                    if prodlot_id:
                        defaults.update(prodlot_id=prodlot_id)
                    move_obj.copy(cr, uid, move.id, defaults)

                move_obj.write(cr, uid, [move.id],
                        {
                            'product_qty' : move.product_qty - product_qty,
                            'product_uos_qty':move.product_qty - product_qty, #TODO: put correct uos_qty
                        })

            if new_picking:
                move_obj.write(cr, uid, [c.id for c in complete], {'picking_id': new_picking})
                for move in complete:
                    if prodlot_ids.get(move.id):
                        move_obj.write(cr, uid, move.id, {'prodlot_id': prodlot_ids[move.id]})
            for move in too_many:
                product_qty = move_product_qty[move.id]
                defaults = {
                    'product_qty' : product_qty,
                    'product_uos_qty': product_qty, #TODO: put correct uos_qty
                }
                prodlot_id = prodlot_ids.get(move.id)
                if prodlot_ids.get(move.id):
                    defaults.update(prodlot_id=prodlot_id)
                if new_picking:
                    defaults.update(picking_id=new_picking)
                move_obj.write(cr, uid, [move.id], defaults)


            # At first we confirm the new picking (if necessary)
            if new_picking:
                wf_service.trg_validate(uid, 'stock.picking', new_picking, 'button_confirm', cr)
                # Then we finish the good picking
                self.write(cr, uid, [pick.id], {'backorder_id': new_picking})
                self.action_move(cr, uid, [new_picking])
                wf_service.trg_validate(uid, 'stock.picking', new_picking, 'button_done', cr)
                wf_service.trg_write(uid, 'stock.picking', pick.id, cr)
                delivered_pack_id = new_picking
            else:
                self.action_move(cr, uid, [pick.id])
                wf_service.trg_validate(uid, 'stock.picking', pick.id, 'button_done', cr)
                delivered_pack_id = pick.id

            delivered_pack = self.browse(cr, uid, delivered_pack_id, context=context)
            res[pick.id] = {'delivered_picking': delivered_pack.id or False}

        return res

    def log_picking(self, cr, uid, ids, context=None):
        """ This function will create log messages for picking.
        @param cr: the database cursor
        @param uid: the current user's ID for security checks,
        @param ids: List of Picking Ids
        @param context: A standard dictionary for contextual values
        """
        for pick in self.browse(cr, uid, ids, context=context):
            msg=''
            if pick.auto_picking:
                continue
            type_list = {
                'out':_("Delivery Order"),
                'in':_('Reception'),
                'internal': _('Internal picking'),
            }
            message = type_list.get(pick.type, _('Document')) + " '" + (pick.name or '?') + "' "
            if pick.min_date:
                msg= _(' for the ')+ datetime.strptime(pick.min_date, '%Y-%m-%d %H:%M:%S').strftime('%m/%d/%Y')
            state_list = {
                'confirmed': _("is scheduled") + msg +'.',
                'assigned': _('is ready to process.'),
                'cancel': _('is cancelled.'),
                'done': _('is done.'),
                'draft':_('is in draft state.'),
            }
            message += state_list[pick.state]
            self.log(cr, uid, pick.id, message)
        return True

stock_picking()

class stock_production_lot(osv.osv):

    def name_get(self, cr, uid, ids, context=None):
        if not ids:
            return []
        reads = self.read(cr, uid, ids, ['name', 'prefix', 'ref'], context)
        res = []
        for record in reads:
            name = record['name']
            prefix = record['prefix']
            if prefix:
                name = prefix + '/' + name
            if record['ref']:
                name = '%s [%s]' % (name, record['ref'])
            res.append((record['id'], name))
        return res

    _name = 'stock.production.lot'
    _description = 'Production lot'

    def _get_stock(self, cr, uid, ids, field_name, arg, context=None):
        """ Gets stock of products for locations
        @return: Dictionary of values
        """
        if context is None:
            context = {}
        if 'location_id' not in context:
            locations = self.pool.get('stock.location').search(cr, uid, [('usage', '=', 'internal')], context=context)
        else:
            locations = context['location_id'] and [context['location_id']] or []

        if isinstance(ids, (int, long)):
            ids = [ids]

        res = {}.fromkeys(ids, 0.0)
        if locations:
            cr.execute('''select
                    prodlot_id,
                    sum(qty)
                from
                    stock_report_prodlots
                where
                    location_id IN %s and prodlot_id IN %s group by prodlot_id''',(tuple(locations),tuple(ids),))
            res.update(dict(cr.fetchall()))

        return res

    def _stock_search(self, cr, uid, obj, name, args, context=None):
        """ Searches Ids of products
        @return: Ids of locations
        """
        locations = self.pool.get('stock.location').search(cr, uid, [('usage', '=', 'internal')])
        cr.execute('''select
                prodlot_id,
                sum(qty)
            from
                stock_report_prodlots
            where
                location_id IN %s group by prodlot_id
            having  sum(qty) '''+ str(args[0][1]) + str(args[0][2]),(tuple(locations),))
        res = cr.fetchall()
        ids = [('id', 'in', map(lambda x: x[0], res))]
        return ids

    _columns = {
        'name': fields.char('Production Lot', size=64, required=True, help="Unique production lot, will be displayed as: PREFIX/SERIAL [INT_REF]"),
        'ref': fields.char('Internal Reference', size=256, help="Internal reference number in case it differs from the manufacturer's serial number"),
        'prefix': fields.char('Prefix', size=64, help="Optional prefix to prepend when displaying this serial number: PREFIX/SERIAL [INT_REF]"),
        'product_id': fields.many2one('product.product', 'Product', required=True, domain=[('type', '<>', 'service')]),
        'date': fields.datetime('Creation Date', required=True),
        'stock_available': fields.function(_get_stock, fnct_search=_stock_search, method=True, type="float", string="Available", select=True,
            help="Current quantity of products with this Production Lot Number available in company warehouses",
            digits_compute=dp.get_precision('Product UoM')),
        'revisions': fields.one2many('stock.production.lot.revision', 'lot_id', 'Revisions'),
        'company_id': fields.many2one('res.company', 'Company', select=True),
        'move_ids': fields.one2many('stock.move', 'prodlot_id', 'Moves for this production lot', readonly=True),
    }
    _defaults = {
        'date':  time.strftime('%Y-%m-%d %H:%M:%S'),
        'name': lambda x, y, z, c: x.pool.get('ir.sequence').get(y, z, 'stock.lot.serial'),
        'product_id': lambda x, y, z, c: c.get('product_id', False),
    }
    _sql_constraints = [
        ('name_ref_uniq', 'unique (name, ref)', 'The combination of serial number and internal reference must be unique !'),
    ]
    def action_traceability(self, cr, uid, ids, context=None):
        """ It traces the information of a product
        @param self: The object pointer.
        @param cr: A database cursor
        @param uid: ID of the user currently logged in
        @param ids: List of IDs selected
        @param context: A standard dictionary
        @return: A dictionary of values
        """
        value=self.pool.get('action.traceability').action_traceability(cr,uid,ids,context)
        return value
stock_production_lot()

class stock_production_lot_revision(osv.osv):
    _name = 'stock.production.lot.revision'
    _description = 'Production lot revisions'

    _columns = {
        'name': fields.char('Revision Name', size=64, required=True),
        'description': fields.text('Description'),
        'date': fields.date('Revision Date'),
        'indice': fields.char('Revision Number', size=16),
        'author_id': fields.many2one('res.users', 'Author'),
        'lot_id': fields.many2one('stock.production.lot', 'Production lot', select=True, ondelete='cascade'),
        'company_id': fields.related('lot_id','company_id',type='many2one',relation='res.company',string='Company',store=True),
    }

    _defaults = {
        'author_id': lambda x, y, z, c: z,
        'date': time.strftime('%Y-%m-%d'),
    }

stock_production_lot_revision()

# ----------------------------------------------------
# Move
# ----------------------------------------------------

#
# Fields:
#   location_dest_id is only used for predicting futur stocks
#
class stock_move(osv.osv):

    def _getSSCC(self, cr, uid, context=None):
        cr.execute('select id from stock_tracking where create_uid=%s order by id desc limit 1', (uid,))
        res = cr.fetchone()
        return (res and res[0]) or False
    _name = "stock.move"
    _description = "Stock Move"
    _order = 'date_expected desc, id'
    _log_create = False

    def name_get(self, cr, uid, ids, context=None):
        res = []
        for line in self.browse(cr, uid, ids, context=context):
            res.append((line.id, (line.product_id.code or '/')+': '+line.location_id.name+' > '+line.location_dest_id.name))
        return res

    def _check_tracking(self, cr, uid, ids, context=None):
        """ Checks if production lot is assigned to stock move or not.
        @return: True or False
        """
        for move in self.browse(cr, uid, ids, context=context):
            if not move.prodlot_id and \
               (move.state == 'done' and \
               ( \
                   (move.product_id.track_production and move.location_id.usage == 'production') or \
                   (move.product_id.track_production and move.location_dest_id.usage == 'production') or \
                   (move.product_id.track_incoming and move.location_id.usage == 'supplier') or \
                   (move.product_id.track_outgoing and move.location_dest_id.usage == 'customer') \
               )):
                return False
        return True

    def _check_product_lot(self, cr, uid, ids, context=None):
        """ Checks whether move is done or not and production lot is assigned to that move.
        @return: True or False
        """
        for move in self.browse(cr, uid, ids, context=context):
            if move.prodlot_id and move.state == 'done' and (move.prodlot_id.product_id.id != move.product_id.id):
                return False
        return True

    _columns = {
        'name': fields.char('Name', size=64, required=True, select=True),
        'priority': fields.selection([('0', 'Not urgent'), ('1', 'Urgent')], 'Priority'),
        'create_date': fields.datetime('Creation Date', readonly=True),
        'date': fields.datetime('Date', required=True, help="Move date: scheduled date until move is done, then date of actual move processing", readonly=True),
        'date_expected': fields.datetime('Scheduled Date', states={'done': [('readonly', True)]},required=True, help="Scheduled date for the processing of this move"),
        'product_id': fields.many2one('product.product', 'Product', required=True, select=True, domain=[('type','<>','service')],states={'done': [('readonly', True)]}),

        'product_qty': fields.float('Quantity', digits_compute=dp.get_precision('Product UoM'), required=True,states={'done': [('readonly', True)]}),
        'product_uom': fields.many2one('product.uom', 'Unit of Measure', required=True,states={'done': [('readonly', True)]}),
        'product_uos_qty': fields.float('Quantity (UOS)', digits_compute=dp.get_precision('Product UoM')),
        'product_uos': fields.many2one('product.uom', 'Product UOS'),
        'product_packaging': fields.many2one('product.packaging', 'Packaging', help="It specifies attributes of packaging like type, quantity of packaging,etc."),

        'location_id': fields.many2one('stock.location', 'Source Location', required=True, select=True,states={'done': [('readonly', True)]}, help="Sets a location if you produce at a fixed location. This can be a partner location if you subcontract the manufacturing operations."),
        'location_dest_id': fields.many2one('stock.location', 'Destination Location', required=True,states={'done': [('readonly', True)]}, select=True, help="Location where the system will stock the finished products."),
        'address_id': fields.many2one('res.partner.address', 'Destination Address', help="Optional address where goods are to be delivered, specifically used for allotment"),

        'prodlot_id': fields.many2one('stock.production.lot', 'Production Lot', states={'done': [('readonly', True)]}, help="Production lot is used to put a serial number on the production", select=True),
        'tracking_id': fields.many2one('stock.tracking', 'Pack', select=True, states={'done': [('readonly', True)]}, help="Logistical shipping unit: pallet, box, pack ..."),

        'auto_validate': fields.boolean('Auto Validate'),

        'move_dest_id': fields.many2one('stock.move', 'Destination Move', help="Optional: next stock move when chaining them", select=True),
        'move_history_ids': fields.many2many('stock.move', 'stock_move_history_ids', 'parent_id', 'child_id', 'Move History (child moves)'),
        'move_history_ids2': fields.many2many('stock.move', 'stock_move_history_ids', 'child_id', 'parent_id', 'Move History (parent moves)'),
        'picking_id': fields.many2one('stock.picking', 'Reference', select=True,states={'done': [('readonly', True)]}),
        'note': fields.text('Notes'),
        'state': fields.selection([('draft', 'Draft'), ('waiting', 'Waiting'), ('confirmed', 'Confirmed'), ('assigned', 'Available'), ('done', 'Done'), ('cancel', 'Cancelled')], 'State', readonly=True, select=True,
                                  help='When the stock move is created it is in the \'Draft\' state.\n After that it is set to \'Confirmed\' state.\n If stock is available state is set to \'Available\'.\n When the picking is done the state is \'Done\'.\
                                  \nThe state is \'Waiting\' if the move is waiting for another one.'),
        'price_unit': fields.float('Unit Price', digits_compute= dp.get_precision('Account'), help="Technical field used to record the product cost set by the user during a picking confirmation (when average price costing method is used)"),
        'price_currency_id': fields.many2one('res.currency', 'Currency for average price', help="Technical field used to record the currency chosen by the user during a picking confirmation (when average price costing method is used)"),
        'company_id': fields.many2one('res.company', 'Company', required=True, select=True),
        'partner_id': fields.related('picking_id','address_id','partner_id',type='many2one', relation="res.partner", string="Partner", store=True, select=True),
        'backorder_id': fields.related('picking_id','backorder_id',type='many2one', relation="stock.picking", string="Back Order", select=True),
        'origin': fields.related('picking_id','origin',type='char', size=64, relation="stock.picking", string="Origin", store=True),

        # used for colors in tree views:
        'scrapped': fields.related('location_dest_id','scrap_location',type='boolean',relation='stock.location',string='Scrapped', readonly=True),
    }
    _constraints = [
        (_check_tracking,
            'You must assign a production lot for this product',
            ['prodlot_id']),
        (_check_product_lot,
            'You try to assign a lot which is not from the same product',
            ['prodlot_id'])]

    def _default_location_destination(self, cr, uid, context=None):
        """ Gets default address of partner for destination location
        @return: Address id or False
        """
        if context is None:
            context = {}
        if context.get('move_line', []):
            if context['move_line'][0]:
                if isinstance(context['move_line'][0], (tuple, list)):
                    return context['move_line'][0][2] and context['move_line'][0][2].get('location_dest_id',False)
                else:
                    move_list = self.pool.get('stock.move').read(cr, uid, context['move_line'][0], ['location_dest_id'])
                    return move_list and move_list['location_dest_id'][0] or False
        if context.get('address_out_id', False):
            property_out = self.pool.get('res.partner.address').browse(cr, uid, context['address_out_id'], context).partner_id.property_stock_customer
            return property_out and property_out.id or False
        return False

    def _default_location_source(self, cr, uid, context=None):
        """ Gets default address of partner for source location
        @return: Address id or False
        """
        if context is None:
            context = {}
        if context.get('move_line', []):
            try:
                return context['move_line'][0][2]['location_id']
            except:
                pass
        if context.get('address_in_id', False):
            return self.pool.get('res.partner.address').browse(cr, uid, context['address_in_id'], context).partner_id.property_stock_supplier.id
        return False

    _defaults = {
        'location_id': _default_location_source,
        'location_dest_id': _default_location_destination,
        'state': 'draft',
        'priority': '1',
        'product_qty': 1.0,
        'scrapped' :  False,
        'date': time.strftime('%Y-%m-%d %H:%M:%S'),
        'company_id': lambda self,cr,uid,c: self.pool.get('res.company')._company_default_get(cr, uid, 'stock.move', context=c),
        'date_expected': time.strftime('%Y-%m-%d %H:%M:%S'),
    }

    def write(self, cr, uid, ids, vals, context=None):
        if uid != 1:
            frozen_fields = set(['product_qty', 'product_uom', 'product_uos_qty', 'product_uos', 'location_id', 'location_dest_id', 'product_id'])
            for move in self.browse(cr, uid, ids, context=context):
                if move.state == 'done':
                    if frozen_fields.intersection(vals):
                        raise osv.except_osv(_('Operation forbidden'),
                                             _('Quantities, UoMs, Products and Locations cannot be modified on stock moves that have already been processed (except by the Administrator)'))
        return  super(stock_move, self).write(cr, uid, ids, vals, context=context)

    def copy(self, cr, uid, id, default=None, context=None):
        if default is None:
            default = {}
        default = default.copy()
        return super(stock_move, self).copy(cr, uid, id, default, context=context)

    def _auto_init(self, cursor, context=None):
        res = super(stock_move, self)._auto_init(cursor, context=context)
        cursor.execute('SELECT indexname \
                FROM pg_indexes \
                WHERE indexname = \'stock_move_location_id_location_dest_id_product_id_state\'')
        if not cursor.fetchone():
            cursor.execute('CREATE INDEX stock_move_location_id_location_dest_id_product_id_state \
                    ON stock_move (location_id, location_dest_id, product_id, state)')
        return res

    def onchange_lot_id(self, cr, uid, ids, prodlot_id=False, product_qty=False,
                        loc_id=False, product_id=False, context=None):
        """ On change of production lot gives a warning message.
        @param prodlot_id: Changed production lot id
        @param product_qty: Quantity of product
        @param loc_id: Location id
        @param product_id: Product id
        @return: Warning message
        """
        if not prodlot_id or not loc_id:
            return {}
        ctx = context and context.copy() or {}
        ctx['location_id'] = loc_id
        prodlot = self.pool.get('stock.production.lot').browse(cr, uid, prodlot_id, ctx)
        location = self.pool.get('stock.location').browse(cr, uid, loc_id)
        warning = {}
        if (location.usage == 'internal') and (product_qty > (prodlot.stock_available or 0.0)):
            warning = {
                'title': _('Insufficient Stock in Lot !'),
                'message': _('You are moving %.2f products but only %.2f available in this lot.') % (product_qty, prodlot.stock_available or 0.0)
            }
        return {'warning': warning}

    def onchange_quantity(self, cr, uid, ids, product_id, product_qty,
                          product_uom, product_uos):
        """ On change of product quantity finds UoM and UoS quantities
        @param product_id: Product id
        @param product_qty: Changed Quantity of product
        @param product_uom: Unit of measure of product
        @param product_uos: Unit of sale of product
        @return: Dictionary of values
        """
        result = {
                  'product_uos_qty': 0.00
          }

        if (not product_id) or (product_qty <=0.0):
            return {'value': result}

        product_obj = self.pool.get('product.product')
        uos_coeff = product_obj.read(cr, uid, product_id, ['uos_coeff'])

        if product_uos and product_uom and (product_uom != product_uos):
            result['product_uos_qty'] = product_qty * uos_coeff['uos_coeff']
        else:
            result['product_uos_qty'] = product_qty

        return {'value': result}

    def onchange_uos_quantity(self, cr, uid, ids, product_id, product_uos_qty,
                          product_uos, product_uom):
        """ On change of product quantity finds UoM and UoS quantities
        @param product_id: Product id
        @param product_uos_qty: Changed UoS Quantity of product
        @param product_uom: Unit of measure of product
        @param product_uos: Unit of sale of product
        @return: Dictionary of values
        """
        result = {
                  'product_qty': 0.00
          }

        if (not product_id) or (product_uos_qty <=0.0):
            return {'value': result}

        product_obj = self.pool.get('product.product')
        uos_coeff = product_obj.read(cr, uid, product_id, ['uos_coeff'])

        if product_uos and product_uom and (product_uom != product_uos):
            result['product_qty'] = product_uos_qty / uos_coeff['uos_coeff']
        else:
            result['product_qty'] = product_uos_qty

        return {'value': result}
    
    def onchange_product_id(self, cr, uid, ids, prod_id=False, loc_id=False,
                            loc_dest_id=False, address_id=False):
        """ On change of product id, if finds UoM, UoS, quantity and UoS quantity.
        @param prod_id: Changed Product id
        @param loc_id: Source location id
        @param loc_id: Destination location id
        @param address_id: Address id of partner
        @return: Dictionary of values
        """
        if not prod_id:
            return {}
        lang = False
        if address_id:
            addr_rec = self.pool.get('res.partner.address').browse(cr, uid, address_id)
            if addr_rec:
                lang = addr_rec.partner_id and addr_rec.partner_id.lang or False
        ctx = {'lang': lang}

        product = self.pool.get('product.product').browse(cr, uid, [prod_id], context=ctx)[0]
        uos_id  = product.uos_id and product.uos_id.id or False
        result = {
            'product_uom': product.uom_id.id,
            'product_uos': uos_id,
            'product_qty': 1.00,
            'product_uos_qty' : self.pool.get('stock.move').onchange_quantity(cr, uid, ids, prod_id, 1.00, product.uom_id.id, uos_id)['value']['product_uos_qty']
        }
        if not ids:
            result['name'] = product.partner_ref
        if loc_id:
            result['location_id'] = loc_id
        if loc_dest_id:
            result['location_dest_id'] = loc_dest_id
        return {'value': result}

    def _chain_compute(self, cr, uid, moves, context=None):
        """ Finds whether the location has chained location type or not.
        @param moves: Stock moves
        @return: Dictionary containing destination location with chained location type.
        """
        result = {}
        for m in moves:
            dest = self.pool.get('stock.location').chained_location_get(
                cr,
                uid,
                m.location_dest_id,
                m.picking_id and m.picking_id.address_id and m.picking_id.address_id.partner_id,
                m.product_id,
                context
            )
            if dest:
                if dest[1] == 'transparent':
                    newdate = (datetime.strptime(m.date, '%Y-%m-%d %H:%M:%S') + relativedelta(days=dest[2] or 0)).strftime('%Y-%m-%d')
                    self.write(cr, uid, [m.id], {
                        'date': newdate,
                        'location_dest_id': dest[0].id})
                    if m.picking_id and (dest[3] or dest[5]):
                        self.pool.get('stock.picking').write(cr, uid, [m.picking_id.id], {
                            'stock_journal_id': dest[3] or m.picking_id.stock_journal_id.id,
                            'type': dest[5] or m.picking_id.type
                        }, context=context)
                    m.location_dest_id = dest[0]
                    res2 = self._chain_compute(cr, uid, [m], context=context)
                    for pick_id in res2.keys():
                        result.setdefault(pick_id, [])
                        result[pick_id] += res2[pick_id]
                else:
                    result.setdefault(m.picking_id, [])
                    result[m.picking_id].append( (m, dest) )
        return result
    def _create_chained_picking(self, cr, uid, pick_name,picking,ptype,move, context=None):
        res_obj = self.pool.get('res.company')
        picking_obj = self.pool.get('stock.picking')
        pick_id= picking_obj.create(cr, uid, {
                                'name': pick_name,
                                'origin': str(picking.origin or ''),
                                'type': ptype,
                                'note': picking.note,
                                'move_type': picking.move_type,
                                'auto_picking': move[0][1][1] == 'auto',
                                'stock_journal_id': move[0][1][3],
                                'company_id': move[0][1][4] or res_obj._company_default_get(cr, uid, 'stock.company', context=context),
                                'address_id': picking.address_id.id,
                                'invoice_state': 'none',
                                'date': picking.date,
                            })
        return pick_id
    def action_confirm(self, cr, uid, ids, context=None):
        """ Confirms stock move.
        @return: List of ids.
        """
        moves = self.browse(cr, uid, ids, context=context)
        self.write(cr, uid, ids, {'state': 'confirmed'})
        res_obj = self.pool.get('res.company')
        location_obj = self.pool.get('stock.location')
        move_obj = self.pool.get('stock.move')
        wf_service = netsvc.LocalService("workflow")

        def create_chained_picking(self, cr, uid, moves, context=None):
            new_moves = []
            if context is None:
                context = {}
            for picking, todo in self._chain_compute(cr, uid, moves, context=context).items():
                ptype = todo[0][1][5] and todo[0][1][5] or location_obj.picking_type_get(cr, uid, todo[0][0].location_dest_id, todo[0][1][0])
                pick_name = picking.name or ''
                if picking:
                    pickid = self._create_chained_picking(cr, uid, pick_name,picking,ptype,todo,context)
                else:
                    pickid = False
                for move, (loc, dummy, delay, dummy, company_id, ptype) in todo:
                    new_id = move_obj.copy(cr, uid, move.id, {
                        'location_id': move.location_dest_id.id,
                        'location_dest_id': loc.id,
                        'date_moved': time.strftime('%Y-%m-%d'),
                        'picking_id': pickid,
                        'state': 'waiting',
                        'company_id': company_id or res_obj._company_default_get(cr, uid, 'stock.company', context=context)  ,
                        'move_history_ids': [],
                        'date': (datetime.strptime(move.date, '%Y-%m-%d %H:%M:%S') + relativedelta(days=delay or 0)).strftime('%Y-%m-%d'),
                        'move_history_ids2': []}
                    )
                    move_obj.write(cr, uid, [move.id], {
                        'move_dest_id': new_id,
                        'move_history_ids': [(4, new_id)]
                    })
                    new_moves.append(self.browse(cr, uid, [new_id])[0])
                if pickid:
                    wf_service.trg_validate(uid, 'stock.picking', pickid, 'button_confirm', cr)
            if new_moves:
                create_chained_picking(self, cr, uid, new_moves, context)
        create_chained_picking(self, cr, uid, moves, context)
        return []

    def action_assign(self, cr, uid, ids, *args):
        """ Changes state to confirmed or waiting.
        @return: List of values
        """
        todo = []
        for move in self.browse(cr, uid, ids):
            if move.state in ('confirmed', 'waiting'):
                todo.append(move.id)
        res = self.check_assign(cr, uid, todo)
        return res

    def force_assign(self, cr, uid, ids, context=None):
        """ Changes the state to assigned.
        @return: True
        """
        self.write(cr, uid, ids, {'state': 'assigned'})
        return True

    def cancel_assign(self, cr, uid, ids, context=None):
        """ Changes the state to confirmed.
        @return: True
        """
        self.write(cr, uid, ids, {'state': 'confirmed'})
        return True

    #
    # Duplicate stock.move
    #
    def check_assign(self, cr, uid, ids, context=None):
        """ Checks the product type and accordingly writes the state.
        @return: No. of moves done
        """
        done = []
        count = 0
        pickings = {}
        if context is None:
            context = {}
        for move in self.browse(cr, uid, ids, context=context):
            if move.product_id.type == 'consu' or move.location_id.usage == 'supplier':
                if move.state in ('confirmed', 'waiting'):
                    done.append(move.id)
                pickings[move.picking_id.id] = 1
                continue
            if move.state in ('confirmed', 'waiting'):
                # Important: we must pass lock=True to _product_reserve() to avoid race conditions and double reservations
                res = self.pool.get('stock.location')._product_reserve(cr, uid, [move.location_id.id], move.product_id.id, move.product_qty, {'uom': move.product_uom.id}, lock=True)
                if res:
                    #_product_available_test depends on the next status for correct functioning
                    #the test does not work correctly if the same product occurs multiple times
                    #in the same order. This is e.g. the case when using the button 'split in two' of
                    #the stock outgoing form
                    self.write(cr, uid, [move.id], {'state':'assigned'})
                    done.append(move.id)
                    pickings[move.picking_id.id] = 1
                    r = res.pop(0)
                    cr.execute('update stock_move set location_id=%s, product_qty=%s where id=%s', (r[1], r[0], move.id))

                    while res:
                        r = res.pop(0)
                        move_id = self.copy(cr, uid, move.id, {'product_qty': r[0], 'location_id': r[1]})
                        done.append(move_id)
        if done:
            count += len(done)
            self.write(cr, uid, done, {'state': 'assigned'})

        if count:
            for pick_id in pickings:
                wf_service = netsvc.LocalService("workflow")
                wf_service.trg_write(uid, 'stock.picking', pick_id, cr)
        return count

    def setlast_tracking(self, cr, uid, ids, context=None):
        tracking_obj = self.pool.get('stock.tracking')
        picking = self.browse(cr, uid, ids, context=context)[0].picking_id
        if picking:
            last_track = [line.tracking_id.id for line in picking.move_lines if line.tracking_id]
            if not last_track:
                last_track = tracking_obj.create(cr, uid, {}, context=context)
            else:
                last_track.sort()
                last_track = last_track[-1]
            self.write(cr, uid, ids, {'tracking_id': last_track})
        return True

    #
    # Cancel move => cancel others move and pickings
    #
    def action_cancel(self, cr, uid, ids, context=None):
        """ Cancels the moves and if all moves are cancelled it cancels the picking.
        @return: True
        """
        if not len(ids):
            return True
        if context is None:
            context = {}
        pickings = {}
        for move in self.browse(cr, uid, ids, context=context):
            if move.state in ('confirmed', 'waiting', 'assigned', 'draft'):
                if move.picking_id:
                    pickings[move.picking_id.id] = True
            if move.move_dest_id and move.move_dest_id.state == 'waiting':
                self.write(cr, uid, [move.move_dest_id.id], {'state': 'assigned'})
                if context.get('call_unlink',False) and move.move_dest_id.picking_id:
                    wf_service = netsvc.LocalService("workflow")
                    wf_service.trg_write(uid, 'stock.picking', move.move_dest_id.picking_id.id, cr)
        self.write(cr, uid, ids, {'state': 'cancel', 'move_dest_id': False})
        if not context.get('call_unlink',False):
            for pick in self.pool.get('stock.picking').browse(cr, uid, pickings.keys()):
                if all(move.state == 'cancel' for move in pick.move_lines):
                    self.pool.get('stock.picking').write(cr, uid, [pick.id], {'state': 'cancel'})

        wf_service = netsvc.LocalService("workflow")
        for id in ids:
            wf_service.trg_trigger(uid, 'stock.move', id, cr)
        return True

    def _get_accounting_data_for_valuation(self, cr, uid, move, context=None):
        """
        Return the accounts and journal to use to post Journal Entries for the real-time
        valuation of the move.

        :param context: context dictionary that can explicitly mention the company to consider via the 'force_company' key
        :raise: osv.except_osv() is any mandatory account or journal is not defined.
        """
        product_obj=self.pool.get('product.product')
        accounts = product_obj.get_product_accounts(cr, uid, move.product_id.id, context)
        acc_src = accounts['stock_account_input']
        acc_dest = accounts['stock_account_output']
        acc_variation = accounts.get('property_stock_variation', False)
        journal_id = accounts['stock_journal']

        if acc_dest == acc_variation:
            raise osv.except_osv(_('Error!'),  _('Can not create Journal Entry, Output Account defined on this product and Variant account on category of this product is same.'))

        if acc_src == acc_variation:
            raise osv.except_osv(_('Error!'),  _('Can not create Journal Entry, Input Account defined on this product and Variant account on category of this product is same.'))

        if not acc_src:
            raise osv.except_osv(_('Error!'),  _('There is no stock input account defined for this product or its category: "%s" (id: %d)') % \
                                    (move.product_id.name, move.product_id.id,))
        if not acc_dest:
            raise osv.except_osv(_('Error!'),  _('There is no stock output account defined for this product or its category: "%s" (id: %d)') % \
                                    (move.product_id.name, move.product_id.id,))
        if not journal_id:
            raise osv.except_osv(_('Error!'), _('There is no journal defined on the product category: "%s" (id: %d)') % \
                                    (move.product_id.categ_id.name, move.product_id.categ_id.id,))
        if not acc_variation:
            raise osv.except_osv(_('Error!'), _('There is no inventory variation account defined on the product category: "%s" (id: %d)') % \
                                    (move.product_id.categ_id.name, move.product_id.categ_id.id,))

        return journal_id, acc_src, acc_dest, acc_variation

    def _get_reference_accounting_values_for_valuation(self, cr, uid, move, context=None):
        """
        Return the reference amount and reference currency representing the inventory valuation for this move.
        These reference values should possibly be converted before being posted in Journals to adapt to the primary
        and secondary currencies of the relevant accounts.
        """
        product_uom_obj = self.pool.get('product.uom')

        # by default the reference currency is that of the move's company
        reference_currency_id = move.company_id.currency_id.id

        default_uom = move.product_id.uom_id.id
        qty = product_uom_obj._compute_qty(cr, uid, move.product_uom.id, move.product_qty, default_uom)

        # if product is set to average price and a specific value was entered in the picking wizard,
        # we use it
        if move.product_id.cost_method == 'average' and move.price_unit:
            reference_amount = qty * move.price_unit
            reference_currency_id = move.price_currency_id.id or reference_currency_id

        # Otherwise we default to the company's valuation price type, considering that the values of the
        # valuation field are expressed in the default currency of the move's company.
        else:
            if context is None:
                context = {}
            currency_ctx = dict(context, currency_id = move.company_id.currency_id.id)
            amount_unit = move.product_id.price_get('standard_price', currency_ctx)[move.product_id.id]
            reference_amount = amount_unit * qty or 1.0

        return reference_amount, reference_currency_id


    def _create_product_valuation_moves(self, cr, uid, move, context=None):
        """
        Generate the appropriate accounting moves if the product being moves is subject
        to real_time valuation tracking, and the source or destination location is
        a transit location or is outside of the company.
        """
        if move.product_id.valuation == 'real_time': # FIXME: product valuation should perhaps be a property?
            if context is None:
                context = {}
            src_company_ctx = dict(context,force_company=move.location_id.company_id.id)
            dest_company_ctx = dict(context,force_company=move.location_dest_id.company_id.id)
            account_moves = []
            # Outgoing moves (or cross-company output part)
            if move.location_id.company_id \
                and (move.location_id.usage == 'internal' and move.location_dest_id.usage != 'internal'\
                     or move.location_id.company_id != move.location_dest_id.company_id):
                journal_id, acc_src, acc_dest, acc_variation = self._get_accounting_data_for_valuation(cr, uid, move, src_company_ctx)
                reference_amount, reference_currency_id = self._get_reference_accounting_values_for_valuation(cr, uid, move, src_company_ctx)
                account_moves += [(journal_id, self._create_account_move_line(cr, uid, move, acc_variation, acc_dest, reference_amount, reference_currency_id, context))]

            # Incoming moves (or cross-company input part)
            if move.location_dest_id.company_id \
                and (move.location_id.usage != 'internal' and move.location_dest_id.usage == 'internal'\
                     or move.location_id.company_id != move.location_dest_id.company_id):
                journal_id, acc_src, acc_dest, acc_variation = self._get_accounting_data_for_valuation(cr, uid, move, dest_company_ctx)
                reference_amount, reference_currency_id = self._get_reference_accounting_values_for_valuation(cr, uid, move, src_company_ctx)
                account_moves += [(journal_id, self._create_account_move_line(cr, uid, move, acc_src, acc_variation, reference_amount, reference_currency_id, context))]

            move_obj = self.pool.get('account.move')
            for j_id, move_lines in account_moves:
                move_obj.create(cr, uid,
                        {'name': move.name,
                         'journal_id': j_id,
                         'line_id': move_lines,
                         'ref': move.picking_id and move.picking_id.name})


    def action_done(self, cr, uid, ids, context=None):
        """ Makes the move done and if all moves are done, it will finish the picking.
        @return:
        """
        partial_datas=''
        picking_ids = []
        move_ids = []
        partial_obj=self.pool.get('stock.partial.picking')
        wf_service = netsvc.LocalService("workflow")
        partial_id=partial_obj.search(cr,uid,[])
        if partial_id:
            partial_datas = partial_obj.read(cr, uid, partial_id, context=context)[0]
        if context is None:
            context = {}

        todo = []
        for move in self.browse(cr, uid, ids, context=context):
            if move.state=="draft":
                todo.append(move.id)
        if todo:
            self.action_confirm(cr, uid, todo, context=context)

<<<<<<< HEAD
        for move in self.browse(cr, uid, ids):
            if move.state in ['done','cancel']:
                continue
            move_ids.append(move.id)

=======
        for move in self.browse(cr, uid, ids, context=context):
>>>>>>> c2f85df4
            if move.picking_id:
                picking_ids.append(move.picking_id.id)
            if move.move_dest_id.id and (move.state != 'done'):
                self.write(cr, uid, [move.id], {'move_history_ids': [(4, move.move_dest_id.id)]})
                #cr.execute('insert into stock_move_history_ids (parent_id,child_id) values (%s,%s)', (move.id, move.move_dest_id.id))
                if move.move_dest_id.state in ('waiting', 'confirmed'):
                    self.write(cr, uid, [move.move_dest_id.id], {'state': 'assigned'})
                    if move.move_dest_id.picking_id:
                        wf_service.trg_write(uid, 'stock.picking', move.move_dest_id.picking_id.id, cr)
                    if move.move_dest_id.auto_validate:
                        self.action_done(cr, uid, [move.move_dest_id.id], context=context)

            self._create_product_valuation_moves(cr, uid, move, context=context)
            prodlot_id = partial_datas and partial_datas.get('move%s_prodlot_id' % (move.id), False)
            if prodlot_id:
                self.write(cr, uid, [move.id], {'prodlot_id': prodlot_id}, context=context)

        self.write(cr, uid, move_ids, {'state': 'done', 'date_planned': time.strftime('%Y-%m-%d %H:%M:%S')}, context=context)
        for id in move_ids:
             wf_service.trg_trigger(uid, 'stock.move', id, cr)

        for pick_id in picking_ids:
            wf_service.trg_write(uid, 'stock.picking', pick_id, cr)

        return True

    def _create_account_move_line(self, cr, uid, move, src_account_id, dest_account_id, reference_amount, reference_currency_id, context=None):
        """
        Generate the account.move.line values to post to track the stock valuation difference due to the
        processing of the given stock move.
        """
        # prepare default values considering that the destination accounts have the reference_currency_id as their main currency
        partner_id = (move.picking_id.address_id and move.picking_id.address_id.partner_id and move.picking_id.address_id.partner_id.id) or False
        debit_line_vals = {
                    'name': move.name,
                    'product_id': move.product_id and move.product_id.id or False,
                    'quantity': move.product_qty,
                    'ref': move.picking_id and move.picking_id.name or False,
                    'date': time.strftime('%Y-%m-%d'),
                    'partner_id': partner_id,
                    'debit': reference_amount,
                    'account_id': dest_account_id,
        }
        credit_line_vals = {
                    'name': move.name,
                    'product_id': move.product_id and move.product_id.id or False,
                    'quantity': move.product_qty,
                    'ref': move.picking_id and move.picking_id.name or False,
                    'date': time.strftime('%Y-%m-%d'),
                    'partner_id': partner_id,
                    'credit': reference_amount,
                    'account_id': src_account_id,
        }

        # if we are posting to accounts in a different currency, provide correct values in both currencies correctly
        # when compatible with the optional secondary currency on the account.
        # Financial Accounts only accept amounts in secondary currencies if there's no secondary currency on the account
        # or if it's the same as that of the secondary amount being posted.
        account_obj = self.pool.get('account.account')
        src_acct, dest_acct = account_obj.browse(cr, uid, [src_account_id, dest_account_id], context=context)
        src_main_currency_id = src_acct.company_id.currency_id.id
        dest_main_currency_id = dest_acct.company_id.currency_id.id
        cur_obj = self.pool.get('res.currency')
        if reference_currency_id != src_main_currency_id:
            # fix credit line:
            credit_line_vals['credit'] = cur_obj.compute(cr, uid, reference_currency_id, src_main_currency_id, reference_amount, context=context)
            if (not src_acct.currency_id) or src_acct.currency_id.id == reference_currency_id:
                credit_line_vals.update(currency_id=reference_currency_id, amount_currency=reference_amount)
        if reference_currency_id != dest_main_currency_id:
            # fix debit line:
            debit_line_vals['debit'] = cur_obj.compute(cr, uid, reference_currency_id, dest_main_currency_id, reference_amount, context=context)
            if (not dest_acct.currency_id) or dest_acct.currency_id.id == reference_currency_id:
                debit_line_vals.update(currency_id=reference_currency_id, amount_currency=reference_amount)

        return [(0, 0, debit_line_vals), (0, 0, credit_line_vals)]

    def unlink(self, cr, uid, ids, context=None):
        if context is None:
            context = {}
        ctx = context.copy()
        for move in self.browse(cr, uid, ids, context=context):
            if move.state != 'draft' and not ctx.get('call_unlink',False):
                raise osv.except_osv(_('UserError'),
                        _('You can only delete draft moves.'))
        return super(stock_move, self).unlink(
            cr, uid, ids, context=ctx)

    def _create_lot(self, cr, uid, ids, product_id, prefix=False):
        """ Creates production lot
        @return: Production lot id
        """
        prodlot_obj = self.pool.get('stock.production.lot')
        prodlot_id = prodlot_obj.create(cr, uid, {'prefix': prefix, 'product_id': product_id})
        return prodlot_id

    def action_scrap(self, cr, uid, ids, quantity, location_id, context=None):
        """ Move the scrap/damaged product into scrap location
        @param cr: the database cursor
        @param uid: the user id
        @param ids: ids of stock move object to be scrapped
        @param quantity : specify scrap qty
        @param location_id : specify scrap location
        @param context: context arguments
        @return: Scraped lines
        """
        if quantity <= 0:
            raise osv.except_osv(_('Warning!'), _('Please provide a positive quantity to scrap!'))
        res = []
        for move in self.browse(cr, uid, ids, context=context):
            move_qty = move.product_qty
            uos_qty = quantity / move_qty * move.product_uos_qty
            default_val = {
                'product_qty': quantity,
                'product_uos_qty': uos_qty,
                'state': move.state,
                'scrapped' : True,
                'location_dest_id': location_id,
                'tracking_id': move.tracking_id.id,
                'prodlot_id': move.prodlot_id.id,
            }
            new_move = self.copy(cr, uid, move.id, default_val)

            res += [new_move]
            product_obj = self.pool.get('product.product')
            for (id, name) in product_obj.name_get(cr, uid, [move.product_id.id]):
                self.log(cr, uid, move.id, "%s x %s %s" % (move.product_qty, name, _("were scrapped")))

        self.action_done(cr, uid, res)
        return res

    def action_split(self, cr, uid, ids, quantity, split_by_qty=1, prefix=False, with_lot=True, context=None):
        """ Split Stock Move lines into production lot which specified split by quantity.
        @param cr: the database cursor
        @param uid: the user id
        @param ids: ids of stock move object to be splited
        @param split_by_qty : specify split by qty
        @param prefix : specify prefix of production lot
        @param with_lot : if true, prodcution lot will assign for split line otherwise not.
        @param context: context arguments
        @return: Splited move lines
        """

        if context is None:
            context = {}
        if quantity <= 0:
            raise osv.except_osv(_('Warning!'), _('Please provide Proper Quantity !'))

        res = []

        for move in self.browse(cr, uid, ids, context=context):
            if split_by_qty <= 0 or quantity == 0:
                return res

            uos_qty = split_by_qty / move.product_qty * move.product_uos_qty

            quantity_rest = quantity % split_by_qty
            uos_qty_rest = split_by_qty / move.product_qty * move.product_uos_qty

            update_val = {
                'product_qty': split_by_qty,
                'product_uos_qty': uos_qty,
            }
            for idx in range(int(quantity//split_by_qty)):
                if not idx and move.product_qty<=quantity:
                    current_move = move.id
                else:
                    current_move = self.copy(cr, uid, move.id, {'state': move.state})
                res.append(current_move)
                if with_lot:
                    update_val['prodlot_id'] = self._create_lot(cr, uid, [current_move], move.product_id.id)

                self.write(cr, uid, [current_move], update_val)


            if quantity_rest > 0:
                idx = int(quantity//split_by_qty)
                update_val['product_qty'] = quantity_rest
                update_val['product_uos_qty'] = uos_qty_rest
                if not idx and move.product_qty<=quantity:
                    current_move = move.id
                else:
                    current_move = self.copy(cr, uid, move.id, {'state': move.state})

                res.append(current_move)


                if with_lot:
                    update_val['prodlot_id'] = self._create_lot(cr, uid, [current_move], move.product_id.id)

                self.write(cr, uid, [current_move], update_val)
        return res

    def action_consume(self, cr, uid, ids, quantity, location_id=False, context=None):
        """ Consumed product with specific quatity from specific source location
        @param cr: the database cursor
        @param uid: the user id
        @param ids: ids of stock move object to be consumed
        @param quantity : specify consume quantity
        @param location_id : specify source location
        @param context: context arguments
        @return: Consumed lines
        """
        if context is None:
            context = {}
        if quantity <= 0:
            raise osv.except_osv(_('Warning!'), _('Please provide Proper Quantity !'))

        res = []
        for move in self.browse(cr, uid, ids, context=context):
            move_qty = move.product_qty
            quantity_rest = move.product_qty

            quantity_rest -= quantity
            uos_qty_rest = quantity_rest / move_qty * move.product_uos_qty
            if quantity_rest <= 0:
                quantity_rest = 0
                uos_qty_rest = 0
                quantity = move.product_qty

            uos_qty = quantity / move_qty * move.product_uos_qty

            if quantity_rest > 0:
                default_val = {
                    'product_qty': quantity,
                    'product_uos_qty': uos_qty,
                    'state': move.state,
                    'location_id': location_id or move.location_id.id,
                }
                if move.product_id.track_production and location_id:
                    # IF product has checked track for production lot, move lines will be split by 1
                    res += self.action_split(cr, uid, [move.id], quantity, split_by_qty=1, context=context)
                else:
                    current_move = self.copy(cr, uid, move.id, default_val)
                    res += [current_move]
                update_val = {}
                update_val['product_qty'] = quantity_rest
                update_val['product_uos_qty'] = uos_qty_rest
                self.write(cr, uid, [move.id], update_val)

            else:
                quantity_rest = quantity
                uos_qty_rest =  uos_qty
                if move.product_id.track_production and location_id:
                    res += self.action_split(cr, uid, [move.id], quantity_rest, split_by_qty=1, context=context)
                else:
                    res += [move.id]
                    update_val = {
                        'product_qty' : quantity_rest,
                        'product_uos_qty' : uos_qty_rest,
                        'location_id': location_id or move.location_id.id
                    }
                    self.write(cr, uid, [move.id], update_val)

            product_obj = self.pool.get('product.product')
            for new_move in self.browse(cr, uid, res, context=context):
                for (id, name) in product_obj.name_get(cr, uid, [new_move.product_id.id]):
                    message = _('Product ') + " '" + name + "' "+ _("is consumed with") + " '" + str(new_move.product_qty) + "' "+ _("quantity.")
                    self.log(cr, uid, new_move.id, message)
        self.action_done(cr, uid, res)

        return res

    # FIXME: needs refactoring, this code is partially duplicated in stock_picking.do_partial()!
    def do_partial(self, cr, uid, ids, partial_datas, context=None):
        """ Makes partial pickings and moves done.
        @param partial_datas: Dictionary containing details of partial picking
                          like partner_id, address_id, delivery_date, delivery
                          moves with product_id, product_qty, uom
        """
        res = {}
        picking_obj = self.pool.get('stock.picking')
        product_obj = self.pool.get('product.product')
        currency_obj = self.pool.get('res.currency')
        uom_obj = self.pool.get('product.uom')
        wf_service = netsvc.LocalService("workflow")

        if context is None:
            context = {}

        complete, too_many, too_few = [], [], []
        move_product_qty = {}
        prodlot_ids = {}
        for move in self.browse(cr, uid, ids, context=context):
            if move.state in ('done', 'cancel'):
                continue
            partial_data = partial_datas.get('move%s'%(move.id), False)
            assert partial_data, _('Missing partial picking data for move #%s') % (move.id)
            product_qty = partial_data.get('product_qty',0.0)
            move_product_qty[move.id] = product_qty
            product_uom = partial_data.get('product_uom',False)
            product_price = partial_data.get('product_price',0.0)
            product_currency = partial_data.get('product_currency',False)
            prodlot_ids[move.id] = partial_data.get('prodlot_id')
            if move.product_qty == product_qty:
                complete.append(move)
            elif move.product_qty > product_qty:
                too_few.append(move)
            else:
                too_many.append(move)

            # Average price computation
            if (move.picking_id.type == 'in') and (move.product_id.cost_method == 'average'):
                product = product_obj.browse(cr, uid, move.product_id.id)
                move_currency_id = move.company_id.currency_id.id
                context['currency_id'] = move_currency_id
                qty = uom_obj._compute_qty(cr, uid, product_uom, product_qty, product.uom_id.id)
                if qty > 0:
                    new_price = currency_obj.compute(cr, uid, product_currency,
                            move_currency_id, product_price)
                    new_price = uom_obj._compute_price(cr, uid, product_uom, new_price,
                            product.uom_id.id)
                    if product.qty_available <= 0:
                        new_std_price = new_price
                    else:
                        # Get the standard price
                        amount_unit = product.price_get('standard_price', context)[product.id]
                        new_std_price = ((amount_unit * product.qty_available)\
                            + (new_price * qty))/(product.qty_available + qty)

                    product_obj.write(cr, uid, [product.id],{'standard_price': new_std_price})

                    # Record the values that were chosen in the wizard, so they can be
                    # used for inventory valuation if real-time valuation is enabled.
                    self.write(cr, uid, [move.id],
                                {'price_unit': product_price,
                                 'price_currency_id': product_currency,
                                })

        for move in too_few:
            product_qty = move_product_qty[move.id]
            if product_qty != 0:
                defaults = {
                            'product_qty' : product_qty,
                            'product_uos_qty': product_qty,
                            'picking_id' : move.picking_id.id,
                            'state': 'assigned',
                            'move_dest_id': False,
                            'price_unit': move.price_unit,
                            }
                prodlot_id = prodlot_ids[move.id]
                if prodlot_id:
                    defaults.update(prodlot_id=prodlot_id)
                new_move = self.copy(cr, uid, move.id, defaults)
                complete.append(self.browse(cr, uid, new_move))
            self.write(cr, uid, move.id,
                    {
                        'product_qty' : move.product_qty - product_qty,
                        'product_uos_qty':move.product_qty - product_qty,
                    })


        for move in too_many:
            self.write(cr, uid, move.id,
                    {
                        'product_qty': move.product_qty,
                        'product_uos_qty': move.product_qty,
                    })
            complete.append(move)

        for move in complete:
            if prodlot_ids.get(move.id):
                self.write(cr, uid, [move.id],{'prodlot_id': prodlot_ids.get(move.id)})
            self.action_done(cr, uid, [move.id], context=context)
            if  move.picking_id.id :
                # TOCHECK : Done picking if all moves are done
                cr.execute("""
                    SELECT move.id FROM stock_picking pick
                    RIGHT JOIN stock_move move ON move.picking_id = pick.id AND move.state = %s
                    WHERE pick.id = %s""",
                            ('done', move.picking_id.id))
                res = cr.fetchall()
                if len(res) == len(move.picking_id.move_lines):
                    picking_obj.action_move(cr, uid, [move.picking_id.id])
                    wf_service.trg_validate(uid, 'stock.picking', move.picking_id.id, 'button_done', cr)

        return [move.id for move in complete]

stock_move()

class stock_inventory(osv.osv):
    _name = "stock.inventory"
    _description = "Inventory"
    _columns = {
        'name': fields.char('Inventory Reference', size=64, required=True, readonly=True, states={'draft': [('readonly', False)]}),
        'date': fields.datetime('Creation Date', required=True, readonly=True, states={'draft': [('readonly', False)]}),
        'date_done': fields.datetime('Date done'),
        'inventory_line_id': fields.one2many('stock.inventory.line', 'inventory_id', 'Inventories', states={'done': [('readonly', True)]}),
        'move_ids': fields.many2many('stock.move', 'stock_inventory_move_rel', 'inventory_id', 'move_id', 'Created Moves'),
        'state': fields.selection( (('draft', 'Draft'), ('done', 'Done'), ('confirm','Confirmed'),('cancel','Cancelled')), 'State', readonly=True, select=True),
        'company_id': fields.many2one('res.company','Company',required=True,select=True),
    }
    _defaults = {
        'date': time.strftime('%Y-%m-%d %H:%M:%S'),
        'state': 'draft',
        'company_id': lambda self,cr,uid,c: self.pool.get('res.company')._company_default_get(cr, uid, 'stock.inventory', context=c)
    }

    def _inventory_line_hook(self, cr, uid, inventory_line, move_vals):
        """ Creates a stock move from an inventory line
        @param inventory_line:
        @param move_vals:
        @return:
        """
        return self.pool.get('stock.move').create(cr, uid, move_vals)

    def action_done(self, cr, uid, ids, context=None):
        """ Finished the inventory
        @return: True
        """

        if context is None:
            context = {}
        move_obj = self.pool.get('stock.move')
        for inv in self.browse(cr, uid, ids, context=context):
            move_obj.action_done(cr, uid, [x.id for x in inv.move_ids], context=context)
            self.write(cr, uid, [inv.id], {'state':'done', 'date_done': time.strftime('%Y-%m-%d %H:%M:%S')}, context=context)
        return True

    def action_confirm(self, cr, uid, ids, context=None):
        """ Confirm the inventory and writes its finished date
        @return: True
        """
        if context is None:
            context = {}
        # to perform the correct inventory corrections we need analyze stock location by
        # location, never recursively, so we use a special context
        product_context = dict(context, compute_child=False)

        location_obj = self.pool.get('stock.location')
        for inv in self.browse(cr, uid, ids, context=context):
            move_ids = []
            for line in inv.inventory_line_id:
                pid = line.product_id.id
                product_context.update(uom=line.product_uom.id)
                amount = location_obj._product_get(cr, uid, line.location_id.id, [pid], product_context)[pid]
                change = line.product_qty - amount
                lot_id = line.prod_lot_id.id
                if change:
                    location_id = line.product_id.product_tmpl_id.property_stock_inventory.id
                    value = {
                        'name': 'INV:' + str(line.inventory_id.id) + ':' + line.inventory_id.name,
                        'product_id': line.product_id.id,
                        'product_uom': line.product_uom.id,
                        'prodlot_id': lot_id,
                        'date': inv.date,
                        'date': inv.date,
                    }
                    if change > 0:
                        value.update( {
                            'product_qty': change,
                            'location_id': location_id,
                            'location_dest_id': line.location_id.id,
                        })
                    else:
                        value.update( {
                            'product_qty': -change,
                            'location_id': line.location_id.id,
                            'location_dest_id': location_id,
                        })
                    if lot_id:
                        value.update({
                            'prodlot_id': lot_id,
                            'product_qty': line.product_qty
                        })
                    move_ids.append(self._inventory_line_hook(cr, uid, line, value))
            message = _('Inventory') + " '" + inv.name + "' "+ _("is done.")
            self.log(cr, uid, inv.id, message)
            self.write(cr, uid, [inv.id], {'state': 'confirm', 'move_ids': [(6, 0, move_ids)]})
        return True

    def action_cancel(self, cr, uid, ids, context=None):
        """ Cancels the stock move and change inventory state to draft.
        @return: True
        """
        for inv in self.browse(cr, uid, ids, context=context):
            self.pool.get('stock.move').action_cancel(cr, uid, [x.id for x in inv.move_ids], context)
            self.write(cr, uid, [inv.id], {'state': 'draft'})
        return True

    def action_cancel_inventary(self, cr, uid, ids, context=None):
        """ Cancels both stock move and inventory
        @return: True
        """
        for inv in self.browse(cr, uid, ids, context=context):
            self.pool.get('stock.move').action_cancel(cr, uid, [x.id for x in inv.move_ids], context)
            self.write(cr, uid, [inv.id], {'state':'cancel'})
        return True

stock_inventory()

class stock_inventory_line(osv.osv):
    _name = "stock.inventory.line"
    _description = "Inventory Line"
    _columns = {
        'inventory_id': fields.many2one('stock.inventory', 'Inventory', ondelete='cascade', select=True),
        'location_id': fields.many2one('stock.location', 'Location', required=True),
        'product_id': fields.many2one('product.product', 'Product', required=True, select=True),
        'product_uom': fields.many2one('product.uom', 'Product UOM', required=True),
        'product_qty': fields.float('Quantity', digits_compute=dp.get_precision('Product UoM')),
        'company_id': fields.related('inventory_id','company_id',type='many2one',relation='res.company',string='Company',store=True, select=True),
        'prod_lot_id': fields.many2one('stock.production.lot', 'Production Lot', domain="[('product_id','=',product_id)]"),
        'state': fields.related('inventory_id','state',type='char',string='State',readonly=True),
    }

    def on_change_product_id(self, cr, uid, ids, location_id, product, uom=False):
        """ Changes UoM and name if product_id changes.
        @param location_id: Location id
        @param product: Changed product_id
        @param uom: UoM product
        @return:  Dictionary of changed values
        """
        if not product:
            return {}
        if not uom:
            prod = self.pool.get('product.product').browse(cr, uid, [product], {'uom': uom})[0]
            uom = prod.uom_id.id
        amount = self.pool.get('stock.location')._product_get(cr, uid, location_id, [product], {'uom': uom})[product]
        result = {'product_qty': amount, 'product_uom': uom}
        return {'value': result}

stock_inventory_line()

#----------------------------------------------------------
# Stock Warehouse
#----------------------------------------------------------
class stock_warehouse(osv.osv):
    _name = "stock.warehouse"
    _description = "Warehouse"
    _columns = {
        'name': fields.char('Name', size=128, required=True, select=True),
        'company_id': fields.many2one('res.company', 'Company', required=True, select=True),
        'partner_address_id': fields.many2one('res.partner.address', 'Owner Address'),
        'lot_input_id': fields.many2one('stock.location', 'Location Input', required=True, domain=[('usage','<>','view')]),
        'lot_stock_id': fields.many2one('stock.location', 'Location Stock', required=True, domain=[('usage','<>','view')]),
        'lot_output_id': fields.many2one('stock.location', 'Location Output', required=True, domain=[('usage','<>','view')]),
    }
    _defaults = {
        'company_id': lambda self, cr, uid, c: self.pool.get('res.company')._company_default_get(cr, uid, 'stock.inventory', context=c),
    }

stock_warehouse()

# vim:expandtab:smartindent:tabstop=4:softtabstop=4:shiftwidth=4:<|MERGE_RESOLUTION|>--- conflicted
+++ resolved
@@ -2051,15 +2051,11 @@
         if todo:
             self.action_confirm(cr, uid, todo, context=context)
 
-<<<<<<< HEAD
-        for move in self.browse(cr, uid, ids):
+        for move in self.browse(cr, uid, ids, context=context):
             if move.state in ['done','cancel']:
                 continue
             move_ids.append(move.id)
 
-=======
-        for move in self.browse(cr, uid, ids, context=context):
->>>>>>> c2f85df4
             if move.picking_id:
                 picking_ids.append(move.picking_id.id)
             if move.move_dest_id.id and (move.state != 'done'):
