--- conflicted
+++ resolved
@@ -105,55 +105,7 @@
             res[m.id] = _get_one_full_name(m)
         return res
 
-<<<<<<< HEAD
-    def _product_qty_available(self, cr, uid, ids, field_names, arg, context=None):
-        """ Finds real and virtual quantity for product available at particular location.
-        @return: Dictionary of values
-        """
-        res = {}
-        for id in ids:
-            res[id] = {}.fromkeys(field_names, 0.0)
-        if ('product_id' not in context) or not ids:
-            return res
-        for loc in ids:
-            context['location'] = [loc]
-            prod = self.pool.get('product.product').browse(cr, uid, context['product_id'], context)
-            if 'stock_real' in field_names:
-                res[loc]['stock_real'] = prod.qty_available
-            if 'stock_virtual' in field_names:
-                res[loc]['stock_virtual'] = prod.virtual_available
-        return res
-
-    def product_detail(self, cr, uid, id, field, context=None):
-        """ Finds detail of product like price type, currency and then calculates its price.
-        @param field: Field name
-        @return: Calculated price
-        """
-        res = {}
-        res[id] = {}
-        final_value = 0.0
-        field_to_read = 'virtual_available'
-        if context is None:
-            context = {}
-        if field == 'stock_real_value':
-            field_to_read = 'qty_available'
-        cr.execute('select distinct product_id from stock_move where (location_id=%s) or (location_dest_id=%s)', (id, id))
-        result = cr.dictfetchall()
-        if result:
-            # Choose the right filed standard_price to read
-            # Take the user company
-            for r in result:
-                c = (context or {}).copy()
-                c['location'] = id
-                product = self.pool.get('product.product').read(cr, uid, r['product_id'], [field_to_read], context=c)
-                # Compute the amount_unit in right currency
-                context['currency_id'] = self.pool.get('res.users').browse(cr,uid,uid).company_id.currency_id.id
-                amount_unit = self.pool.get('product.product').browse(cr,uid,r['product_id']).price_get('standard_price', context)[r['product_id']]
-                final_value += (product[field_to_read] * amount_unit)
-        return final_value
-
-=======
->>>>>>> 97546e5b
+
     def _product_value(self, cr, uid, ids, field_names, arg, context=None):
         """Computes stock value (real and virtual) for a product, as well as stock qty (real and virtual).
         @param field_names: Name of field
@@ -207,13 +159,8 @@
          # temporarily removed, as it's unused: 'allocation_method': fields.selection([('fifo', 'FIFO'), ('lifo', 'LIFO'), ('nearest', 'Nearest')], 'Allocation Method', required=True),
         'complete_name': fields.function(_complete_name, method=True, type='char', size=100, string="Location Name"),
 
-<<<<<<< HEAD
-        'stock_real': fields.function(_product_qty_available, method=True, type='float', string='Real Stock', multi="stock", digits_compute=dp.get_precision('Product UoM')),
-        'stock_virtual': fields.function(_product_qty_available, method=True, type='float', string='Virtual Stock', multi="stock", digits_compute=dp.get_precision('Product UoM')),
-=======
         'stock_real': fields.function(_product_value, method=True, type='float', string='Real Stock', multi="stock"),
         'stock_virtual': fields.function(_product_value, method=True, type='float', string='Virtual Stock', multi="stock"),
->>>>>>> 97546e5b
 
         'location_id': fields.many2one('stock.location', 'Parent Location', select=True, ondelete='cascade'),
         'child_ids': fields.one2many('stock.location', 'location_id', 'Contains'),
