--- conflicted
+++ resolved
@@ -140,8 +140,6 @@
         'weight_uom_id': lambda self,cr,uid,c: self._get_default_uom(cr,uid,c)
     }
 
-<<<<<<< HEAD
-=======
     def copy(self, cr, uid, id, default=None, context=None):
         default = dict(default or {},
             number_of_packages=0,
@@ -169,8 +167,6 @@
 
         return res
 
->>>>>>> f4068476
-
 class stock_move(osv.osv):
     _inherit = 'stock.move'
 
