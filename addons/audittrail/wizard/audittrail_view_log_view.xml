<?xml version="1.0" encoding="utf-8"?>
<openerp>
    <data>

    <!-- Audittrail View Log  wizard-->

        <record id="view_audittrail_view_log" model="ir.ui.view">
            <field name="name">audittrail.view.log.form</field>
            <field name="model">audittrail.view.log</field>
            <field name="type">form</field>
            <field name="arch" type="xml">
                <form string="Audit Logs" version="7.0">
                    <header>
<<<<<<< HEAD
                        <button icon="gtk-open" string="Open Logs" name="log_open_window" type="object" class="oe_form_button_active_flow"/>
=======
                        <button icon="gtk-open" string="Open Logs" name="log_open_window" type="object" class="oe_highlight" />
>>>>>>> a9a73b21
                    </header>
                    <group col="4">
                         <field name="from"/>
                         <field name="to"/>
                    </group>
               </form>
            </field>
          </record>

  <!-- action for audittrail view log wizard -->

        <record id="action_audittrail_view_log" model="ir.actions.act_window">
            <field name="name">View log</field>
            <field name="res_model">audittrail.view.log</field>
            <field name="view_type">form</field>
            <field name="view_mode">tree,form</field>
           <field name="view_id" ref="view_audittrail_view_log"/>
           <field name="target">new</field>
        </record>

    </data>
</openerp><|MERGE_RESOLUTION|>--- conflicted
+++ resolved
@@ -11,11 +11,7 @@
             <field name="arch" type="xml">
                 <form string="Audit Logs" version="7.0">
                     <header>
-<<<<<<< HEAD
-                        <button icon="gtk-open" string="Open Logs" name="log_open_window" type="object" class="oe_form_button_active_flow"/>
-=======
-                        <button icon="gtk-open" string="Open Logs" name="log_open_window" type="object" class="oe_highlight" />
->>>>>>> a9a73b21
+                        <button icon="gtk-open" string="Open Logs" name="log_open_window" type="object" class="oe_highlight"/>
                     </header>
                     <group col="4">
                          <field name="from"/>
