# -*- coding: utf-8 -*-
##############################################################################
#
#    OpenERP, Open Source Management Solution
#    Copyright (C) 2004-2010 Tiny SPRL (<http://tiny.be>).
#
#    This program is free software: you can redistribute it and/or modify
#    it under the terms of the GNU Affero General Public License as
#    published by the Free Software Foundation, either version 3 of the
#    License, or (at your option) any later version.
#
#    This program is distributed in the hope that it will be useful,
#    but WITHOUT ANY WARRANTY; without even the implied warranty of
#    MERCHANTABILITY or FITNESS FOR A PARTICULAR PURPOSE.  See the
#    GNU Affero General Public License for more details.
#
#    You should have received a copy of the GNU Affero General Public License
#    along with this program.  If not, see <http://www.gnu.org/licenses/>.
#
##############################################################################

from osv import fields, osv
from osv.osv import osv_pool
from tools.translate import _
import ir
import pooler
import time
import tools

class audittrail_rule(osv.osv):
    """
    For Auddittrail Rule
    """
    _name = 'audittrail.rule'
    _description = "Audittrail Rule"
    _columns = {
        "name": fields.char("Rule Name", size=32, required=True),
        "object_id": fields.many2one('ir.model', 'Object', required=True),
        "user_id": fields.many2many('res.users', 'audittail_rules_users',
                                            'user_id', 'rule_id', 'Users', help="if  User is not added then it will applicable for all users"),
        "log_read": fields.boolean("Log Reads"),
        "log_write": fields.boolean("Log Writes"),
        "log_unlink": fields.boolean("Log Deletes"),
        "log_create": fields.boolean("Log Creates"),
        "log_action": fields.boolean("Log Action"),
        "log_workflow": fields.boolean("Log Workflow"),
        "state": fields.selection((("draft", "Draft"),
                                   ("subscribed", "Subscribed")),
                                   "State", required=True),
        "action_id": fields.many2one('ir.actions.act_window', "Action ID"),

    }

    _defaults = {
        'state': lambda *a: 'draft',
        'log_create': lambda *a: 1,
        'log_unlink': lambda *a: 1,
        'log_write': lambda *a: 1,
    }

    _sql_constraints = [
        ('model_uniq', 'unique (object_id)', """There is a rule defined on this object\n You can not define other on the same!""")
    ]
    __functions = {}

    def subscribe(self, cr, uid, ids, *args):
        """
        Subscribe Rule for auditing changes on object and apply shortcut for logs on that object.
        @param cr: the current row, from the database cursor,
        @param uid: the current user’s ID for security checks,
        @param ids: List of Auddittrail Rule’s IDs.
        @return: True
        """
        obj_action = self.pool.get('ir.actions.act_window')
        obj_model = self.pool.get('ir.model.data')
        #start Loop
        for thisrule in self.browse(cr, uid, ids):
            obj = self.pool.get(thisrule.object_id.model)
            if not obj:
                raise osv.except_osv(
                        _('WARNING: audittrail is not part of the pool'),
                        _('Change audittrail depends -- Setting rule as DRAFT'))
                self.write(cr, uid, [thisrule.id], {"state": "draft"})
            val = {
                 "name": 'View Log',
                 "res_model": 'audittrail.log',
                 "src_model": thisrule.object_id.model,
                 "domain": "[('object_id','=', " + str(thisrule.object_id.id) + "), ('res_id', '=', active_id)]"

            }
            action_id = obj_action.create(cr, uid, val)
            self.write(cr, uid, [thisrule.id], {"state": "subscribed", "action_id": action_id})
            keyword = 'client_action_relate'
            value = 'ir.actions.act_window,' + str(action_id)
            res = obj_model.ir_set(cr, uid, 'action', keyword, 'View_log_' + thisrule.object_id.model, [thisrule.object_id.model], value, replace=True, isobject=True, xml_id=False)
            #End Loop
        return True

    def unsubscribe(self, cr, uid, ids, *args):
        """
        Unsubscribe Auditing Rule on object
        @param cr: the current row, from the database cursor,
        @param uid: the current user’s ID for security checks,
        @param ids: List of Auddittrail Rule’s IDs.
        @return: True
        """
        obj_action = self.pool.get('ir.actions.act_window')
        val_obj = self.pool.get('ir.values')
        #start Loop
        for thisrule in self.browse(cr, uid, ids):
            if thisrule.id in self.__functions:
                for function in self.__functions[thisrule.id]:
                    setattr(function[0], function[1], function[2])
            w_id = obj_action.search(cr, uid, [('name', '=', 'View Log'), ('res_model', '=', 'audittrail.log'), ('src_model', '=', thisrule.object_id.model)])
            obj_action.unlink(cr, uid, w_id)
            value = "ir.actions.act_window" + ',' + str(w_id[0])
            val_id = val_obj.search(cr, uid, [('model', '=', thisrule.object_id.model), ('value', '=', value)])
            if val_id:
                res = ir.ir_del(cr, uid, val_id[0])
            self.write(cr, uid, [thisrule.id], {"state": "draft"})
        #End Loop
        return True

audittrail_rule()


class audittrail_log(osv.osv):
    """
    For Audittrail Log
    """
    _name = 'audittrail.log'
    _description = "Audittrail Log"

<<<<<<< HEAD
#    def _name_get_resname(self, cr, uid, ids, *args):
#        data = {}
#        for resname in self.browse(cr, uid, ids,[]):
#            model_object = resname.object_id
#            res_id = resname.res_id
#            if model_object and res_id:
#                model_pool = self.pool.get(model_object.model)
#                res = model_pool.read(cr, uid, res_id, ['name'])
#                data[resname.id] = res['name']
#            else:
#                 data[resname.id] = False
#        return data
=======
    def _name_get_resname(self, cr, uid, ids, *args):
        data = {}
        for resname in self.browse(cr, uid, ids,[]):
            model_object = resname.object_id
            res_id = resname.res_id
            if model_object and res_id:
                model_pool = self.pool.get(model_object.model)
                res = model_pool.read(cr, uid, res_id, ['name'])
                data[resname.id] = res['name']
            else:
                 data[resname.id] = False
        return data
>>>>>>> aa8e5bd2

    _columns = {
        "name": fields.char("Resource Name",size=64),
   #     "name": fields.function(_name_get_resname, type='char', string='Resource Name', method=True),
        "object_id": fields.many2one('ir.model', 'Object'),
        "user_id": fields.many2one('res.users', 'User'),
        "method": fields.char("Method", size=64),
        "timestamp": fields.datetime("Date"),
        "res_id": fields.integer('Resource Id'),
        "line_ids": fields.one2many('audittrail.log.line', 'log_id', 'Log lines'),
    }

    _defaults = {
        "timestamp": lambda *a: time.strftime("%Y-%m-%d %H:%M:%S")
    }
    _order = "timestamp desc"

audittrail_log()


class audittrail_log_line(osv.osv):
    """
    Audittrail Log Line.
    """
    _name = 'audittrail.log.line'
    _description = "Log Line"
    _columns = {
          'field_id': fields.many2one('ir.model.fields', 'Fields', required=True),
          'log_id': fields.many2one('audittrail.log', 'Log'),
          'log': fields.integer("Log ID"),
          'old_value': fields.text("Old Value"),
          'new_value': fields.text("New Value"),
          'old_value_text': fields.text('Old value Text'),
          'new_value_text': fields.text('New value Text'),
          'field_description': fields.char('Field Description', size=64),
        }

audittrail_log_line()


class audittrail_objects_proxy(osv_pool):
    """ Uses Object proxy for auditing changes on object of subscribed Rules"""

    def get_value_text(self, cr, uid, field_name, values, model, context=None):
        """
        Gets textual values for the fields
        e.g.: For field of type many2one it gives its name value instead of id

        @param cr: the current row, from the database cursor,
        @param uid: the current user’s ID for security checks,
        @param field_name: List of fields for text values
        @param values: Values for field to be converted into textual values
        @return: values: List of textual values for given fields
        """
        if not context:
            context = {}
        pool = pooler.get_pool(cr.dbname)
        field_pool = pool.get('ir.model.fields')
        model_pool = pool.get('ir.model')
        obj_pool = pool.get(model.model)
        if obj_pool._inherits:
            inherits_ids = model_pool.search(cr, uid, [('model', '=', obj_pool._inherits.keys()[0])])
            field_ids = field_pool.search(cr, uid, [('name', '=', field_name), ('model_id', 'in', (model.id, inherits_ids[0]))])
        else:
            field_ids = field_pool.search(cr, uid, [('name', '=', field_name), ('model_id', '=', model.id)])
        field_id = field_ids and field_ids[0] or False
        assert field_id, _("'%s' field is not exits in '%s' model" %(field_name, model.model))

        field = field_pool.read(cr, uid, field_id)
        relation_model = field['relation']
        relation_model_pool = relation_model and pool.get(relation_model) or False

        if field['ttype'] == 'many2one':
            res = False
            relation_id = False
            if values and type(values) == tuple:
                relation_id = values[0]
                if relation_id and relation_model_pool:
                    relation_model_object = relation_model_pool.read(cr, uid, relation_id, [relation_model_pool._rec_name])
                    res = relation_model_object[relation_model_pool._rec_name]
            return res

        elif field['ttype'] in ('many2many','one2many'):
            res = []
            for relation_model_object in relation_model_pool.read(cr, uid, values, [relation_model_pool._rec_name]):
                res.append(relation_model_object[relation_model_pool._rec_name])
            return res

        return values

    def create_log_line(self, cr, uid, log_id, model, lines=[]):
        """
        Creates lines for changed fields with its old and new values

        @param cr: the current row, from the database cursor,
        @param uid: the current user’s ID for security checks,
        @param model: Object who's values are being changed
        @param lines: List of values for line is to be created
        """
        pool = pooler.get_pool(cr.dbname)
        obj_pool = pool.get(model.model)
        model_pool = pool.get('ir.model')
        field_pool = pool.get('ir.model.fields')
        log_line_pool = pool.get('audittrail.log.line')
        #start Loop
        for line in lines:
            if obj_pool._inherits:
                inherits_ids = model_pool.search(cr, uid, [('model', '=', obj_pool._inherits.keys()[0])])
                field_ids = field_pool.search(cr, uid, [('name', '=', line['name']), ('model_id', 'in', (model.id, inherits_ids[0]))])
            else:
                field_ids = field_pool.search(cr, uid, [('name', '=', line['name']), ('model_id', '=', model.id)])
            field_id = field_ids and field_ids[0] or False
            assert field_id, _("'%s' field is not exits in '%s' model" %(line['name'], model.model))

            field = field_pool.read(cr, uid, field_id)
            old_value = 'old_value' in line and  line['old_value'] or ''
            new_value = 'new_value' in line and  line['new_value'] or ''
            old_value_text = 'old_value_text' in line and  line['old_value_text'] or ''
            new_value_text = 'new_value_text' in line and  line['new_value_text'] or ''

            if old_value_text == new_value_text:
                continue
            if field['ttype'] == 'many2one':
                if type(old_value) == tuple:
                    old_value = old_value[0]
                if type(new_value) == tuple:
                    new_value = new_value[0]
            vals = {
                    "log_id": log_id,
                    "field_id": field_id,
                    "old_value": old_value,
                    "new_value": new_value,
                    "old_value_text": old_value_text,
                    "new_value_text": new_value_text,
                    "field_description": field['field_description']
                    }
            line_id = log_line_pool.create(cr, uid, vals)
        #End Loop
        return True


    def log_fct(self, db, uid, model, method, fct_src, *args):
        """
        Logging function: This function is performs logging oprations according to method
        @param db: the current database
        @param uid: the current user’s ID for security checks,
        @param object: Object who's values are being changed
        @param method: method to log: create, read, write, unlink
        @param fct_src: execute method of Object proxy

        @return: Returns result as per method of Object proxy
        """
        res2 = args
        pool = pooler.get_pool(db)
        cr = pooler.get_db(db).cursor()
        resource_pool = pool.get(model)
        log_pool = pool.get('audittrail.log')
        model_pool = pool.get('ir.model')

        model_ids = model_pool.search(cr, uid, [('model', '=', model)])
        model_id = model_ids and model_ids[0] or False
        assert model_id, _("'%s' Model is not exits..." %(model))
        model = model_pool.browse(cr, uid, model_id)

        if method in ('create'):
            res_id = fct_src(db, uid, model.model, method, *args)
            cr.commit()
            resource = resource_pool.read(cr, uid, res_id, args[0].keys())
            vals = {
                    "method": method,
                    "object_id": model.id,
                    "user_id": uid,
                    "res_id": resource['id'],
            }
            if 'id' in resource:
                del resource['id']
            log_id = log_pool.create(cr, uid, vals)
            lines = []
            for field in resource:
                line = {
                      'name': field,
                      'new_value': resource[field],
                      'new_value_text': self.get_value_text(cr, uid, field, resource[field], model)
                      }
                lines.append(line)
            self.create_log_line(cr, uid, log_id, model, lines)

            cr.commit()
            cr.close()
            return res_id

        elif method in ('read'):
            res_ids = args[0]
            old_values = {}
            res = fct_src(db, uid, model.model, method, *args)
            if type(res) == list:
                for v in res:
                    old_values[v['id']] = v
            else:
                old_values[res['id']] = res
            for res_id in old_values:
                vals = {
                    "method": method,
                    "object_id": model.id,
                    "user_id": uid,
                    "res_id": res_id,

                }
                log_id = log_pool.create(cr, uid, vals)
                lines = []
                for field in old_values[res_id]:
                    line = {
                              'name': field,
                              'old_value': old_values[res_id][field],
                              'old_value_text': self.get_value_text(cr, uid, field, old_values[res_id][field], model)
                              }
                    lines.append(line)

                self.create_log_line(cr, uid, log_id, model, lines)

            cr.close()
            return res

        elif method in ('unlink'):
            res_ids = args[0]
            old_values = {}
            for res_id in res_ids:
                old_values[res_id] = resource_pool.read(cr, uid, res_id)

            for res_id in res_ids:
                vals = {
                    "method": method,
                    "object_id": model.id,
                    "user_id": uid,
                    "res_id": res_id,

                }
                log_id = log_pool.create(cr, uid, vals)
                lines = []
                for field in old_values[res_id]:
                    if field in ('id'):
                        continue
                    line = {
                          'name': field,
                          'old_value': old_values[res_id][field],
                          'old_value_text': self.get_value_text(cr, uid, field, old_values[res_id][field], model)
                          }
                    lines.append(line)

                self.create_log_line(cr, uid, log_id, model, lines)
            res = fct_src(db, uid, model.model, method, *args)
            cr.commit()
            cr.close()
            return res
        else:
            res_ids = args[0]
            old_values = {}
            fields = []
            if len(args)>1 and type(args[1]) == dict:
                fields = args[1].keys()
            if type(res_ids) in (long, int):
                res_ids = [res_ids]
            if res_ids:
                for resource in resource_pool.read(cr, uid, res_ids):
                    resource_id = resource['id']
                    if 'id' in resource:
                        del resource['id']
                    old_values_text = {}
                    old_value = {}
                    for field in resource.keys():
                        old_value[field] = resource[field]
                        old_values_text[field] = self.get_value_text(cr, uid, field, resource[field], model)
                    old_values[resource_id] = {'text':old_values_text, 'value': old_value}

            res = fct_src(db, uid, model.model, method, *args)
            cr.commit()

            if res_ids:
                for resource in resource_pool.read(cr, uid, res_ids):
                    resource_id = resource['id']
                    if 'id' in resource:
                        del resource['id']
                    vals = {
                        "method": method,
                        "object_id": model.id,
                        "user_id": uid,
                        "res_id": resource_id,
                    }


                    log_id = log_pool.create(cr, uid, vals)
                    lines = []
                    for field in resource.keys():
                        line = {
                              'name': field,
                              'new_value': resource[field],
                              'old_value': old_values[resource_id]['value'][field],
                              'new_value_text': self.get_value_text(cr, uid, field, resource[field], model),
                              'old_value_text': old_values[resource_id]['text'][field]
                              }
                        lines.append(line)

                    self.create_log_line(cr, uid, log_id, model, lines)
                cr.commit()
            cr.close()
            return res
        return True

<<<<<<< HEAD


=======


>>>>>>> aa8e5bd2
    def execute(self, db, uid, model, method, *args, **kw):
        """
        Overrides Object Proxy execute method
        @param db: the current database
        @param uid: the current user’s ID for security checks,
        @param object: Object who's values are being changed
        @param method: get any method and create log

        @return: Returns result as per method of Object proxy
        """
        pool = pooler.get_pool(db)
        model_pool = pool.get('ir.model')
        rule_pool = pool.get('audittrail.rule')
        cr = pooler.get_db(db).cursor()
        cr.autocommit(True)
        logged_uids = []
        fct_src = super(audittrail_objects_proxy, self).execute

        def my_fct(db, uid, model, method, *args):
            rule = False
            model_ids = model_pool.search(cr, uid, [('model', '=', model)])
            model_id = model_ids and model_ids[0] or False

            for model_name in pool.obj_list():
                if model_name == 'audittrail.rule':
                    rule = True
            if not rule:
                return fct_src(db, uid, model, method, *args)
            if not model_id:
                return fct_src(db, uid, model, method, *args)

            rule_ids = rule_pool.search(cr, uid, [('object_id', '=', model_id), ('state', '=', 'subscribed')])
            if not rule_ids:
                return fct_src(db, uid, model, method, *args)

            for thisrule in rule_pool.browse(cr, uid, rule_ids):
                for user in thisrule.user_id:
                    logged_uids.append(user.id)
                if not logged_uids or uid in logged_uids:
                    if method in ('read', 'write', 'create', 'unlink'):
                        if getattr(thisrule, 'log_' + method):
                            return self.log_fct(db, uid, model, method, fct_src, *args)

                    elif method not in ('default_get','read','fields_view_get','fields_get','search','search_count','name_search','name_get','get','request_get', 'get_sc', 'unlink', 'write', 'create'):
                        if thisrule.log_action:
                            return self.log_fct(db, uid, model, method, fct_src, *args)

                return fct_src(db, uid, model, method, *args)
        res = my_fct(db, uid, model, method, *args)
        cr.close()
        return res


    def exec_workflow(self, db, uid, model, method, *args, **argv):
        pool = pooler.get_pool(db)
        cr = pooler.get_db(db).cursor()
        cr.autocommit(True)
        logged_uids = []
        fct_src = super(audittrail_objects_proxy, self).exec_workflow
        field = method
        rule = False
        model_pool = pool.get('ir.model')
        rule_pool = pool.get('audittrail.rule')
        model_ids = model_pool.search(cr, uid, [('model', '=', model)])
        for obj_name in pool.obj_list():
            if obj_name == 'audittrail.rule':
                rule = True
        if not rule:
<<<<<<< HEAD
            return super(audittrail_objects_proxy, self).exec_workflow(db, uid, model, method, *args, **argv)
        if not model_ids:
=======
            cr.close()
            return super(audittrail_objects_proxy, self).exec_workflow(db, uid, model, method, *args, **argv)
        if not model_ids:
            cr.close()
>>>>>>> aa8e5bd2
            return super(audittrail_objects_proxy, self).exec_workflow(db, uid, model, method, *args, **argv)

        rule_ids = rule_pool.search(cr, uid, [('object_id', 'in', model_ids), ('state', '=', 'subscribed')])
        if not rule_ids:
<<<<<<< HEAD
=======
             cr.close()
>>>>>>> aa8e5bd2
             return super(audittrail_objects_proxy, self).exec_workflow(db, uid, model, method, *args, **argv)

        for thisrule in rule_pool.browse(cr, uid, rule_ids):
            for user in thisrule.user_id:
                logged_uids.append(user.id)
            if not logged_uids or uid in logged_uids:
                 if thisrule.log_workflow:
<<<<<<< HEAD
                     return self.log_fct(db, uid, model, method, fct_src, *args)
=======
                     cr.close()
                     return self.log_fct(db, uid, model, method, fct_src, *args)
            cr.close()
>>>>>>> aa8e5bd2
            return super(audittrail_objects_proxy, self).exec_workflow(db, uid, model, method, *args, **argv)

        cr.close()
        return True

audittrail_objects_proxy()

# vim:expandtab:smartindent:tabstop=4:softtabstop=4:shiftwidth=4:
<|MERGE_RESOLUTION|>--- conflicted
+++ resolved
@@ -131,20 +131,6 @@
     _name = 'audittrail.log'
     _description = "Audittrail Log"
 
-<<<<<<< HEAD
-#    def _name_get_resname(self, cr, uid, ids, *args):
-#        data = {}
-#        for resname in self.browse(cr, uid, ids,[]):
-#            model_object = resname.object_id
-#            res_id = resname.res_id
-#            if model_object and res_id:
-#                model_pool = self.pool.get(model_object.model)
-#                res = model_pool.read(cr, uid, res_id, ['name'])
-#                data[resname.id] = res['name']
-#            else:
-#                 data[resname.id] = False
-#        return data
-=======
     def _name_get_resname(self, cr, uid, ids, *args):
         data = {}
         for resname in self.browse(cr, uid, ids,[]):
@@ -157,7 +143,6 @@
             else:
                  data[resname.id] = False
         return data
->>>>>>> aa8e5bd2
 
     _columns = {
         "name": fields.char("Resource Name",size=64),
@@ -466,13 +451,8 @@
             return res
         return True
 
-<<<<<<< HEAD
-
-
-=======
-
-
->>>>>>> aa8e5bd2
+
+
     def execute(self, db, uid, model, method, *args, **kw):
         """
         Overrides Object Proxy execute method
@@ -541,23 +521,15 @@
             if obj_name == 'audittrail.rule':
                 rule = True
         if not rule:
-<<<<<<< HEAD
+            cr.close()
             return super(audittrail_objects_proxy, self).exec_workflow(db, uid, model, method, *args, **argv)
         if not model_ids:
-=======
-            cr.close()
-            return super(audittrail_objects_proxy, self).exec_workflow(db, uid, model, method, *args, **argv)
-        if not model_ids:
-            cr.close()
->>>>>>> aa8e5bd2
+            cr.close()
             return super(audittrail_objects_proxy, self).exec_workflow(db, uid, model, method, *args, **argv)
 
         rule_ids = rule_pool.search(cr, uid, [('object_id', 'in', model_ids), ('state', '=', 'subscribed')])
         if not rule_ids:
-<<<<<<< HEAD
-=======
              cr.close()
->>>>>>> aa8e5bd2
              return super(audittrail_objects_proxy, self).exec_workflow(db, uid, model, method, *args, **argv)
 
         for thisrule in rule_pool.browse(cr, uid, rule_ids):
@@ -565,13 +537,9 @@
                 logged_uids.append(user.id)
             if not logged_uids or uid in logged_uids:
                  if thisrule.log_workflow:
-<<<<<<< HEAD
-                     return self.log_fct(db, uid, model, method, fct_src, *args)
-=======
                      cr.close()
                      return self.log_fct(db, uid, model, method, fct_src, *args)
             cr.close()
->>>>>>> aa8e5bd2
             return super(audittrail_objects_proxy, self).exec_workflow(db, uid, model, method, *args, **argv)
 
         cr.close()
