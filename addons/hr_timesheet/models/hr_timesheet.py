# -*- coding: utf-8 -*-
# Part of Odoo. See LICENSE file for full copyright and licensing details.

from odoo import api, fields, models


class AccountAnalyticLine(models.Model):
    _inherit = 'account.analytic.line'

    @api.model
    def default_get(self, field_list):
        result = super(AccountAnalyticLine, self).default_get(field_list)
        if 'employee_id' in field_list and result.get('user_id'):
            result['employee_id'] = self.env['hr.employee'].search([('user_id', '=', result['user_id'])], limit=1).id
        return result

    task_id = fields.Many2one('project.task', 'Task', index=True)
    project_id = fields.Many2one('project.project', 'Project', domain=[('allow_timesheets', '=', True)])

    employee_id = fields.Many2one('hr.employee', "Employee")
    department_id = fields.Many2one('hr.department', "Department", compute='_compute_department_id', store=True, compute_sudo=True)

    @api.onchange('project_id')
    def onchange_project_id(self):
        # reset task when changing project
        self.task_id = False
        # force domain on task when project is set
        if self.project_id:
            return {'domain': {
                'task_id': [('project_id', '=', self.project_id.id)]
            }}

    @api.onchange('employee_id')
    def _onchange_employee_id(self):
        self.user_id = self.employee_id.user_id

    @api.depends('employee_id')
    def _compute_department_id(self):
        for line in self:
            line.department_id = line.employee_id.department_id

    @api.model
    def create(self, vals):
        # compute employee only for timesheet lines, makes no sense for other lines
        if not vals.get('employee_id') and vals.get('project_id'):
            if vals.get('user_id'):
                ts_user_id = vals['user_id']
            else:
                ts_user_id = self._default_user()
            vals['employee_id'] = self.env['hr.employee'].search([('user_id', '=', ts_user_id)], limit=1).id
        vals = self._timesheet_preprocess(vals)
        return super(AccountAnalyticLine, self).create(vals)

    @api.multi
    def write(self, vals):
        vals = self._timesheet_preprocess(vals)
        return super(AccountAnalyticLine, self).write(vals)

    def _timesheet_preprocess(self, vals):
        """ Deduce other field values from the one given.
            Overrride this to compute on the fly some field that can not be computed fields.
            :param values: dict values for `create`or `write`.
        """
        # project implies analytic account
        if vals.get('project_id') and not vals.get('account_id'):
            project = self.env['project.project'].browse(vals.get('project_id'))
            vals['account_id'] = project.analytic_account_id.id
        # employee implies user
        if vals.get('employee_id') and not vals.get('user_id'):
            employee = self.env['hr.employee'].browse(vals['employee_id'])
            vals['user_id'] = employee.user_id.id
<<<<<<< HEAD
        # compute employee only for timesheet lines, makes no sense for other lines
        if not vals.get('employee_id') and vals.get('project_id'):
            if vals.get('user_id'):
                ts_user_id = vals['user_id']
            else:
                ts_user_id = self._default_user()
            vals['employee_id'] = self.env['hr.employee'].search([('user_id', '=', ts_user_id)], limit=1).id
        # force customer partner, from the task or the project
        if (vals.get('project_id') or vals.get('task_id')) and not vals.get('partner_id'):
            partner_id = False
            if vals.get('task_id'):
                partner_id = self.env['project.task'].browse(vals['task_id']).partner_id.id
            else:
                partner_id = self.env['project.project'].browse(vals['project_id']).partner_id.id
            if partner_id:
                vals['partner_id'] = partner_id
=======
>>>>>>> ad825b67
        return vals<|MERGE_RESOLUTION|>--- conflicted
+++ resolved
@@ -69,14 +69,6 @@
         if vals.get('employee_id') and not vals.get('user_id'):
             employee = self.env['hr.employee'].browse(vals['employee_id'])
             vals['user_id'] = employee.user_id.id
-<<<<<<< HEAD
-        # compute employee only for timesheet lines, makes no sense for other lines
-        if not vals.get('employee_id') and vals.get('project_id'):
-            if vals.get('user_id'):
-                ts_user_id = vals['user_id']
-            else:
-                ts_user_id = self._default_user()
-            vals['employee_id'] = self.env['hr.employee'].search([('user_id', '=', ts_user_id)], limit=1).id
         # force customer partner, from the task or the project
         if (vals.get('project_id') or vals.get('task_id')) and not vals.get('partner_id'):
             partner_id = False
@@ -86,6 +78,4 @@
                 partner_id = self.env['project.project'].browse(vals['project_id']).partner_id.id
             if partner_id:
                 vals['partner_id'] = partner_id
-=======
->>>>>>> ad825b67
         return vals