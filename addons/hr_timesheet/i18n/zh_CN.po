--- conflicted
+++ resolved
@@ -1,18 +1,3 @@
-<<<<<<< HEAD
-# Chinese (Simplified) translation for openobject-addons
-# Copyright (c) 2014 Rosetta Contributors and Canonical Ltd 2014
-# This file is distributed under the same license as the openobject-addons package.
-# FIRST AUTHOR <EMAIL@ADDRESS>, 2014.
-#
-msgid ""
-msgstr ""
-"Project-Id-Version: openobject-addons\n"
-"Report-Msgid-Bugs-To: FULL NAME <EMAIL@ADDRESS>\n"
-"POT-Creation-Date: 2014-09-23 16:27+0000\n"
-"PO-Revision-Date: 2014-08-14 16:10+0000\n"
-"Last-Translator: FULL NAME <EMAIL@ADDRESS>\n"
-"Language-Team: Chinese (Simplified) <zh_CN@li.org>\n"
-=======
 # Translation of Odoo Server.
 # This file contains the translation of the following modules:
 # * hr_timesheet
@@ -34,12 +19,11 @@
 "PO-Revision-Date: 2016-01-21 01:16+0000\n"
 "Last-Translator: jeffery chen fan <jeffery9@gmail.com>\n"
 "Language-Team: Chinese (China) (http://www.transifex.com/odoo/odoo-8/language/zh_CN/)\n"
->>>>>>> ab245fca
 "MIME-Version: 1.0\n"
 "Content-Type: text/plain; charset=UTF-8\n"
-"Content-Transfer-Encoding: 8bit\n"
-"X-Launchpad-Export-Date: 2014-09-24 09:13+0000\n"
-"X-Generator: Launchpad (build 17196)\n"
+"Content-Transfer-Encoding: \n"
+"Language: zh_CN\n"
+"Plural-Forms: nplurals=1; plural=0;\n"
 
 #. module: hr_timesheet
 #: view:hr.sign.in.project:hr_timesheet.view_hr_timesheet_sign_in
@@ -58,15 +42,13 @@
 "<p class=\"oe_view_nocontent_create\">\n"
 "                Click to record activities.\n"
 "              </p><p>\n"
-"                You can register and track your workings hours by project "
-"every\n"
-"                day. Every time spent on a project will become a cost in "
-"the\n"
+"                You can register and track your workings hours by project every\n"
+"                day. Every time spent on a project will become a cost in the\n"
 "                analytic accounting/contract and can be re-invoiced to\n"
 "                customers if required.\n"
 "              </p>\n"
 "            "
-msgstr ""
+msgstr "<p class=\"oe_view_nocontent_create\">\n点击来记录一个活动。\n</p><p>\n您可以记录和追踪您每天在项目中的工时。所有在项目中花费的时间都会在辅助核算项/合同中作为成本，如果需要还可以开票给客户。\n</p>"
 
 #. module: hr_timesheet
 #: model:ir.actions.act_window,help:hr_timesheet.act_analytic_cost_revenue
@@ -75,30 +57,24 @@
 "                No activity yet on this contract.\n"
 "              </p><p>\n"
 "                In Odoo, contracts and projects are implemented using\n"
-"                analytic account. So, you can track costs and revenues to "
-"analyse\n"
+"                analytic account. So, you can track costs and revenues to analyse\n"
 "                your margins easily.\n"
 "              </p><p>\n"
-"                Costs will be created automatically when you register "
-"supplier\n"
+"                Costs will be created automatically when you register supplier\n"
 "                invoices, expenses or timesheets.\n"
 "              </p><p>\n"
-"                Revenues will be created automatically when you create "
-"customer\n"
-"                invoices. Customer invoices can be created based on sale "
-"orders\n"
-"                (fixed price invoices), on timesheets (based on the work "
-"done) or\n"
+"                Revenues will be created automatically when you create customer\n"
+"                invoices. Customer invoices can be created based on sale orders\n"
+"                (fixed price invoices), on timesheets (based on the work done) or\n"
 "                on expenses (e.g. reinvoicing of travel costs).\n"
 "              </p>\n"
 "            "
-msgstr ""
-
-#. module: hr_timesheet
-#: selection:hr.sign.in.project,state:0
-#: selection:hr.sign.out.project,state:0
+msgstr "<p>\n此合同未生效。\n</p><p>\n在 Odoo 里。合同和项目都会使用辅助核算项。所以您可以跟踪成本和收入从而容易的分析您的毛利。\n </p><p>\n当您登记一个供应商发票、费用、或计工单时，成本会被自动创建。\n</p><p>\n当您创建一个客户发票时收入会被自动创建。创建客户发票可基于销售订单(固定价格的发票)。在计工单上(基于工作完成后)或在费用上 (例如: 对交通成本的再开票)。\n</p>"
+
+#. module: hr_timesheet
+#: selection:hr.sign.in.project,state:0 selection:hr.sign.out.project,state:0
 msgid "Absent"
-msgstr ""
+msgstr "缺勤"
 
 #. module: hr_timesheet
 #: view:hr.analytic.timesheet:hr_timesheet.hr_timesheet_line_form
@@ -124,7 +100,7 @@
 #. module: hr_timesheet
 #: view:hr.analytic.timesheet:hr_timesheet.hr_timesheet_line_search
 msgid "Analytic account"
-msgstr "辅助核算项目"
+msgstr "分析账户"
 
 #. module: hr_timesheet
 #: view:hr.sign.in.project:hr_timesheet.view_hr_timesheet_sign_in
@@ -137,6 +113,14 @@
 #: view:hr.sign.out.project:hr_timesheet.view_hr_timesheet_sign_out
 msgid "Change Work"
 msgstr "更改工作"
+
+#. module: hr_timesheet
+#: code:addons/hr_timesheet/hr_timesheet.py:176
+#, python-format
+msgid ""
+"Changing the date will let this entry appear in the timesheet of the new "
+"date."
+msgstr "改变此条目的内容也会让计工单中相应条目的内容更新。"
 
 #. module: hr_timesheet
 #: help:account.analytic.account,use_timesheets:0
@@ -152,21 +136,17 @@
 #: view:hr.timesheet.report:hr_timesheet.view_hr_timesheet_report_search
 #: field:hr.timesheet.report,company_id:0
 msgid "Company"
-msgstr ""
+msgstr "公司"
 
 #. module: hr_timesheet
 #: field:hr.timesheet.report,cost:0
 msgid "Cost"
-<<<<<<< HEAD
-msgstr ""
-=======
 msgstr "成本"
->>>>>>> ab245fca
 
 #. module: hr_timesheet
 #: view:account.analytic.account:hr_timesheet.account_analytic_account_timesheet_form
 msgid "Cost/Revenue"
-msgstr ""
+msgstr "成本/收入"
 
 #. module: hr_timesheet
 #: model:ir.actions.act_window,name:hr_timesheet.act_analytic_cost_revenue
@@ -178,18 +158,14 @@
 #: field:hr.sign.in.project,create_uid:0
 #: field:hr.sign.out.project,create_uid:0
 msgid "Created by"
-msgstr ""
+msgstr "创建人"
 
 #. module: hr_timesheet
 #: field:hr.analytic.timesheet,create_date:0
 #: field:hr.sign.in.project,create_date:0
 #: field:hr.sign.out.project,create_date:0
 msgid "Created on"
-<<<<<<< HEAD
-msgstr ""
-=======
 msgstr "创建时间"
->>>>>>> ab245fca
 
 #. module: hr_timesheet
 #: field:hr.sign.in.project,server_date:0
@@ -198,8 +174,7 @@
 msgstr "当前日期"
 
 #. module: hr_timesheet
-#: field:hr.sign.in.project,state:0
-#: field:hr.sign.out.project,state:0
+#: field:hr.sign.in.project,state:0 field:hr.sign.out.project,state:0
 msgid "Current Status"
 msgstr "当前状态"
 
@@ -216,7 +191,7 @@
 #. module: hr_timesheet
 #: field:hr.timesheet.report,name:0
 msgid "Description"
-msgstr ""
+msgstr "说明"
 
 #. module: hr_timesheet
 #: view:hr.analytic.timesheet:hr_timesheet.hr_timesheet_line_form
@@ -230,8 +205,7 @@
 msgstr "员工"
 
 #. module: hr_timesheet
-#: field:hr.sign.in.project,emp_id:0
-#: field:hr.sign.out.project,emp_id:0
+#: field:hr.sign.in.project,emp_id:0 field:hr.sign.out.project,emp_id:0
 msgid "Employee ID"
 msgstr "员工ID"
 
@@ -241,13 +215,12 @@
 msgid ""
 "Employee is not created for this user. Please create one from configuration "
 "panel."
-msgstr ""
-
-#. module: hr_timesheet
-#: field:hr.sign.in.project,name:0
-#: field:hr.sign.out.project,name:0
+msgstr "此用户并未创建相关的员工。请在设置里创建一个。"
+
+#. module: hr_timesheet
+#: field:hr.sign.in.project,name:0 field:hr.sign.out.project,name:0
 msgid "Employee's Name"
-msgstr ""
+msgstr "员工姓名"
 
 #. module: hr_timesheet
 #: view:hr.sign.in.project:hr_timesheet.view_hr_timesheet_sign_in_message
@@ -256,36 +229,26 @@
 "assigned on. A  project is an analytic account and the time spent on a "
 "project generates costs on the analytic account. This feature allows to "
 "record at the same time the attendance and the timesheet."
-msgstr ""
-"员工能记录在不同项目所花费的时间。\r\n"
-"一个项目是一个辅助核算項，而且该项目所花费的时间为这辅助核算項的成本。\r\n"
-"此功能允许记录其考勤和计工单。"
+msgstr "员工能记录在不同项目所花费的时间。\r\n一个项目是一个辅助核算項，而且该项目所花费的时间为这辅助核算項的成本。\r\n此功能允许记录其考勤和计工单。"
 
 #. module: hr_timesheet
 #: model:ir.actions.act_window,help:hr_timesheet.action_hr_timesheet_sign_in
 msgid ""
 "Employees can encode their time spent on the different projects. A project "
-"is an analytic account and the time spent on a project generate costs on the "
-"analytic account. This feature allows to record at the same time the "
+"is an analytic account and the time spent on a project generate costs on the"
+" analytic account. This feature allows to record at the same time the "
 "attendance and the timesheet."
-msgstr ""
-"员工能记录在不同项目所花费的时间。\r\n"
-"一个项目是一个辅助核算項，而且该项目所花费的时间为这辅助核算項的成本。\r\n"
-"此功能允许记录其考勤和计工单。"
+msgstr "员工能记录在不同项目所花费的时间。\r\n一个项目是一个辅助核算項，而且该项目所花费的时间为这辅助核算項的成本。\r\n此功能允许记录其考勤和计工单。"
 
 #. module: hr_timesheet
 #: view:hr.timesheet.report:hr_timesheet.view_hr_timesheet_report_search
 msgid "Extended Filters..."
-msgstr ""
+msgstr "扩展的过滤器..."
 
 #. module: hr_timesheet
 #: field:hr.timesheet.report,general_account_id:0
 msgid "General Account"
-<<<<<<< HEAD
-msgstr ""
-=======
 msgstr "通用科目"
->>>>>>> ab245fca
 
 #. module: hr_timesheet
 #: view:hr.sign.out.project:hr_timesheet.view_hr_timesheet_sign_out
@@ -296,33 +259,31 @@
 #: code:addons/hr_timesheet/hr_timesheet.py:153
 #, python-format
 msgid "Go to the configuration panel"
-msgstr ""
+msgstr "跳转到指定的控制面板"
 
 #. module: hr_timesheet
 #: view:hr.analytic.timesheet:hr_timesheet.hr_timesheet_line_search
 #: view:hr.timesheet.report:hr_timesheet.view_hr_timesheet_report_search
 msgid "Group By"
-msgstr ""
+msgstr "分组"
 
 #. module: hr_timesheet
 #: view:hr.timesheet.report:hr_timesheet.view_hr_timesheet_report_search
 msgid "Group by month of date"
-msgstr ""
-
-#. module: hr_timesheet
-#: field:hr.analytic.timesheet,id:0
-#: field:hr.sign.in.project,id:0
-#: field:hr.sign.out.project,id:0
-#: field:hr.timesheet.report,id:0
+msgstr "按月分组"
+
+#. module: hr_timesheet
+#: field:hr.analytic.timesheet,id:0 field:hr.sign.in.project,id:0
+#: field:hr.sign.out.project,id:0 field:hr.timesheet.report,id:0
 msgid "ID"
-msgstr ""
+msgstr "标识"
 
 #. module: hr_timesheet
 #: help:hr.employee,product_id:0
 msgid ""
 "If you want to reinvoice working time of employees, link this employee to a "
 "service to determinate the cost price of the job."
-msgstr ""
+msgstr "如果您想为员工的工时开票。请关联此员工到一个服务从而确定这个工作的成本。"
 
 #. module: hr_timesheet
 #: view:hr.analytic.timesheet:hr_timesheet.hr_timesheet_line_form
@@ -332,33 +293,20 @@
 #. module: hr_timesheet
 #: field:hr.timesheet.report,journal_id:0
 msgid "Journal"
-<<<<<<< HEAD
-msgstr ""
-=======
 msgstr "日记账"
->>>>>>> ab245fca
 
 #. module: hr_timesheet
 #: field:hr.analytic.timesheet,write_uid:0
-#: field:hr.sign.in.project,write_uid:0
-#: field:hr.sign.out.project,write_uid:0
+#: field:hr.sign.in.project,write_uid:0 field:hr.sign.out.project,write_uid:0
 msgid "Last Updated by"
-<<<<<<< HEAD
-msgstr ""
-=======
 msgstr "最后更新人"
->>>>>>> ab245fca
 
 #. module: hr_timesheet
 #: field:hr.analytic.timesheet,write_date:0
 #: field:hr.sign.in.project,write_date:0
 #: field:hr.sign.out.project,write_date:0
 msgid "Last Updated on"
-<<<<<<< HEAD
-msgstr ""
-=======
 msgstr "最后更新时间"
->>>>>>> ab245fca
 
 #. module: hr_timesheet
 #: field:hr.sign.out.project,analytic_amount:0
@@ -376,11 +324,7 @@
 msgid ""
 "No 'Analytic Journal' is defined for employee %s \n"
 "Define an employee for the selected user and assign an 'Analytic Journal'!"
-<<<<<<< HEAD
-msgstr ""
-=======
 msgstr "员工 %s没有定义 '分析日记账'\n为选中的用户定义一名员工并分配一个 ‘分析日记账'！"
->>>>>>> ab245fca
 
 #. module: hr_timesheet
 #: code:addons/hr_timesheet/hr_timesheet.py:191
@@ -388,9 +332,7 @@
 msgid ""
 "No analytic account is defined on the project.\n"
 "Please set one or we cannot automatically fill the timesheet."
-msgstr ""
-"项目未定义分析账户。\n"
-"请设置一个或设置为不自动填充时间表。"
+msgstr "项目未定义分析账户。\n请设置一个或设置为不自动填充时间表。"
 
 #. module: hr_timesheet
 #: code:addons/hr_timesheet/hr_timesheet.py:158
@@ -398,9 +340,7 @@
 msgid ""
 "No analytic journal defined for '%s'.\n"
 "You should assign an analytic journal on the employee form."
-msgstr ""
-"没有定义分析期间 '%s'\n"
-"你应该对雇员的表格指定分析期间。"
+msgstr "没有定义分析期间 '%s'\n你应该对雇员的表格指定分析期间。"
 
 #. module: hr_timesheet
 #: field:hr.analytic.timesheet,partner_id:0
@@ -420,23 +360,21 @@
 msgstr "请为你的用户定义员工信息。"
 
 #. module: hr_timesheet
-#: selection:hr.sign.in.project,state:0
-#: selection:hr.sign.out.project,state:0
+#: selection:hr.sign.in.project,state:0 selection:hr.sign.out.project,state:0
 msgid "Present"
-msgstr ""
+msgstr "出勤"
 
 #. module: hr_timesheet
 #: view:hr.analytic.timesheet:hr_timesheet.hr_timesheet_line_form
 #: view:hr.analytic.timesheet:hr_timesheet.hr_timesheet_line_search
-#: field:hr.employee,product_id:0
-#: field:hr.timesheet.report,product_id:0
+#: field:hr.employee,product_id:0 field:hr.timesheet.report,product_id:0
 msgid "Product"
 msgstr "产品"
 
 #. module: hr_timesheet
 #: field:hr.sign.out.project,account_id:0
 msgid "Project / Analytic Account"
-msgstr "项目 / 辅助核算科目"
+msgstr "项目 / 分析账户"
 
 #. module: hr_timesheet
 #: model:ir.model,name:hr_timesheet.model_hr_sign_in_project
@@ -471,7 +409,7 @@
 #: model:ir.actions.act_window,name:hr_timesheet.action_hr_timesheet_sign_in
 #: model:ir.actions.act_window,name:hr_timesheet.action_hr_timesheet_sign_out
 msgid "Sign in / Sign out by Project"
-msgstr ""
+msgstr "在项目中签入 / 签出"
 
 #. module: hr_timesheet
 #: view:hr.sign.in.project:hr_timesheet.view_hr_timesheet_sign_in
@@ -479,8 +417,7 @@
 msgstr "开始工作"
 
 #. module: hr_timesheet
-#: field:hr.sign.in.project,date:0
-#: field:hr.sign.out.project,date_start:0
+#: field:hr.sign.in.project,date:0 field:hr.sign.out.project,date_start:0
 msgid "Starting Date"
 msgstr "开始日期"
 
@@ -492,12 +429,12 @@
 #. module: hr_timesheet
 #: view:hr.timesheet.report:hr_timesheet.view_hr_timesheet_report_search
 msgid "This Month"
-msgstr ""
+msgstr "这个月"
 
 #. module: hr_timesheet
 #: field:hr.timesheet.report,quantity:0
 msgid "Time"
-msgstr ""
+msgstr "时间"
 
 #. module: hr_timesheet
 #: view:hr.analytic.timesheet:hr_timesheet.hr_timesheet_line_search
@@ -512,7 +449,7 @@
 #: model:ir.actions.act_window,name:hr_timesheet.act_hr_timesheet_accounts_form
 #: model:ir.ui.menu,name:hr_timesheet.menu_timesheet_accounts
 msgid "Timesheet Accounts"
-msgstr ""
+msgstr "计工单账簿"
 
 #. module: hr_timesheet
 #: view:hr.analytic.timesheet:hr_timesheet.hr_timesheet_line_form
@@ -526,7 +463,7 @@
 #: model:ir.actions.act_window,name:hr_timesheet.action_hr_timesheet_report_stat_all
 #: model:ir.ui.menu,name:hr_timesheet.menu_hr_timesheet_report_all
 msgid "Timesheet Analysis"
-msgstr ""
+msgstr "计工单分析"
 
 #. module: hr_timesheet
 #: model:ir.model,name:hr_timesheet.model_hr_analytic_timesheet
@@ -536,12 +473,12 @@
 #. module: hr_timesheet
 #: view:hr.analytic.timesheet:hr_timesheet.hr_timesheet_line_search
 msgid "Timesheet Month"
-msgstr ""
+msgstr "计工单月"
 
 #. module: hr_timesheet
 #: view:hr.analytic.timesheet:hr_timesheet.hr_timesheet_line_search
 msgid "Timesheet by Month"
-msgstr ""
+msgstr "按月的计工单"
 
 #. module: hr_timesheet
 #: field:account.analytic.account,use_timesheets:0
@@ -571,15 +508,12 @@
 msgstr "用户"
 
 #. module: hr_timesheet
-<<<<<<< HEAD
-=======
 #: code:addons/hr_timesheet/hr_timesheet.py:176
 #, python-format
 msgid "User Alert!"
 msgstr "用户警示！"
 
 #. module: hr_timesheet
->>>>>>> ab245fca
 #: code:addons/hr_timesheet/wizard/hr_timesheet_sign_in_out.py:77
 #: code:addons/hr_timesheet/wizard/hr_timesheet_sign_in_out.py:131
 #, python-format
@@ -615,9 +549,16 @@
 "You should create an analytic account structure depending on your needs to "
 "analyse costs and revenues. In Odoo, analytic accounts are also used to "
 "track customer contracts."
-msgstr ""
+msgstr "您可以按需创建一个辅助核算项来分析您的成本和收入。在Odoo里，辅助核算项还可用于跟踪客户合同。"
 
 #. module: hr_timesheet
 #: view:hr.timesheet.report:hr_timesheet.view_hr_timesheet_report_search
 msgid "month"
-msgstr ""+msgstr "月"
+
+#. module: hr_timesheet
+#: view:hr.sign.in.project:hr_timesheet.view_hr_timesheet_sign_in
+#: view:hr.sign.in.project:hr_timesheet.view_hr_timesheet_sign_in_message
+#: view:hr.sign.out.project:hr_timesheet.view_hr_timesheet_sign_out
+msgid "or"
+msgstr "或"