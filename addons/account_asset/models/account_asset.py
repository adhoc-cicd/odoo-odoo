--- conflicted
+++ resolved
@@ -486,19 +486,9 @@
     def create_move(self, post_move=True):
         created_moves = self.env['account.move']
         prec = self.env['decimal.precision'].precision_get('Account')
-<<<<<<< HEAD
-        # `line.move_id` was invalidated from the cache at each iteration
-        # To prevent to refetch `move_id` of all lines at each iteration just to check a UserError,
-        # we use an intermediar dict which stores the information the UserError check requires.
-        line_moves = {line: line.move_id for line in self}
-        for line in self:
-            if line_moves[line]:
-                raise UserError(_('This depreciation is already linked to a journal entry! Please post or delete it.'))
-=======
         if self.mapped('move_id'):
             raise UserError(_('This depreciation is already linked to a journal entry! Please post or delete it.'))
         for line in self:
->>>>>>> 6c6e6526
             category_id = line.asset_id.category_id
             depreciation_date = self.env.context.get('depreciation_date') or line.depreciation_date or fields.Date.context_today(self)
             company_currency = line.asset_id.company_id.currency_id
@@ -535,7 +525,6 @@
             }
             move = self.env['account.move'].create(move_vals)
             line.write({'move_id': move.id, 'move_check': True})
-            line_moves[line] = move
             created_moves |= move
 
         if post_move and created_moves:
