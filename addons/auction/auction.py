# -*- coding: utf-8 -*-
##############################################################################
#
#    OpenERP, Open Source Management Solution
#    Copyright (C) 2004-2010 Tiny SPRL (<http://tiny.be>).
#
#    This program is free software: you can redistribute it and/or modify
#    it under the terms of the GNU Affero General Public License as
#    published by the Free Software Foundation, either version 3 of the
#    License, or (at your option) any later version.
#
#    This program is distributed in the hope that it will be useful,
#    but WITHOUT ANY WARRANTY; without even the implied warranty of
#    MERCHANTABILITY or FITNESS FOR A PARTICULAR PURPOSE.  See the
#    GNU Affero General Public License for more details.
#
#    You should have received a copy of the GNU Affero General Public License
#    along with this program.  If not, see <http://www.gnu.org/licenses/>.
#
##############################################################################

import time
import netsvc
from osv import fields, osv, orm
import ir
from mx import DateTime
from tools.translate import _

#----------------------------------------------------------
# Auction Artists
#----------------------------------------------------------
class auction_artists(osv.osv):
    _name = "auction.artists"
    _columns = {
        'name': fields.char('Artist/Author Name', size=64, required=True),
        'pseudo': fields.char('Pseudo', size=64),
        'birth_death_dates':fields.char('Birth / Death dates',size=64),
        'biography': fields.text('Biography'),
    }
auction_artists()

#----------------------------------------------------------
# Auction Dates
#----------------------------------------------------------
class auction_dates(osv.osv):
    _name = "auction.dates"

    def _adjudication_get(self, cr, uid, ids, prop, unknow_none,unknow_dict):
        tmp={}
        for id in ids:
            tmp[id]=0.0
            cr.execute("select sum(obj_price) from auction_lots where auction_id=%s", (id,))
            sum = cr.fetchone()
            if sum:
                tmp[id]=sum[0]
        return tmp

    def name_get(self, cr, uid, ids, context={}):
        if not len(ids):
            return []
        reads = self.read(cr, uid, ids, ['name', 'auction1'], context)
        name = [(r['id'],'['+r['auction1']+'] '+ r['name']) for r in reads]
        return name

    _columns = {
        'name': fields.char('Auction Name', size=64, required=True),
        'expo1': fields.date('First Exposition Day', required=True),
        'expo2': fields.date('Last Exposition Day', required=True),
        'auction1': fields.date('First Auction Day', required=True),
        'auction2': fields.date('Last Auction Day', required=True),
        'journal_id': fields.many2one('account.journal', 'Buyer Journal', required=True),
        'journal_seller_id': fields.many2one('account.journal', 'Seller Journal', required=True),
        'buyer_costs': fields.many2many('account.tax', 'auction_buyer_taxes_rel', 'auction_id', 'tax_id', 'Buyer Costs'),
        'seller_costs': fields.many2many('account.tax', 'auction_seller_taxes_rel', 'auction_id', 'tax_id', 'Seller Costs'),
        'acc_income': fields.many2one('account.account', 'Income Account', required=True),
        'acc_expense': fields.many2one('account.account', 'Expense Account', required=True),
        'adj_total': fields.function(_adjudication_get, method=True, string='Total Adjudication',store=True),
        'state': fields.selection((('draft','Draft'),('closed','Closed')),'State',select=1, readonly=True,
                                  help='When auction starts the state is \'Draft\'.\n At the end of auction, the state becomes \'Closed\'.'),
        'account_analytic_id': fields.many2one('account.analytic.account', 'Analytic Account', required=True),

    }
    _defaults = {
        'state': lambda *a: 'draft',
    }
    _order = "auction1 desc"

    def close(self, cr, uid, ids, *args):
        """
        Close an auction date.

        Create invoices for all buyers and sellers.
        STATE ='close'

        RETURN: True
        """
        # objects vendus mais non factures
        #TODO: convert this query to tiny API
<<<<<<< HEAD
=======
        lots_obj = self.pool.get('auction.lots')
>>>>>>> 4fcdc405
        cr.execute('select count(*) as c from auction_lots where auction_id =ANY(%s) and state=%s and obj_price>0', (ids,'draft',))
        nbr = cr.fetchone()[0]
        ach_uids = {}
        cr.execute('select id from auction_lots where auction_id =ANY(%s) and state=%s and obj_price>0', (ids,'draft',))
        r = lots_obj.lots_invoice(cr, uid, [x[0] for x in cr.fetchall()],{},None)
        cr.execute('select id from auction_lots where auction_id =ANY(%s) and obj_price>0',(ids,))
        ids2 = [x[0] for x in cr.fetchall()]
    #   for auction in auction_ids:
        c = lots_obj.seller_trans_create(cr, uid, ids2,{})
        self.write(cr, uid, ids, {'state':'closed'}) #close the auction
        return True
auction_dates()


#----------------------------------------------------------
# Deposits
#----------------------------------------------------------
def _inv_uniq(cr, ids):
    cr.execute('select name from auction_deposit where id =ANY(%s)',(ids,))
    for datas in cr.fetchall():
        cr.execute('select count(*) from auction_deposit where name=%s', (datas[0],))
        if cr.fetchone()[0]>1:
            return False
    return True

class auction_deposit(osv.osv):
    _name = "auction.deposit"
    _description="Deposit Border"
    _order = "id desc"
    _columns = {
        'transfer' : fields.boolean('Transfer'),
        'name': fields.char('Depositer Inventory', size=64, required=True),
        'partner_id': fields.many2one('res.partner', 'Seller', required=True, change_default=True),
        'date_dep': fields.date('Deposit date', required=True),
        'method': fields.selection((('keep','Keep until sold'),('decease','Decrease limit of 10%'),('contact','Contact the Seller')), 'Withdrawned method', required=True),
        'tax_id': fields.many2one('account.tax', 'Expenses'),
        'create_uid': fields.many2one('res.users', 'Created by', readonly=True),
        'info': fields.char('Description', size=64),
        'lot_id': fields.one2many('auction.lots', 'bord_vnd_id', 'Objects'),
        'specific_cost_ids': fields.one2many('auction.deposit.cost', 'deposit_id', 'Specific Costs'),
        'total_neg': fields.boolean('Allow Negative Amount'),
    }
    _defaults = {
#       'date_dep': lambda *a: time.strftime('%Y-%m-%d'),
        'method': lambda *a: 'keep',
        'total_neg': lambda *a: False,
        'name': lambda obj, cr, uid, context: obj.pool.get('ir.sequence').get(cr, uid, 'auction.deposit'),
    }
    _constraints = [
    ]
    def partner_id_change(self, cr, uid, ids, part):
        return {}
auction_deposit()

#----------------------------------------------------------
# (Specific) Deposit Costs
#----------------------------------------------------------
class auction_deposit_cost(osv.osv):
    _name = 'auction.deposit.cost'
    _columns = {
        'name': fields.char('Cost Name', required=True, size=64),
        'amount': fields.float('Amount'),
        'account': fields.many2one('account.account', 'Destination Account', required=True),
        'deposit_id': fields.many2one('auction.deposit', 'Deposit'),
    }
auction_deposit_cost()

#----------------------------------------------------------
# Lots Categories
#----------------------------------------------------------
class auction_lot_category(osv.osv):
    _name = 'auction.lot.category'
    _columns = {
        'name': fields.char('Category Name', required=True, size=64),
        'priority': fields.float('Priority'),
        'active' : fields.boolean('Active', help="If the active field is set to true, it will allow you to hide the auction lot category without removing it."),
        'aie_categ' : fields.selection([('41',"Unclassifieds"),
            ('2',"Antiques"),
            ('42',"Antique/African Arts"),
            ('59',"Antique/Argenterie"),
            ('45',"Antique/Art from the Ivory Coast"),
            ('46',"Antique/Art from the Ivory Coast/African Arts"),
            ('12',"Antique/Books, manuscripts, eso."),
            ('11',"Antique/Carpet and textilles"),
            ('14',"Antique/Cartoons"),
            ('26',"Antique/Clocks and watches"),
            ('31',"Antique/Collectible & art objects"),
            ('33',"Antique/Engravings"),
            ('10',"Antique/Furnitures"),
            ('50',"Antique/Graphic Arts"),
            ('37',"Antique/Jewelry"),
            ('9',"Antique/Lightings"),
            ('52',"Antique/Metal Ware"),
            ('51',"Antique/Miniatures / Collections"),
            ('53',"Antique/Musical Instruments"),
            ('19',"Antique/Old weapons and militaria"),
            ('43',"Antique/Oriental Arts"),
            ('47',"Antique/Oriental Arts/Chineese furnitures"),
            ('24',"Antique/Others"),
            ('8',"Antique/Painting"),
            ('25',"Antique/Porcelain, Ceramics, Glassmaking, ..."),
            ('13',"Antique/Posters"),
            ('56',"Antique/Religiosa"),
            ('54',"Antique/Scientific Instruments"),
            ('18',"Antique/Sculpture, bronze, eso."),
            ('55',"Antique/Tin / Copper wares"),
            ('16',"Antique/Toys"),
            ('57',"Antique/Verreries"),
            ('17',"Antique/Wine"),
            ('1',"Contemporary Art"),
            ('58',"Cont. Art/Arts"),
            ('27',"Cont. Art/Curiosa"),
            ('15',"Cont. Art/Jewelry"),
            ('30',"Cont. Art/Other Media"),
            ('3',"Cont. Art/Photo"),
            ('4',"Cont. Art/Painting"),
            ('5',"Cont. Art/Sculpture"),
            ('48',"Cont. Art/Shows")],
            'Aie Category'),
    }
    _defaults = {
        'active' : lambda *a: 1,
        'aie_categ' : lambda *a:1,
    }
auction_lot_category()

def _type_get(self, cr, uid,ids):
    cr.execute('select name, name from auction_lot_category order by name')
    return cr.fetchall()

#----------------------------------------------------------
# Lots
#----------------------------------------------------------
def _inv_constraint(cr, ids):
    cr.execute('select id, bord_vnd_id, lot_num from auction_lots where id =ANY(%s)', (ids,))
    for datas in cr.fetchall():
        cr.execute('select count(*) from auction_lots where bord_vnd_id=%s and lot_num=%s', (datas[1],datas[2]))
        if cr.fetchone()[0]>1:
            return False
    return True

class auction_lots(osv.osv):
    _name = "auction.lots"
    _order = "obj_num,lot_num,id"
    _description="Object"

    def button_not_bought(self,cr,uid,ids,*a):
        return self.write(cr,uid,ids, {'state':'unsold'})
    def button_taken_away(self,cr,uid,ids,*a):
        return self.write(cr,uid,ids, {'state':'taken_away'})

    def button_unpaid(self,cr,uid,ids,*a):
        return self.write(cr,uid,ids, {'state':'draft'})

    def button_draft(self,cr,uid,ids,*a):
        return self.write(cr,uid,ids, {'state':'draft'})

    def button_bought(self,cr,uid,ids,*a):
        return self.write(cr,uid,ids, {'state':'sold'})

    def _buyerprice(self, cr, uid, ids, name, args, context):
        res={}
        lots=self.pool.get('auction.lots').browse(cr,uid,ids)
        pt_tax=self.pool.get('account.tax')
        for lot in lots:
            amount_total=0.0
    #       if ((lot.obj_price==0) and (lot.state=='draft')):
    #           montant=lot.lot_est1
    #       else:
            montant=lot.obj_price or 0.0
            taxes = []
            if lot.author_right:
                taxes.append(lot.author_right)
            if lot.auction_id:
                taxes += lot.auction_id.buyer_costs
            tax=pt_tax.compute(cr,uid,taxes,montant,1)
            for t in tax:
                amount_total+=t['amount']
            amount_total += montant
            res[lot.id] = amount_total
        return res


    def _sellerprice(self, cr, uid, ids,*a):
        res={}
        lots=self.pool.get('auction.lots').browse(cr,uid,ids)
        pt_tax=self.pool.get('account.tax')
        for lot in lots:
            amount_total=0.0
        #   if ((lot.obj_price==0) and (lot.state=='draft')):
        #       montant=lot.lot_est1
        #   else:
            montant=lot.obj_price
            taxes = []
            if lot.bord_vnd_id.tax_id:
                taxes.append(lot.bord_vnd_id.tax_id)
            elif lot.auction_id and lot.auction_id.seller_costs:
                taxes += lot.auction_id.seller_costs
            tax=pt_tax.compute(cr,uid,taxes,montant,1)
            for t in tax:
                amount_total+=t['amount']
            res[lot.id] =  montant+amount_total
        return res

    def _grossprice(self, cr, uid, ids, name, args, context):
        """gross revenue"""
        res={}
        auction_lots_obj = self.read(cr,uid,ids,['seller_price','buyer_price','auction_id'])
        for auction_data in auction_lots_obj:
            total_tax = 0.0
            if auction_data['auction_id']:
                total_tax += auction_data['buyer_price']-auction_data['seller_price']
            res[auction_data['id']] = total_tax
        return res


    def _grossmargin(self, cr, uid, ids, name, args, context):
        """
        gross Margin : Gross revenue * 100 / Adjudication
        (state==unsold or obj_ret_price>0): adj_price = 0 (=> gross margin = 0, net margin is negative)
        """
        res={}
        for lot in self.browse(cr, uid, ids, context):
            if ((lot.obj_price==0) and (lot.state=='draft')):
                montant=lot.lot_est1
            else:
                montant=lot.obj_price
            if lot.obj_price>0:
                total=(lot.gross_revenue*100.0) /lot.obj_price
            else:
                total = 0.0
            res[lot.id]=round(total,2)
        return res

    def onchange_obj_ret(self, cr, uid, ids, obj_ret, *args):
        if obj_ret:
            return {'value': {'obj_price': 0}}
        return {}

    def _costs(self,cr,uid,ids,context,*a):
        """
        costs: Total credit of analytic account
        / # objects sold during this auction
        (excluding analytic lines that are in the analytic journal of the auction date).
        """
        res={}
        for lot in self.browse(cr,uid,ids):
            som=0.0
            if not lot.auction_id:
                res[lot.id] = 0.0
                continue
            auct_id=lot.auction_id.id
            cr.execute('select count(*) from auction_lots where auction_id=%s', (auct_id,))
            nb = cr.fetchone()[0]
            account_analytic_line_obj = self.pool.get('account.analytic.line')
            line_ids = account_analytic_line_obj.search(cr, uid, [('account_id', '=', lot.auction_id.account_analytic_id.id),('journal_id', '<>', lot.auction_id.journal_id.id),('journal_id', '<>', lot.auction_id.journal_seller_id.id)])
            #indir_cost=lot.bord_vnd_id.specific_cost_ids
            #for r in lot.bord_vnd_id.specific_cost_ids:
            #   som+=r.amount

            for line in account_analytic_line_obj.browse(cr,uid,line_ids):
                if line.amount:
                    som-=line.amount
            res[lot.id]=som/nb
        return res

    def _netprice(self, cr, uid, ids, name, args, context):
        """This is the net revenue"""
        res={}
        auction_lots_obj = self.read(cr,uid,ids,['seller_price','buyer_price','auction_id','costs'])
        for auction_data in auction_lots_obj:
            total_tax = 0.0
            if auction_data['auction_id']:
                total_tax += auction_data['buyer_price']-auction_data['seller_price']-auction_data['costs']
            res[auction_data['id']] = total_tax
        return res

    def _netmargin(self, cr, uid, ids, name, args, context):
        res={}
        total_tax = 0.0
        total=0.0
        montant=0.0
        auction_lots_obj = self.read(cr,uid,ids,['net_revenue','auction_id','lot_est1','obj_price','state'])
        for auction_data in auction_lots_obj:
            if ((auction_data ['obj_price']==0) and (auction_data['state']=='draft')):
                montant=auction_data['lot_est1']
            else: montant=auction_data ['obj_price']
            if montant>0:
                total_tax += (auction_data['net_revenue']*100)/montant
            else:
                total_tax=0
            res[auction_data['id']] =  total_tax
        return res

    def _is_paid_vnd(self,cr,uid,ids,*a):
        res = {}
        lots=self.browse(cr,uid,ids)
        for lot in lots:
            res[lot.id] = False
            if lot.sel_inv_id:
                if lot.sel_inv_id.state == 'paid':
                    res[lot.id] = True
        return res
    def _is_paid_ach(self,cr,uid,ids,*a):
        res = {}
        lots=self.browse(cr,uid,ids)
        for lot in lots:
            res[lot.id] = False
            if lot.ach_inv_id:
                if lot.ach_inv_id.state == 'paid':
                    res[lot.id] = True
        return res
    _columns = {
        'bid_lines':fields.one2many('auction.bid_line','lot_id', 'Bids'),
        'auction_id': fields.many2one('auction.dates', 'Auction Date', select=1),
        'bord_vnd_id': fields.many2one('auction.deposit', 'Depositer Inventory', required=True),
        'name': fields.char('Short Description',size=64, required=True),
        'name2': fields.char('Short Description (2)',size=64),
        'lot_type': fields.selection(_type_get, 'Object category', size=64),
        'author_right': fields.many2one('account.tax', 'Author rights'),
        'lot_est1': fields.float('Minimum Estimation'),
        'lot_est2': fields.float('Maximum Estimation'),
        'lot_num': fields.integer('List Number', required=True, select=1 ),
        'create_uid': fields.many2one('res.users', 'Created by', readonly=True),
        'history_ids':fields.one2many('auction.lot.history', 'lot_id', 'Auction history'),
        'lot_local':fields.char('Location',size=64),
        'artist_id':fields.many2one('auction.artists', 'Artist/Author'),
        'artist2_id':fields.many2one('auction.artists', 'Artist/Author 2'),
        'important':fields.boolean('To be Emphatized'),
        'product_id':fields.many2one('product.product', 'Product', required=True),
        'obj_desc': fields.text('Object Description'),
        'obj_num': fields.integer('Catalog Number'),
        'obj_ret': fields.float('Price retired'),
        'obj_comm': fields.boolean('Commission'),
        'obj_price': fields.float('Adjudication price'),
        'ach_avance': fields.float('Buyer Advance'),
        'ach_login': fields.char('Buyer Username',size=64),
        'ach_uid': fields.many2one('res.partner', 'Buyer'),
        'ach_emp': fields.boolean('Taken Away'),
        'is_ok': fields.boolean('Buyer\'s payment'),
        'ach_inv_id': fields.many2one('account.invoice','Buyer Invoice', readonly=True, states={'draft':[('readonly',False)]}),
        'sel_inv_id': fields.many2one('account.invoice','Seller Invoice', readonly=True, states={'draft':[('readonly',False)]}),
        'vnd_lim': fields.float('Seller limit'),
        'vnd_lim_net': fields.boolean('Net limit ?',readonly=True),
        'image': fields.binary('Image'),
#       'paid_vnd':fields.function(_is_paid_vnd,string='Seller Paid',method=True,type='boolean',store=True),
        'paid_vnd':fields.boolean('Seller Paid'),
        'paid_ach':fields.function(_is_paid_ach,string='Buyer invoice reconciled',method=True, type='boolean',store=True),
        'state': fields.selection((
            ('draft','Draft'),
            ('unsold','Unsold'),
            ('paid','Paid'),
            ('sold','Sold'),
            ('taken_away','Taken away')),'State', required=True, readonly=True,
            help=' * The \'Draft\' state is used when a object is encoding as a new object. \
                \n* The \'Unsold\' state is used when object does not sold for long time, user can also set it as draft state after unsold. \
                \n* The \'Paid\' state is used when user pay for the object \
                \n* The \'Sold\' state is used when user buy the object.'),
        'buyer_price': fields.function(_buyerprice, method=True, string='Buyer price',store=True),
        'seller_price': fields.function(_sellerprice, method=True, string='Seller price',store=True),
        'gross_revenue':fields.function(_grossprice, method=True, string='Gross revenue',store=True),
        'gross_margin':fields.function(_grossmargin, method=True, string='Gross Margin (%)',store=True),
        'costs':fields.function(_costs,method=True,string='Indirect costs',store=True),
        'statement_id': fields.many2many('account.bank.statement.line', 'auction_statement_line_rel','auction_id', 'statement','Payment'),
        'net_revenue':fields.function(_netprice, method=True, string='Net revenue',store=True),
        'net_margin':fields.function(_netmargin, method=True, string='Net Margin (%)',store=True),
    }
    _defaults = {
        'state':lambda *a: 'draft',
        'lot_num':lambda *a:1,
        'is_ok': lambda *a: False
    }
    _constraints = [
#       (_inv_constraint, 'Twice the same inventory number !', ['lot_num','bord_vnd_id'])
    ]


    def name_get(self, cr, user, ids, context={}):
        if not len(ids):
            return []
        result = [ (r['id'], str(r['obj_num'])+' - '+r['name']) for r in self.read(cr, user, ids, ['name','obj_num'])]
        return result

    def name_search(self, cr, user, name, args=None, operator='ilike', context={}):
        if not args:
            args = []

        ids = self.search(cr, user, [('obj_num','=',int(name))] + args)
        if not ids:
            ids = self.search(cr, user, [('name',operator,name)] + args)
        return self.name_get(cr, user, ids)

    def _sum_taxes_by_type_and_id(self, taxes):
        """
        PARAMS: taxes: a list of dictionaries of the form {'id':id, 'amount':amount, ...}
        RETURNS : a list of dictionaries of the form {'id':id, 'amount':amount, ...}; one dictionary per unique id.
            The others fields in the dictionaries (other than id and amount) are those of the first tax with a particular id.
        """
        taxes_summed = {}
        for tax in taxes:
            key = (tax['type'], tax['id'])
            if key in taxes_summed:
                taxes_summed[key]['amount'] += tax['amount']
            else:
                taxes_summed[key] = tax
        return taxes_summed.values()

    def compute_buyer_costs(self, cr, uid, ids):
        amount_total = {}
        lots = self.browse(cr, uid, ids)
##CHECKME: est-ce que ca vaudrait la peine de faire des groupes de lots qui ont les memes couts pour passer des listes de lots a compute?
        taxes = []
        amount=0.0
        pt_tax = self.pool.get('account.tax')
        for lot in lots:
            taxes = lot.product_id.taxes_id
            if lot.author_right:
                taxes.append(lot.author_right)
            elif lot.auction_id:
                taxes += lot.auction_id.buyer_costs
            tax=pt_tax.compute(cr,uid,taxes,lot.obj_price,1)
            for t in tax:
                amount+=t['amount']
            #amount+=lot.obj_price*0.2
            #amount+=lot.obj_price
        amount_total['value']= amount
        amount_total['amount']= amount
        return amount_total



#       for t in taxes_res:
#           t.update({'type': 0})
#       return self._sum_taxes_by_type_and_id(taxes_res)

#   lots=self.browse(cr,uid,ids)
#   amount=0.0
#   for lot in lots:
#       taxes=lot.product_id.taxe_id


    def _compute_lot_seller_costs(self, cr, uid, lot, manual_only=False):
        costs = []
        tax_cost_ids=[]
#       tax_cost_ids = [i.id for i in lot.auction_id.seller_costs]
        # if there is a specific deposit cost for this depositer, add it
        border_id = lot.bord_vnd_id
        if border_id:
            if border_id.tax_id:
                tax_cost_ids.append(border_id.tax_id)
            elif lot.auction_id and lot.auction_id.seller_costs:
                tax_cost_ids += lot.auction_id.seller_costs
        tax_costs = self.pool.get('account.tax').compute(cr, uid, tax_cost_ids, lot.obj_price, 1)
        # delete useless keys from the costs computed by the tax object... this is useless but cleaner...
        for cost in tax_costs:
            del cost['account_paid_id']
            del cost['account_collected_id']

        if not manual_only:
            costs.extend(tax_costs)
            for c in costs:
                c.update({'type': 0})
######
        if lot.vnd_lim_net<0 and lot.obj_price>0:
#FIXME: la string 'remise lot' devrait passer par le systeme de traductions
            obj_price_wh_costs = reduce(lambda x, y: x + y['amount'], tax_costs, lot.obj_price)
            if obj_price_wh_costs < lot.vnd_lim:
                costs.append({  'type': 1,
                                'id': lot.obj_num,
                                'name': 'Remise lot '+ str(lot.obj_num),
                                'amount': lot.vnd_lim - obj_price_wh_costs}
                                #'account_id': lot.auction_id.acc_refund.id
                            )
        return costs
    def compute_seller_costs(self, cr, uid, ids, manual_only=False):
        lots = self.browse(cr, uid, ids)
        costs = []

        # group objects (lots) by deposit id
        # ie create a dictionary containing lists of objects
        bord_lots = {}
        for lot in lots:
            key = lot.bord_vnd_id.id
            if not key in bord_lots:
                bord_lots[key] = []
            bord_lots[key].append(lot)

        # use each list of object in turn
        for lots in bord_lots.values():
            total_adj = 0
            total_cost = 0
            for lot in lots:
                total_adj += lot.obj_price or 0.0
                lot_costs = self._compute_lot_seller_costs(cr, uid, lot, manual_only)
                for c in lot_costs:
                    total_cost += c['amount']
                costs.extend(lot_costs)
            bord = lots[0].bord_vnd_id
            if bord:
                if bord.specific_cost_ids:
                    bord_costs = [{'type':2, 'id':c.id, 'name':c.name, 'amount':c.amount, 'account_id':c.account} for c in bord.specific_cost_ids]
                    for c in bord_costs:
                        total_cost += c['amount']
                    costs.extend(bord_costs)
            if (total_adj+total_cost)<0:
#FIXME: translate tax name
                new_id = bord and bord.id or 0
                c = {'type':3, 'id':new_id, 'amount':-total_cost-total_adj, 'name':'Ristourne'}#, 'account_id':lots[0].auction_id.acc_refund.id}
                costs.append(c)
        return self._sum_taxes_by_type_and_id(costs)

    # sum remise limite net and ristourne
    def compute_seller_costs_summed(self, cr, uid, ids): #ach_pay_id
        taxes = self.compute_seller_costs(cr, uid, ids)
        taxes_summed = {}
        for tax in taxes:
            if tax['type'] == 1:
                tax['id'] = 0
    #FIXME: translate tax names
                tax['name'] = 'Remise limite nette'
            elif tax['type'] == 2:
                tax['id'] = 0
                tax['name'] = 'Frais divers'
            elif tax['type'] == 3:
                tax['id'] = 0
                tax['name'] = 'Rist.'
            key = (tax['type'], tax['id'])
            if key in taxes_summed:
                taxes_summed[key]['amount'] += tax['amount']
            else:
                taxes_summed[key] = tax
        return taxes_summed.values()

    def buyer_proforma(self,cr,uid,ids,context):
        invoices = {}
        inv_ref = self.pool.get('account.invoice')
        partner_r = self.pool.get('res.partner')
        inv_line_obj = self.pool.get('account.invoice.line')
        wf_service = netsvc.LocalService('workflow')
#       acc_receiv=self.pool.get('account.account').search([cr,uid,[('code','=','4010')]])
        for lot in self.browse(cr,uid,ids,context):
            if not lot.obj_price>0:
                continue
            if not lot.ach_uid.id:
                raise orm.except_orm(_('Missed buyer !'), _('The object "%s" has no buyer assigned.') % (lot.name,))
            else:
                partner_ref =lot.ach_uid.id
                lot_name = lot.obj_num
                res = partner_r.address_get(cr, uid, [partner_ref], ['contact', 'invoice'])
                contact_addr_id = res['contact']
                invoice_addr_id = res['invoice']
                if not invoice_addr_id:
                    raise orm.except_orm(_('No Invoice Address'), _('The Buyer "%s" has no Invoice Address.') % (contact_addr_id,))
                inv = {
                    'name': 'Auction proforma:' +lot.name,
                    'journal_id': lot.auction_id.journal_id.id,
                    'partner_id': partner_ref,
                    'type': 'out_invoice',
                #   'state':'proforma',
                }
                inv.update(inv_ref.onchange_partner_id(cr,uid, [], 'out_invoice', partner_ref)['value'])
                inv['account_id'] = inv['account_id'] and inv['account_id'][0]
                inv_id = inv_ref.create(cr, uid, inv, context)
                invoices[partner_ref] = inv_id
                self.write(cr,uid,[lot.id],{'ach_inv_id':inv_id,'state':'sold'})

                #calcul des taxes
                taxes = map(lambda x: x.id, lot.product_id.taxes_id)
                taxes+=map(lambda x:x.id, lot.auction_id.buyer_costs)
                if lot.author_right:
                    taxes.append(lot.author_right.id)

                inv_line= {
                    'invoice_id': inv_id,
                    'quantity': 1,
                    'product_id': lot.product_id.id,
                    'name': 'proforma'+'['+str(lot.obj_num)+'] '+ lot.name,
                    'invoice_line_tax_id': [(6,0,taxes)],
                    'account_analytic_id': lot.auction_id.account_analytic_id.id,
                    'account_id': lot.auction_id.acc_income.id,
                    'price_unit': lot.obj_price,
                }
                inv_line_obj.create(cr, uid, inv_line,context)
            #   inv_ref.button_compute(cr, uid, [inv_id])
            #   wf_service = netsvc.LocalService('workflow')
            #   wf_service.trg_validate(uid, 'account.invoice', inv_id, 'invoice_open', cr)
            inv_ref.button_compute(cr, uid, invoice.values())
            wf_service.trg_validate(uid, 'account.invoice', inv_id, 'invoice_proforma', cr)
        return invoices.values()


    # creates the transactions between the auction company and the seller
    # this is done by creating a new in_invoice for each
    def seller_trans_create(self,cr, uid,ids,context):
        """
            Create a seller invoice for each bord_vnd_id, for selected ids.
        """
        # use each list of object in turn
        invoices = {}
        inv_ref=self.pool.get('account.invoice')
        partner_obj = self.pool.get('res.partner')
        inv_line_obj = self.pool.get('account.invoice.line')
        wf_service = netsvc.LocalService('workflow')
        for lot in self.browse(cr,uid,ids,context):
            partner_id = lot.bord_vnd_id.partner_id.id
            if not lot.auction_id.id:
                continue
            lot_name = lot.obj_num
            if lot.bord_vnd_id.id in invoices:
                inv_id = invoices[lot.bord_vnd_id.id]
            else:
                res = partner_obj.address_get(cr, uid, [lot.bord_vnd_id.partner_id.id], ['contact', 'invoice'])
                contact_addr_id = res['contact']
                invoice_addr_id = res['invoice']
                inv = {
                    'name': 'Auction:' +lot.name,
                    'journal_id': lot.auction_id.journal_seller_id.id,
                    'partner_id': lot.bord_vnd_id.partner_id.id,
                    'type': 'in_invoice',
                }
                inv.update(inv_ref.onchange_partner_id(cr,uid, [], 'in_invoice', lot.bord_vnd_id.partner_id.id)['value'])
            #   inv['account_id'] = inv['account_id'] and inv['account_id'][0]
                inv_id = inv_ref.create(cr, uid, inv, context)
                invoices[lot.bord_vnd_id.id] = inv_id

            self.write(cr,uid,[lot.id],{'sel_inv_id':inv_id,'state':'sold'})

            taxes = map(lambda x: x.id, lot.product_id.taxes_id)
            if lot.bord_vnd_id.tax_id:
                taxes.append(lot.bord_vnd_id.tax_id.id)
            else:
                taxes += map(lambda x: x.id, lot.auction_id.seller_costs)

            inv_line= {
                'invoice_id': inv_id,
                'quantity': 1,
                'product_id': lot.product_id.id,
                'name': '['+str(lot.obj_num)+'] '+lot.auction_id.name,
                'invoice_line_tax_id': [(6,0,taxes)],
                'account_analytic_id': lot.auction_id.account_analytic_id.id,
                'account_id': lot.auction_id.acc_expense.id,
                'price_unit': lot.obj_price,
            }
            inv_line_obj.create(cr, uid, inv_line,context)
            inv_ref.button_compute(cr, uid, invoices.values())
        for inv in inv_ref.browse(cr, uid, invoices.values(), context):
            inv_ref.write(cr, uid, [inv.id], {
                'check_total': inv.amount_total
            })
            wf_service.trg_validate(uid, 'account.invoice', inv.id, 'invoice_open', cr)
        return invoices.values()

    def lots_invoice(self, cr, uid, ids, context,invoice_number=False):
        """(buyer invoice
            Create an invoice for selected lots (IDS) to BUYER_ID.
            Set created invoice to the ACTION state.
            PRE:
                ACTION:
                    False: no action
                    xxxxx: set the invoice state to ACTION

            RETURN: id of generated invoice
        """
        dt = time.strftime('%Y-%m-%d')
        inv_ref = self.pool.get('account.invoice')
        partner_r = self.pool.get('res.partner')
        inv_line_obj = self.pool.get('account.invoice.line')
        wf_service = netsvc.LocalService('workflow')
        invoices={}
        for lot in self.browse(cr, uid, ids,context):
        #   partner_ref = lot.ach_uid.id
            if not lot.auction_id.id:
                continue
            if not lot.ach_uid.id:
                raise orm.except_orm(_('Missed buyer !'), _('The object "%s" has no buyer assigned.') % (lot.name,))
            if (lot.auction_id.id,lot.ach_uid.id) in invoices:
                inv_id = invoices[(lot.auction_id.id,lot.ach_uid.id)]
            else:
                add = partner_r.read(cr, uid, [lot.ach_uid.id], ['address'])[0]['address']
                if not len(add):
                    raise orm.except_orm(_('Missed Address !'), _('The Buyer has no Invoice Address.'))
                price = lot.obj_price or 0.0
                lot_name =lot.obj_num
                inv = {
                    'name':lot.auction_id.name or '',
                    'reference': lot.ach_login,
                    'journal_id': lot.auction_id.journal_id.id,
                    'partner_id': lot.ach_uid.id,
                    'type': 'out_invoice',
                }
                if invoice_number:
                    inv['number'] = invoice_number
                inv.update(inv_ref.onchange_partner_id(cr,uid, [], 'out_invoice', lot.ach_uid.id)['value'])
                #inv['account_id'] = inv['account_id'] and inv['account_id'][0]
                inv_id = inv_ref.create(cr, uid, inv, context)
                invoices[(lot.auction_id.id,lot.ach_uid.id)] = inv_id
            self.write(cr,uid,[lot.id],{'ach_inv_id':inv_id,'state':'sold'})
            #calcul des taxes
            taxes = map(lambda x: x.id, lot.product_id.taxes_id)
            taxes+=map(lambda x:x.id, lot.auction_id.buyer_costs)
            if lot.author_right:
                taxes.append(lot.author_right.id)

            inv_line= {
                'invoice_id': inv_id,
                'quantity': 1,
                'product_id': lot.product_id.id,
                'name': '['+str(lot.obj_num)+'] '+ lot.name,
                'invoice_line_tax_id': [(6,0,taxes)],
                'account_analytic_id': lot.auction_id.account_analytic_id.id,
                'account_id': lot.auction_id.acc_income.id,
                'price_unit': lot.obj_price,
            }
            inv_line_obj.create(cr, uid, inv_line,context)
    #   inv_ref.button_compute(cr, uid, [inpq tu dis cav_id])
    #       inv_ref.button_compute(cr, uid, [inv_id])
            inv_ref.button_compute(cr, uid, [inv_id])
        for l in  inv_ref.browse(cr, uid, invoices.values(), context):
        #   wf_service.trg_validate(uid, 'account.invoice',l.id, 'invoice_proforma', cr)
            wf_service.trg_validate(uid, 'account.invoice',l.id, 'invoice_open', cr)
        return invoices.values()


    def numerotate(self, cr, uid, ids):
        cr.execute('select auction_id from auction_lots where id=%s', (ids[0],))
        auc_id = cr.fetchone()[0]
        cr.execute('select max(obj_num) from auction_lots where auction_id=%s', (auc_id,))
        try:
            max = cr.fetchone()[0]
        except:
            max = 0
        for id in ids:
            max+=1
            cr.execute('update auction_lots set obj_num=%s where id=%s', (max, id))
        return []

auction_lots()

#----------------------------------------------------------
# Auction Bids
#----------------------------------------------------------
class auction_bid(osv.osv):
    _name = "auction.bid"
    _description="Bid auctions"
    _order = 'id desc'
    _columns = {
        'partner_id': fields.many2one('res.partner', 'Buyer Name', required=True),
        'contact_tel':fields.char('Contact',size=64),
        'name': fields.char('Bid ID', size=64,required=True),
        'auction_id': fields.many2one('auction.dates', 'Auction Date', required=True),
        'bid_lines': fields.one2many('auction.bid_line', 'bid_id', 'Bid'),
    }
    _defaults = {
        'name': lambda obj, cr, uid, context: obj.pool.get('ir.sequence').get(cr, uid, 'auction.bid'),
    }
    def onchange_contact(self, cr, uid, ids, partner_id):
        if not partner_id:
            return {'value': {'contact_tel':False}}
        contact = self.pool.get('res.partner').browse(cr, uid, partner_id)
        if len(contact.address):
            v_contact=contact.address[0] and contact.address[0].phone
        else:
            v_contact = False
        return {'value': {'contact_tel': v_contact}}

auction_bid()

class auction_lot_history(osv.osv):
    _name = "auction.lot.history"
    _description="Lot history"
    _columns = {
        'name': fields.date('Date',size=64),
        'lot_id': fields.many2one('auction.lots','Object', required=True, ondelete='cascade'),
        'auction_id': fields.many2one('auction.dates', 'Auction date', required=True, ondelete='cascade'),
        'price': fields.float('Withdrawn price', digits=(16,2))
    }
    _defaults = {
        'name': lambda *args: time.strftime('%Y-%m-%d')
    }
auction_lot_history()

class auction_bid_lines(osv.osv):
    _name = "auction.bid_line"
    _description="Bid"

#   def get_nom(self,cr,uid,ids,*a):
#       res = {}
#       lots=self.browse(cr,uid,ids)
#       for lot in lots:
#           res[lot.id] = lot.lot_id.auction_id.name
#       return res
    _columns = {
        'name': fields.char('Bid date',size=64),
        'bid_id': fields.many2one('auction.bid','Bid ID', required=True, ondelete='cascade'),
        'lot_id': fields.many2one('auction.lots','Object', required=True, ondelete='cascade'),
        'call': fields.boolean('To be Called'),
        'price': fields.float('Maximum Price'),
        'auction': fields.char(string='Auction Name', size=64)
    }
    _defaults = {
        'name': lambda *args: time.strftime('%Y-%m-%d')
    }

    def onchange_name(self, cr, uid, ids, lot_id):
        if not lot_id:
            return {'value': {'auction':False}}
        auctions = self.pool.get('auction.lots').browse(cr, uid, lot_id)
        v_auction=auctions.auction_id.name or False
        return {'value': {'auction': v_auction}}


auction_bid_lines()

class report_buyer_auction(osv.osv):
    _name = "report.buyer.auction"
    _description = "Auction Reporting on buyer view"
    _auto = False
    _columns = {
        'buyer_login': fields.char('Buyer Login',size=64, readonly=True, select=1),
        'buyer':fields.many2one('res.partner', 'Buyer', readonly=True, select=2),
        'object':fields.integer('No of objects',readonly=True, select=1),
        'total_price':fields.float('Total Adj.', digits=(16,2), readonly=True, select=2),
        'avg_price':fields.float('Avg Adj.', digits=(16,2), readonly=True, select=2),
        'date': fields.date('Create Date',  select=1),
        'auction': fields.many2one('auction.dates', 'Auction date',readonly=True, select=1),

    }

    def init(self, cr):
        cr.execute('''
        create or replace view report_buyer_auction  as (
            select
                min(al.id) as id,
                al.ach_login as "buyer_login",
                to_char(al.create_date, 'YYYY-MM-01') as date,
                al.ach_uid as "buyer",
                ad.id as auction,
                count(al.id) as "object",
                sum(al.obj_price) as "total_price",
                (sum(al.obj_price)/count(al.id)) as "avg_price"
            from
                auction_lots al,
                auction_dates ad
            where
                ad.id=al.auction_id
            group by
                to_char(al.create_date, 'YYYY-MM-01'),
                al.ach_uid,
                ad.id,
                al.ach_login
        )''')
report_buyer_auction()

class report_buyer_auction2(osv.osv):
    _name = "report.buyer.auction2"
    _description = "Auction Reporting on buyer view"
    _auto = False
    _columns = {
        'auction': fields.many2one('auction.dates', 'Auction date',readonly=True, select=1),
        'buyer_login': fields.char('Buyer Login',size=64, readonly=True, select=True),
        'buyer':fields.many2one('res.partner', 'Buyer', readonly=True, select=2),
        'sumadj':fields.float('Sum of adjustication',readonly=True),
        'gross_revenue':fields.float('Gross Revenue', readonly=True),
        'net_revenue':fields.float('Net Revenue', readonly=True),
        'net_margin':fields.float('Net Margin', readonly=True),
        'date': fields.date('Create Date',  required=True)
    }
    def init(self, cr):
        cr.execute('''
            create or replace view report_buyer_auction2  as (
                select
                    min(al.id) as id,
                    to_char(al.create_date, 'YYYY-MM-01') as date,
                    al.ach_login as "buyer_login",
                    al.ach_uid as "buyer",
                    sum(al.obj_price) as sumadj,
                    ad.id as auction,
                    sum(al.gross_revenue) as gross_revenue,
                    sum(al.net_revenue) as net_revenue,
                    avg(al.net_margin) as net_margin
                from
                    auction_lots al,
                    auction_dates ad
                where
                    al.auction_id=ad.id
                group by
                    al.ach_uid,
                    al.ach_login,
                    ad.id,
                    to_char(al.create_date, 'YYYY-MM-01')
            )''')
report_buyer_auction2()


class report_seller_auction(osv.osv):
    _name = "report.seller.auction"
    _description = "Auction Reporting on seller view"
    _auto = False
    _rec_name = 'date'
    _columns = {
        'auction': fields.many2one('auction.dates', 'Auction date',readonly=True, select=1),
        'seller': fields.many2one('res.partner','Seller',readonly=True, select=1),
        'object_number':fields.integer('No of Objects',readonly=True),
        'total_price':fields.float('Total adjudication',readonly=True),
        'avg_price':fields.float('Avg adjudication',readonly=True),
        'avg_estimation':fields.float('Avg estimation',readonly=True),
        'date': fields.date('Create Date',  required=True, select=1),
        'state': fields.selection((('draft','Draft'),('unsold','Unsold'),('sold','Sold')),'State',readonly=True, select=1)
    }

    def init(self, cr):
        cr.execute('''
            create or replace view report_seller_auction  as (
                select
                    adl.id as auction,
                    min(al.id) as id,
                    to_char(adl.auction1, 'YYYY-MM-DD') as date,
                    ad.partner_id as seller,
                    count(al.id) as "object_number",
                    SUM(al.obj_price) as "total_price",
                    (SUM(al.obj_price)/count(al.id)) as avg_price,
                    sum(al.lot_est1+al.lot_est2)/2 as avg_estimation,
                    al.state
                from
                    auction_dates adl,
                    auction_lots al,
                    auction_deposit ad
                where
                    al.auction_id=adl.id and ad.id=al.bord_vnd_id
                group by
                    ad.partner_id,
                    al.state,adl.auction1,adl.id
                )''')
report_seller_auction()

class report_seller_auction2(osv.osv):
    _name = "report.seller.auction2"
    _description = "Auction Reporting on seller view2"
    _auto = False
    _rec_name = 'date'
    _columns = {
        'seller': fields.many2one('res.partner','Seller',readonly=True, select=1),
        'auction': fields.many2one('auction.dates', 'Auction date',readonly=True, select=1),
        'sum_adj':fields.float('Sum Adjustication',readonly=True, select=2),
        'gross_revenue':fields.float('Gross revenue',readonly=True, select=2),
        'net_revenue':fields.float('Net revenue',readonly=True, select=2),
        'net_margin':fields.float('Net margin', readonly=True, select=2),
        'date': fields.date('Auction date',  required=1),
    }

    def init(self, cr):
        cr.execute('''create or replace view report_seller_auction2  as
            (select
                min(al.id) as id,
                to_char(adl.auction1, 'YYYY-MM-DD') as date,
                adl.id as auction,
                ad.partner_id as seller,
                sum(al.obj_price) as "sum_adj",
                sum(al.gross_revenue) as "gross_revenue",
                sum(al.net_revenue) as "net_revenue",
                avg(al.net_margin) as "net_margin"
            from
                auction_lots al,auction_dates adl,auction_deposit ad
            where
                adl.id=al.auction_id and ad.id=al.bord_vnd_id
            group by
                al.ach_uid,adl.auction1,adl.id,ad.partner_id)
             ''')

report_seller_auction2()

class report_auction_view2(osv.osv):
    _name = "report.auction.view2"
    _description = "Auction Reporting on  view2"
    _auto = False
    _rec_name = 'date'
    _columns = {
        'auction': fields.many2one('auction.dates', 'Auction date',readonly=True, select=1),
        'sum_adj':fields.float('Sum of adjudication',readonly=True),
        'obj_number':fields.integer('# of Objects',readonly=True),
        'gross_revenue':fields.float('Gross revenue',readonly=True),
        'net_revenue':fields.float('Net revenue',readonly=True),
        'obj_margin':fields.float('Avg margin', readonly=True),
        'obj_margin_procent':fields.float('Net margin (%)', readonly=True),
        'date': fields.date('Auction date',  required=True, select=1)
    }
    def init(self, cr):
        cr.execute('''create or replace view report_auction_view2 as (
            select
                ad.id as id,
                to_char(ad.auction1, 'YYYY-MM-DD') as date,
                ad.id as "auction",
                count(al.id) as "obj_number",
                SUM(al.obj_price) as "sum_adj",
                SUM(al.gross_revenue) as "gross_revenue",
                SUM(al.net_revenue) as "net_revenue",
                avg(al.net_revenue) as "obj_margin",
                SUM(al.net_revenue)*100/sum(al.obj_price) as "obj_margin_procent"
            from
                auction_dates ad
            left join
                auction_lots al on (al.auction_id = ad.id)
            group by
                ad.id, ad.auction1
            having
                sum(al.obj_price) <> 0
            )''')
report_auction_view2()

class report_auction_view(osv.osv):
    _name = "report.auction.view"
    _description = "Auction Reporting on view1"
    _auto = False
    _rec_name = 'auction_id'
    _columns = {
        'auction_id': fields.many2one('auction.dates', 'Auction date',readonly=True, select=1),
        'nobjects':fields.float('No of objects',readonly=True),
        'nbuyer':fields.float('No of buyers',readonly=True),
        'nseller':fields.float('No of sellers',readonly=True),
        'min_est':fields.float('Minimum Estimation', readonly=True, select=2),
        'max_est':fields.float('Maximum Estimation', readonly=True, select=2),
        'adj_price':fields.float('Adjudication price', readonly=True, select=2),
        'obj_ret':fields.integer('# obj ret', readonly=True, select=2)
    }

    def init(self, cr):
        cr.execute('''create or replace view report_auction_view  as
            (select
                min(al.id) as id,
                al.auction_id as "auction_id",
                count(al.id) as "nobjects",
                count(al.ach_login) as "nbuyer",
                count(al.bord_vnd_id) as "nseller",
                sum(al.lot_est1) as "min_est",
                sum(al.lot_est2) as "max_est",
                (SELECT count(1) FROM auction_lots WHERE obj_ret>0) as obj_ret,
                sum(al.obj_price) as "adj_price"
            from
                auction_lots al
            group by
                al.auction_id
        )''')

report_auction_view()

class report_auction_object_date(osv.osv):
    _name = "report.auction.object.date"
    _description = "Objects per day"
    _auto = False
    _columns = {
        'obj_num': fields.integer('# of Objects'),
        'name': fields.date('Created date', select=2),
        'month': fields.date('Month', select=1),
        'user_id':fields.many2one('res.users', 'User',select=1),
    }
 #l.create_uid as user,

    def init(self, cr):
        cr.execute("""create or replace view report_auction_object_date as
            (select
               min(l.id) as id,
               to_char(l.create_date, 'YYYY-MM-DD') as name,
               to_char(l.create_date, 'YYYY-MM-01') as month,
               count(l.obj_num) as obj_num,
               l.create_uid as user_id
            from
                auction_lots l
            group by
                to_char(l.create_date, 'YYYY-MM-DD'),
                to_char(l.create_date, 'YYYY-MM-01'),
                l.create_uid
            )
        """)
report_auction_object_date()

class report_auction_estimation_adj_category(osv.osv):
    _name = "report.auction.estimation.adj.category"
    _description = "comparaison estimate/adjudication "
    _auto = False
    _rec_name='date'
    _columns = {
            'lot_est1': fields.float('Minimum Estimation',select=2),
            'lot_est2': fields.float('Maximum Estimation',select=2),
#            'obj_price': fields.float('Adjudication price'),
            'date': fields.date('Date', readonly=True,select=1),
            'lot_type': fields.selection(_type_get, 'Object Type', size=64),
            'adj_total': fields.float('Total Adjudication',select=2),
            'user_id':fields.many2one('res.users', 'User', select=1)
    }

    def init(self, cr):
        cr.execute("""
            create or replace view report_auction_estimation_adj_category as (
                select
                   min(l.id) as id,
                   to_char(l.create_date, 'YYYY-MM-01') as date,
                   l.lot_type as lot_type,
                   sum(l.lot_est1) as lot_est1,
                   sum(l.lot_est2) as lot_est2,
                   sum(l.obj_price) as adj_total,
                   l.create_uid as user_id
                from
                    auction_lots l,auction_dates m
                where
                    l.auction_id=m.id and l.obj_price >0
                group by
                     to_char(l.create_date, 'YYYY-MM-01'),lot_type,l.create_uid
            )
        """)
report_auction_estimation_adj_category()

class report_auction_adjudication(osv.osv):
    _name = "report.auction.adjudication"
    _description = "report_auction_adjudication"
    _auto = False
    _columns = {
            'name': fields.many2one('auction.dates','Auction date',readonly=True,select=1),
            'state': fields.selection((('draft','Draft'),('close','Closed')),'State', select=1),
            'adj_total': fields.float('Total Adjudication'),
            'date': fields.date('Date', readonly=True,select=1),
            'user_id':fields.many2one('res.users', 'User',select=1)

    }


    def init(self, cr):
        cr.execute("""
            create or replace view report_auction_adjudication as (
                select
                    l.id as id,
                    l.id as name,
                    sum(m.obj_price) as adj_total,
                    to_char(l.create_date, 'YYYY-MM-01') as date,
                    l.create_uid as user_id,
                    l.state
                from
                    auction_dates l ,auction_lots m
                    where
                        m.auction_id=l.id
                    group by
                        l.id,l.state,l.name,l.create_uid,to_char(l.create_date, 'YYYY-MM-01')

            )
        """)
report_auction_adjudication()

class report_attendance(osv.osv):
    _name="report.attendance"
    _description = "Report Sign In/Out"
    _auto = False
    #_rec_name='date'
    _columns = {
        'name': fields.date('Date', readonly=True,select=1),
        'employee_id' : fields.many2one('hr.employee', "Employee's Name", select=1, readonly=True),
        'total_attendance': fields.float('Total', readonly=True),
}
    def init(self, cr):
        cr.execute("""CREATE OR REPLACE VIEW report_attendance AS
            SELECT
                id,
                name,
                employee_id,
                CASE WHEN SUM(total_attendance) < 0
                    THEN (SUM(total_attendance) +
                        CASE WHEN current_date <> name
                            THEN 1440
                            ELSE (EXTRACT(hour FROM current_time) * 60) + EXTRACT(minute FROM current_time)
                        END
                        )
                    ELSE SUM(total_attendance)
                END /60  as total_attendance
            FROM (
                SELECT
                    max(a.id) as id,
                    a.name::date as name,
                    a.employee_id,
                    SUM(((EXTRACT(hour FROM a.name) * 60) + EXTRACT(minute FROM a.name)) * (CASE WHEN a.action = 'sign_in' THEN -1 ELSE 1 END)) as total_attendance
                FROM hr_attendance a
                where name > current_date + interval '-1 day'
                GROUP BY a.name::date, a.employee_id
            ) AS fs
            GROUP BY name,fs.id,employee_id
            """)

report_attendance()


class report_deposit_border(osv.osv):
    _name="report.deposit.border"
    _description = "Report deposit border"
    _auto = False
    _rec_name='bord'
    _columns = {
        'bord': fields.char('Depositer Inventory', size=64, required=True),
        'seller': fields.many2one('res.partner','Seller',select=1),
        'moy_est' : fields.float('Avg. Est', select=1, readonly=True),
        'total_marge': fields.float('Total margin', readonly=True),
        'nb_obj':fields.float('# of objects', readonly=True),
}
    def init(self, cr):
        cr.execute("""CREATE OR REPLACE VIEW report_deposit_border AS
            SELECT
                min(al.id) as id,
                ab.partner_id as seller,
                ab.name as bord,
                COUNT(al.id) as nb_obj,
                SUM((al.lot_est1 + al.lot_est2)/2) as moy_est,
                SUM(al.net_revenue)/(count(ad.id)) as total_marge

            FROM
                auction_lots al,auction_deposit ab,auction_dates ad
            WHERE
                ad.id=al.auction_id
                and al.bord_vnd_id=ab.id
            GROUP BY
                ab.name,ab.partner_id""")
report_deposit_border()

class report_object_encoded(osv.osv):
    _name = "report.object.encoded"
    _description = "Object encoded"
    _auto = False
    _columns = {
        'state': fields.selection((('draft','Draft'),('unsold','Unsold'),('paid','Paid'),('invoiced','Invoiced')),'State', required=True,select=1),
        'user_id':fields.many2one('res.users', 'User', select=1),
        'estimation': fields.float('Estimation',select=2),
        'date': fields.date('Create Date',  required=True),
#        'gross_revenue':fields.float('Gross revenue',readonly=True, select=2),
#        'net_revenue':fields.float('Net revenue',readonly=True, select=2),
#        'obj_margin':fields.float('Net margin', readonly=True, select=2),
        'obj_ret':fields.integer('# obj ret', readonly=True, select=2),
#        'adj':fields.integer('Adj.', readonly=True, select=2),
        'obj_num':fields.integer('# of Encoded obj.', readonly=True, select=2),
    }
    def init(self, cr):
        cr.execute('''create or replace view report_object_encoded  as
            (select min(al.id) as id,
                to_char(al.create_date, 'YYYY-MM-DD') as date,
                al.state as state,
                al.create_uid as user_id,
                (SELECT count(1) FROM auction_lots WHERE obj_ret>0) as obj_ret,
                sum((100* al.lot_est1)/al.obj_price) as estimation,
                COUNT(al.product_id) as obj_num
            from auction_lots al
            where al.obj_price>0 and state='draft'
            group by to_char(al.create_date, 'YYYY-MM-DD'), al.state, al.create_uid)
             ''')
report_object_encoded()


class report_object_encoded_manager(osv.osv):
    _name = "report.object.encoded.manager"
    _description = "Object encoded"
    _auto = False
    _columns = {
        'user_id':fields.many2one('res.users', 'User', select=True),
        'estimation': fields.float('Estimation',select=True),
        'date': fields.date('Create Date',  required=True),
        'gross_revenue':fields.float('Gross revenue',readonly=True, select=True),
        'net_revenue':fields.float('Net revenue',readonly=True, select=True),
        'obj_margin':fields.float('Net margin', readonly=True, select=True),
        'obj_ret':fields.integer('# obj ret', readonly=True, select=True),
        'adj':fields.integer('Adj.', readonly=True, select=True),
        'obj_num':fields.integer('# of Encoded obj.', readonly=True, select=True),
    }
    def init(self, cr):
        cr.execute('''create or replace view report_object_encoded_manager  as
            (select
                min(al.id) as id,
                to_char(al.create_date, 'YYYY-MM-DD') as date,
                al.create_uid as user_id,
                sum((100*lot_est1)/obj_price) as estimation,
                (SELECT count(1) FROM auction_lots WHERE obj_ret>0) as obj_ret,
                SUM(al.gross_revenue) as "gross_revenue",
                SUM(al.net_revenue) as "net_revenue",
                SUM(al.net_revenue)/count(al.id) as "obj_margin",
                COUNT(al.product_id) as obj_num,
                SUM(al.obj_price) as "adj"
            from auction_lots al
            where al.obj_price>0
            group by to_char(al.create_date, 'YYYY-MM-DD'), al.create_uid)
             ''')
report_object_encoded_manager()

class report_unclassified_objects(osv.osv):
    _name = "report.unclassified.objects"
    _description = "Unclassified objects "
    _auto = False
    _columns = {
        'name': fields.char('Short Description',size=64, required=True),
        'obj_num': fields.integer('Catalog Number'),
        'obj_price': fields.float('Adjudication price'),
        'lot_num': fields.integer('List Number', required=True, select=1 ),
        'state': fields.selection((('draft','Draft'),('unsold','Unsold'),('paid','Paid'),('sold','Sold')),'State', required=True, readonly=True),
        'obj_comm': fields.boolean('Commission'),
        'bord_vnd_id': fields.many2one('auction.deposit', 'Depositer Inventory', required=True),
        'ach_login': fields.char('Buyer Username',size=64),
        'lot_est1': fields.float('Minimum Estimation'),
        'lot_est2': fields.float('Maximum Estimation'),
        'lot_type': fields.selection(_type_get, 'Object category', size=64),
        'auction': fields.many2one('auction.dates', 'Auction date',readonly=True, select=1),
    }
    def init(self, cr):
        cr.execute("""create or replace view report_unclassified_objects as
            (select
                min(al.id) as id,
                al.name as name,
                al.obj_price as obj_price,
                al.obj_num as obj_num,
                al.lot_num as lot_num,
                al.state as state,
                al.obj_comm as obj_comm,
                al.bord_vnd_id as bord_vnd_id,
                al.ach_login as ach_login,
                al.lot_est1 as lot_est1,
                al.lot_est2 as lot_est2,
                al.lot_type as lot_type,
                al.auction_id as auction
            from auction_lots al,auction_lot_category ac
            where (al.lot_type=ac.name) AND (ac.aie_categ='41') AND (al.auction_id is null)
group by al.obj_price,al.obj_num, al.lot_num, al.state, al.obj_comm,al.bord_vnd_id,al.ach_login,al.lot_est1,al.lot_est2,al.lot_type,al.auction_id,al.name)
             """)
report_unclassified_objects()

# vim:expandtab:smartindent:tabstop=4:softtabstop=4:shiftwidth=4:
<|MERGE_RESOLUTION|>--- conflicted
+++ resolved
@@ -96,10 +96,7 @@
         """
         # objects vendus mais non factures
         #TODO: convert this query to tiny API
-<<<<<<< HEAD
-=======
         lots_obj = self.pool.get('auction.lots')
->>>>>>> 4fcdc405
         cr.execute('select count(*) as c from auction_lots where auction_id =ANY(%s) and state=%s and obj_price>0', (ids,'draft',))
         nbr = cr.fetchone()[0]
         ach_uids = {}
