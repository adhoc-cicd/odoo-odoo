--- conflicted
+++ resolved
@@ -60,16 +60,11 @@
 {
     'name': 'United Kingdom - minimal',
     'version': '1.1',
-<<<<<<< HEAD
     'category': 'Finance',
-    'description': """This is the base module to manage the accounting chart for United Kingdom in OpenERP.""",
-=======
-    'category': 'Localisation/Account Charts',
     'description': """
     This is the base module to manage the accounting chart for United Kingdom in OpenERP.
     =====================================================================================
     """,
->>>>>>> a00f7aa9
     'author': 'Seath Solutions Ltd',
     'website': 'http://www.seathsolutions.com',
     'depends': ['base_iban', 'base_vat', 'account_chart'],
