--- conflicted
+++ resolved
@@ -190,13 +190,6 @@
                                 $(this).val(self.sum_box(account, day_count, true));
                             } else {
                                 account.days[day_count].lines[0].unit_amount += num - self.sum_box(account, day_count);
-<<<<<<< HEAD
-                                self.display_totals();
-                                self.sync();
-                                if(!isNaN($(this).val())){
-                                    $(this).val(self.sum_box(account, day_count, true));
-                                }
-=======
                                 var product = (account.days[day_count].lines[0].product_id instanceof Array) ? account.days[day_count].lines[0].product_id[0] : account.days[day_count].lines[0].product_id
                                 var journal = (account.days[day_count].lines[0].journal_id instanceof Array) ? account.days[day_count].lines[0].journal_id[0] : account.days[day_count].lines[0].journal_id
                                 new instance.web.Model("hr.analytic.timesheet").call("on_change_unit_amount", [[], product, account.days[day_count].lines[0].unit_amount, false, false, journal]).then(function(res) {
@@ -204,7 +197,9 @@
                                     self.display_totals();
                                     self.sync();
                                 });
->>>>>>> aa9e1d83
+                                if(!isNaN($(this).val())){
+                                    $(this).val(self.sum_box(account, day_count, true));
+                                }
                             }
                         });
                     } else {
