--- conflicted
+++ resolved
@@ -13,19 +13,11 @@
     product_id: product.product_product_consultant
     journal_id: hr_timesheet.analytic_journal
 -
-<<<<<<< HEAD
   I create a timesheet for employee "Gilles Gravie".
 -
   !record {model: hr_timesheet_sheet.sheet, id: hr_timesheet_sheet_sheet_deddk0}:
     date_from: !eval time.strftime('%Y-%m-01')
     name: Gilles Gravie
-=======
-  I create a timesheet for employee "Quentin Paolino".
--
-  !record {model: hr_timesheet_sheet.sheet, id: hr_timesheet_sheet_sheet_deddk0}:
-    date_from: !eval time.strftime('%Y-%m-01')
-    name: Quentin Paolino
->>>>>>> c40010d9
     state: new
     user_id: base.user_demo
     employee_id: 'hr.employee_qdp'
