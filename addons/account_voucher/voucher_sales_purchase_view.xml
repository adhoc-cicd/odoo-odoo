<?xml version="1.0" encoding="UTF-8"?>
<openerp>
    <data>
        <record id="view_voucher_filter_vendor" model="ir.ui.view">
            <field name="name">account.voucher.purchase.select</field>
            <field name="model">account.voucher</field>
            <field name="type">search</field>
            <field name="arch" type="xml">
                <search string="Search Vouchers">
                    <group>
                        <field name="number" string="Voucher"/>
                        <separator orientation="vertical"/>
                        <field name="date"/>
                        <separator orientation="vertical"/>
                        <filter icon="terp-document-new" string="Draft" domain="[('state','=','draft')]" help="Draft Vouchers"/>
                        <filter icon="terp-camera_test" string="Posted" domain="[('state','=','posted')]" help="Posted Vouchers"/>
                        <separator orientation="vertical"/>
                        <filter icon="terp-gtk-jump-to-ltr" string="To Review" domain="[('state','=','posted')]" help="To Review"/>
                        <separator orientation="vertical"/>
                        <field name="partner_id" string="Supplier"/>
                        <field name="journal_id" widget="selection" context="{'journal_id': self, 'set_visible':False}" domain="[('type','in',('purchase','purchase_refund'))]"/>
                        <field name="period_id"/>
                    </group>
                    <newline/>
                    <group expand="0" string="Group By...">
                        <filter string="Supplier" icon="terp-personal" domain="[]" context="{'group_by':'partner_id'}"/>
                        <filter string="Journal" icon="terp-folder-orange" domain="[]" context="{'group_by':'journal_id'}"/>
                        <filter string="Period" icon="terp-go-month" domain="[]" context="{'group_by':'period_id','visible':True}"/>
                        <filter string="Status" icon="terp-stock_effects-object-colorize" domain="[]" context="{'group_by':'state'}"/>
                    </group>
                </search>
            </field>
        </record>

        <record id="view_voucher_filter_sale" model="ir.ui.view">
            <field name="name">account.voucher.sale.select</field>
            <field name="model">account.voucher</field>
            <field name="type">search</field>
            <field name="arch" type="xml">
                <search string="Search Vouchers">
                    <group>
                        <field name="number" string="Voucher"/>
                        <separator orientation="vertical"/>
                        <field name="date"/>
                        <separator orientation="vertical"/>
                        <filter icon="terp-document-new" string="Draft" domain="[('state','=','draft')]" help="Draft Vouchers"/>
                        <filter icon="terp-camera_test" string="Posted" domain="[('state','=','posted')]" help="Posted Vouchers"/>
                        <separator orientation="vertical"/>
                        <filter icon="terp-gtk-jump-to-ltr" string="To Review" domain="[('state','=','posted')]" help="To Review"/>
                        <separator orientation="vertical"/>
                        <field name="partner_id" string="Customer"/>
                        <field name="journal_id" widget="selection" context="{'journal_id': self, 'set_visible':False}" domain="[('type','in',('sale','sale_refund'))]"/>
                        <field name="period_id"/>
                    </group>
                    <newline/>
                    <group expand="0" string="Group By...">
                        <filter string="Customer" icon="terp-personal" domain="[]" context="{'group_by':'partner_id'}"/>
                        <filter string="Journal" icon="terp-folder-orange" domain="[]" context="{'group_by':'journal_id'}"/>
                        <filter string="Period" icon="terp-go-month" domain="[]" context="{'group_by':'period_id','visible':True}"/>
                        <filter string="Status" icon="terp-stock_effects-object-colorize" domain="[]" context="{'group_by':'state'}"/>
                    </group>
                </search>
            </field>
        </record>

        <record id="act_pay_voucher" model="ir.actions.act_window">
            <field name="name">Customer Payment</field>
            <field name="res_model">account.voucher</field>
            <field name="view_type">form</field>
            <field name="domain">[('journal_id.type', 'in', ['bank', 'cash']), ('type','=','receipt'), ('partner_id','=',partner_id)]</field>
            <field name="context">{'type':'receipt', 'partner_id': partner_id, 'default_reference':reference}</field>
            <field name="view_id" ref="view_vendor_receipt_form"/>
            <field name="target">current</field>
        </record>

        <record model="ir.ui.view" id="view_sale_receipt_form">
            <field name="name">account.voucher.sale.form</field>
            <field name="model">account.voucher</field>
            <field name="type">form</field>
            <field name="arch" type="xml">
                <form version="7.0">
                <header>
                    <button name="proforma_voucher" string="Validate" states="draft" class="oe_highlight"/>
                    <button name="%(act_pay_voucher)d" context="{'narration':narration, 'title':'Customer Payment', 'type':'receipt', 'partner_id':partner_id, 'reference':reference, 'amount':amount}" type="action" string="Pay" attrs="{'invisible':['|',('pay_now','=','pay_now'),'|',('state','=','draft'), ('paid','=',True)]}" class="oe_highlight"/>
                    <button name="cancel_voucher" string="Cancel" states="draft,proforma" />
                    <button name="cancel_voucher" string="Cancel" type="object" states="posted" confirm="Are you sure to confirm this record ?"/>
                    <button name="action_cancel_draft" type="object" states="cancel" string="Set to Draft"/>
                    <field name="state" widget="statusbar" statusbar_visible="draft,posted" statusbar_colors='{"proforma":"blue"}'/>
                </header>
                <sheet string="Sales Receipt" >
                    <h1><label for="number" string="Sale Receipt"/> <field name="number" class="oe_inline" readonly="1"/></h1>
                    <group>
                        <group>
                            <field name="partner_id" domain="[('customer','=',True)]" on_change="onchange_partner_id(partner_id, journal_id, amount, currency_id, type, date, context)" string="Customer" context="{'search_default_customer':1, 'show_address': 1}" options='{"always_reload": true}'/>
                            <field name="company_id" widget="selection" groups="base.group_multi_company"/>
                        </group>
                        <group>
                            <field name="journal_id" domain="[('type','in',['sale','sale_refund'])]" widget="selection" on_change="onchange_journal(journal_id, line_cr_ids, tax_id, partner_id, date, amount, type, company_id, context)"/>
                            <field name="date" on_change="onchange_date(date, currency_id, currency_id, amount, company_id, context)"/>
                            <field name="name"/>
                            <field name="paid" invisible="1"/>
                            <field name="currency_id" invisible="1"/>
                        </group>
                        <field name="type" invisible="True"/>
                    </group>
                    <notebook>
                        <page string="Sales Information">
                            <field name="line_cr_ids" on_change="onchange_price(line_cr_ids, tax_id, partner_id)" context="{'journal_id':journal_id, 'type':type, 'partner_id':partner_id}">
                                <tree string="Sales Lines" editable="bottom">
                                    <field name="account_id" domain="[('user_type.report_type','=','income'),('type','!=','view')]" widget="selection" groups="account.group_account_user"/>
                                    <field name="name"/>
                                    <field name="amount" sum="Total"/>
                                    <field name="account_analytic_id" groups="analytic.group_analytic_accounting"/>
                                </tree>
                            </field>
			                <group>
                                <field name="narration" placeholder="Internal Notes" nolabel="1"/>
                                <group class="oe_subtotal_footer oe_right">
                                    <field name="tax_id" 
                                        on_change="onchange_price(line_cr_ids, tax_id, partner_id)"
                                        widget="selection" nolabel="1"
					placeholder="select tax..."
                                        domain="[('type_tax_use','in',('sale','all')), ('parent_id', '=', False)]"/>
                                    <field name="tax_amount" nolabel="1"/>
                                    <div class="oe_subtotal_footer_separator">
                                        <label for="amount"/>
                                        <button type="object" class="oe_link oe_edit_only"
                                            name="compute_tax" string="(update)"
                                            attrs="{'invisible': [('state','!=','draft')]}"/>
<<<<<<< HEAD
			                        </div>
                                    <field name="tax_amount" nolabel="1"/>
                                    <field name="amount" class="oe_subtotal_footer_separator" />
=======
			            </div>
                                    <field name="amount" class="oe_subtotal_footer_separator" nolabel="1"/>
>>>>>>> 2a89c607
                                </group>                                    
			                    <group>
                                    <field name="pay_now" on_change="onchange_payment(pay_now, journal_id, partner_id)" required="1"/>
                                    <field name="date_due" attrs="{'invisible':[('pay_now','=','pay_now')]}"/>
                                    <field name="account_id"
                                         attrs="{'invisible':[('pay_now','!=','pay_now')]}"
                                          domain="[('type','=','liquidity')]"/>
                                    <field name="reference"
                                         attrs="{'invisible':[('pay_now','!=','pay_now')]}"/>
                                </group>
			                </group>
                        </page>
                        <page string="Journal Items" attrs="{'invisible': [('state','!=','posted')]}">
                            <group col="4">
                                <field name="period_id"/>
                                <field name="audit"/>
                            </group>
                            <field name="move_ids" readonly="1">
                               <tree string="Journal Items">
                                   <field name="move_id"/>
                                   <field name="ref"/>
                                   <field name="date"/>
                                   <field name="statement_id"/>
                                   <field name="partner_id"/>
                                   <field name="account_id"/>
                                   <field name="name"/>
                                   <field name="debit"/>
                                   <field name="credit"/>
                                   <field name="state"/>
                                   <field name="reconcile_id"/>
                               </tree>
                            </field>
                        </page>
                    </notebook>
                    </sheet>
                    <div class="oe_chatter">
                        <field name="message_ids" widget="mail_thread"/>
                    </div>
                </form>
            </field>
        </record>

        <!-- Sales Voucher -->
        <record id="action_sale_receipt" model="ir.actions.act_window">
            <field name="name">Sales Receipt</field>
            <field name="res_model">account.voucher</field>
            <field name="view_type">form</field>
            <field name="domain">[('journal_id.type','in',['sale','sale_refund']), ('type','=','sale')]</field>
            <field name="context">{'default_type': 'sale', 'type': 'sale'}</field>
            <field name="view_id" eval="False"/>
            <field name="search_view_id" ref="view_voucher_filter_sale"/>
            <field name="target">current</field>
            <field name="help">
                Click here to create a sale receipt.
                &lt;p&gt;
                When the sales receipt is confirmed, you can record the customer payment related to this sales receipt.
            </field>
        </record>
        <record id="action_sale_receipt_tree" model="ir.actions.act_window.view">
            <field eval="1" name="sequence"/>
            <field name="view_mode">tree</field>
            <field name="act_window_id" ref="action_sale_receipt"/>
        </record>
        <record id="action_sale_receipt_form" model="ir.actions.act_window.view">
            <field eval="2" name="sequence"/>
            <field name="view_mode">form</field>
            <field name="view_id" ref="view_sale_receipt_form"/>
            <field name="act_window_id" ref="action_sale_receipt"/>
        </record>

        <menuitem id="menu_action_sale_receipt" icon="STOCK_JUSTIFY_FILL"
            action="action_sale_receipt"
            parent="account.menu_finance_receivables"
            sequence="10"/>

        <!--  Purchase Vouchers -->
        <record id="act_pay_bills" model="ir.actions.act_window">
            <field name="name">Bill Payment</field>
            <field name="res_model">account.voucher</field>
            <field name="view_type">form</field>
            <field name="domain">[('journal_id.type', 'in', ['bank', 'cash']), ('type','=','payment'), ('partner_id','=',partner_id)]</field>
            <field name="context">{'default_type':'payment', 'type':'payment', 'default_partner_id': partner_id, 'partner_id': partner_id, 'default_reference':reference}</field>
            <field name="view_id" ref="view_vendor_payment_form"/>
            <field name="target">current</field>
        </record>
        <record model="ir.ui.view" id="view_purchase_receipt_form">
            <field name="name">account.voucher.purchase.form</field>
            <field name="model">account.voucher</field>
            <field name="type">form</field>
            <field name="arch" type="xml">
                <form version="7.0">
                <header>
                    <button name="proforma_voucher" string="Validate" states="draft" class="oe_highlight"/>
                    <button name="%(act_pay_bills)d" context="{'narration':narration, 'title':'Bill Payment', 'type':'payment', 'partner_id': partner_id, 'reference':reference}" type="action" string="Pay Bill" attrs="{'invisible':['|',('pay_now','=','pay_now'),'|',('state','=','draft'), ('paid','=',True)]}" class="oe_highlight"/>
                    <button name="cancel_voucher" string="Cancel" states="draft,proforma" />
                    <button name="cancel_voucher" string="Cancel" type="object" states="posted" confirm="Are you sure to confirm this record ?"/>
                    <button name="action_cancel_draft" type="object" states="cancel" string="Set to Draft"/>
                    <field name="state" widget="statusbar" statusbar_visible="draft,posted" statusbar_colors='{"proforma":"blue"}'/>
                </header>
                <sheet string="Supplier Voucher">
                    <h1><label for="number" string="Purchase Receipt"/> <field name="number" class="oe_inline" readonly="1"/></h1>

                    <field name="pay_now" invisible="1"/>
                    <field name="account_id" domain="[('type','=','other')]"  invisible="True"/>
                    <field name="type" invisible="True"/>
                    <group>
                        <group>
                            <field name="partner_id" domain="[('supplier','=',True)]" string="Supplier" on_change="onchange_partner_id(partner_id, journal_id, amount, currency_id, type, date, context)" context="{'default_customer': 0, 'search_default_supplier': 1, 'default_supplier': 1}" />
                            <field name="name" colspan="2"/>
                            <field name="reference"/>
                            <field name="company_id" widget="selection" groups="base.group_multi_company"/>
                        </group>
                        <group>
                            <field name="date" string="Bill Date" on_change="onchange_date(date, currency_id, currency_id, amount, company_id, context)"/>
                            <field name="date_due"/>
                            <field name="paid" invisible="1"/>
                            <field name="currency_id" invisible="1"/>
                            <field name="journal_id"
                                domain="[('type','in',['purchase','purchase_refund'])]"
                                widget="selection"
                                on_change="onchange_journal(journal_id, line_dr_ids, tax_id, partner_id, date, amount, type, company_id, context)"/>
                        </group>
                    </group>
                    <notebook>
                        <page string="Bill Information">
                            <field name="line_dr_ids" on_change="onchange_price(line_dr_ids, tax_id, partner_id)" context="{'journal_id':journal_id,'partner_id':partner_id}">
                                <tree string="Expense Lines" editable="bottom">
                                    <field name="account_id" widget="selection" domain="[('user_type.report_type','=','expense'), ('type','!=','view')]"  groups="account.group_account_user"/>
                                    <field name="name"/>
                                    <field name="amount"/>
                                    <field name="account_analytic_id" groups="analytic.group_analytic_accounting"/>
                                </tree>
                            </field>
                            <group>
                                <field name="narration" placeholder="Internal Notes" nolabel="1"/>
                                <group class="oe_subtotal_footer oe_right">
                                    <!--
                                    <div>
                                        <label for="tax_id" />
                                        <button type="object" 
                                            icon="terp-stock_format-scientific" 
                                            name="compute_tax"
                                            attrs="{'invisible': [('state','!=','draft')]}"/>
                                    </div>
                                    -->
                                    <field name="tax_id" 
                                        on_change="onchange_price(line_dr_ids, tax_id, partner_id)"
                                        widget="selection" nolabel="1"
					placeholder="select tax..."

                                        domain="[('type_tax_use','in',('purchase','all')), ('parent_id', '=', False)]"
                                        />
                                    <field name="tax_amount" nolabel="1"/>
                                    <div class="oe_subtotal_footer_separator">
                                        <label for="amount"/>
                                        <button type="object" class="oe_link oe_edit_only"
                                            name="compute_tax" string="(update)"
                                            attrs="{'invisible': [('state','!=','draft')]}"/>
			            </div>
                                    <field name="amount" class="oe_subtotal_footer_separator" nolabel="1"/>
                                </group>
                            </group>
                        </page>
                        <page string="Journal Items" attrs="{'invisible': [('state','!=','posted')]}">
                            <group col="4">
                                <field name="period_id"/>
                                <field name="audit"/>
                            </group>
                            <field name="move_ids" readonly="1">
                               <tree string="Journal Items">
                                   <field name="move_id"/>
                                   <field name="ref"/>
                                   <field name="date"/>
                                   <field name="statement_id"/>
                                   <field name="partner_id"/>
                                   <field name="account_id"/>
                                   <field name="name"/>
                                   <field name="debit"/>
                                   <field name="credit"/>
                                   <field name="state"/>
                                   <field name="reconcile_id"/>
                               </tree>
                            </field>
                        </page>
                    </notebook>
                    </sheet>
                    <div class="oe_chatter">
                        <field name="message_ids" widget="mail_thread"/>
                    </div>
                </form>
            </field>
        </record>
        <record id="action_purchase_receipt" model="ir.actions.act_window">
            <field name="name">Purchase Receipt</field>
            <field name="res_model">account.voucher</field>
            <field name="view_type">form</field>
            <field name="domain">[('journal_id.type','in',['purchase','purchase_refund']), ('type','=','purchase')]</field>
            <field name="context">{'default_type': 'purchase', 'type': 'purchase'}</field>
            <field name="view_id" eval="False"/>
            <field name="search_view_id" eval="view_voucher_filter_vendor"/>
            <field name="target">current</field>
            <field name="help">
                Click here to create a purchase receipt.
                &lt;p&gt;
                When the purchase receipt is confirmed, you can record the supplier payment related to this purchase receipt.
            </field>
        </record>
        <record id="action_purchase_receipt_tree" model="ir.actions.act_window.view">
            <field eval="1" name="sequence"/>
            <field name="view_mode">tree</field>
            <field name="act_window_id" ref="action_purchase_receipt"/>
        </record>
        <record id="action_purchase_receipt_form" model="ir.actions.act_window.view">
            <field eval="2" name="sequence"/>
            <field name="view_mode">form</field>
            <field name="view_id" ref="view_purchase_receipt_form"/>
            <field name="act_window_id" ref="action_purchase_receipt"/>
        </record>

        <menuitem id="menu_action_purchase_receipt" icon="STOCK_JUSTIFY_FILL"
            action="action_purchase_receipt" parent="account.menu_finance_payables" sequence="10"/>

    </data>
</openerp><|MERGE_RESOLUTION|>--- conflicted
+++ resolved
@@ -127,14 +127,8 @@
                                         <button type="object" class="oe_link oe_edit_only"
                                             name="compute_tax" string="(update)"
                                             attrs="{'invisible': [('state','!=','draft')]}"/>
-<<<<<<< HEAD
 			                        </div>
-                                    <field name="tax_amount" nolabel="1"/>
-                                    <field name="amount" class="oe_subtotal_footer_separator" />
-=======
-			            </div>
                                     <field name="amount" class="oe_subtotal_footer_separator" nolabel="1"/>
->>>>>>> 2a89c607
                                 </group>                                    
 			                    <group>
                                     <field name="pay_now" on_change="onchange_payment(pay_now, journal_id, partner_id)" required="1"/>
