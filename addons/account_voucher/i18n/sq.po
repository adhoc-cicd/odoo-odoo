--- conflicted
+++ resolved
@@ -1,41 +1,28 @@
-# Albanian translation for openobject-addons
-# Copyright (c) 2014 Rosetta Contributors and Canonical Ltd 2014
-# This file is distributed under the same license as the openobject-addons package.
-# FIRST AUTHOR <EMAIL@ADDRESS>, 2014.
-#
-msgid ""
-msgstr ""
-<<<<<<< HEAD
-"Project-Id-Version: openobject-addons\n"
-"Report-Msgid-Bugs-To: FULL NAME <EMAIL@ADDRESS>\n"
-"POT-Creation-Date: 2014-09-23 16:27+0000\n"
-"PO-Revision-Date: 2014-08-14 16:10+0000\n"
-"Last-Translator: FULL NAME <EMAIL@ADDRESS>\n"
-"Language-Team: Albanian <sq@li.org>\n"
-=======
+# Translation of Odoo Server.
+# This file contains the translation of the following modules:
+# * account_voucher
+# 
+# Translators:
+msgid ""
+msgstr ""
 "Project-Id-Version: Odoo 8.0\n"
 "Report-Msgid-Bugs-To: \n"
 "POT-Creation-Date: 2015-01-21 14:07+0000\n"
 "PO-Revision-Date: 2016-03-31 15:44+0000\n"
 "Last-Translator: Martin Trigaux\n"
 "Language-Team: Albanian (http://www.transifex.com/odoo/odoo-8/language/sq/)\n"
->>>>>>> ceb87b78
 "MIME-Version: 1.0\n"
 "Content-Type: text/plain; charset=UTF-8\n"
-"Content-Transfer-Encoding: 8bit\n"
-"X-Launchpad-Export-Date: 2014-09-24 08:56+0000\n"
-"X-Generator: Launchpad (build 17196)\n"
+"Content-Transfer-Encoding: \n"
+"Language: sq\n"
+"Plural-Forms: nplurals=2; plural=(n != 1);\n"
 
 #. module: account_voucher
 #: help:account.voucher,state:0
 msgid ""
-" * The 'Draft' status is used when a user is encoding a new and unconfirmed "
-"Voucher.                         \n"
-"* The 'Pro-forma' when voucher is in Pro-forma status,voucher does not have "
-"an voucher number.                         \n"
-"* The 'Posted' status is used when user create voucher,a voucher number is "
-"generated and voucher entries are created in account                         "
-"\n"
+" * The 'Draft' status is used when a user is encoding a new and unconfirmed Voucher.                         \n"
+"* The 'Pro-forma' when voucher is in Pro-forma status,voucher does not have an voucher number.                         \n"
+"* The 'Posted' status is used when user create voucher,a voucher number is generated and voucher entries are created in account                         \n"
 "* The 'Cancelled' status is used when user cancel voucher."
 msgstr ""
 
@@ -61,8 +48,7 @@
 "<p class=\"oe_view_nocontent_create\">\n"
 "                Click to create a new supplier payment.\n"
 "              </p><p>\n"
-"                Odoo helps you easily track payments you make and the "
-"remaining balances you need to pay your suppliers.\n"
+"                Odoo helps you easily track payments you make and the remaining balances you need to pay your suppliers.\n"
 "              </p>\n"
 "            "
 msgstr ""
@@ -73,8 +59,7 @@
 "<p class=\"oe_view_nocontent_create\">\n"
 "                Click to create a sale receipt.\n"
 "              </p><p>\n"
-"                When the sale receipt is confirmed, you can record the "
-"customer\n"
+"                When the sale receipt is confirmed, you can record the customer\n"
 "                payment related to this sales receipt.\n"
 "              </p>\n"
 "            "
@@ -87,10 +72,8 @@
 "                Click to register a new payment. \n"
 "              </p><p>\n"
 "                Enter the customer and the payment method and then, either\n"
-"                create manually a payment record or Odoo will propose to "
-"you\n"
-"                automatically the reconciliation of this payment with the "
-"open\n"
+"                create manually a payment record or Odoo will propose to you\n"
+"                automatically the reconciliation of this payment with the open\n"
 "                invoices or sales receipts.\n"
 "              </p>\n"
 "            "
@@ -112,8 +95,7 @@
 #: model:ir.actions.act_window,help:account_voucher.action_sale_receipt_report_all
 msgid ""
 "<p>\n"
-"            From this report, you can have an overview of the amount "
-"invoiced\n"
+"            From this report, you can have an overview of the amount invoiced\n"
 "            to your customer as well as payment delays. The tool search can\n"
 "            also be used to personalise your Invoices reports and so, match\n"
 "            this analysis to your needs.\n"
@@ -122,8 +104,7 @@
 msgstr ""
 
 #. module: account_voucher
-#: field:account.voucher,account_id:0
-#: field:account.voucher.line,account_id:0
+#: field:account.voucher,account_id:0 field:account.voucher.line,account_id:0
 #: field:sale.receipt.report,account_id:0
 msgid "Account"
 msgstr "Llogaria"
@@ -148,12 +129,12 @@
 #. module: account_voucher
 #: field:account.voucher.line,amount:0
 msgid "Amount"
-msgstr ""
+msgstr "Vlera"
 
 #. module: account_voucher
 #: field:account.voucher.line,account_analytic_id:0
 msgid "Analytic Account"
-msgstr ""
+msgstr "Llogaria Analitike"
 
 #. module: account_voucher
 #: view:account.voucher:account_voucher.view_vendor_payment_form
@@ -173,7 +154,7 @@
 msgstr ""
 
 #. module: account_voucher
-#: code:addons/account_voucher/account_voucher.py:269
+#: code:addons/account_voucher/account_voucher.py:276
 #, python-format
 msgid ""
 "At the operation date, the exchange rate was\n"
@@ -225,13 +206,12 @@
 msgstr ""
 
 #. module: account_voucher
-#: selection:account.voucher,state:0
-#: selection:sale.receipt.report,state:0
+#: selection:account.voucher,state:0 selection:sale.receipt.report,state:0
 msgid "Cancelled"
 msgstr "E Anulluar"
 
 #. module: account_voucher
-#: code:addons/account_voucher/account_voucher.py:929
+#: code:addons/account_voucher/account_voucher.py:959
 #, python-format
 msgid "Cannot delete voucher(s) which are already opened or paid."
 msgstr ""
@@ -244,8 +224,7 @@
 msgstr ""
 
 #. module: account_voucher
-#: field:account.voucher,company_id:0
-#: field:account.voucher.line,company_id:0
+#: field:account.voucher,company_id:0 field:account.voucher.line,company_id:0
 #: view:sale.receipt.report:account_voucher.view_sale_receipt_report_search
 #: field:sale.receipt.report,company_id:0
 msgid "Company"
@@ -259,7 +238,7 @@
 msgstr ""
 
 #. module: account_voucher
-#: code:addons/account_voucher/account_voucher.py:1027
+#: code:addons/account_voucher/account_voucher.py:1057
 #, python-format
 msgid "Configuration Error !"
 msgstr ""
@@ -275,8 +254,7 @@
 msgstr ""
 
 #. module: account_voucher
-#: field:account.voucher,create_uid:0
-#: field:account.voucher.line,create_uid:0
+#: field:account.voucher,create_uid:0 field:account.voucher.line,create_uid:0
 msgid "Created by"
 msgstr "Krijuar nga"
 
@@ -319,7 +297,7 @@
 #: view:account.voucher:account_voucher.view_voucher_filter_customer_pay
 #: view:account.voucher:account_voucher.view_voucher_filter_sale
 msgid "Customer"
-msgstr ""
+msgstr "Partner"
 
 #. module: account_voucher
 #: model:ir.actions.act_window,name:account_voucher.act_pay_voucher
@@ -329,8 +307,7 @@
 msgstr ""
 
 #. module: account_voucher
-#: field:account.voucher,date:0
-#: field:account.voucher.line,date_original:0
+#: field:account.voucher,date:0 field:account.voucher.line,date_original:0
 #: field:sale.receipt.report,date:0
 msgid "Date"
 msgstr "Data"
@@ -393,8 +370,7 @@
 msgstr ""
 
 #. module: account_voucher
-#: field:account.voucher,date_due:0
-#: field:account.voucher.line,date_due:0
+#: field:account.voucher,date_due:0 field:account.voucher.line,date_due:0
 #: field:sale.receipt.report,date_due:0
 msgid "Due Date"
 msgstr ""
@@ -410,8 +386,8 @@
 msgstr ""
 
 #. module: account_voucher
-#: code:addons/account_voucher/account_voucher.py:511
-#: code:addons/account_voucher/account_voucher.py:1033
+#: code:addons/account_voucher/account_voucher.py:518
+#: code:addons/account_voucher/account_voucher.py:1063
 #, python-format
 msgid "Error!"
 msgstr ""
@@ -449,8 +425,8 @@
 msgstr ""
 
 #. module: account_voucher
-#: code:addons/account_voucher/account_voucher.py:1068
-#: code:addons/account_voucher/account_voucher.py:1074
+#: code:addons/account_voucher/account_voucher.py:1098
+#: code:addons/account_voucher/account_voucher.py:1104
 #, python-format
 msgid "Go to the configuration panel"
 msgstr ""
@@ -478,8 +454,7 @@
 msgstr ""
 
 #. module: account_voucher
-#: field:account.voucher,id:0
-#: field:account.voucher.line,id:0
+#: field:account.voucher,id:0 field:account.voucher.line,id:0
 #: field:sale.receipt.report,id:0
 msgid "ID"
 msgstr "ID"
@@ -499,7 +474,7 @@
 msgstr ""
 
 #. module: account_voucher
-#: code:addons/account_voucher/account_voucher.py:929
+#: code:addons/account_voucher/account_voucher.py:959
 #, python-format
 msgid "Invalid Action!"
 msgstr ""
@@ -564,14 +539,12 @@
 msgstr "Data e Mesazhit të Fundit"
 
 #. module: account_voucher
-#: field:account.voucher,write_uid:0
-#: field:account.voucher.line,write_uid:0
+#: field:account.voucher,write_uid:0 field:account.voucher.line,write_uid:0
 msgid "Last Updated by"
 msgstr "Modifikuar per here te fundit nga"
 
 #. module: account_voucher
-#: field:account.voucher,write_date:0
-#: field:account.voucher.line,write_date:0
+#: field:account.voucher,write_date:0 field:account.voucher.line,write_date:0
 msgid "Last Updated on"
 msgstr "Modifikuar per here te fundit me"
 
@@ -596,7 +569,7 @@
 msgstr ""
 
 #. module: account_voucher
-#: code:addons/account_voucher/account_voucher.py:1213
+#: code:addons/account_voucher/account_voucher.py:1243
 #, python-format
 msgid "No Account Base Code and Account Tax Code!"
 msgstr ""
@@ -664,16 +637,14 @@
 
 #. module: account_voucher
 #: view:account.voucher:account_voucher.view_voucher_filter
-#: field:account.voucher,partner_id:0
-#: field:account.voucher.line,partner_id:0
+#: field:account.voucher,partner_id:0 field:account.voucher.line,partner_id:0
 #: view:sale.receipt.report:account_voucher.view_sale_receipt_report_search
 #: field:sale.receipt.report,partner_id:0
 msgid "Partner"
-msgstr ""
+msgstr "Partner"
 
 #. module: account_voucher
 #: view:account.invoice:account_voucher.view_invoice_supplier
-#: view:account.voucher:account_voucher.view_vendor_receipt_dialog_form
 msgid "Pay"
 msgstr ""
 
@@ -683,8 +654,7 @@
 msgstr ""
 
 #. module: account_voucher
-#: selection:account.voucher,pay_now:0
-#: selection:sale.receipt.report,pay_now:0
+#: selection:account.voucher,pay_now:0 selection:sale.receipt.report,pay_now:0
 msgid "Pay Directly"
 msgstr ""
 
@@ -695,17 +665,14 @@
 msgstr ""
 
 #. module: account_voucher
-#: selection:account.voucher,pay_now:0
-#: selection:sale.receipt.report,pay_now:0
+#: selection:account.voucher,pay_now:0 selection:sale.receipt.report,pay_now:0
 msgid "Pay Later or Group Funds"
 msgstr ""
 
 #. module: account_voucher
 #: view:account.voucher:account_voucher.view_vendor_receipt_dialog_form
-#: field:account.voucher,pay_now:0
-#: selection:account.voucher,type:0
-#: field:sale.receipt.report,pay_now:0
-#: selection:sale.receipt.report,type:0
+#: field:account.voucher,pay_now:0 selection:account.voucher,type:0
+#: field:sale.receipt.report,pay_now:0 selection:sale.receipt.report,type:0
 msgid "Payment"
 msgstr ""
 
@@ -759,19 +726,19 @@
 msgstr "Periudha"
 
 #. module: account_voucher
-#: code:addons/account_voucher/account_voucher.py:1028
+#: code:addons/account_voucher/account_voucher.py:1058
 #, python-format
 msgid "Please activate the sequence of selected journal !"
 msgstr ""
 
 #. module: account_voucher
-#: code:addons/account_voucher/account_voucher.py:1034
+#: code:addons/account_voucher/account_voucher.py:1064
 #, python-format
 msgid "Please define a sequence on the journal."
 msgstr ""
 
 #. module: account_voucher
-#: code:addons/account_voucher/account_voucher.py:511
+#: code:addons/account_voucher/account_voucher.py:518
 #, python-format
 msgid "Please define default credit/debit accounts on the journal \"%s\"."
 msgstr ""
@@ -820,8 +787,7 @@
 msgstr ""
 
 #. module: account_voucher
-#: selection:account.voucher,type:0
-#: selection:sale.receipt.report,type:0
+#: selection:account.voucher,type:0 selection:sale.receipt.report,type:0
 msgid "Purchase"
 msgstr "Blerje"
 
@@ -843,8 +809,7 @@
 
 #. module: account_voucher
 #: view:account.voucher:account_voucher.view_vendor_receipt_form
-#: selection:account.voucher,type:0
-#: selection:sale.receipt.report,type:0
+#: selection:account.voucher,type:0 selection:sale.receipt.report,type:0
 msgid "Receipt"
 msgstr ""
 
@@ -860,12 +825,12 @@
 
 #. module: account_voucher
 #: view:account.invoice:account_voucher.view_invoice_customer
+#: view:account.voucher:account_voucher.view_vendor_receipt_dialog_form
 msgid "Register Payment"
 msgstr ""
 
 #. module: account_voucher
-#: selection:account.voucher,type:0
-#: selection:sale.receipt.report,type:0
+#: selection:account.voucher,type:0 selection:sale.receipt.report,type:0
 msgid "Sale"
 msgstr ""
 
@@ -935,7 +900,7 @@
 #: field:account.voucher,state:0
 #: view:sale.receipt.report:account_voucher.view_sale_receipt_report_search
 msgid "Status"
-msgstr ""
+msgstr "Statusi"
 
 #. module: account_voucher
 #: model:mail.message.subtype,name:account_voucher.mt_voucher_state_change
@@ -958,7 +923,7 @@
 #: view:account.voucher:account_voucher.view_vendor_payment_form
 #: view:account.voucher:account_voucher.view_voucher_filter_vendor
 #: view:account.voucher:account_voucher.view_voucher_filter_vendor_pay
-#: code:addons/account_voucher/account_voucher.py:182
+#: code:addons/account_voucher/account_voucher.py:187
 #, python-format
 msgid "Supplier"
 msgstr ""
@@ -984,7 +949,7 @@
 #: view:account.voucher:account_voucher.view_sale_receipt_form
 #: field:account.voucher,tax_id:0
 msgid "Tax"
-msgstr ""
+msgstr "Taksa"
 
 #. module: account_voucher
 #: field:account.voucher,tax_amount:0
@@ -997,7 +962,7 @@
 msgstr ""
 
 #. module: account_voucher
-#: code:addons/account_voucher/account_voucher.py:1172
+#: code:addons/account_voucher/account_voucher.py:1202
 #, python-format
 msgid "The invoice you are willing to pay is not valid anymore."
 msgstr ""
@@ -1013,8 +978,8 @@
 #: help:account.voucher,payment_option:0
 msgid ""
 "This field helps you to choose what you want to do with the eventual "
-"difference between the paid amount and the sum of allocated amounts. You can "
-"either choose to keep open this difference on the partner's account, or "
+"difference between the paid amount and the sum of allocated amounts. You can"
+" either choose to keep open this difference on the partner's account, or "
 "reconcile it with the payment(s)"
 msgstr ""
 
@@ -1048,6 +1013,7 @@
 #. module: account_voucher
 #: view:account.voucher:account_voucher.view_voucher_form
 #: view:account.voucher:account_voucher.view_voucher_tree
+#: view:account.voucher:account_voucher.view_voucher_tree_nocreate
 msgid "Total Amount"
 msgstr ""
 
@@ -1113,7 +1079,7 @@
 #: view:account.voucher:account_voucher.view_voucher_filter_vendor
 #: view:account.voucher:account_voucher.view_voucher_filter_vendor_pay
 #: field:account.voucher.line,voucher_id:0
-#: code:addons/account_voucher/account_voucher.py:152
+#: code:addons/account_voucher/account_voucher.py:157
 #: model:res.request.link,name:account_voucher.req_link_voucher
 #, python-format
 msgid "Voucher"
@@ -1121,6 +1087,7 @@
 
 #. module: account_voucher
 #: view:account.voucher:account_voucher.view_voucher_tree
+#: view:account.voucher:account_voucher.view_voucher_tree_nocreate
 #: model:ir.actions.act_window,name:account_voucher.act_journal_voucher_open
 msgid "Voucher Entries"
 msgstr ""
@@ -1155,7 +1122,7 @@
 #. module: account_voucher
 #: field:sale.receipt.report,state:0
 msgid "Voucher Status"
-msgstr ""
+msgstr "Statusi"
 
 #. module: account_voucher
 #: model:ir.actions.act_window,name:account_voucher.action_review_voucher_list
@@ -1173,7 +1140,7 @@
 msgstr "Historiku i Komunikimeve të Website-it"
 
 #. module: account_voucher
-#: code:addons/account_voucher/account_voucher.py:370
+#: code:addons/account_voucher/account_voucher.py:377
 #, python-format
 msgid "Write-Off"
 msgstr ""
@@ -1184,20 +1151,21 @@
 msgstr ""
 
 #. module: account_voucher
-#: code:addons/account_voucher/account_voucher.py:1172
+#: code:addons/account_voucher/account_voucher.py:1202
 #, python-format
 msgid "Wrong voucher line"
 msgstr ""
 
 #. module: account_voucher
-#: code:addons/account_voucher/account_voucher.py:1213
-#, python-format
-msgid ""
-"You have to configure account base code and account tax code on the '%s' tax!"
-msgstr ""
-
-#. module: account_voucher
-#: code:addons/account_voucher/account_voucher.py:1073
+#: code:addons/account_voucher/account_voucher.py:1243
+#, python-format
+msgid ""
+"You have to configure account base code and account tax code on the '%s' "
+"tax!"
+msgstr ""
+
+#. module: account_voucher
+#: code:addons/account_voucher/account_voucher.py:1103
 #, python-format
 msgid ""
 "You should configure the 'Gain Exchange Rate Account' to manage "
@@ -1206,7 +1174,7 @@
 msgstr ""
 
 #. module: account_voucher
-#: code:addons/account_voucher/account_voucher.py:1067
+#: code:addons/account_voucher/account_voucher.py:1097
 #, python-format
 msgid ""
 "You should configure the 'Loss Exchange Rate Account' to manage "
@@ -1215,9 +1183,9 @@
 msgstr ""
 
 #. module: account_voucher
-#: code:addons/account_voucher/account_voucher.py:1084
-#: code:addons/account_voucher/account_voucher.py:1098
-#: code:addons/account_voucher/account_voucher.py:1249
+#: code:addons/account_voucher/account_voucher.py:1114
+#: code:addons/account_voucher/account_voucher.py:1128
+#: code:addons/account_voucher/account_voucher.py:1279
 #, python-format
 msgid "change"
 msgstr ""
@@ -1234,4 +1202,9 @@
 #: view:account.voucher:account_voucher.view_vendor_receipt_dialog_form
 #: view:account.voucher:account_voucher.view_vendor_receipt_form
 msgid "e.g. Invoice SAJ/0042"
+msgstr ""
+
+#. module: account_voucher
+#: view:account.voucher:account_voucher.view_vendor_receipt_dialog_form
+msgid "or"
 msgstr ""