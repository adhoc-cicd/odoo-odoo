# -*- coding: utf-8 -*-
##################################################################################
#
# Copyright (c) 2005-2006 Axelor SARL. (http://www.axelor.com)
# and 2004-2010 Tiny SPRL (<http://tiny.be>).
#
# $Id: hr.py 4656 2006-11-24 09:58:42Z Cyp $
#
#     This program is free software: you can redistribute it and/or modify
#     it under the terms of the GNU Affero General Public License as
#     published by the Free Software Foundation, either version 3 of the
#     License, or (at your option) any later version.
#
#     This program is distributed in the hope that it will be useful,
#     but WITHOUT ANY WARRANTY; without even the implied warranty of
#     MERCHANTABILITY or FITNESS FOR A PARTICULAR PURPOSE.  See the
#     GNU Affero General Public License for more details.
#
#     You should have received a copy of the GNU Affero General Public License
#     along with this program.  If not, see <http://www.gnu.org/licenses/>.
#
##############################################################################

from mx import DateTime
import time
import pooler
import netsvc
import datetime
from osv import fields, osv
from tools.translate import _

class hr_holidays_status(osv.osv):
    _name = "hr.holidays.status"
    _description = "Leave Types"
    def get_days(self, cr, uid, ids, employee_id, return_false, context={}):
        res = {}
        for record in self.browse(cr, uid, ids, context):
            res[record.id] = {}
            max_leaves = leaves_taken = 0
            obj_ids = self.pool.get('hr.holidays.per.user').search(cr, uid, [('user_id','=',uid),('employee_id','=',employee_id),('holiday_status','=',record.id)])
            if obj_ids:
                br_ob=self.pool.get('hr.holidays.per.user').browse(cr, uid, obj_ids)[0]
                max_leaves=br_ob.max_leaves
            if not return_false:
                cr.execute("""SELECT type, sum(number_of_days) FROM hr_holidays WHERE employee_id = %s AND state='validate' AND holiday_status_id = %s GROUP BY type""", (str(employee_id), str(record.id)))
                for line in cr.fetchall():
                    if line[0] =='remove':
                        leaves_taken =  -line[1]
                    if line[0] =='add':
                        max_leaves =   line[1]
            res[record.id]['max_leaves'] = max_leaves
            res[record.id]['leaves_taken'] = leaves_taken
            res[record.id]['remaining_leaves'] = max_leaves - leaves_taken
        return res

    def _user_left_days(self, cr, uid, ids, name, args, context={}):
        res = {}
        return_false = False
        if context and context.has_key('employee_id'):
            if not context['employee_id']:
                return_false = True
            employee_id = context['employee_id']
        else:
            employee_ids = self.pool.get('hr.employee').search(cr, uid, [('user_id','=',uid)])
            if employee_ids:
                employee_id = employee_ids[0]
            else:
                return_false = True
        res = self.get_days(cr, uid, ids, employee_id, return_false, context=context)
        return res

    _columns = {
        'name' : fields.char('Name', size=64, required=True, translate=True),
        'section_id': fields.many2one('crm.case.section', 'CRM Section', help='If you link this type of leave with a section in the CRM, it will synchronize each leave asked with a case in this section, to display it in the company shared calendar for example.'),
        'color_name' : fields.selection([('red', 'Red'), ('lightgreen', 'Light Green'), ('lightblue','Light Blue'), ('lightyellow', 'Light Yellow'), ('magenta', 'Magenta'),('lightcyan', 'Light Cyan'),('black', 'Black'),('lightpink', 'Light Pink'),('brown', 'Brown'),('violet', 'Violet'),('lightcoral', 'Light Coral'),('lightsalmon', 'Light Salmon'),('lavender', 'Lavender'),('wheat', 'Wheat'),('ivory', 'Ivory')],'Color of the status', required=True, help='This color will be used in the leaves summary located in Reporting\Print Summary of Leaves'),
        'limit' : fields.boolean('Allow to override Limit', help='If you thick this checkbox, the system will allow, for this section, the employees to take more leaves than the available ones.'),
        'active' : fields.boolean('Active', help="If the active field is set to true, it will allow you to hide the leave type without removing it."),
        'max_leaves' : fields.function(_user_left_days, method=True, string='Maximum Leaves Allowed', help='This value is given by the sum of all holidays requests with a positive value.', multi='user_left_days'),
        'leaves_taken' : fields.function(_user_left_days, method=True, string='Leaves Already Taken', help='This value is given by the sum of all holidays requests with a negative value.', multi='user_left_days'),
        'remaining_leaves' : fields.function(_user_left_days, method=True, string='Remaining Leaves', multi='user_left_days'),

    }
    _defaults = {
        'color_name': lambda *args: 'red',
        'active' : lambda *a: True,
    }
hr_holidays_status()

class hr_holidays_per_user(osv.osv):
    _name = "hr.holidays.per.user"
    _description = "Holidays Per User"
    _rec_name = "user_id"

    def _get_remaining_leaves(self, cr, uid, ids, field_name, arg=None, context={}):
        obj_holiday = self.pool.get('hr.holidays')
        result = {}
        for holiday_user in self.browse(cr, uid, ids):
            days = 0.0
            ids_request = obj_holiday.search(cr, uid, [('employee_id', '=', holiday_user.employee_id.id),('state', '=', 'validate'),('holiday_status_id', '=', holiday_user.holiday_status.id)])
            if ids_request:
                holidays = obj_holiday.browse(cr, uid, ids_request)
                for holiday in holidays:
                    days -= holiday.number_of_days
            days = holiday_user.max_leaves - days
            result[holiday_user.id] = days
        return result

    _columns = {
        'employee_id': fields.many2one('hr.employee', "Employee's Name",required=True),
        'user_id' : fields.many2one('res.users','User'),
        'holiday_status' : fields.many2one("hr.holidays.status", "Holiday's Status", required=True),
        'max_leaves' : fields.float('Maximum Leaves Allowed',required=True),
        'leaves_taken' : fields.float('Leaves Already Taken',readonly=True),
        'active' : fields.boolean('Active', help="If the active field is set to true, it will allow you to hide the holidays per user without removing it."),
        'notes' : fields.text('Notes'),
        'remaining_leaves': fields.function(_get_remaining_leaves, method=True, string='Remaining Leaves', type='float'),
        'holiday_ids': fields.one2many('hr.holidays', 'holiday_user_id', 'Holidays')
    }
    _defaults = {
        'active' : lambda *a: True,
    }

    def create(self, cr, uid, vals, *args, **kwargs):
        if vals['employee_id']:
            obj_emp=self.pool.get('hr.employee').browse(cr,uid,vals['employee_id'])
            vals.update({'user_id': obj_emp.user_id.id})
        return super(osv.osv,self).create(cr, uid, vals, *args, **kwargs)

hr_holidays_per_user()

class hr_holidays(osv.osv):
    _name = "hr.holidays"
    _description = "Holidays"
    _order = "type desc, date_from asc"

    def _employee_get(obj,cr,uid,context={}):
        ids = obj.pool.get('hr.employee').search(cr, uid, [('user_id','=', uid)])
        if ids:
            return ids[0]
        return False

    _columns = {
        'name' : fields.char('Description', required=True, readonly=True, size=64, states={'draft':[('readonly',False)]}),
        'state': fields.selection([('draft', 'Draft'), ('confirm', 'Waiting Validation'), ('refuse', 'Refused'), ('validate', 'Validated'), ('cancel', 'Cancelled')], 'State', readonly=True, help='When the holiday request is created the state is \'Draft\'.\n It is confirmed by the user and request is sent to admin, the state is \'Waiting Validation\'.\
            If the admin accepts it, the state is \'Validated\'. If it is refused, the state is \'Refused\'.'),
        'date_from' : fields.datetime('Start Date', readonly=True, states={'draft':[('readonly',False)]}),
        'user_id':fields.many2one('res.users', 'User', states={'draft':[('readonly',False)]}, select=True, readonly=True),
        'date_to' : fields.datetime('End Date', readonly=True, states={'draft':[('readonly',False)]}),
        'holiday_status_id' : fields.many2one("hr.holidays.status", "Leave Type", required=True,readonly=True, states={'draft':[('readonly',False)]}),
        'employee_id' : fields.many2one('hr.employee', "Employee's Name", select=True, invisible=False, readonly=True, states={'draft':[('readonly',False)]}, help='Leave Manager can let this field empty if this leave request/allocation is for every employee'),
        'manager_id' : fields.many2one('hr.employee', 'Leave Manager', invisible=False, readonly=True, help='This area is automaticly filled by the user who validate the leave'),
        'notes' : fields.text('Notes',readonly=True, states={'draft':[('readonly',False)]}),
        'number_of_days': fields.float('Number of Days', readonly=True, states={'draft':[('readonly',False)]}),
        'number_of_days_temp': fields.float('Number of Days', readonly=True, states={'draft':[('readonly',False)]}),
        'case_id': fields.many2one('crm.case', 'Case'),
        'type': fields.selection([('remove','Leave Request'),('add','Allocation Request')], 'Request Type', required=True, readonly=True, states={'draft':[('readonly',False)]}, help="Choose 'Leave Request' if someone wants to take an off-day. \nChoose 'Allocation Request' if you want to increase the number of leaves available for someone"),
        'allocation_type': fields.selection([('employee','Employee Request'),('company','Company Allocation')], 'Allocation Type', required=True, readonly=True, states={'draft':[('readonly',False)]}, help='This field is only for informative purposes, to depict if the leave request/allocation comes from an employee or from the company'),
        'parent_id': fields.many2one('hr.holidays', 'Parent'),
        'linked_request_ids': fields.one2many('hr.holidays', 'parent_id', 'Linked Requests',),
<<<<<<< HEAD
        'holiday_user_id' : fields.many2one('res.users', 'User'),
=======
        'holiday_user_id':fields.many2one('hr.holidays.per.user','Holiday per user'),
        'department_id':fields.many2one('hr.department','Department'),
>>>>>>> 3831c41f
    }

    _defaults = {
        'employee_id' : _employee_get ,
        'state' : lambda *a: 'draft',
        'type': lambda *a: 'remove',
        'allocation_type': lambda *a: 'employee',
        'user_id': lambda obj, cr, uid, context: uid,
    }
    _order = 'date_from desc'

    def onchange_date_from(self, cr, uid, ids, date_to, date_from):
        result = {}
        if date_to and date_from:
            from_dt = time.mktime(time.strptime(date_from,'%Y-%m-%d %H:%M:%S'))
            to_dt = time.mktime(time.strptime(date_to,'%Y-%m-%d %H:%M:%S'))
            diff_day = (to_dt-from_dt)/(3600*24)
            result['value'] = {
                'number_of_days_temp': round(diff_day)+1
            }
            return result
        result['value'] = {
            'number_of_days_temp': 0,
        }
        return result

    def _update_user_holidays(self, cr, uid, ids):
        for record in self.browse(cr, uid, ids):
            if record.state=='validate':
                holiday_id=self.pool.get('hr.holidays.per.user').search(cr, uid, [('employee_id','=', record.employee_id.id),('holiday_status','=',record.holiday_status_id.id)])
                if holiday_id:
                    obj_holidays_per_user=self.pool.get('hr.holidays.per.user').browse(cr, uid,holiday_id[0])
                    self.pool.get('hr.holidays.per.user').write(cr,uid,obj_holidays_per_user.id,{'leaves_taken':obj_holidays_per_user.leaves_taken - record.number_of_days})
                if record.case_id:
                    if record.case_id.state <> 'draft':
                        raise osv.except_osv(_('Warning !'),
                    _('You can not cancel this holiday request. first You have to make its case in draft state.'))
                    else:
                        self.pool.get('crm.case').unlink(cr,uid,[record.case_id.id])

    def _check_date(self, cr, uid, ids):
        if ids:
            cr.execute('select number_of_days_temp from hr_holidays where id in ('+','.join(map(str, ids))+')')
            res =  cr.fetchall()
            if res and res[0][0] < 0:
                return False
        return True

    _constraints = [(_check_date, 'Start date should not be larger than end date! ', ['number_of_days'])]

    def create(self, cr, uid, vals, *args, **kwargs):
        id_holiday = super(hr_holidays, self).create(cr, uid, vals, *args, **kwargs)
        self._create_holiday(cr, uid, [id_holiday])
        return id_holiday

    def unlink(self, cr, uid, ids, context={}):
        self._update_user_holidays(cr, uid, ids)
        return super(hr_holidays, self).unlink(cr, uid, ids, context)

    def _create_holiday(self, cr, uid, ids):
        holidays_user_obj = self.pool.get('hr.holidays.per.user')
        holidays_data = self.browse(cr, uid, ids[0])
        list_holiday = []
        ids_user_hdays = holidays_user_obj.search(cr, uid, [('employee_id', '=', holidays_data.employee_id.id),('holiday_status', '=', holidays_data.holiday_status_id.id)])
        for hdays in holidays_user_obj.browse(cr, uid, ids_user_hdays):
            for req in hdays.holiday_ids:
                list_holiday.append(req.id)
        list_holiday.append(ids[0])
        holidays_user_obj.write(cr, uid, ids_user_hdays, {'holiday_ids': [(6, 0, list_holiday)]})
        return True

    def onchange_date_to(self, cr, uid, ids, date_from, date_to):
        result = {}
        if date_from and date_to:
            from_dt = time.mktime(time.strptime(date_from,'%Y-%m-%d %H:%M:%S'))
            to_dt = time.mktime(time.strptime(date_to,'%Y-%m-%d %H:%M:%S'))
            diff_day = (to_dt-from_dt)/(3600*24)
            result['value'] = {
                'number_of_days_temp': round(diff_day)+1
            }
            return result
        result['value'] = {
            'number_of_days_temp': 0
        }
        return result

    def onchange_sec_id(self, cr, uid, ids, status, context={}):
        warning = {}
        if status:
            brows_obj = self.pool.get('hr.holidays.status').browse(cr, uid, [status])[0]
            if brows_obj.section_id and not brows_obj.section_id.allow_unlink:
                warning = {
                    'title': "Warning for ",
                    'message': "You won\'t be able to cancel this leave request because the CRM Section of the leave type disallows."
                        }
        return {'warning': warning}


    def set_to_draft(self, cr, uid, ids, *args):
        self.write(cr, uid, ids, {
            'state':'draft',
            'manager_id': False,
            'number_of_days': 0,
        })
        wf_service = netsvc.LocalService("workflow")
        for holiday_id in ids:
            wf_service.trg_create(uid, 'hr.holidays', holiday_id, cr)
        return True

    def holidays_validate(self, cr, uid, ids, *args):
        self.check_holidays(cr,uid,ids)
        vals = {
            'state':'validate',
        }
        ids2 = self.pool.get('hr.employee').search(cr, uid, [('user_id','=', uid)])
        if ids2:
            vals['manager_id'] = ids2[0]
        else:
            raise osv.except_osv(_('Warning !'),_('Either there is no Employee defined, or no User attached with it.'))
        self.write(cr, uid, ids, vals)
        return True

    def holidays_confirm(self, cr, uid, ids, *args):
        for record in self.browse(cr, uid, ids):
            leave_asked = record.number_of_days_temp
            if record.type == 'remove':
                if record.employee_id and not record.holiday_status_id.limit:
                    leaves_rest = self.pool.get('hr.holidays.status').get_days( cr, uid, [record.holiday_status_id.id], record.employee_id.id, False)[record.holiday_status_id.id]['remaining_leaves']
                    if leaves_rest < leave_asked:
                        raise osv.except_osv(_('Warning!'),_('You cannot validate leaves for %s while available leaves are less than asked leaves.' %(record.employee_id.name)))
                nb = -(record.number_of_days_temp)
            else:
                nb = record.number_of_days_temp
            if record.employee_id:
                user_id = record.employee_id.user_id and record.employee_id.user_id.id or uid

            self.write(cr, uid, [record.id], {
                'state':'confirm',
                'number_of_days': nb,
                'user_id': user_id
            })
            vals= {
                   'name':record.name,
                   'date_from':record.date_from,
                   'date_to':record.date_to,
                   'calendar_id':record.employee_id.calendar_id.id,
                   'company_id':record.employee_id.company_id.id,
                   'resource_id':record.employee_id.resource_id.id
                 }
            #self.pool.get('resource.calendar.leaves').create(cr,uid,vals)

        return True

    def holidays_refuse(self, cr, uid, ids, *args):
        vals = {
            'state':'refuse',
        }
        ids2 = self.pool.get('hr.employee').search(cr, uid, [('user_id','=', uid)])
        if ids2:
            vals['manager_id'] = ids2[0]
        self.write(cr, uid, ids, vals)
        return True

    def holidays_cancel(self, cr, uid, ids, *args):
        self._update_user_holidays(cr, uid, ids)
        self.write(cr, uid, ids, {
            'state':'cancel'
            })
        return True

    def holidays_draft(self, cr, uid, ids, *args):
        self.write(cr, uid, ids, {
            'state':'draft'
        })
        return True

    def check_holidays(self,cr,uid,ids):
        for record in self.browse(cr, uid, ids):
            if not record.number_of_days:
                    raise osv.except_osv(_('Warning!'),_('Wrong leave definition.'))
            if record.employee_id:
                leave_asked = record.number_of_days
                if leave_asked < 0.00:
                    if not record.holiday_status_id.limit:
                        leaves_rest = self.pool.get('hr.holidays.status').get_days( cr, uid, [record.holiday_status_id.id], record.employee_id.id, False)[record.holiday_status_id.id]['remaining_leaves']

                        if leaves_rest < -(leave_asked):
                            raise osv.except_osv(_('Warning!'),_('You Cannot Validate leaves while available leaves are less than asked leaves.'))
            else:
                holiday_ids = []
                vals = {
                    'name' : record.name,
                    'holiday_status_id' : record.holiday_status_id.id,
                    'state': 'draft',
                    'date_from' : record.date_from,
                    'date_to' : record.date_to,
                    'notes' : record.notes,
                    'number_of_days': record.number_of_days,
                    'number_of_days_temp': record.number_of_days_temp,
                    'type': record.type,
                    'allocation_type': record.allocation_type,
                    'parent_id': record.id,
                }
                employee_ids = self.pool.get('hr.employee').search(cr, uid, [])
                for employee in employee_ids:
                    vals['employee_id'] = employee
                    holiday_ids.append(self.create(cr, uid, vals, context={}))
                self.holidays_confirm(cr, uid, holiday_ids)
                self.holidays_validate(cr, uid, holiday_ids)

            if record.holiday_status_id.section_id and record.date_from and record.date_to and record.employee_id:
                vals={}
                vals['name']=record.name
                vals['section_id']=record.holiday_status_id.section_id.id
                epoch_c = time.mktime(time.strptime(record.date_to,'%Y-%m-%d %H:%M:%S'))
                epoch_d = time.mktime(time.strptime(record.date_from,'%Y-%m-%d %H:%M:%S'))
                diff_day = (epoch_c - epoch_d)/(3600*24)
                vals['duration'] = (diff_day) * 8
                vals['note'] = record.notes
                vals['user_id'] = record.user_id.id
                vals['date'] = record.date_from
                case_id = self.pool.get('crm.case').create(cr,uid,vals)
                self.write(cr, uid, ids, {'case_id':case_id})
        return True
hr_holidays()
<|MERGE_RESOLUTION|>--- conflicted
+++ resolved
@@ -157,12 +157,8 @@
         'allocation_type': fields.selection([('employee','Employee Request'),('company','Company Allocation')], 'Allocation Type', required=True, readonly=True, states={'draft':[('readonly',False)]}, help='This field is only for informative purposes, to depict if the leave request/allocation comes from an employee or from the company'),
         'parent_id': fields.many2one('hr.holidays', 'Parent'),
         'linked_request_ids': fields.one2many('hr.holidays', 'parent_id', 'Linked Requests',),
-<<<<<<< HEAD
-        'holiday_user_id' : fields.many2one('res.users', 'User'),
-=======
-        'holiday_user_id':fields.many2one('hr.holidays.per.user','Holiday per user'),
+        'holiday_user_id' : fields.many2one('hr.holidays.per.user', 'User'),
         'department_id':fields.many2one('hr.department','Department'),
->>>>>>> 3831c41f
     }
 
     _defaults = {
