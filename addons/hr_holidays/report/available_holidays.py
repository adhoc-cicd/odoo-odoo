<<<<<<< HEAD
# -*- coding: utf-8 -*-
##############################################################################
#
#    OpenERP, Open Source Management Solution
#    Copyright (C) 2004-2010 Tiny SPRL (<http://tiny.be>).
#
#    This program is free software: you can redistribute it and/or modify
#    it under the terms of the GNU Affero General Public License as
#    published by the Free Software Foundation, either version 3 of the
#    License, or (at your option) any later version.
#
#    This program is distributed in the hope that it will be useful,
#    but WITHOUT ANY WARRANTY; without even the implied warranty of
#    MERCHANTABILITY or FITNESS FOR A PARTICULAR PURPOSE.  See the
#    GNU Affero General Public License for more details.
#
#    You should have received a copy of the GNU Affero General Public License
#    along with this program.  If not, see <http://www.gnu.org/licenses/>.
#
##############################################################################
from osv import fields,osv
import tools

class available_holidays_report(osv.osv):
    _name = "available.holidays.report"
    _auto = False
    _columns = {
        'date': fields.datetime('Date', readonly=True),
        'year': fields.char('Year', size=4, readonly=True),
        'month':fields.selection([('01','January'), ('02','February'), ('03','March'), ('04','April'),
            ('05','May'), ('06','June'), ('07','July'), ('08','August'), ('09','September'),
            ('10','October'), ('11','November'), ('12','December')], 'Month',readonly=True),
        'employee_id': fields.many2one ('hr.employee', 'Employee', readonly=True),
        'holiday_status_id': fields.many2one('hr.holidays.status', 'Leave Type', readonly=True),
        'max_leave': fields.float('Allocated Leaves', readonly=True),
        'taken_leaves': fields.float('Taken Leaves', readonly=True),
        'remaining_leave': fields.float('Remaining Leaves',readonly=True),
        'user_id':fields.many2one('res.users', 'User', readonly=True),
    }
    def init(self, cr):
        tools.drop_view_if_exists(cr, 'available_holidays_report')
        cr.execute("""
            create or replace view available_holidays_report as (
                select
                    min(h.id) as id,
                    date_trunc('day',h.create_date) as date,
                    to_char(s.create_date, 'YYYY') as year,
                    to_char(s.create_date, 'MM') as month,
                    h.employee_id as employee_id,
                    h.user_id as user_id,
                    h.state as state,
                    h.holiday_status_id as holiday_status_id,
                    sum(number_of_days) as remaining_leave,
                    (select sum(number_of_days_temp) from hr_holidays
                                                     where type='remove'
                                                     and employee_id=h.employee_id
                                                     and holiday_status_id=h.holiday_status_id
                                                     and state='validate') as taken_leaves,
                    (select sum(number_of_days_temp) from hr_holidays
                                                     where type='add'
                                                     and employee_id=h.employee_id
                                                     and holiday_status_id=h.holiday_status_id
                                                     and state='validate') as max_leave
                from hr_holidays h
                left join hr_holidays_status s on (s.id = h.holiday_status_id)
                where h.state='validate'
                and h.employee_id is not null
                and s.active <> 'f'
                group by h.holiday_status_id, h.employee_id,
                         date_trunc('day',h.create_date),to_char(s.create_date, 'YYYY'),
                         to_char(s.create_date, 'MM'),h.user_id,h.state

            )""")
available_holidays_report()

# vim:expandtab:smartindent:tabstop=4:softtabstop=4:shiftwidth=4:
=======
>>>>>>> b3a31c8c
<|MERGE_RESOLUTION|>--- conflicted
+++ resolved
@@ -1,4 +1,3 @@
-<<<<<<< HEAD
 # -*- coding: utf-8 -*-
 ##############################################################################
 #
@@ -19,38 +18,24 @@
 #    along with this program.  If not, see <http://www.gnu.org/licenses/>.
 #
 ##############################################################################
-from osv import fields,osv
-import tools
-
 class available_holidays_report(osv.osv):
     _name = "available.holidays.report"
-    _auto = False
-    _columns = {
         'date': fields.datetime('Date', readonly=True),
         'year': fields.char('Year', size=4, readonly=True),
         'month':fields.selection([('01','January'), ('02','February'), ('03','March'), ('04','April'),
             ('05','May'), ('06','June'), ('07','July'), ('08','August'), ('09','September'),
             ('10','October'), ('11','November'), ('12','December')], 'Month',readonly=True),
-        'employee_id': fields.many2one ('hr.employee', 'Employee', readonly=True),
-        'holiday_status_id': fields.many2one('hr.holidays.status', 'Leave Type', readonly=True),
         'max_leave': fields.float('Allocated Leaves', readonly=True),
         'taken_leaves': fields.float('Taken Leaves', readonly=True),
         'remaining_leave': fields.float('Remaining Leaves',readonly=True),
         'user_id':fields.many2one('res.users', 'User', readonly=True),
-    }
-    def init(self, cr):
         tools.drop_view_if_exists(cr, 'available_holidays_report')
-        cr.execute("""
             create or replace view available_holidays_report as (
-                select
-                    min(h.id) as id,
                     date_trunc('day',h.create_date) as date,
                     to_char(s.create_date, 'YYYY') as year,
                     to_char(s.create_date, 'MM') as month,
-                    h.employee_id as employee_id,
                     h.user_id as user_id,
                     h.state as state,
-                    h.holiday_status_id as holiday_status_id,
                     sum(number_of_days) as remaining_leave,
                     (select sum(number_of_days_temp) from hr_holidays
                                                      where type='remove'
@@ -63,17 +48,9 @@
                                                      and holiday_status_id=h.holiday_status_id
                                                      and state='validate') as max_leave
                 from hr_holidays h
-                left join hr_holidays_status s on (s.id = h.holiday_status_id)
                 where h.state='validate'
-                and h.employee_id is not null
-                and s.active <> 'f'
                 group by h.holiday_status_id, h.employee_id,
                          date_trunc('day',h.create_date),to_char(s.create_date, 'YYYY'),
                          to_char(s.create_date, 'MM'),h.user_id,h.state
 
-            )""")
-available_holidays_report()
-
-# vim:expandtab:smartindent:tabstop=4:softtabstop=4:shiftwidth=4:
-=======
->>>>>>> b3a31c8c
+available_holidays_report()