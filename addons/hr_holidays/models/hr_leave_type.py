--- conflicted
+++ resolved
@@ -69,10 +69,7 @@
         ('no_validation', 'No Validation'),
         ('hr', 'Payroll Officer'),
         ('manager', 'Team Leader'),
-<<<<<<< HEAD
         ('both', 'Team Leader and Payroll Officer')], default='hr', string='Validation')
-=======
-        ('both', 'Team Leader and Payroll Officer')], default='hr', string='Validation By')
     # TODO: remove me in master, the behavior is exactly the same if you choose 'hr' or 'manager'
     # in the validation_type field. This field is used only to hide this possibility to the user
     # to avoid misunderstandings. This field and its corresponding's functions must be removed once
@@ -81,7 +78,6 @@
         compute='_compute_validation_type', inverse='_inverse_validation_type',
         help="When selected, the Allocation/Leave Requests for this type require a second validation to be approved.")
     
->>>>>>> d3b8422c
     allocation_type = fields.Selection([
         ('no', 'No Allocation Needed'),
         ('fixed_allocation', 'Free Allocation Request'),
