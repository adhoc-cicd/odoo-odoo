<?xml version="1.0" encoding="utf-8"?>
<openerp>
    <data>

        <menuitem
            icon="terp-project" id="base.menu_main_pm"
            name="Project" sequence="10"
            groups="group_project_manager,group_project_user"
            web_icon="images/project.png"
            web_icon_hover="images/project-hover.png"/>

        <menuitem id="menu_project_management" name="Project" parent="base.menu_main_pm" sequence="1"/>
        <menuitem id="menu_definitions" name="Configuration" parent="base.menu_main_pm" sequence="60"/>

        <!-- Project -->
        <record id="edit_project" model="ir.ui.view">
            <field name="name">project.project.form</field>
            <field name="model">project.project</field>
            <field name="type">form</field>
            <field name="arch" type="xml">
                <form string="Project">
                    <group colspan="6" col="6">
                        <field name="name" string="Project Name" select="1"/>
                        <field name="parent_id" string="Parent Project"/>
                        <field name="user_id" string="Project Manager" select="1" attrs="{'readonly':[('state','in',['close', 'cancelled'])]}"/>
                        <field name="date_start" string="Start Date" attrs="{'readonly':[('state','in',['close', 'cancelled'])]}"/>
                        <field name="date" string="End Date" attrs="{'readonly':[('state','in',['close', 'cancelled'])]}"/>
                        <field name="progress_rate" widget="progressbar"/>
                    </group>
                    <notebook colspan="4">
                        <page string="Administration">
                            <group col="2" colspan="2" groups="base.group_extended">
                                <separator colspan="2" string="Scheduling"/>
                                <field name="priority"/>
                                <field name="active"/>
                            </group>
                            <group col="2" colspan="2">
                                <separator colspan="2" string="Performance"/>
                                <field name="planned_hours" widget="float_time"/>
                                <field name="effective_hours" widget="float_time" />
                            </group>
                            <group col="2" colspan="2" name="misc">
                                <separator colspan="2" string="Miscelleanous"/>
                                <field name="company_id" select="1" groups="base.group_multi_company" widget="selection"/>
                                <field name="warn_manager"/>
                            </group>
                            <newline/>
                            <separator colspan="4"/>
                            <group col="9" colspan="8">
                                <field name="state" select="1" readonly="1"/>
                                <button name="set_cancel" string="Cancel" type="object" states="open,pending" icon="gtk-cancel"/>
                                <button name="set_template" string="Set as Template" type="object" states="open" icon="gtk-convert" groups="base.group_extended"/>
                                <button name="set_open" string="Reactivate Project" type="object" states="pending,cancelled,close" icon="gtk-ok"/>
                                <button name="set_pending" string="Pending" type="object" states="open" icon="gtk-media-pause"/>
                                <button name="set_done" string="Done" type="object" states="open,pending" icon="terp-dialog-close"/>
                                <button name="reset_project" string="Reset as Project" type="object" states="template" icon="gtk-convert"/>
                                <button
                                    string="New Project Based on Template"
                                    name="duplicate_template"  type="object"
                                    states="template" icon="gtk-new" context="{'parent_id':parent_id}"/>
                            </group>
                        </page>
                        <page string="Members">
                            <field colspan="4" name="members" nolabel="1">
                                <tree string="Members">
                                    <field name="name"/>
                                    <field name="user_email"/>
                                    <field name="address_id"/>
                                </tree>
                            </field>
                        </page>
                        <page string="Billing" groups="account.group_account_invoice">
                            <field colspan="4" name="partner_id" on_change="onchange_partner_id(partner_id)" select="1" string="Customer"/>
                            <field domain="[('partner_id','=',partner_id)]" name="contact_id" string="Invoice Address"/>
                            <field name="warn_customer"/>
                            <newline/>
                            <group colspan="4" col="4" groups="base.group_extended">
                                <separator colspan="2" string="Mail Header"/>
                                <separator colspan="2" string="Mail Footer"/>
                                <field name="warn_header" nolabel="1" colspan="2"/>
                                <field name="warn_footer" nolabel="1" colspan="2"/>
                            </group>
                            <group col="3" colspan="4" groups="base.group_extended">
                                <separator string="Automatic variables for headers and footer. Use exactly the same notation." colspan="4"/>
                                <label string="Task: %%(name)s"/>
                                <label string="User: %%(user_id)s"/>
                                <label string="ID: %%(task_id)s"/>
                                <label string="Status: %%(state)s"/>
                                <label string="Date Start: %%(date_start)s"/>
                                <label string="Date Stop: %%(date)s"/>
                            </group>
                        </page>
                        <page string="Tasks Stages" groups="base.group_extended">
                           <field nolabel="1" name="type_ids" colspan="4"/>
                        </page>
                        <page string="Notes">
                            <field colspan="4" name="description" nolabel="1"/>
                        </page>
                    </notebook>
                    <newline/>
                </form>
            </field>
        </record>

       <record id="view_project_project_filter" model="ir.ui.view">
            <field name="name">project.project.select</field>
            <field name="model">project.project</field>
            <field name="type">search</field>
            <field name="arch" type="xml">
                <search string="Search Project">
                   <group col='15' colspan='4'>
                       <filter icon="terp-check" string="Current" name="Current" domain="[('state', 'in',('open','pending'))]" help="Open and Pending Projects"/>
                       <separator orientation="vertical"/>
                       <filter icon="terp-personal+" string="Member" domain="['|',('user_id', '=', uid),('members', '=', uid)]" help="Projects in which I am a member."/>
                       <separator orientation="vertical"/>
                       <field name="name" string="Project Name"/>
                       <field name="user_id" string="Project Manager">
                            <filter domain="[('user_id','=',uid)]" help="Projects in which I am a manager" icon="terp-personal"/>
                       </field>
                       <field name="partner_id" string="Partner"/>
                   </group>
                   <newline />
                    <group expand="0" string="Group By..." colspan="4" col="20" groups="base.group_extended">
                        <filter string="Manager" name="Manager"  icon="terp-personal" domain = "[]" context="{'group_by':'user_id'}"/>
                        <filter string="Partner" name="Partner" icon="terp-partner" domain = "[]" context="{'group_by':'partner_id'}"/>
                         <separator orientation="vertical"/>
                        <filter string="Parent" name="Parent"  help="Parent Project" icon="terp-folder-blue" domain = "[]" context="{'group_by':'parent_id'}"/>
                    </group>
               </search>
            </field>
        </record>

        <record id="view_project" model="ir.ui.view">
            <field name="name">project.project.tree</field>
            <field name="model">project.project</field>
            <field name="type">tree</field>
            <field name="field_parent">child_ids</field>
            <field name="arch" type="xml">
                <tree colors="red:date and (date&lt;current_date) and (state in ('open'));blue:state in ('draft','pending');grey: state in ('close','cancelled')" string="Projects">
                    <field name="sequence" invisible="1"/>
                    <field name="date" invisible="1"/>
                    <field name="name" string="Project Name"/>
                    <field name="user_id" string="Project Manager"/>
                    <field name="partner_id" string="Partner"/>
                    <field name="parent_id" invisible="1"/>
                    <field name="planned_hours" widget="float_time"/>
                    <field name="total_hours" widget="float_time"/>
                    <field name="effective_hours" widget="float_time"/>
                    <field name="progress_rate" widget="progressbar"/>
                    <field name="state"/>
                </tree>
            </field>
        </record>

        <record id="open_view_project_all" model="ir.actions.act_window">
            <field name="name">Projects</field>
            <field name="res_model">project.project</field>
            <field name="view_type">form</field>
            <field name="domain">[]</field>
            <field name="view_id" ref="view_project"/>
            <field name="search_view_id" ref="view_project_project_filter"/>
            <field name="context">{'search_default_Current':1}</field>
<<<<<<< HEAD
            <field name="help">A project contains a set of tasks or issues that will be performed by your resources assigned to it. A project can be hierarchically structured, as a child of a Parent Project. This allows you to design large project structures with different phases spread over the project duration cycle. Each user can set his default project in his own preferences to automatically filter the tasks or issues he usually works on.</field>
=======
            <field name="help">A project contains a set of tasks or issues that will be performed by your assigned personnel. A project can be put into a hierarchy, as a child of a Parent Project. This allows you to design large project structure with different phases spread over the project's duration cycle. Each user can set his default project in his own preferences, in order to filter automatically the tasks or issues he usually works on. If you have personalized your Project application in order to invoice the time spent on a task, you can choose to invoice or not one project in the billing section.</field>
>>>>>>> 6e05b3cc
        </record>
        <menuitem action="open_view_project_all" id="menu_open_view_project_all" parent="menu_project_management" sequence="1"/>

        <record id="open_view_template_project" model="ir.actions.act_window">
            <field name="name">Templates of Projects</field>
            <field name="res_model">project.project</field>
            <field name="view_type">form</field>
            <field name="domain">[('state','=','template')]</field>
            <field name="view_id" ref="view_project"/>
        </record>

        <record id="view_task_work_form" model="ir.ui.view">
            <field name="name">project.task.work.form</field>
            <field name="model">project.task.work</field>
            <field name="type">form</field>
            <field name="arch" type="xml">
                <form string="Task Work">
                    <field colspan="4" name="name" select="1"/>
                    <field name="hours" select="1" widget="float_time"/>
                    <field name="date" select="1"/>
                    <field name="user_id" select="1"/>
                    <field name="company_id" groups="base.group_multi_company" widget="selection"/>
                </form>
            </field>
        </record>

        <record id="view_task_work_tree" model="ir.ui.view">
            <field name="name">project.task.work.tree</field>
            <field name="model">project.task.work</field>
            <field name="type">tree</field>
            <field name="arch" type="xml">
                <tree editable="top" string="Task Work">
                    <field name="date"/>
                    <field name="name"/>
                    <field name="hours" widget="float_time"/>
                    <field name="user_id"/>
                </tree>
            </field>
        </record>

        <!-- Task -->
        <record id="view_task_form2" model="ir.ui.view">
            <field name="name">project.task.form</field>
            <field name="model">project.task</field>
            <field name="type">form</field>
            <field eval="2" name="priority"/>
            <field name="arch" type="xml">
                <form string="Task edition">
                    <group colspan="6" col="6">
                        <field name="name" select="1"/>
                        <field name="project_id" select="1" domain="[('user_id','=',uid)]"/>
                        <field name="total_hours" widget="float_time"/>
                        <field name="date_deadline" attrs="{'readonly':[('state','in',['done', 'cancelled'])]}"/>
                        <field name="user_id" select="1" attrs="{'readonly':[('state','in',['done', 'cancelled'])]}"/>
                        <field name="progress" widget="progressbar"/>
                    </group>
                    <notebook colspan="4">
                        <page string="Information">
                            <group col="2" colspan="2">
                                <field
                                    name="planned_hours"
                                    widget="float_time"
                                    attrs="{'readonly':[('state','!=','draft')]}"
                                    on_change="onchange_planned(planned_hours, effective_hours)"/>
                                <field
                                    name="effective_hours"
                                    widget="float_time" invisible="1"/>
                            </group>
                            <group col="3" colspan="2">
                                <field name="remaining_hours" widget="float_time" attrs="{'readonly':[('state','!=','draft')]}" colspan="2"/>
                                <button name="%(action_project_task_reevaluate)d" string="Reevaluate" type="action" colspan="1" target="new" states="open,pending" icon="gtk-edit"/>
                            </group>

                            <field colspan="4" name="description" nolabel="1"  attrs="{'readonly':[('state','=','done')]}" widget="text_wiki"/>
                            <field colspan="4" name="work_ids" nolabel="1" attrs="{'readonly':[('state','in',['draft','done'])]}">
                                <tree string="Task Work" editable="top">
                                    <field name="name" />
                                    <field name="hours" widget="float_time" sum="Spent Hours"/>
                                    <field name="user_id" />
                                    <field name="date" />
                                </tree>
                            </field>
                            <newline/>
                            <group col="11" colspan="4">
                                <field name="state" select="1"/>
                                <button name="do_cancel" states="draft,open,pending" string="Cancel" type="object" icon="gtk-cancel"/>
                                <button name="do_draft" states="open" string="Draft" type="object" icon="gtk-indent"/>
                                <button name="do_open" states="pending,draft" string="Start Task" type="object" icon="gtk-execute"/>
                                <button name="%(action_project_task_reevaluate)d" states="done,cancelled" string="Reactivate" type="action" icon="gtk-convert" context="{'button_reactivate':True}" />
                                <button name="do_pending" states="open" string="Pending" type="object" icon="gtk-media-pause"/>
                                <button groups="base.group_extended" name="%(action_project_task_delegate)d" states="pending,open" string="Delegate" type="action" icon="gtk-sort-descending"/>
                                <button name="action_close" states="pending,open" string="Done" type="object" icon="terp-dialog-close"/>
                            </group>
                        </page>
                        <page groups="base.group_extended" string="Delegations">
                            <separator string="Parent Tasks" colspan="4"/>
                            <field colspan="4" height="150" name="parent_ids" nolabel="1"/>
                            <separator string="Delegated tasks" colspan="4"/>
                            <field colspan="4" height="150" name="child_ids" nolabel="1">
                                <tree string="Delegated tasks">
                                    <field name="name"/>
                                    <field name="user_id"/>
                                    <field name="state"/>
                                    <field name="effective_hours" widget="float_time"/>
                                    <field name="progress" widget="progressbar"/>
                                    <field name="remaining_hours" widget="float_time"/>
                                    <field name="date_deadline"/>
                                </tree>
                            </field>
                        </page>

                        <page groups="base.group_extended" string="Extra Info" attrs="{'readonly':[('state','=','done')]}">
                            <group colspan="2" col="2">
                                <separator string="Planning" colspan="2"/>
                                <field name="priority"/>
                                <field name="sequence"/>
                            </group>
                            <group colspan="2" col="2">
                                <separator string="Dates" colspan="2"/>
                                <field name="date_start"/>
                                <field name="date_end"/>
                                <field name="create_date"/>
                            </group>
                            <separator string="Miscelleanous" colspan="4"/>
                            <field name="partner_id"/>
                            <field name="company_id" select="1" groups="base.group_multi_company" widget="selection"/>
                            <group col="4" colspan="2">
                                <field name="type_id" widget="selection" readonly="1"/>
                                <button name="prev_type" string="Previous" type="object" icon="gtk-go-back" help="Change to Previous Stage"/>
                                <button name="next_type" string="Next" type="object" icon="gtk-go-forward" help="Change to Next Stage"/>
                            </group>
                            <separator colspan="4" string="Notes"/>
                            <field colspan="4" name="notes" nolabel="1"/>
                        </page>
                    </notebook>
                </form>
            </field>
        </record>

        <record id="view_task_tree2" model="ir.ui.view">
            <field name="name">project.task.tree</field>
            <field name="model">project.task</field>
            <field name="type">tree</field>
            <field eval="2" name="priority"/>
            <field name="arch" type="xml">
                <tree colors="grey:state in ('cancelled','done');blue:state == 'pending';red:date_deadline and (date_deadline&lt;current_date) and (state in ('draft','pending','open'))" string="Tasks">
                    <field name="sequence" invisible="not context.get('seq_visible', False)"/>
                    <field name="name"/>
                    <field name="project_id" icon="gtk-indent" domain="['|',('user_id','=',uid),('members','=',uid)]" invisible="context.get('user_invisible', False)"/>
                    <field name="user_id" invisible="context.get('user_invisible', False)"/>
                    <field name="delegated_user_id" invisible="context.get('show_delegated', True)"/>
		    <field name="effective_hours" widget="float_time" sum="Spent Hours"/>                    
		    <field name="remaining_hours" widget="float_time" sum="Remaining Hours" on_change="onchange_remaining(remaining_hours,planned_hours)"/>
                    <field name="date_deadline" invisible="context.get('deadline_visible',True)"/>
                    <field name="type_id" groups="base.group_extended" invisible="context.get('set_visible',False)"/>
                    <button name="next_type" invisible="context.get('set_visible',False)"
                        states="draft,open,pending"
                        string="Change Stage"
                        type="object"
                        icon="gtk-go-forward"
                        groups="base.group_extended"
                        help="Change Type"/>
                    <field name="date_start" invisible="1"/>
                    <field name="date_end" invisible="1"/>
                    <field name="progress" widget="progressbar" invisible="context.get('set_visible',False)"/>
                    <field name="state" invisible="context.get('set_visible',False)"/>
                    <button name="do_cancel" states="draft,open,pending" string="Cancel" type="object" icon="gtk-cancel" help="For cancelling the task"/>
                    <button name="do_open" states="pending,draft,done,cancelled" string="Start Task" type="object" icon="gtk-execute" help="For changing to open state" invisible="context.get('set_visible',False)"/>
                    <button groups="base.group_extended" name="%(action_project_task_delegate)d" states="pending,open,draft" string="Delegate" type="action" icon="gtk-sort-descending" help="For changing to delegate state"/>
                    <button name="action_close" states="draft,pending,open" string="Done" type="object" icon="terp-dialog-close" help="For changing to done state"/>
                </tree>
            </field>
        </record>

        <record id="view_task_calendar" model="ir.ui.view">
            <field name="name">project.task.calendar</field>
            <field name="model">project.task</field>
            <field name="type">calendar</field>
            <field eval="2" name="priority"/>
            <field name="arch" type="xml">
                <calendar color="user_id" date_delay="planned_hours" date_start="date_start" string="Tasks">
                    <field name="name"/>
                    <field name="project_id"/>
                </calendar>
            </field>
        </record>

        <record id="view_task_gantt" model="ir.ui.view">
            <field name="name">project.task.gantt</field>
            <field name="model">project.task</field>
            <field name="type">gantt</field>
            <field eval="2" name="priority"/>
            <field name="arch" type="xml">
                <gantt color="user_id" date_delay="planned_hours" date_start="date_start" string="Tasks">
                    <level object="project.project" link="project_id" domain="[]">
                        <field name="name"/>
                    </level>
                </gantt>
            </field>
        </record>

        <record id="view_project_task_graph" model="ir.ui.view">
            <field name="name">project.task.graph</field>
            <field name="model">project.task</field>
            <field name="type">graph</field>
            <field name="arch" type="xml">
                <graph string="Project Tasks" type="bar">
                    <field name="project_id"/>
                    <field name="planned_hours" operator="+"/>
                    <field name="delay_hours" operator="+"/>
                </graph>
            </field>
        </record>

        <record id="view_task_search_form" model="ir.ui.view">
            <field name="name">project.task.search.form</field>
            <field name="model">project.task</field>
            <field name="type">search</field>
            <field name="arch" type="xml">
               <search string="Task Edition">
                    <group col="20" colspan="4">
                        <filter string="Current" domain="[('state','in',('open','draft'))]"  name="current" help="Draft and In Progress tasks" icon="terp-check"/>
                        <filter string="In Progress" domain="[('state','=','open')]" help="In Progress Tasks" icon="terp-camera_test"/>
                        <filter string="Pending" domain="[('state','=','pending')]" context="{'show_delegated':False}" help="Pending Tasks" icon="terp-gtk-media-pause"/>
                        <separator orientation="vertical"/>
                        <filter name="edit"
                            string="Edit" context="{'set_editable':True,'seq_visible': True}"
                            icon="gtk-execute"
                            groups="base.group_extended"/>
                        <separator orientation="vertical"/>
                        <filter string="Deadlines" context="{'deadline_visible': False}" domain="[('date_deadline','&lt;&gt;',False)]" help="Show only tasks having a deadline" icon="terp-gnome-cpu-frequency-applet+"/>
                        <separator orientation="vertical"/>
                        <field name="name" select="1"/>
                        <field name="project_id" select="1">
                             <filter domain="[('project_id.user_id','=',uid)]" help="My Projects" icon="terp-personal"/>
                        </field>
                        <field name="user_id" select="1">
                            <filter domain="[('user_id','=',False)]"  help="Unassigned Tasks" icon="terp-personal-" separator="1"/>
                        </field>
                    </group>
                    <newline/>
                    <group expand="0" string="Group By..." colspan="4" col="20">
                        <filter string="Users" name="group_user_id" icon="terp-personal" domain="[]"  context="{'group_by':'user_id'}"/>
                        <separator orientation="vertical"/>
                        <filter string="Project" name="group_project_id" icon="terp-folder-violet" domain="[]" context="{'group_by':'project_id'}"/>
                        <separator orientation="vertical"/>
                        <filter string="Stage" name="group_stage_id" icon="terp-stage" domain="[]" context="{'group_by':'type_id'}"/>
                        <filter string="State" name="group_state" icon="terp-stock_effects-object-colorize" domain="[]" context="{'group_by':'state'}"/>
                        <separator orientation="vertical"/>
                        <filter string="Deadline" icon="terp-gnome-cpu-frequency-applet+" domain="[]" context="{'group_by':'date_deadline'}"/>
                        <separator orientation="vertical"/>
                        <filter string="Start Date" icon="terp-go-month" domain="[]" context="{'group_by':'date_start'}"/>
                        <filter string="End Date" icon="terp-go-month" domain="[]" context="{'group_by':'date_end'}"/>
                    </group>
                </search>
            </field>
        </record>

        <record id="action_view_task" model="ir.actions.act_window">
            <field name="name">Tasks</field>
            <field name="res_model">project.task</field>
            <field name="view_type">form</field>
            <field name="view_mode">tree,form,calendar,gantt,graph</field>
            <field eval="False" name="filter"/>
            <field name="view_id" ref="view_task_tree2"/>
            <field name="context">{"search_default_user_id":uid, "search_default_current": 1}</field>
            <field name="search_view_id" ref="view_task_search_form"/>
            <field name="help">A task represents a work that has to be done. Each user works in his own list of tasks where he can record his task work in hours. He can work and close the task itself or delegate it to another user. If you delegate a task to another user, you get a new task in pending state, which will be reopened when you have to review the work achieved. If you install the project_timesheet module, task work can be invoiced based on the project configuration. With the project_mrp module, sales orders can create tasks automatically when they are confirmed.</field>
        </record>
        <menuitem action="action_view_task" id="menu_action_view_task" parent="project.menu_project_management" sequence="3"/>

        <record id="action_view_task_overpassed_draft" model="ir.actions.act_window">
            <field name="name">Overpassed Tasks</field>
            <field name="res_model">project.task</field>
            <field name="view_type">form</field>
            <field name="view_mode">tree,form,calendar,graph</field>
            <field name="domain">[('date_deadline','&lt;',time.strftime('%Y-%m-%d')),('state','in',('draft','pending','open'))]</field>
            <field name="filter" eval="True"/>
            <field name="search_view_id" ref="view_task_search_form"/>
        </record>

        <!-- Opening task when double clicking on project -->
        <record id="dblc_proj" model="ir.actions.act_window">
            <field name="res_model">project.task</field>
            <field name="name">Project's tasks</field>
            <field name="view_type">form</field>
            <field name="view_mode">tree,form,calendar,graph,gantt</field>
            <field name="domain">[('project_id', 'child_of', [active_id])]</field>
            <field name="context">{'project_id':active_id, 'active_test':False}</field>
        </record>

        <record id="ir_project_task_open" model="ir.values">
            <field eval=" 'tree_but_open'" name="key2"/>
            <field eval="'project.project'" name="model"/>
            <field name="name">View project's tasks</field>
            <field eval="'ir.actions.act_window,'+str(dblc_proj)" name="value"/>
            <field eval="True" name="object"/>
        </record>

        <!-- Task types -->
        <record id="task_type_edit" model="ir.ui.view">
            <field name="name">project.task.type.form</field>
            <field name="model">project.task.type</field>
            <field name="type">form</field>
            <field name="arch" type="xml">
                <form string="Task Stage">
                    <field name="name" select="1"/>
                    <field name="sequence"/>
                    <separator string="Description" colspan="4"/>
                    <field colspan="4" name="description" nolabel="1"/>
                </form>
            </field>
        </record>

        <record id="task_type_tree" model="ir.ui.view">
            <field name="name">project.task.type.tree</field>
            <field name="model">project.task.type</field>
            <field name="type">tree</field>
            <field name="arch" type="xml">
                <tree string="Task Stage">
                    <field name="sequence"/>
                    <field name="name"/>
                </tree>
            </field>
        </record>

        <record id="open_task_type_form" model="ir.actions.act_window">
            <field name="name">Stages</field>
            <field name="res_model">project.task.type</field>
            <field name="view_type">form</field>
            <field name="view_id" ref="task_type_tree"/>
            <field name="help">Define the steps that will be used in the project from the creation of the task, up to the closing of the task or issue. You will use these stages in order to track the progress in solving a task or an issue.</field>
        </record>

        <menuitem id="menu_tasks_config" name="Tasks" parent="project.menu_definitions" sequence="1"/>
        <menuitem action="open_task_type_form" id="menu_task_types_view" parent="menu_tasks_config" sequence="1"/>

        <act_window context="{'search_default_user_id': [active_id]}" id="act_res_users_2_project_project" name="User's projects" res_model="project.project" src_model="res.users" view_mode="tree,form" view_type="form"/>

        <act_window
            domain="[('project_id', '=', active_id)]"
            id="act_project_project_2_project_task_all"
            name="Tasks"
            res_model="project.task"
            src_model="project.project"
            view_mode="tree,form,calendar,graph"
            view_type="form"/>

         <record id="task_company" model="ir.ui.view">
            <field name="name">res.company.task.config</field>
            <field name="model">res.company</field>
            <field name="type">form</field>
            <field name="inherit_id" ref="base.view_company_form"/>
            <field name="arch" type="xml">
                <page string="Configuration" position="inside">
                    <separator string="Project Management" colspan="4"/>
                    <field name="project_time_mode_id"/>
                    <newline/>
                </page>
            </field>
        </record>

      <!--     User Form-->
      <record id="view_project_users_form_simple" model="ir.ui.view">
          <field name="name">res.users.project.form1</field>
          <field name="model">res.users</field>
          <field name="type">form</field>
          <field name="inherit_id" ref="base.view_users_form"/>
          <field eval="18" name="priority"/>
          <field name="arch" type="xml">
              <field name="password" position="after">
                   <field name="context_project_id"/>
              </field>
          </field>
     </record>

     <record model="ir.ui.view" id="view_users_form_project_modif_inherited1">
         <field name="name">view.users.form.project.modif.inherited1</field>
         <field name="model">res.users</field>
         <field name="inherit_id" ref="base.view_users_form_simple_modif" />
         <field name="type">form</field>
         <field eval="18" name="priority"/>
         <field name="arch" type="xml">
            <page string="Current Activity" position="inside">
                <field name="context_project_id" completion="1" context="{'user_prefence':True}" widget="selection" readonly="0"/>
            </page>
       </field>
    </record>
    <act_window context="{'search_default_user_id': [active_id]}" domain="[('state', '&lt;&gt;', 'cancelled'),('state', '&lt;&gt;', 'done')]" id="act_res_users_2_project_task_opened" name="Assigned tasks" res_model="project.task" src_model="res.users" view_mode="tree,form,gantt,calendar,graph" view_type="form"/>
    <act_window context="{'search_default_user_id': [active_id]}" domain="[('date', '&gt;=', time.strftime('%Y-%m-01'))]" id="act_res_users_2_project_task_work_month" name="Month works" res_model="project.task.work" src_model="res.users" view_mode="tree,form" view_type="form"/>
    </data>
</openerp><|MERGE_RESOLUTION|>--- conflicted
+++ resolved
@@ -160,11 +160,7 @@
             <field name="view_id" ref="view_project"/>
             <field name="search_view_id" ref="view_project_project_filter"/>
             <field name="context">{'search_default_Current':1}</field>
-<<<<<<< HEAD
-            <field name="help">A project contains a set of tasks or issues that will be performed by your resources assigned to it. A project can be hierarchically structured, as a child of a Parent Project. This allows you to design large project structures with different phases spread over the project duration cycle. Each user can set his default project in his own preferences to automatically filter the tasks or issues he usually works on.</field>
-=======
-            <field name="help">A project contains a set of tasks or issues that will be performed by your assigned personnel. A project can be put into a hierarchy, as a child of a Parent Project. This allows you to design large project structure with different phases spread over the project's duration cycle. Each user can set his default project in his own preferences, in order to filter automatically the tasks or issues he usually works on. If you have personalized your Project application in order to invoice the time spent on a task, you can choose to invoice or not one project in the billing section.</field>
->>>>>>> 6e05b3cc
+            <field name="help">A project contains a set of tasks or issues that will be performed by your resources assigned to it. A project can be hierarchically structured, as a child of a Parent Project. This allows you to design large project structures with different phases spread over the project duration cycle. Each user can set his default project in his own preferences to automatically filter the tasks or issues he usually works on. If you choose to invoice the time spent on a project task, you can find project tasks to be invoiced in the billing section.</field>
         </record>
         <menuitem action="open_view_project_all" id="menu_open_view_project_all" parent="menu_project_management" sequence="1"/>
 
