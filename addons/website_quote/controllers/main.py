--- conflicted
+++ resolved
@@ -4,12 +4,8 @@
 import werkzeug
 from functools import partial
 
-<<<<<<< HEAD
 from odoo import exceptions, fields, http, _
-=======
-from odoo import fields, http, _
 from odoo.tools import formatLang
->>>>>>> 0c46c8a9
 from odoo.http import request
 from odoo.addons.portal.controllers.portal import get_records_pager
 from odoo.addons.sale.controllers.portal import CustomerPortal
