--- conflicted
+++ resolved
@@ -205,10 +205,6 @@
 
         # confirm the quotation
         if tx.acquirer_id.auto_confirm == 'at_pay_now':
-<<<<<<< HEAD
-            request.registry['sale.order'].action_confirm(cr, SUPERUSER_ID, [order.id], context=request.context)
-=======
-            request.registry['sale.order'].action_button_confirm(cr, SUPERUSER_ID, [order.id], context=dict(request.context, send_email=True))
->>>>>>> 580389ad
+            request.registry['sale.order'].action_confirm(cr, SUPERUSER_ID, [order.id], context=dict(request.context, send_email=True))
 
         return tx_id