--- conflicted
+++ resolved
@@ -138,8 +138,6 @@
                             <field name="source_id"/>
                             <field name="reference"/>
                         </group>
-<<<<<<< HEAD
-=======
                         <group col="2" colspan="2">
                            <separator colspan="2" string="Dates"/>
                            <field name="create_date"/>
@@ -156,7 +154,6 @@
                             <button name="%(action_hr_recruitment_hired_employee)d" string="Hire" states="open,pending" type="action" icon="terp-partner"/>
                             <button name="case_reset" string="Reset to New" states="done,cancel" type="object" icon="gtk-convert"/>
                         </group>
->>>>>>> ee6cda34
                    </page>
                  <page string="Notes">
                      <field name="description" nolabel="1" colspan="4"/>
