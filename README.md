--- conflicted
+++ resolved
@@ -33,21 +33,13 @@
         $ sudo apt-get update
         $ sudo apt-get install odoo
 
-<<<<<<< HEAD
-* <a href="http://nightly.odoo.com/">Source tarballs</a>
-
-* <a href="http://nightly.odoo.com/">Windows installer</a>
-
-* <a href="http://nightly.odoo.com/">RPM package</a>
-=======
     If you plan to use Odoo with a local database, please make sure to install PostgreSQL *before* installing the Odoo Debian package.
 
-* <a href="http://nightly.odoo.com/8.0/nightly/src/">Source tarballs</a>
+* <a href="http://nightly.odoo.com/master/nightly/src/">Source tarballs</a>
 
-* <a href="http://nightly.odoo.com/8.0/nightly/exe/">Windows installer</a>
+* <a href="http://nightly.odoo.com/master/nightly/exe/">Windows installer</a>
 
-* <a href="http://nightly.odoo.com/8.0/nightly/rpm/">RPM package</a>
->>>>>>> e8831932
+* <a href="http://nightly.odoo.com/master/nightly/rpm/">RPM package</a>
 
 
 For Odoo employees
