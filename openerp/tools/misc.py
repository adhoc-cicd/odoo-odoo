--- conflicted
+++ resolved
@@ -38,12 +38,8 @@
 import time
 import werkzeug.utils
 import zipfile
-<<<<<<< HEAD
+from cStringIO import StringIO
 from collections import defaultdict, Mapping, OrderedDict
-=======
-from cStringIO import StringIO
-from collections import defaultdict
->>>>>>> bdbcbea2
 from datetime import datetime
 from itertools import islice, izip, groupby
 from lxml import etree
@@ -1200,8 +1196,6 @@
 
     return [x for i, x in enumerate(args) if not strip(args, i)]
 
-<<<<<<< HEAD
-
 class ConstantMapping(Mapping):
     """
     An immutable mapping returning the provided value for every single key.
@@ -1308,7 +1302,7 @@
 else:
     def html_escape(text):
         return werkzeug.utils.escape(text)
-=======
+
 class Pickle(object):
     @classmethod
     def load(cls, stream):
@@ -1325,6 +1319,5 @@
     dump = cPickle.dump
 
 pickle = Pickle
->>>>>>> bdbcbea2
 
 # vim:expandtab:smartindent:tabstop=4:softtabstop=4:shiftwidth=4: