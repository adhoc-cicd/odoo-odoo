# -*- coding: utf-8 -*-
##############################################################################
#
#    OpenERP, Open Source Management Solution
#    Copyright (C) 2004-2009 Tiny SPRL (<http://tiny.be>).
#
#    This program is free software: you can redistribute it and/or modify
#    it under the terms of the GNU Affero General Public License as
#    published by the Free Software Foundation, either version 3 of the
#    License, or (at your option) any later version.
#
#    This program is distributed in the hope that it will be useful,
#    but WITHOUT ANY WARRANTY; without even the implied warranty of
#    MERCHANTABILITY or FITNESS FOR A PARTICULAR PURPOSE.  See the
#    GNU Affero General Public License for more details.
#
#    You should have received a copy of the GNU Affero General Public License
#    along with this program.  If not, see <http://www.gnu.org/licenses/>.
#
##############################################################################

#.apidoc title: Object Relational Mapping
#.apidoc module-mods: member-order: bysource

"""
  Object relational mapping to database (postgresql) module
     * Hierarchical structure
     * Constraints consistency, validations
     * Object meta Data depends on its status
     * Optimised processing by complex query (multiple actions at once)
     * Default fields value
     * Permissions optimisation
     * Persistant object: DB postgresql
     * Datas conversions
     * Multi-level caching system
     * 2 different inheritancies
     * Fields:
          - classicals (varchar, integer, boolean, ...)
          - relations (one2many, many2one, many2many)
          - functions

"""

import calendar
import collections
import copy
import datetime
import itertools
import logging
import operator
import pickle
import re
import simplejson
import time
import types

import psycopg2
from lxml import etree
import warnings

import fields
import openerp
import openerp.netsvc as netsvc
import openerp.tools as tools
from openerp.tools.config import config
from openerp.tools.misc import CountingStream
from openerp.tools.safe_eval import safe_eval as eval
from openerp.tools.translate import _
from openerp import SUPERUSER_ID
from query import Query

_logger = logging.getLogger(__name__)
_schema = logging.getLogger(__name__ + '.schema')

# List of etree._Element subclasses that we choose to ignore when parsing XML.
from openerp.tools import SKIPPED_ELEMENT_TYPES

regex_order = re.compile('^(([a-z0-9_]+|"[a-z0-9_]+")( *desc| *asc)?( *, *|))+$', re.I)
regex_object_name = re.compile(r'^[a-z0-9_.]+$')

def transfer_field_to_modifiers(field, modifiers):
    default_values = {}
    state_exceptions = {}
    for attr in ('invisible', 'readonly', 'required'):
        state_exceptions[attr] = []
        default_values[attr] = bool(field.get(attr))
    for state, modifs in (field.get("states",{})).items():
        for modif in modifs:
            if default_values[modif[0]] != modif[1]:
                state_exceptions[modif[0]].append(state)

    for attr, default_value in default_values.items():
        if state_exceptions[attr]:
            modifiers[attr] = [("state", "not in" if default_value else "in", state_exceptions[attr])]
        else:
            modifiers[attr] = default_value


# Don't deal with groups, it is done by check_group().
# Need the context to evaluate the invisible attribute on tree views.
# For non-tree views, the context shouldn't be given.
def transfer_node_to_modifiers(node, modifiers, context=None, in_tree_view=False):
    if node.get('attrs'):
        modifiers.update(eval(node.get('attrs')))

    if node.get('states'):
        if 'invisible' in modifiers and isinstance(modifiers['invisible'], list):
            # TODO combine with AND or OR, use implicit AND for now.
            modifiers['invisible'].append(('state', 'not in', node.get('states').split(',')))
        else:
            modifiers['invisible'] = [('state', 'not in', node.get('states').split(','))]

    for a in ('invisible', 'readonly', 'required'):
        if node.get(a):
            v = bool(eval(node.get(a), {'context': context or {}}))
            if in_tree_view and a == 'invisible':
                # Invisible in a tree view has a specific meaning, make it a
                # new key in the modifiers attribute.
                modifiers['tree_invisible'] = v
            elif v or (a not in modifiers or not isinstance(modifiers[a], list)):
                # Don't set the attribute to False if a dynamic value was
                # provided (i.e. a domain from attrs or states).
                modifiers[a] = v


def simplify_modifiers(modifiers):
    for a in ('invisible', 'readonly', 'required'):
        if a in modifiers and not modifiers[a]:
            del modifiers[a]


def transfer_modifiers_to_node(modifiers, node):
    if modifiers:
        simplify_modifiers(modifiers)
        node.set('modifiers', simplejson.dumps(modifiers))

def setup_modifiers(node, field=None, context=None, in_tree_view=False):
    """ Processes node attributes and field descriptors to generate
    the ``modifiers`` node attribute and set it on the provided node.

    Alters its first argument in-place.

    :param node: ``field`` node from an OpenERP view
    :type node: lxml.etree._Element
    :param dict field: field descriptor corresponding to the provided node
    :param dict context: execution context used to evaluate node attributes
    :param bool in_tree_view: triggers the ``tree_invisible`` code
                              path (separate from ``invisible``): in
                              tree view there are two levels of
                              invisibility, cell content (a column is
                              present but the cell itself is not
                              displayed) with ``invisible`` and column
                              invisibility (the whole column is
                              hidden) with ``tree_invisible``.
    :returns: nothing
    """
    modifiers = {}
    if field is not None:
        transfer_field_to_modifiers(field, modifiers)
    transfer_node_to_modifiers(
        node, modifiers, context=context, in_tree_view=in_tree_view)
    transfer_modifiers_to_node(modifiers, node)

def test_modifiers(what, expected):
    modifiers = {}
    if isinstance(what, basestring):
        node = etree.fromstring(what)
        transfer_node_to_modifiers(node, modifiers)
        simplify_modifiers(modifiers)
        json = simplejson.dumps(modifiers)
        assert json == expected, "%s != %s" % (json, expected)
    elif isinstance(what, dict):
        transfer_field_to_modifiers(what, modifiers)
        simplify_modifiers(modifiers)
        json = simplejson.dumps(modifiers)
        assert json == expected, "%s != %s" % (json, expected)


# To use this test:
# import openerp
# openerp.osv.orm.modifiers_tests()
def modifiers_tests():
    test_modifiers('<field name="a"/>', '{}')
    test_modifiers('<field name="a" invisible="1"/>', '{"invisible": true}')
    test_modifiers('<field name="a" readonly="1"/>', '{"readonly": true}')
    test_modifiers('<field name="a" required="1"/>', '{"required": true}')
    test_modifiers('<field name="a" invisible="0"/>', '{}')
    test_modifiers('<field name="a" readonly="0"/>', '{}')
    test_modifiers('<field name="a" required="0"/>', '{}')
    test_modifiers('<field name="a" invisible="1" required="1"/>', '{"invisible": true, "required": true}') # TODO order is not guaranteed
    test_modifiers('<field name="a" invisible="1" required="0"/>', '{"invisible": true}')
    test_modifiers('<field name="a" invisible="0" required="1"/>', '{"required": true}')
    test_modifiers("""<field name="a" attrs="{'invisible': [('b', '=', 'c')]}"/>""", '{"invisible": [["b", "=", "c"]]}')

    # The dictionary is supposed to be the result of fields_get().
    test_modifiers({}, '{}')
    test_modifiers({"invisible": True}, '{"invisible": true}')
    test_modifiers({"invisible": False}, '{}')


def check_object_name(name):
    """ Check if the given name is a valid openerp object name.

        The _name attribute in osv and osv_memory object is subject to
        some restrictions. This function returns True or False whether
        the given name is allowed or not.

        TODO: this is an approximation. The goal in this approximation
        is to disallow uppercase characters (in some places, we quote
        table/column names and in other not, which leads to this kind
        of errors:

            psycopg2.ProgrammingError: relation "xxx" does not exist).

        The same restriction should apply to both osv and osv_memory
        objects for consistency.

    """
    if regex_object_name.match(name) is None:
        return False
    return True

def raise_on_invalid_object_name(name):
    if not check_object_name(name):
        msg = "The _name attribute %s is not valid." % name
        _logger.error(msg)
        raise except_orm('ValueError', msg)

POSTGRES_CONFDELTYPES = {
    'RESTRICT': 'r',
    'NO ACTION': 'a',
    'CASCADE': 'c',
    'SET NULL': 'n',
    'SET DEFAULT': 'd',
}

def intersect(la, lb):
    return filter(lambda x: x in lb, la)

def fix_import_export_id_paths(fieldname):
    """
    Fixes the id fields in import and exports, and splits field paths
    on '/'.

    :param str fieldname: name of the field to import/export
    :return: split field name
    :rtype: list of str
    """
    fixed_db_id = re.sub(r'([^/])\.id', r'\1/.id', fieldname)
    fixed_external_id = re.sub(r'([^/]):id', r'\1/id', fixed_db_id)
    return fixed_external_id.split('/')

class except_orm(Exception):
    def __init__(self, name, value):
        self.name = name
        self.value = value
        self.args = (name, value)

class BrowseRecordError(Exception):
    pass

class browse_null(object):
    """ Readonly python database object browser
    """

    def __init__(self):
        self.id = False

    def __getitem__(self, name):
        return None

    def __getattr__(self, name):
        return None  # XXX: return self ?

    def __int__(self):
        return False

    def __str__(self):
        return ''

    def __nonzero__(self):
        return False

    def __unicode__(self):
        return u''


#
# TODO: execute an object method on browse_record_list
#
class browse_record_list(list):
    """ Collection of browse objects

        Such an instance will be returned when doing a ``browse([ids..])``
        and will be iterable, yielding browse() objects
    """

    def __init__(self, lst, context=None):
        if not context:
            context = {}
        super(browse_record_list, self).__init__(lst)
        self.context = context


class browse_record(object):
    """ An object that behaves like a row of an object's table.
        It has attributes after the columns of the corresponding object.

        Examples::

            uobj = pool.get('res.users')
            user_rec = uobj.browse(cr, uid, 104)
            name = user_rec.name
    """

    def __init__(self, cr, uid, id, table, cache, context=None,
                 list_class=browse_record_list, fields_process=None):
        """
        :param table: the browsed object (inherited from orm)
        :param dict cache: a dictionary of model->field->data to be shared
                           across browse objects, thus reducing the SQL
                           read()s. It can speed up things a lot, but also be
                           disastrous if not discarded after write()/unlink()
                           operations
        :param dict context: dictionary with an optional context
        """
        if fields_process is None:
            fields_process = {}
        if context is None:
            context = {}
        self._list_class = list_class
        self._cr = cr
        self._uid = uid
        self._id = id
        self._table = table # deprecated, use _model!
        self._model = table
        self._table_name = self._table._name
        self.__logger = logging.getLogger('openerp.osv.orm.browse_record.' + self._table_name)
        self._context = context
        self._fields_process = fields_process

        cache.setdefault(table._name, {})
        self._data = cache[table._name]

#        if not (id and isinstance(id, (int, long,))):
#            raise BrowseRecordError(_('Wrong ID for the browse record, got %r, expected an integer.') % (id,))
#        if not table.exists(cr, uid, id, context):
#            raise BrowseRecordError(_('Object %s does not exists') % (self,))

        if id not in self._data:
            self._data[id] = {'id': id}

        self._cache = cache

    def __getitem__(self, name):
        if name == 'id':
            return self._id

        if name not in self._data[self._id]:
            # build the list of fields we will fetch

            # fetch the definition of the field which was asked for
            if name in self._table._columns:
                col = self._table._columns[name]
            elif name in self._table._inherit_fields:
                col = self._table._inherit_fields[name][2]
            elif hasattr(self._table, str(name)):
                attr = getattr(self._table, name)
                if isinstance(attr, (types.MethodType, types.LambdaType, types.FunctionType)):
                    def function_proxy(*args, **kwargs):
                        if 'context' not in kwargs and self._context:
                            kwargs.update(context=self._context)
                        return attr(self._cr, self._uid, [self._id], *args, **kwargs)
                    return function_proxy
                else:
                    return attr
            else:
                error_msg = "Field '%s' does not exist in object '%s'" % (name, self) 
                self.__logger.warning(error_msg)
                raise KeyError(error_msg)

            # if the field is a classic one or a many2one, we'll fetch all classic and many2one fields
            if col._prefetch:
                # gen the list of "local" (ie not inherited) fields which are classic or many2one
                fields_to_fetch = filter(lambda x: x[1]._classic_write, self._table._columns.items())
                # gen the list of inherited fields
                inherits = map(lambda x: (x[0], x[1][2]), self._table._inherit_fields.items())
                # complete the field list with the inherited fields which are classic or many2one
                fields_to_fetch += filter(lambda x: x[1]._classic_write, inherits)
            # otherwise we fetch only that field
            else:
                fields_to_fetch = [(name, col)]
            ids = filter(lambda id: name not in self._data[id], self._data.keys())
            # read the results
            field_names = map(lambda x: x[0], fields_to_fetch)
            field_values = self._table.read(self._cr, self._uid, ids, field_names, context=self._context, load="_classic_write")

            # TODO: improve this, very slow for reports
            if self._fields_process:
                lang = self._context.get('lang', 'en_US') or 'en_US'
                lang_obj_ids = self.pool.get('res.lang').search(self._cr, self._uid, [('code', '=', lang)])
                if not lang_obj_ids:
                    raise Exception(_('Language with code "%s" is not defined in your system !\nDefine it through the Administration menu.') % (lang,))
                lang_obj = self.pool.get('res.lang').browse(self._cr, self._uid, lang_obj_ids[0])

                for field_name, field_column in fields_to_fetch:
                    if field_column._type in self._fields_process:
                        for result_line in field_values:
                            result_line[field_name] = self._fields_process[field_column._type](result_line[field_name])
                            if result_line[field_name]:
                                result_line[field_name].set_value(self._cr, self._uid, result_line[field_name], self, field_column, lang_obj)

            if not field_values:
                # Where did those ids come from? Perhaps old entries in ir_model_dat?
                _logger.warning("No field_values found for ids %s in %s", ids, self)
                raise KeyError('Field %s not found in %s'%(name, self))
            # create browse records for 'remote' objects
            for result_line in field_values:
                new_data = {}
                for field_name, field_column in fields_to_fetch:
                    if field_column._type == 'many2one':
                        if result_line[field_name]:
                            obj = self._table.pool.get(field_column._obj)
                            if isinstance(result_line[field_name], (list, tuple)):
                                value = result_line[field_name][0]
                            else:
                                value = result_line[field_name]
                            if value:
                                # FIXME: this happen when a _inherits object
                                #        overwrite a field of it parent. Need
                                #        testing to be sure we got the right
                                #        object and not the parent one.
                                if not isinstance(value, browse_record):
                                    if obj is None:
                                        # In some cases the target model is not available yet, so we must ignore it,
                                        # which is safe in most cases, this value will just be loaded later when needed.
                                        # This situation can be caused by custom fields that connect objects with m2o without
                                        # respecting module dependencies, causing relationships to be connected to soon when
                                        # the target is not loaded yet.
                                        continue
                                    new_data[field_name] = browse_record(self._cr,
                                        self._uid, value, obj, self._cache,
                                        context=self._context,
                                        list_class=self._list_class,
                                        fields_process=self._fields_process)
                                else:
                                    new_data[field_name] = value
                            else:
                                new_data[field_name] = browse_null()
                        else:
                            new_data[field_name] = browse_null()
                    elif field_column._type in ('one2many', 'many2many') and len(result_line[field_name]):
                        new_data[field_name] = self._list_class([browse_record(self._cr, self._uid, id, self._table.pool.get(field_column._obj), self._cache, context=self._context, list_class=self._list_class, fields_process=self._fields_process) for id in result_line[field_name]], self._context)
                    elif field_column._type in ('reference'):
                        if result_line[field_name]:
                            if isinstance(result_line[field_name], browse_record):
                                new_data[field_name] = result_line[field_name]
                            else:
                                ref_obj, ref_id = result_line[field_name].split(',')
                                ref_id = long(ref_id)
                                if ref_id:
                                    obj = self._table.pool.get(ref_obj)
                                    new_data[field_name] = browse_record(self._cr, self._uid, ref_id, obj, self._cache, context=self._context, list_class=self._list_class, fields_process=self._fields_process)
                                else:
                                    new_data[field_name] = browse_null()
                        else:
                            new_data[field_name] = browse_null()
                    else:
                        new_data[field_name] = result_line[field_name]
                self._data[result_line['id']].update(new_data)

        if not name in self._data[self._id]:
            # How did this happen? Could be a missing model due to custom fields used too soon, see above.
            self.__logger.error("Fields to fetch: %s, Field values: %s", field_names, field_values)
            self.__logger.error("Cached: %s, Table: %s", self._data[self._id], self._table)
            raise KeyError(_('Unknown attribute %s in %s ') % (name, self))
        return self._data[self._id][name]

    def __getattr__(self, name):
        try:
            return self[name]
        except KeyError, e:
            raise AttributeError(e)

    def __contains__(self, name):
        return (name in self._table._columns) or (name in self._table._inherit_fields) or hasattr(self._table, name)

    def __iter__(self):
        raise NotImplementedError("Iteration is not allowed on %s" % self)

    def __hasattr__(self, name):
        return name in self

    def __int__(self):
        return self._id

    def __str__(self):
        return "browse_record(%s, %d)" % (self._table_name, self._id)

    def __eq__(self, other):
        if not isinstance(other, browse_record):
            return False
        return (self._table_name, self._id) == (other._table_name, other._id)

    def __ne__(self, other):
        if not isinstance(other, browse_record):
            return True
        return (self._table_name, self._id) != (other._table_name, other._id)

    # we need to define __unicode__ even though we've already defined __str__
    # because we have overridden __getattr__
    def __unicode__(self):
        return unicode(str(self))

    def __hash__(self):
        return hash((self._table_name, self._id))

    __repr__ = __str__

    def refresh(self):
        """Force refreshing this browse_record's data and all the data of the
           records that belong to the same cache, by emptying the cache completely,
           preserving only the record identifiers (for prefetching optimizations).
        """
        for model, model_cache in self._cache.iteritems():
            # only preserve the ids of the records that were in the cache
            cached_ids = dict([(i, {'id': i}) for i in model_cache.keys()])
            self._cache[model].clear()
            self._cache[model].update(cached_ids)

def pg_varchar(size=0):
    """ Returns the VARCHAR declaration for the provided size:

    * If no size (or an empty or negative size is provided) return an
      'infinite' VARCHAR
    * Otherwise return a VARCHAR(n)

    :type int size: varchar size, optional
    :rtype: str
    """
    if size:
        if not isinstance(size, int):
            raise TypeError("VARCHAR parameter should be an int, got %s"
                            % type(size))
        if size > 0:
            return 'VARCHAR(%d)' % size
    return 'VARCHAR'

FIELDS_TO_PGTYPES = {
    fields.boolean: 'bool',
    fields.integer: 'int4',
    fields.text: 'text',
    fields.html: 'text',
    fields.date: 'date',
    fields.datetime: 'timestamp',
    fields.binary: 'bytea',
    fields.many2one: 'int4',
    fields.serialized: 'text',
}

def get_pg_type(f, type_override=None):
    """
    :param fields._column f: field to get a Postgres type for
    :param type type_override: use the provided type for dispatching instead of the field's own type
    :returns: (postgres_identification_type, postgres_type_specification)
    :rtype: (str, str)
    """
    field_type = type_override or type(f)

    if field_type in FIELDS_TO_PGTYPES:
        pg_type =  (FIELDS_TO_PGTYPES[field_type], FIELDS_TO_PGTYPES[field_type])
    elif issubclass(field_type, fields.float):
        if f.digits:
            pg_type = ('numeric', 'NUMERIC')
        else:
            pg_type = ('float8', 'DOUBLE PRECISION')
    elif issubclass(field_type, (fields.char, fields.reference)):
        pg_type = ('varchar', pg_varchar(f.size))
    elif issubclass(field_type, fields.selection):
        if (isinstance(f.selection, list) and isinstance(f.selection[0][0], int))\
                or getattr(f, 'size', None) == -1:
            pg_type = ('int4', 'INTEGER')
        else:
            pg_type = ('varchar', pg_varchar(getattr(f, 'size', None)))
    elif issubclass(field_type, fields.function):
        if f._type == 'selection':
            pg_type = ('varchar', pg_varchar())
        else:
            pg_type = get_pg_type(f, getattr(fields, f._type))
    else:
        _logger.warning('%s type not supported!', field_type)
        pg_type = None

    return pg_type


class MetaModel(type):
    """ Metaclass for the Model.

    This class is used as the metaclass for the Model class to discover
    the models defined in a module (i.e. without instanciating them).
    If the automatic discovery is not needed, it is possible to set the
    model's _register attribute to False.

    """

    module_to_models = {}

    def __init__(self, name, bases, attrs):
        if not self._register:
            self._register = True
            super(MetaModel, self).__init__(name, bases, attrs)
            return

        # The (OpenERP) module name can be in the `openerp.addons` namespace
        # or not. For instance module `sale` can be imported as
        # `openerp.addons.sale` (the good way) or `sale` (for backward
        # compatibility).
        module_parts = self.__module__.split('.')
        if len(module_parts) > 2 and module_parts[0] == 'openerp' and \
            module_parts[1] == 'addons':
            module_name = self.__module__.split('.')[2]
        else:
            module_name = self.__module__.split('.')[0]
        if not hasattr(self, '_module'):
            self._module = module_name

        # Remember which models to instanciate for this module.
        self.module_to_models.setdefault(self._module, []).append(self)


# Definition of log access columns, automatically added to models if
# self._log_access is True
LOG_ACCESS_COLUMNS = {
    'create_uid': 'INTEGER REFERENCES res_users ON DELETE SET NULL',
    'create_date': 'TIMESTAMP',
    'write_uid': 'INTEGER REFERENCES res_users ON DELETE SET NULL',
    'write_date': 'TIMESTAMP'
}
# special columns automatically created by the ORM
MAGIC_COLUMNS =  ['id'] + LOG_ACCESS_COLUMNS.keys()

class BaseModel(object):
    """ Base class for OpenERP models.

    OpenERP models are created by inheriting from this class' subclasses:

        * Model: for regular database-persisted models
        * TransientModel: for temporary data, stored in the database but automatically
                          vaccuumed every so often
        * AbstractModel: for abstract super classes meant to be shared by multiple
                        _inheriting classes (usually Models or TransientModels)

    The system will later instantiate the class once per database (on
    which the class' module is installed).

    To create a class that should not be instantiated, the _register class attribute
    may be set to False.
    """
    __metaclass__ = MetaModel
    _auto = True # create database backend
    _register = False # Set to false if the model shouldn't be automatically discovered.
    _name = None
    _columns = {}
    _constraints = []
    _defaults = {}
    _rec_name = None
    _parent_name = 'parent_id'
    _parent_store = False
    _parent_order = False
    _date_name = 'date'
    _order = 'id'
    _sequence = None
    _description = None
    _needaction = False

    # dict of {field:method}, with method returning the (name_get of records, {id: fold})
    # to include in the _read_group, if grouped on this field
    _group_by_full = {}

    # Transience
    _transient = False # True in a TransientModel
    _transient_max_count = None
    _transient_max_hours = None
    _transient_check_time = 20

    # structure:
    #  { 'parent_model': 'm2o_field', ... }
    _inherits = {}

    # Mapping from inherits'd field name to triple (m, r, f, n) where m is the
    # model from which it is inherits'd, r is the (local) field towards m, f
    # is the _column object itself, and n is the original (i.e. top-most)
    # parent model.
    # Example:
    #  { 'field_name': ('parent_model', 'm2o_field_to_reach_parent',
    #                   field_column_obj, origina_parent_model), ... }
    _inherit_fields = {}

    # Mapping field name/column_info object
    # This is similar to _inherit_fields but:
    # 1. includes self fields,
    # 2. uses column_info instead of a triple.
    _all_columns = {}

    _table = None
    _invalids = set()
    _log_create = False
    _sql_constraints = []
    _protected = ['read', 'write', 'create', 'default_get', 'perm_read', 'unlink', 'fields_get', 'fields_view_get', 'search', 'name_get', 'distinct_field_get', 'name_search', 'copy', 'import_data', 'search_count', 'exists']

    CONCURRENCY_CHECK_FIELD = '__last_update'

    def log(self, cr, uid, id, message, secondary=False, context=None):
        return _logger.warning("log() is deprecated. Please use OpenChatter notification system instead of the res.log mechanism.")
    
    def view_init(self, cr, uid, fields_list, context=None):
        """Override this method to do specific things when a view on the object is opened."""
        pass

    def _field_create(self, cr, context=None):
        """ Create entries in ir_model_fields for all the model's fields.

        If necessary, also create an entry in ir_model, and if called from the
        modules loading scheme (by receiving 'module' in the context), also
        create entries in ir_model_data (for the model and the fields).

        - create an entry in ir_model (if there is not already one),
        - create an entry in ir_model_data (if there is not already one, and if
          'module' is in the context),
        - update ir_model_fields with the fields found in _columns
          (TODO there is some redundancy as _columns is updated from
          ir_model_fields in __init__).

        """
        if context is None:
            context = {}
        cr.execute("SELECT id FROM ir_model WHERE model=%s", (self._name,))
        if not cr.rowcount:
            cr.execute('SELECT nextval(%s)', ('ir_model_id_seq',))
            model_id = cr.fetchone()[0]
            cr.execute("INSERT INTO ir_model (id,model, name, info,state) VALUES (%s, %s, %s, %s, %s)", (model_id, self._name, self._description, self.__doc__, 'base'))
        else:
            model_id = cr.fetchone()[0]
        if 'module' in context:
            name_id = 'model_'+self._name.replace('.', '_')
            cr.execute('select * from ir_model_data where name=%s and module=%s', (name_id, context['module']))
            if not cr.rowcount:
                cr.execute("INSERT INTO ir_model_data (name,date_init,date_update,module,model,res_id) VALUES (%s, (now() at time zone 'UTC'), (now() at time zone 'UTC'), %s, %s, %s)", \
                    (name_id, context['module'], 'ir.model', model_id)
                )

        cr.commit()

        cr.execute("SELECT * FROM ir_model_fields WHERE model=%s", (self._name,))
        cols = {}
        for rec in cr.dictfetchall():
            cols[rec['name']] = rec

        ir_model_fields_obj = self.pool.get('ir.model.fields')

        # sparse field should be created at the end, as it depends on its serialized field already existing
        model_fields = sorted(self._columns.items(), key=lambda x: 1 if x[1]._type == 'sparse' else 0)
        for (k, f) in model_fields:
            vals = {
                'model_id': model_id,
                'model': self._name,
                'name': k,
                'field_description': f.string,
                'ttype': f._type,
                'relation': f._obj or '',
                'view_load': (f.view_load and 1) or 0,
                'select_level': tools.ustr(f.select or 0),
                'readonly': (f.readonly and 1) or 0,
                'required': (f.required and 1) or 0,
                'selectable': (f.selectable and 1) or 0,
                'translate': (f.translate and 1) or 0,
                'relation_field': f._fields_id if isinstance(f, fields.one2many) else '',
                'serialization_field_id': None,
            }
            if getattr(f, 'serialization_field', None):
                # resolve link to serialization_field if specified by name
                serialization_field_id = ir_model_fields_obj.search(cr, SUPERUSER_ID, [('model','=',vals['model']), ('name', '=', f.serialization_field)])
                if not serialization_field_id:
                    raise except_orm(_('Error'), _("Serialization field `%s` not found for sparse field `%s`!") % (f.serialization_field, k))
                vals['serialization_field_id'] = serialization_field_id[0]

            # When its a custom field,it does not contain f.select
            if context.get('field_state', 'base') == 'manual':
                if context.get('field_name', '') == k:
                    vals['select_level'] = context.get('select', '0')
                #setting value to let the problem NOT occur next time
                elif k in cols:
                    vals['select_level'] = cols[k]['select_level']

            if k not in cols:
                cr.execute('select nextval(%s)', ('ir_model_fields_id_seq',))
                id = cr.fetchone()[0]
                vals['id'] = id
                cr.execute("""INSERT INTO ir_model_fields (
                    id, model_id, model, name, field_description, ttype,
                    relation,view_load,state,select_level,relation_field, translate, serialization_field_id
                ) VALUES (
                    %s,%s,%s,%s,%s,%s,%s,%s,%s,%s,%s,%s,%s
                )""", (
                    id, vals['model_id'], vals['model'], vals['name'], vals['field_description'], vals['ttype'],
                     vals['relation'], bool(vals['view_load']), 'base',
                    vals['select_level'], vals['relation_field'], bool(vals['translate']), vals['serialization_field_id']
                ))
                if 'module' in context:
                    name1 = 'field_' + self._table + '_' + k
                    cr.execute("select name from ir_model_data where name=%s", (name1,))
                    if cr.fetchone():
                        name1 = name1 + "_" + str(id)
                    cr.execute("INSERT INTO ir_model_data (name,date_init,date_update,module,model,res_id) VALUES (%s, (now() at time zone 'UTC'), (now() at time zone 'UTC'), %s, %s, %s)", \
                        (name1, context['module'], 'ir.model.fields', id)
                    )
            else:
                for key, val in vals.items():
                    if cols[k][key] != vals[key]:
                        cr.execute('update ir_model_fields set field_description=%s where model=%s and name=%s', (vals['field_description'], vals['model'], vals['name']))
                        cr.commit()
                        cr.execute("""UPDATE ir_model_fields SET
                            model_id=%s, field_description=%s, ttype=%s, relation=%s,
                            view_load=%s, select_level=%s, readonly=%s ,required=%s, selectable=%s, relation_field=%s, translate=%s, serialization_field_id=%s
                        WHERE
                            model=%s AND name=%s""", (
                                vals['model_id'], vals['field_description'], vals['ttype'],
                                vals['relation'], bool(vals['view_load']),
                                vals['select_level'], bool(vals['readonly']), bool(vals['required']), bool(vals['selectable']), vals['relation_field'], bool(vals['translate']), vals['serialization_field_id'], vals['model'], vals['name']
                            ))
                        break
        cr.commit()

    #
    # Goal: try to apply inheritance at the instanciation level and
    #       put objects in the pool var
    #
    @classmethod
    def create_instance(cls, pool, cr):
        """ Instanciate a given model.

        This class method instanciates the class of some model (i.e. a class
        deriving from osv or osv_memory). The class might be the class passed
        in argument or, if it inherits from another class, a class constructed
        by combining the two classes.

        The ``attributes`` argument specifies which parent class attributes
        have to be combined.

        TODO: the creation of the combined class is repeated at each call of
        this method. This is probably unnecessary.

        """
        attributes = ['_columns', '_defaults', '_inherits', '_constraints',
            '_sql_constraints']

        parent_names = getattr(cls, '_inherit', None)
        if parent_names:
            if isinstance(parent_names, (str, unicode)):
                name = cls._name or parent_names
                parent_names = [parent_names]
            else:
                name = cls._name
            # for res.parnter.address compatiblity, should be remove in v7
            if 'res.partner.address' in parent_names:
                parent_names.pop(parent_names.index('res.partner.address'))
                parent_names.append('res.partner')
            if not name:
                raise TypeError('_name is mandatory in case of multiple inheritance')

            for parent_name in ((type(parent_names)==list) and parent_names or [parent_names]):
                parent_model = pool.get(parent_name)
                if not parent_model:
                    raise TypeError('The model "%s" specifies an unexisting parent class "%s"\n'
                        'You may need to add a dependency on the parent class\' module.' % (name, parent_name))
                if not getattr(cls, '_original_module', None) and name == parent_model._name:
                    cls._original_module = parent_model._original_module
                parent_class = parent_model.__class__
                nattr = {}
                for s in attributes:
                    new = copy.copy(getattr(parent_model, s, {}))
                    if s == '_columns':
                        # Don't _inherit custom fields.
                        for c in new.keys():
                            if new[c].manual:
                                del new[c]
                        # Duplicate float fields because they have a .digits
                        # cache (which must be per-registry, not server-wide).
                        for c in new.keys():
                            if new[c]._type == 'float':
                                new[c] = copy.copy(new[c])
                    if hasattr(new, 'update'):
                        new.update(cls.__dict__.get(s, {}))
                    elif s=='_constraints':
                        for c in cls.__dict__.get(s, []):
                            exist = False
                            for c2 in range(len(new)):
                                #For _constraints, we should check field and methods as well
                                if new[c2][2]==c[2] and (new[c2][0] == c[0] \
                                        or getattr(new[c2][0],'__name__', True) == \
                                            getattr(c[0],'__name__', False)):
                                    # If new class defines a constraint with
                                    # same function name, we let it override
                                    # the old one.
                                    
                                    new[c2] = c
                                    exist = True
                                    break
                            if not exist:
                                new.append(c)
                    else:
                        new.extend(cls.__dict__.get(s, []))
                    nattr[s] = new
                cls = type(name, (cls, parent_class), dict(nattr, _register=False))
        if not getattr(cls, '_original_module', None):
            cls._original_module = cls._module
        obj = object.__new__(cls)
        obj.__init__(pool, cr)
        return obj

    def __new__(cls):
        """Register this model.

        This doesn't create an instance but simply register the model
        as being part of the module where it is defined.

        """


        # Set the module name (e.g. base, sale, accounting, ...) on the class.
        module = cls.__module__.split('.')[0]
        if not hasattr(cls, '_module'):
            cls._module = module

        # Record this class in the list of models to instantiate for this module,
        # managed by the metaclass.
        module_model_list = MetaModel.module_to_models.setdefault(cls._module, [])
        if cls not in module_model_list:
            module_model_list.append(cls)

        # Since we don't return an instance here, the __init__
        # method won't be called.
        return None

    def __init__(self, pool, cr):
        """ Initialize a model and make it part of the given registry.

        - copy the stored fields' functions in the osv_pool,
        - update the _columns with the fields found in ir_model_fields,
        - ensure there is a many2one for each _inherits'd parent,
        - update the children's _columns,
        - give a chance to each field to initialize itself.

        """
        pool.add(self._name, self)
        self.pool = pool

        if not self._name and not hasattr(self, '_inherit'):
            name = type(self).__name__.split('.')[0]
            msg = "The class %s has to have a _name attribute" % name

            _logger.error(msg)
            raise except_orm('ValueError', msg)

        if not self._description:
            self._description = self._name
        if not self._table:
            self._table = self._name.replace('.', '_')

        if not hasattr(self, '_log_access'):
            # If _log_access is not specified, it is the same value as _auto.
            self._log_access = getattr(self, "_auto", True)

        self._columns = self._columns.copy()
        for store_field in self._columns:
            f = self._columns[store_field]
            if hasattr(f, 'digits_change'):
                f.digits_change(cr)
            def not_this_field(stored_func):
                x, y, z, e, f, l = stored_func
                return x != self._name or y != store_field
            self.pool._store_function[self._name] = filter(not_this_field, self.pool._store_function.get(self._name, []))
            if not isinstance(f, fields.function):
                continue
            if not f.store:
                continue
            sm = f.store
            if sm is True:
                sm = {self._name: (lambda self, cr, uid, ids, c={}: ids, None, 10, None)}
            for object, aa in sm.items():
                if len(aa) == 4:
                    (fnct, fields2, order, length) = aa
                elif len(aa) == 3:
                    (fnct, fields2, order) = aa
                    length = None
                else:
                    raise except_orm('Error',
                        ('Invalid function definition %s in object %s !\nYou must use the definition: store={object:(fnct, fields, priority, time length)}.' % (store_field, self._name)))
                self.pool._store_function.setdefault(object, [])
                self.pool._store_function[object].append((self._name, store_field, fnct, tuple(fields2) if fields2 else None, order, length))
                self.pool._store_function[object].sort(lambda x, y: cmp(x[4], y[4]))

        for (key, _, msg) in self._sql_constraints:
            self.pool._sql_error[self._table+'_'+key] = msg

        # Load manual fields

        cr.execute("SELECT id FROM ir_model_fields WHERE name=%s AND model=%s", ('state', 'ir.model.fields'))
        if cr.fetchone():
            cr.execute('SELECT * FROM ir_model_fields WHERE model=%s AND state=%s', (self._name, 'manual'))
            for field in cr.dictfetchall():
                if field['name'] in self._columns:
                    continue
                attrs = {
                    'string': field['field_description'],
                    'required': bool(field['required']),
                    'readonly': bool(field['readonly']),
                    'domain': eval(field['domain']) if field['domain'] else None,
                    'size': field['size'],
                    'ondelete': field['on_delete'],
                    'translate': (field['translate']),
                    'manual': True,
                    #'select': int(field['select_level'])
                }

                if field['serialization_field_id']:
                    cr.execute('SELECT name FROM ir_model_fields WHERE id=%s', (field['serialization_field_id'],))
                    attrs.update({'serialization_field': cr.fetchone()[0], 'type': field['ttype']})
                    if field['ttype'] in ['many2one', 'one2many', 'many2many']:
                        attrs.update({'relation': field['relation']})
                    self._columns[field['name']] = fields.sparse(**attrs)
                elif field['ttype'] == 'selection':
                    self._columns[field['name']] = fields.selection(eval(field['selection']), **attrs)
                elif field['ttype'] == 'reference':
                    self._columns[field['name']] = fields.reference(selection=eval(field['selection']), **attrs)
                elif field['ttype'] == 'many2one':
                    self._columns[field['name']] = fields.many2one(field['relation'], **attrs)
                elif field['ttype'] == 'one2many':
                    self._columns[field['name']] = fields.one2many(field['relation'], field['relation_field'], **attrs)
                elif field['ttype'] == 'many2many':
                    _rel1 = field['relation'].replace('.', '_')
                    _rel2 = field['model'].replace('.', '_')
                    _rel_name = 'x_%s_%s_%s_rel' % (_rel1, _rel2, field['name'])
                    self._columns[field['name']] = fields.many2many(field['relation'], _rel_name, 'id1', 'id2', **attrs)
                else:
                    self._columns[field['name']] = getattr(fields, field['ttype'])(**attrs)
        self._inherits_check()
        self._inherits_reload()
        if not self._sequence:
            self._sequence = self._table + '_id_seq'
        for k in self._defaults:
            assert (k in self._columns) or (k in self._inherit_fields), 'Default function defined in %s but field %s does not exist !' % (self._name, k,)
        for f in self._columns:
            self._columns[f].restart()

        # Transience
        if self.is_transient():
            self._transient_check_count = 0
            self._transient_max_count = config.get('osv_memory_count_limit')
            self._transient_max_hours = config.get('osv_memory_age_limit')
            assert self._log_access, "TransientModels must have log_access turned on, "\
                                     "in order to implement their access rights policy"

        # Validate rec_name
        if self._rec_name is not None:
            assert self._rec_name in self._columns.keys() + ['id'], "Invalid rec_name %s for model %s" % (self._rec_name, self._name)
        else:
            self._rec_name = 'name'


    def __export_row(self, cr, uid, row, fields, context=None):
        if context is None:
            context = {}

        def check_type(field_type):
            if field_type == 'float':
                return 0.0
            elif field_type == 'integer':
                return 0
            elif field_type == 'boolean':
                return 'False'
            return ''

        def selection_field(in_field):
            col_obj = self.pool.get(in_field.keys()[0])
            if f[i] in col_obj._columns.keys():
                return  col_obj._columns[f[i]]
            elif f[i] in col_obj._inherits.keys():
                selection_field(col_obj._inherits)
            else:
                return False

        def _get_xml_id(self, cr, uid, r):
            model_data = self.pool.get('ir.model.data')
            data_ids = model_data.search(cr, uid, [('model', '=', r._table_name), ('res_id', '=', r['id'])])
            if len(data_ids):
                d = model_data.read(cr, uid, data_ids, ['name', 'module'])[0]
                if d['module']:
                    r = '%s.%s' % (d['module'], d['name'])
                else:
                    r = d['name']
            else:
                postfix = 0
                while True:
                    n = self._table+'_'+str(r['id']) + (postfix and ('_'+str(postfix)) or '' )
                    if not model_data.search(cr, uid, [('name', '=', n)]):
                        break
                    postfix += 1
                model_data.create(cr, uid, {
                    'name': n,
                    'model': self._name,
                    'res_id': r['id'],
                    'module': '__export__',
                })
                r = '__export__.'+n
            return r

        lines = []
        data = map(lambda x: '', range(len(fields)))
        done = []
        for fpos in range(len(fields)):
            f = fields[fpos]
            if f:
                r = row
                i = 0
                while i < len(f):
                    cols = False
                    if f[i] == '.id':
                        r = r['id']
                    elif f[i] == 'id':
                        r = _get_xml_id(self, cr, uid, r)
                    else:
                        r = r[f[i]]
                        # To display external name of selection field when its exported
                        if f[i] in self._columns.keys():
                            cols = self._columns[f[i]]
                        elif f[i] in self._inherit_fields.keys():
                            cols = selection_field(self._inherits)
                        if cols and cols._type == 'selection':
                            sel_list = cols.selection
                            if r and type(sel_list) == type([]):
                                r = [x[1] for x in sel_list if r==x[0]]
                                r = r and r[0] or False
                    if not r:
                        if f[i] in self._columns:
                            r = check_type(self._columns[f[i]]._type)
                        elif f[i] in self._inherit_fields:
                            r = check_type(self._inherit_fields[f[i]][2]._type)
                        data[fpos] = r or False
                        break
                    if isinstance(r, (browse_record_list, list)):
                        first = True
                        fields2 = map(lambda x: (x[:i+1]==f[:i+1] and x[i+1:]) \
                                or [], fields)
                        if fields2 in done:
                            if [x for x in fields2 if x]:
                                break
                        done.append(fields2)
                        if cols and cols._type=='many2many' and len(fields[fpos])>(i+1) and (fields[fpos][i+1]=='id'):
                            data[fpos] = ','.join([_get_xml_id(self, cr, uid, x) for x in r])
                            break

                        for row2 in r:
                            lines2 = row2._model.__export_row(cr, uid, row2, fields2,
                                    context)
                            if first:
                                for fpos2 in range(len(fields)):
                                    if lines2 and lines2[0][fpos2]:
                                        data[fpos2] = lines2[0][fpos2]
                                if not data[fpos]:
                                    dt = ''
                                    for rr in r:
                                        name_relation = self.pool.get(rr._table_name)._rec_name
                                        if isinstance(rr[name_relation], browse_record):
                                            rr = rr[name_relation]
                                        rr_name = self.pool.get(rr._table_name).name_get(cr, uid, [rr.id], context=context)
                                        rr_name = rr_name and rr_name[0] and rr_name[0][1] or ''
                                        dt += tools.ustr(rr_name or '') + ','
                                    data[fpos] = dt[:-1]
                                    break
                                lines += lines2[1:]
                                first = False
                            else:
                                lines += lines2
                        break
                    i += 1
                if i == len(f):
                    if isinstance(r, browse_record):
                        r = self.pool.get(r._table_name).name_get(cr, uid, [r.id], context=context)
                        r = r and r[0] and r[0][1] or ''
                    data[fpos] = tools.ustr(r or '')
        return [data] + lines

    def export_data(self, cr, uid, ids, fields_to_export, context=None):
        """
        Export fields for selected objects

        :param cr: database cursor
        :param uid: current user id
        :param ids: list of ids
        :param fields_to_export: list of fields
        :param context: context arguments, like lang, time zone
        :rtype: dictionary with a *datas* matrix

        This method is used when exporting data via client menu

        """
        if context is None:
            context = {}
        cols = self._columns.copy()
        for f in self._inherit_fields:
            cols.update({f: self._inherit_fields[f][2]})
        fields_to_export = map(fix_import_export_id_paths, fields_to_export)
        datas = []
        for row in self.browse(cr, uid, ids, context):
            datas += self.__export_row(cr, uid, row, fields_to_export, context)
        return {'datas': datas}

    def import_data(self, cr, uid, fields, datas, mode='init', current_module='', noupdate=False, context=None, filename=None):
        """
        .. deprecated:: 7.0
            Use :meth:`~load` instead

        Import given data in given module

        This method is used when importing data via client menu.

        Example of fields to import for a sale.order::

            .id,                         (=database_id)
            partner_id,                  (=name_search)
            order_line/.id,              (=database_id)
            order_line/name,
            order_line/product_id/id,    (=xml id)
            order_line/price_unit,
            order_line/product_uom_qty,
            order_line/product_uom/id    (=xml_id)

        This method returns a 4-tuple with the following structure::

            (return_code, errored_resource, error_message, unused)

        * The first item is a return code, it is ``-1`` in case of
          import error, or the last imported row number in case of success
        * The second item contains the record data dict that failed to import
          in case of error, otherwise it's 0
        * The third item contains an error message string in case of error,
          otherwise it's 0
        * The last item is currently unused, with no specific semantics

        :param fields: list of fields to import
        :param datas: data to import
        :param mode: 'init' or 'update' for record creation
        :param current_module: module name
        :param noupdate: flag for record creation
        :param filename: optional file to store partial import state for recovery
        :returns: 4-tuple in the form (return_code, errored_resource, error_message, unused)
        :rtype: (int, dict or 0, str or 0, str or 0)
        """
        context = dict(context) if context is not None else {}
        context['_import_current_module'] = current_module

        fields = map(fix_import_export_id_paths, fields)
        ir_model_data_obj = self.pool.get('ir.model.data')

<<<<<<< HEAD
        def log(m):
            if m['type'] == 'error':
                raise Exception(m['message'])
=======
        # mode: id (XML id) or .id (database id) or False for name_get
        def _get_id(model_name, id, current_module=False, mode='id'):
            if mode=='.id':
                id = int(id)
                obj_model = self.pool.get(model_name)
                ids = obj_model.search(cr, uid, [('id', '=', int(id))])
                if not len(ids):
                    raise Exception(_("Database ID doesn't exist: %s : %s") %(model_name, id))
            elif mode=='id':
                if '.' in id:
                    module, xml_id = id.rsplit('.', 1)
                else:
                    module, xml_id = current_module, id
                record_id = ir_model_data_obj._get_id(cr, uid, module, xml_id)
                ir_model_data = ir_model_data_obj.read(cr, uid, [record_id], ['res_id'])
                if not ir_model_data:
                    raise ValueError('No references to %s.%s' % (module, xml_id))
                id = ir_model_data[0]['res_id']
            else:
                obj_model = self.pool.get(model_name)
                ids = obj_model.name_search(cr, uid, id, operator='=', context=context)
                if not ids:
                    raise ValueError('No record found for %s' % (id,))
                id = ids[0][0]
            return id

        # IN:
        #   datas: a list of records, each record is defined by a list of values
        #   prefix: a list of prefix fields ['line_ids']
        #   position: the line to process, skip is False if it's the first line of the current record
        # OUT:
        #   (res, position, warning, res_id) with
        #     res: the record for the next line to process (including it's one2many)
        #     position: the new position for the next line
        #     res_id: the ID of the record if it's a modification
        def process_liness(self, datas, prefix, current_module, model_name, fields_def, position=0, skip=0):
            line = datas[position]
            row = {}
            warning = []
            data_res_id = False
            xml_id = False
            nbrmax = position+1

            done = {}
            for i, field in enumerate(fields):
                res = False
                if i >= len(line):
                    raise Exception(_('Please check that all your lines have %d columns.'
                        'Stopped around line %d having %d columns.') % \
                            (len(fields), position+2, len(line)))
                if not line[i]:
                    continue

                if field[:len(prefix)] != prefix:
                    if line[i] and skip:
                        return False
                    continue
                field_name = field[len(prefix)]

                #set the mode for m2o, o2m, m2m : xml_id/id/name
                if len(field) == len(prefix)+1:
                    mode = False
                else:
                    mode = field[len(prefix)+1]

                # TODO: improve this by using csv.csv_reader
                def many_ids(line, relation, current_module, mode):
                    res = []
                    for db_id in line.split(config.get('csv_internal_sep')):
                        res.append(_get_id(relation, db_id, current_module, mode))
                    return [(6,0,res)]

                # ID of the record using a XML ID
                if field_name == 'id':
                    try:
                        data_res_id = _get_id(model_name, line[i], current_module)
                    except ValueError:
                        pass
                    xml_id = line[i]
                    continue

                # ID of the record using a database ID
                elif field_name == '.id':
                    data_res_id = _get_id(model_name, line[i], current_module, '.id')
                    continue

                field_type = fields_def[field_name]['type']
                # recursive call for getting children and returning [(0,0,{})] or [(1,ID,{})]
                if field_type == 'one2many':
                    if field_name in done:
                        continue
                    done[field_name] = True
                    relation = fields_def[field_name]['relation']
                    relation_obj = self.pool.get(relation)
                    newfd = relation_obj.fields_get( cr, uid, context=context )
                    pos = position

                    res = []

                    first = 0
                    while pos < len(datas):
                        res2 = process_liness(self, datas, prefix + [field_name], current_module, relation_obj._name, newfd, pos, first)
                        if not res2:
                            break
                        (newrow, pos, w2, data_res_id2, xml_id2) = res2
                        nbrmax = max(nbrmax, pos)
                        warning += w2
                        first += 1

                        if (not newrow) or not reduce(lambda x, y: x or y, newrow.values(), 0):
                            break

                        res.append( (data_res_id2 and 1 or 0, data_res_id2 or 0, newrow) )

                elif field_type == 'many2one':
                    relation = fields_def[field_name]['relation']
                    res = _get_id(relation, line[i], current_module, mode)

                elif field_type == 'many2many':
                    relation = fields_def[field_name]['relation']
                    res = many_ids(line[i], relation, current_module, mode)

                elif field_type == 'integer':
                    res = line[i] and int(line[i]) or 0
                elif field_type == 'boolean':
                    res = line[i].lower() not in ('0', 'false', 'off')
                elif field_type == 'float':
                    res = line[i] and float(line[i]) or 0.0
                elif field_type == 'selection':
                    for key, val in fields_def[field_name]['selection']:
                        if tools.ustr(line[i]) in [tools.ustr(key), tools.ustr(val)]:
                            res = key
                            break
                    if line[i] and not res:
                        _logger.warning(
                            _("key '%s' not found in selection field '%s'"),
                            tools.ustr(line[i]), tools.ustr(field_name))
                        warning.append(_("Key/value '%s' not found in selection field '%s'") % (
                            tools.ustr(line[i]), tools.ustr(field_name)))

                else:
                    res = line[i]

                row[field_name] = res or False

            return row, nbrmax, warning, data_res_id, xml_id
>>>>>>> 5d64088c

        if config.get('import_partial') and filename:
            with open(config.get('import_partial'), 'rb') as partial_import_file:
                data = pickle.load(partial_import_file)
                position = data.get(filename, 0)

        position = 0
        try:
            for res_id, xml_id, res, info in self._convert_records(cr, uid,
                            self._extract_records(cr, uid, fields, datas,
                                                  context=context, log=log),
                            context=context, log=log):
                ir_model_data_obj._update(cr, uid, self._name,
                     current_module, res, mode=mode, xml_id=xml_id,
                     noupdate=noupdate, res_id=res_id, context=context)
                position = info.get('rows', {}).get('to', 0) + 1
                if config.get('import_partial') and filename and (not (position%100)):
                    with open(config.get('import_partial'), 'rb') as partial_import:
                        data = pickle.load(partial_import)
                    data[filename] = position
                    with open(config.get('import_partial'), 'wb') as partial_import:
                        pickle.dump(data, partial_import)
                    if context.get('defer_parent_store_computation'):
                        self._parent_store_compute(cr)
                    cr.commit()
        except Exception, e:
            cr.rollback()
            return -1, {}, 'Line %d : %s' % (position + 1, tools.ustr(e)), ''

        if context.get('defer_parent_store_computation'):
            self._parent_store_compute(cr)
        return position, 0, 0, 0

    def load(self, cr, uid, fields, data, context=None):
        """
        Attempts to load the data matrix, and returns a list of ids (or
        ``False`` if there was an error and no id could be generated) and a
        list of messages.

        The ids are those of the records created and saved (in database), in
        the same order they were extracted from the file. They can be passed
        directly to :meth:`~read`

        :param cr: cursor for the request
        :param int uid: ID of the user attempting the data import
        :param fields: list of fields to import, at the same index as the corresponding data
        :type fields: list(str)
        :param data: row-major matrix of data to import
        :type data: list(list(str))
        :param dict context:
        :returns: {ids: list(int)|False, messages: [Message]}
        """
        cr.execute('SAVEPOINT model_load')
        messages = []

        fields = map(fix_import_export_id_paths, fields)
        ModelData = self.pool['ir.model.data']
        fg = self.fields_get(cr, uid, context=context)

        mode = 'init'
        current_module = ''
        noupdate = False

        ids = []
        for id, xid, record, info in self._convert_records(cr, uid,
                self._extract_records(cr, uid, fields, data,
                                      context=context, log=messages.append),
                context=context, log=messages.append):
            try:
                cr.execute('SAVEPOINT model_load_save')
            except psycopg2.InternalError, e:
                # broken transaction, exit and hope the source error was
                # already logged
                if not any(message['type'] == 'error' for message in messages):
                    messages.append(dict(info, type='error',message=
                        u"Unknown database error: '%s'" % e))
                break
            try:
                ids.append(ModelData._update(cr, uid, self._name,
                     current_module, record, mode=mode, xml_id=xid,
                     noupdate=noupdate, res_id=id, context=context))
                cr.execute('RELEASE SAVEPOINT model_load_save')
            except psycopg2.Warning, e:
                cr.execute('ROLLBACK TO SAVEPOINT model_load_save')
                messages.append(dict(info, type='warning', message=str(e)))
            except psycopg2.Error, e:
                # Failed to write, log to messages, rollback savepoint (to
                # avoid broken transaction) and keep going
                cr.execute('ROLLBACK TO SAVEPOINT model_load_save')
                messages.append(dict(
                    info, type='error',
                    **PGERROR_TO_OE[e.pgcode](self, fg, info, e)))
        if any(message['type'] == 'error' for message in messages):
            cr.execute('ROLLBACK TO SAVEPOINT model_load')
            ids = False
        return {'ids': ids, 'messages': messages}
    def _extract_records(self, cr, uid, fields_, data,
                         context=None, log=lambda a: None):
        """ Generates record dicts from the data sequence.

        The result is a generator of dicts mapping field names to raw
        (unconverted, unvalidated) values.

        For relational fields, if sub-fields were provided the value will be
        a list of sub-records

        The following sub-fields may be set on the record (by key):
        * None is the name_get for the record (to use with name_create/name_search)
        * "id" is the External ID for the record
        * ".id" is the Database ID for the record

        :param ImportLogger logger:
        """
        columns = dict((k, v.column) for k, v in self._all_columns.iteritems())
        # Fake columns to avoid special cases in extractor
        columns[None] = fields.char('rec_name')
        columns['id'] = fields.char('External ID')
        columns['.id'] = fields.integer('Database ID')

        # m2o fields can't be on multiple lines so exclude them from the
        # is_relational field rows filter, but special-case it later on to
        # be handled with relational fields (as it can have subfields)
        is_relational = lambda field: columns[field]._type in ('one2many', 'many2many', 'many2one')
        get_o2m_values = itemgetter_tuple(
            [index for index, field in enumerate(fields_)
                  if columns[field[0]]._type == 'one2many'])
        get_nono2m_values = itemgetter_tuple(
            [index for index, field in enumerate(fields_)
                  if columns[field[0]]._type != 'one2many'])
        # Checks if the provided row has any non-empty non-relational field
        def only_o2m_values(row, f=get_nono2m_values, g=get_o2m_values):
            return any(g(row)) and not any(f(row))

        index = 0
        while True:
            if index >= len(data): return

            row = data[index]
            # copy non-relational fields to record dict
            record = dict((field[0], value)
                for field, value in itertools.izip(fields_, row)
                if not is_relational(field[0]))

            # Get all following rows which have relational values attached to
            # the current record (no non-relational values)
            record_span = itertools.takewhile(
                only_o2m_values, itertools.islice(data, index + 1, None))
            # stitch record row back on for relational fields
            record_span = list(itertools.chain([row], record_span))
            for relfield in set(
                    field[0] for field in fields_
                             if is_relational(field[0])):
                column = columns[relfield]
                # FIXME: how to not use _obj without relying on fields_get?
                Model = self.pool[column._obj]

                # get only cells for this sub-field, should be strictly
                # non-empty, field path [None] is for name_get column
                indices, subfields = zip(*((index, field[1:] or [None])
                                           for index, field in enumerate(fields_)
                                           if field[0] == relfield))

                # return all rows which have at least one value for the
                # subfields of relfield
                relfield_data = filter(any, map(itemgetter_tuple(indices), record_span))
                record[relfield] = [subrecord
                    for subrecord, _subinfo in Model._extract_records(
                        cr, uid, subfields, relfield_data,
                        context=context, log=log)]

            yield record, {'rows': {
                'from': index,
                'to': index + len(record_span) - 1
            }}
            index += len(record_span)
    def _convert_records(self, cr, uid, records,
                         context=None, log=lambda a: None):
        """ Converts records from the source iterable (recursive dicts of
        strings) into forms which can be written to the database (via
        self.create or (ir.model.data)._update)

        :param ImportLogger parent_logger:
        :returns: a list of triplets of (id, xid, record)
        :rtype: list((int|None, str|None, dict))
        """
        if context is None: context = {}
        Converter = self.pool['ir.fields.converter']
        columns = dict((k, v.column) for k, v in self._all_columns.iteritems())
        Translation = self.pool['ir.translation']
        field_names = dict(
            (f, (Translation._get_source(cr, uid, self._name + ',' + f, 'field',
                                         context.get('lang', False) or 'en_US')
                 or column.string or f))
            for f, column in columns.iteritems())
        converters = dict(
            (k, Converter.to_field(cr, uid, self, column, context=context))
            for k, column in columns.iteritems())

        def _log(base, field, exception):
            type = 'warning' if isinstance(exception, Warning) else 'error'
            record = dict(base, field=field, type=type,
                          message=unicode(exception.args[0]) % base)
            if len(exception.args) > 1 and exception.args[1]:
                record.update(exception.args[1])
            log(record)

        stream = CountingStream(records)
        for record, extras in stream:
            dbid = False
            xid = False
            converted = {}
            # name_get/name_create
            if None in record: pass
            # xid
            if 'id' in record:
                xid = record['id']
            # dbid
            if '.id' in record:
                try:
                    dbid = int(record['.id'])
                except ValueError:
                    # in case of overridden id column
                    dbid = record['.id']
                if not self.search(cr, uid, [('id', '=', dbid)], context=context):
                    log(dict(extras,
                        type='error',
                        record=stream.index,
                        field='.id',
                        message=_(u"Unknown database identifier '%s'") % dbid))
                    dbid = False

            for field, strvalue in record.iteritems():
                if field in (None, 'id', '.id'): continue
                if not strvalue:
                    converted[field] = False
                    continue

                # In warnings and error messages, use translated string as
                # field name
                message_base = dict(
                    extras, record=stream.index, field=field_names[field])
                try:
                    converted[field], ws = converters[field](strvalue)

                    for w in ws:
                        if isinstance(w, basestring):
                            # wrap warning string in an ImportWarning for
                            # uniform handling
                            w = ImportWarning(w)
                        _log(message_base, field, w)
                except ValueError, e:
                    _log(message_base, field, e)

            yield dbid, xid, converted, dict(extras, record=stream.index)

    def get_invalid_fields(self, cr, uid):
        return list(self._invalids)

    def _validate(self, cr, uid, ids, context=None):
        context = context or {}
        lng = context.get('lang')
        trans = self.pool.get('ir.translation')
        error_msgs = []
        for constraint in self._constraints:
            fun, msg, fields = constraint
            if not fun(self, cr, uid, ids):
                # Check presence of __call__ directly instead of using
                # callable() because it will be deprecated as of Python 3.0
                if hasattr(msg, '__call__'):
                    tmp_msg = msg(self, cr, uid, ids, context=context)
                    if isinstance(tmp_msg, tuple):
                        tmp_msg, params = tmp_msg
                        translated_msg = tmp_msg % params
                    else:
                        translated_msg = tmp_msg
                else:
                    translated_msg = trans._get_source(cr, uid, self._name, 'constraint', lng, msg)
                error_msgs.append(
                        _("Error occurred while validating the field(s) %s: %s") % (','.join(fields), translated_msg)
                )
                self._invalids.update(fields)
        if error_msgs:
            cr.rollback()
            raise except_orm('ValidateError', '\n'.join(error_msgs))
        else:
            self._invalids.clear()

    def default_get(self, cr, uid, fields_list, context=None):
        """
        Returns default values for the fields in fields_list.

        :param fields_list: list of fields to get the default values for (example ['field1', 'field2',])
        :type fields_list: list
        :param context: optional context dictionary - it may contains keys for specifying certain options
                        like ``context_lang`` (language) or ``context_tz`` (timezone) to alter the results of the call.
                        It may contain keys in the form ``default_XXX`` (where XXX is a field name), to set
                        or override a default value for a field.
                        A special ``bin_size`` boolean flag may also be passed in the context to request the
                        value of all fields.binary columns to be returned as the size of the binary instead of its
                        contents. This can also be selectively overriden by passing a field-specific flag
                        in the form ``bin_size_XXX: True/False`` where ``XXX`` is the name of the field.
                        Note: The ``bin_size_XXX`` form is new in OpenERP v6.0.
        :return: dictionary of the default values (set on the object model class, through user preferences, or in the context)
        """
        # trigger view init hook
        self.view_init(cr, uid, fields_list, context)

        if not context:
            context = {}
        defaults = {}

        # get the default values for the inherited fields
        for t in self._inherits.keys():
            defaults.update(self.pool.get(t).default_get(cr, uid, fields_list,
                context))

        # get the default values defined in the object
        for f in fields_list:
            if f in self._defaults:
                if callable(self._defaults[f]):
                    defaults[f] = self._defaults[f](self, cr, uid, context)
                else:
                    defaults[f] = self._defaults[f]

            fld_def = ((f in self._columns) and self._columns[f]) \
                    or ((f in self._inherit_fields) and self._inherit_fields[f][2]) \
                    or False

            if isinstance(fld_def, fields.property):
                property_obj = self.pool.get('ir.property')
                prop_value = property_obj.get(cr, uid, f, self._name, context=context)
                if prop_value:
                    if isinstance(prop_value, (browse_record, browse_null)):
                        defaults[f] = prop_value.id
                    else:
                        defaults[f] = prop_value
                else:
                    if f not in defaults:
                        defaults[f] = False

        # get the default values set by the user and override the default
        # values defined in the object
        ir_values_obj = self.pool.get('ir.values')
        res = ir_values_obj.get(cr, uid, 'default', False, [self._name])
        for id, field, field_value in res:
            if field in fields_list:
                fld_def = (field in self._columns) and self._columns[field] or self._inherit_fields[field][2]
                if fld_def._type == 'many2one':
                    obj = self.pool.get(fld_def._obj)
                    if not obj.search(cr, uid, [('id', '=', field_value or False)]):
                        continue
                if fld_def._type == 'many2many':
                    obj = self.pool.get(fld_def._obj)
                    field_value2 = []
                    for i in range(len(field_value)):
                        if not obj.search(cr, uid, [('id', '=',
                            field_value[i])]):
                            continue
                        field_value2.append(field_value[i])
                    field_value = field_value2
                if fld_def._type == 'one2many':
                    obj = self.pool.get(fld_def._obj)
                    field_value2 = []
                    for i in range(len(field_value)):
                        field_value2.append({})
                        for field2 in field_value[i]:
                            if field2 in obj._columns.keys() and obj._columns[field2]._type == 'many2one':
                                obj2 = self.pool.get(obj._columns[field2]._obj)
                                if not obj2.search(cr, uid,
                                        [('id', '=', field_value[i][field2])]):
                                    continue
                            elif field2 in obj._inherit_fields.keys() and obj._inherit_fields[field2][2]._type == 'many2one':
                                obj2 = self.pool.get(obj._inherit_fields[field2][2]._obj)
                                if not obj2.search(cr, uid,
                                        [('id', '=', field_value[i][field2])]):
                                    continue
                            # TODO add test for many2many and one2many
                            field_value2[i][field2] = field_value[i][field2]
                    field_value = field_value2
                defaults[field] = field_value

        # get the default values from the context
        for key in context or {}:
            if key.startswith('default_') and (key[8:] in fields_list):
                defaults[key[8:]] = context[key]
        return defaults

    def fields_get_keys(self, cr, user, context=None):
        res = self._columns.keys()
        # TODO I believe this loop can be replace by
        # res.extend(self._inherit_fields.key())
        for parent in self._inherits:
            res.extend(self.pool.get(parent).fields_get_keys(cr, user, context))
        return res

    def _rec_name_fallback(self, cr, uid, context=None):
        rec_name = self._rec_name
        if rec_name not in self._columns:
            rec_name = self._columns.keys()[0] if len(self._columns.keys()) > 0 else "id"
        return rec_name

    #
    # Overload this method if you need a window title which depends on the context
    #
    def view_header_get(self, cr, user, view_id=None, view_type='form', context=None):
        return False

    def user_has_groups(self, cr, uid, groups, context=None):
        """Return true if the user is at least member of one of the groups
           in groups_str. Typically used to resolve ``groups`` attribute
           in view and model definitions. 

           :param str groups: comma-separated list of fully-qualified group
                              external IDs, e.g.: ``base.group_user,base.group_system``
           :return: True if the current user is a member of one of the
                    given groups
        """
        return any([self.pool.get('res.users').has_group(cr, uid, group_ext_id)
                        for group_ext_id in groups.split(',')])

    def __view_look_dom(self, cr, user, node, view_id, in_tree_view, model_fields, context=None):
        """Return the description of the fields in the node.

        In a normal call to this method, node is a complete view architecture
        but it is actually possible to give some sub-node (this is used so
        that the method can call itself recursively).

        Originally, the field descriptions are drawn from the node itself.
        But there is now some code calling fields_get() in order to merge some
        of those information in the architecture.

        """
        if context is None:
            context = {}
        result = False
        fields = {}
        children = True

        modifiers = {}

        def encode(s):
            if isinstance(s, unicode):
                return s.encode('utf8')
            return s

        def check_group(node):
            """Apply group restrictions,  may be set at view level or model level::
               * at view level this means the element should be made invisible to
                 people who are not members
               * at model level (exclusively for fields, obviously), this means
                 the field should be completely removed from the view, as it is
                 completely unavailable for non-members

               :return: True if field should be included in the result of fields_view_get 
            """
            if node.tag == 'field' and node.get('name') in self._all_columns:
                column = self._all_columns[node.get('name')].column
                if column.groups and not self.user_has_groups(cr, user,
                                                              groups=column.groups,
                                                              context=context):
                    node.getparent().remove(node)
                    fields.pop(node.get('name'), None)
                    # no point processing view-level ``groups`` anymore, return
                    return False
            if node.get('groups'):
                can_see = self.user_has_groups(cr, user,
                                               groups=node.get('groups'),
                                               context=context)
                if not can_see:
                    node.set('invisible', '1')
                    modifiers['invisible'] = True
                    if 'attrs' in node.attrib:
                        del(node.attrib['attrs']) #avoid making field visible later
                del(node.attrib['groups'])
            return True

        if node.tag in ('field', 'node', 'arrow'):
            if node.get('object'):
                attrs = {}
                views = {}
                xml = "<form>"
                for f in node:
                    if f.tag in ('field'):
                        xml += etree.tostring(f, encoding="utf-8")
                xml += "</form>"
                new_xml = etree.fromstring(encode(xml))
                ctx = context.copy()
                ctx['base_model_name'] = self._name
                xarch, xfields = self.pool.get(node.get('object')).__view_look_dom_arch(cr, user, new_xml, view_id, ctx)
                views['form'] = {
                    'arch': xarch,
                    'fields': xfields
                }
                attrs = {'views': views}
                fields = xfields
            if node.get('name'):
                attrs = {}
                try:
                    if node.get('name') in self._columns:
                        column = self._columns[node.get('name')]
                    else:
                        column = self._inherit_fields[node.get('name')][2]
                except Exception:
                    column = False

                if column:
                    relation = self.pool.get(column._obj)

                    children = False
                    views = {}
                    for f in node:
                        if f.tag in ('form', 'tree', 'graph', 'kanban'):
                            node.remove(f)
                            ctx = context.copy()
                            ctx['base_model_name'] = self._name
                            xarch, xfields = relation.__view_look_dom_arch(cr, user, f, view_id, ctx)
                            views[str(f.tag)] = {
                                'arch': xarch,
                                'fields': xfields
                            }
                    attrs = {'views': views}
                    if node.get('widget') and node.get('widget') == 'selection':
                        # Prepare the cached selection list for the client. This needs to be
                        # done even when the field is invisible to the current user, because
                        # other events could need to change its value to any of the selectable ones
                        # (such as on_change events, refreshes, etc.)

                        # If domain and context are strings, we keep them for client-side, otherwise
                        # we evaluate them server-side to consider them when generating the list of
                        # possible values
                        # TODO: find a way to remove this hack, by allow dynamic domains
                        dom = []
                        if column._domain and not isinstance(column._domain, basestring):
                            dom = column._domain
                        dom += eval(node.get('domain', '[]'), {'uid': user, 'time': time})
                        search_context = dict(context)
                        if column._context and not isinstance(column._context, basestring):
                            search_context.update(column._context)
                        attrs['selection'] = relation._name_search(cr, user, '', dom, context=search_context, limit=None, name_get_uid=1)
                        if (node.get('required') and not int(node.get('required'))) or not column.required:
                            attrs['selection'].append((False, ''))
                fields[node.get('name')] = attrs

                field = model_fields.get(node.get('name'))
                if field:
                    transfer_field_to_modifiers(field, modifiers)


        elif node.tag in ('form', 'tree'):
            result = self.view_header_get(cr, user, False, node.tag, context)
            if result:
                node.set('string', result)
            in_tree_view = node.tag == 'tree'

        elif node.tag == 'calendar':
            for additional_field in ('date_start', 'date_delay', 'date_stop', 'color'):
                if node.get(additional_field):
                    fields[node.get(additional_field)] = {}

        if not check_group(node):
            # node must be removed, no need to proceed further with its children
            return fields

        # The view architeture overrides the python model.
        # Get the attrs before they are (possibly) deleted by check_group below
        transfer_node_to_modifiers(node, modifiers, context, in_tree_view)

        # TODO remove attrs couterpart in modifiers when invisible is true ?

        # translate view
        if 'lang' in context:
            if node.text and node.text.strip():
                trans = self.pool.get('ir.translation')._get_source(cr, user, self._name, 'view', context['lang'], node.text.strip())
                if trans:
                    node.text = node.text.replace(node.text.strip(), trans)
            if node.tail and node.tail.strip():
                trans = self.pool.get('ir.translation')._get_source(cr, user, self._name, 'view', context['lang'], node.tail.strip())
                if trans:
                    node.tail =  node.tail.replace(node.tail.strip(), trans)

            if node.get('string') and not result:
                trans = self.pool.get('ir.translation')._get_source(cr, user, self._name, 'view', context['lang'], node.get('string'))
                if trans == node.get('string') and ('base_model_name' in context):
                    # If translation is same as source, perhaps we'd have more luck with the alternative model name
                    # (in case we are in a mixed situation, such as an inherited view where parent_view.model != model
                    trans = self.pool.get('ir.translation')._get_source(cr, user, context['base_model_name'], 'view', context['lang'], node.get('string'))
                if trans:
                    node.set('string', trans)

            for attr_name in ('confirm', 'sum', 'help', 'placeholder'):
                attr_value = node.get(attr_name)
                if attr_value:
                    trans = self.pool.get('ir.translation')._get_source(cr, user, self._name, 'view', context['lang'], attr_value)
                    if trans:
                        node.set(attr_name, trans)

        for f in node:
            if children or (node.tag == 'field' and f.tag in ('filter','separator')):
                fields.update(self.__view_look_dom(cr, user, f, view_id, in_tree_view, model_fields, context))

        transfer_modifiers_to_node(modifiers, node)
        return fields

    def _disable_workflow_buttons(self, cr, user, node):
        """ Set the buttons in node to readonly if the user can't activate them. """
        if user == 1:
            # admin user can always activate workflow buttons
            return node

        # TODO handle the case of more than one workflow for a model or multiple
        # transitions with different groups and same signal
        usersobj = self.pool.get('res.users')
        buttons = (n for n in node.getiterator('button') if n.get('type') != 'object')
        for button in buttons:
            user_groups = usersobj.read(cr, user, [user], ['groups_id'])[0]['groups_id']
            cr.execute("""SELECT DISTINCT t.group_id
                        FROM wkf
                  INNER JOIN wkf_activity a ON a.wkf_id = wkf.id
                  INNER JOIN wkf_transition t ON (t.act_to = a.id)
                       WHERE wkf.osv = %s
                         AND t.signal = %s
                         AND t.group_id is NOT NULL
                   """, (self._name, button.get('name')))
            group_ids = [x[0] for x in cr.fetchall() if x[0]]
            can_click = not group_ids or bool(set(user_groups).intersection(group_ids))
            button.set('readonly', str(int(not can_click)))
        return node

    def __view_look_dom_arch(self, cr, user, node, view_id, context=None):
        """ Return an architecture and a description of all the fields.

        The field description combines the result of fields_get() and
        __view_look_dom().

        :param node: the architecture as as an etree
        :return: a tuple (arch, fields) where arch is the given node as a
            string and fields is the description of all the fields.

        """
        fields = {}
        if node.tag == 'diagram':
            if node.getchildren()[0].tag == 'node':
                node_model = self.pool.get(node.getchildren()[0].get('object'))
                node_fields = node_model.fields_get(cr, user, None, context)
                fields.update(node_fields)
                if not node.get("create") and not node_model.check_access_rights(cr, user, 'create', raise_exception=False):
                    node.set("create", 'false')
            if node.getchildren()[1].tag == 'arrow':
                arrow_fields = self.pool.get(node.getchildren()[1].get('object')).fields_get(cr, user, None, context)
                fields.update(arrow_fields)
        else:
            fields = self.fields_get(cr, user, None, context)
        fields_def = self.__view_look_dom(cr, user, node, view_id, False, fields, context=context)
        node = self._disable_workflow_buttons(cr, user, node)
        if node.tag in ('kanban', 'tree', 'form', 'gantt'):
            for action, operation in (('create', 'create'), ('delete', 'unlink'), ('edit', 'write')):
                if not node.get(action) and not self.check_access_rights(cr, user, operation, raise_exception=False):
                    node.set(action, 'false')
        arch = etree.tostring(node, encoding="utf-8").replace('\t', '')
        for k in fields.keys():
            if k not in fields_def:
                del fields[k]
        for field in fields_def:
            if field == 'id':
                # sometime, the view may contain the (invisible) field 'id' needed for a domain (when 2 objects have cross references)
                fields['id'] = {'readonly': True, 'type': 'integer', 'string': 'ID'}
            elif field in fields:
                fields[field].update(fields_def[field])
            else:
                cr.execute('select name, model from ir_ui_view where (id=%s or inherit_id=%s) and arch like %s', (view_id, view_id, '%%%s%%' % field))
                res = cr.fetchall()[:]
                model = res[0][1]
                res.insert(0, ("Can't find field '%s' in the following view parts composing the view of object model '%s':" % (field, model), None))
                msg = "\n * ".join([r[0] for r in res])
                msg += "\n\nEither you wrongly customized this view, or some modules bringing those views are not compatible with your current data model"
                _logger.error(msg)
                raise except_orm('View error', msg)
        return arch, fields

    def _get_default_form_view(self, cr, user, context=None):
        """ Generates a default single-line form view using all fields
        of the current model except the m2m and o2m ones.

        :param cr: database cursor
        :param int user: user id
        :param dict context: connection context
        :returns: a form view as an lxml document
        :rtype: etree._Element
        """
        view = etree.Element('form', string=self._description)
        # TODO it seems fields_get can be replaced by _all_columns (no need for translation)
        for field, descriptor in self.fields_get(cr, user, context=context).iteritems():
            if descriptor['type'] in ('one2many', 'many2many'):
                continue
            etree.SubElement(view, 'field', name=field)
            if descriptor['type'] == 'text':
                etree.SubElement(view, 'newline')
        return view

    def _get_default_search_view(self, cr, user, context=None):
        """ Generates a single-field search view, based on _rec_name.

        :param cr: database cursor
        :param int user: user id
        :param dict context: connection context
        :returns: a tree view as an lxml document
        :rtype: etree._Element
        """
        view = etree.Element('search', string=self._description)
        etree.SubElement(view, 'field', name=self._rec_name_fallback(cr, user, context))
        return view

    def _get_default_tree_view(self, cr, user, context=None):
        """ Generates a single-field tree view, based on _rec_name.

        :param cr: database cursor
        :param int user: user id
        :param dict context: connection context
        :returns: a tree view as an lxml document
        :rtype: etree._Element
        """
        view = etree.Element('tree', string=self._description)
        etree.SubElement(view, 'field', name=self._rec_name_fallback(cr, user, context))
        return view

    def _get_default_calendar_view(self, cr, user, context=None):
        """ Generates a default calendar view by trying to infer
        calendar fields from a number of pre-set attribute names
        
        :param cr: database cursor
        :param int user: user id
        :param dict context: connection context
        :returns: a calendar view
        :rtype: etree._Element
        """
        def set_first_of(seq, in_, to):
            """Sets the first value of ``seq`` also found in ``in_`` to
            the ``to`` attribute of the view being closed over.

            Returns whether it's found a suitable value (and set it on
            the attribute) or not
            """
            for item in seq:
                if item in in_:
                    view.set(to, item)
                    return True
            return False

        view = etree.Element('calendar', string=self._description)
        etree.SubElement(view, 'field', self._rec_name_fallback(cr, user, context))

        if (self._date_name not in self._columns):
            date_found = False
            for dt in ['date', 'date_start', 'x_date', 'x_date_start']:
                if dt in self._columns:
                    self._date_name = dt
                    date_found = True
                    break

            if not date_found:
                raise except_orm(_('Invalid Object Architecture!'), _("Insufficient fields for Calendar View!"))
        view.set('date_start', self._date_name)

        set_first_of(["user_id", "partner_id", "x_user_id", "x_partner_id"],
                     self._columns, 'color')

        if not set_first_of(["date_stop", "date_end", "x_date_stop", "x_date_end"],
                            self._columns, 'date_stop'):
            if not set_first_of(["date_delay", "planned_hours", "x_date_delay", "x_planned_hours"],
                                self._columns, 'date_delay'):
                raise except_orm(
                    _('Invalid Object Architecture!'),
                    _("Insufficient fields to generate a Calendar View for %s, missing a date_stop or a date_delay" % (self._name)))

        return view

    #
    # if view_id, view_type is not required
    #
    def fields_view_get(self, cr, user, view_id=None, view_type='form', context=None, toolbar=False, submenu=False):
        """
        Get the detailed composition of the requested view like fields, model, view architecture

        :param cr: database cursor
        :param user: current user id
        :param view_id: id of the view or None
        :param view_type: type of the view to return if view_id is None ('form', tree', ...)
        :param context: context arguments, like lang, time zone
        :param toolbar: true to include contextual actions
        :param submenu: deprecated
        :return: dictionary describing the composition of the requested view (including inherited views and extensions)
        :raise AttributeError:
                            * if the inherited view has unknown position to work with other than 'before', 'after', 'inside', 'replace'
                            * if some tag other than 'position' is found in parent view
        :raise Invalid ArchitectureError: if there is view type other than form, tree, calendar, search etc defined on the structure

        """
        if context is None:
            context = {}

        def encode(s):
            if isinstance(s, unicode):
                return s.encode('utf8')
            return s

        def raise_view_error(error_msg, child_view_id):
            view, child_view = self.pool.get('ir.ui.view').browse(cr, user, [view_id, child_view_id], context)
            error_msg = error_msg % {'parent_xml_id': view.xml_id} 
            raise AttributeError("View definition error for inherited view '%s' on model '%s': %s"
                                 %  (child_view.xml_id, self._name, error_msg))

        def locate(source, spec):
            """ Locate a node in a source (parent) architecture.

            Given a complete source (parent) architecture (i.e. the field
            `arch` in a view), and a 'spec' node (a node in an inheriting
            view that specifies the location in the source view of what
            should be changed), return (if it exists) the node in the
            source view matching the specification.

            :param source: a parent architecture to modify
            :param spec: a modifying node in an inheriting view
            :return: a node in the source matching the spec

            """
            if spec.tag == 'xpath':
                nodes = source.xpath(spec.get('expr'))
                return nodes[0] if nodes else None
            elif spec.tag == 'field':
                # Only compare the field name: a field can be only once in a given view
                # at a given level (and for multilevel expressions, we should use xpath
                # inheritance spec anyway).
                for node in source.getiterator('field'):
                    if node.get('name') == spec.get('name'):
                        return node
                return None

            for node in source.getiterator(spec.tag):
                if isinstance(node, SKIPPED_ELEMENT_TYPES):
                    continue
                if all(node.get(attr) == spec.get(attr) \
                        for attr in spec.attrib
                            if attr not in ('position','version')):
                    # Version spec should match parent's root element's version 
                    if spec.get('version') and spec.get('version') != source.get('version'):
                        return None
                    return node
            return None

        def apply_inheritance_specs(source, specs_arch, inherit_id=None):
            """ Apply an inheriting view.

            Apply to a source architecture all the spec nodes (i.e. nodes
            describing where and what changes to apply to some parent
            architecture) given by an inheriting view.

            :param source: a parent architecture to modify
            :param specs_arch: a modifying architecture in an inheriting view
            :param inherit_id: the database id of the inheriting view
            :return: a modified source where the specs are applied

            """
            specs_tree = etree.fromstring(encode(specs_arch))
            # Queue of specification nodes (i.e. nodes describing where and
            # changes to apply to some parent architecture).
            specs = [specs_tree]

            while len(specs):
                spec = specs.pop(0)
                if isinstance(spec, SKIPPED_ELEMENT_TYPES):
                    continue
                if spec.tag == 'data':
                    specs += [ c for c in specs_tree ]
                    continue
                node = locate(source, spec)
                if node is not None:
                    pos = spec.get('position', 'inside')
                    if pos == 'replace':
                        if node.getparent() is None:
                            source = copy.deepcopy(spec[0])
                        else:
                            for child in spec:
                                node.addprevious(child)
                            node.getparent().remove(node)
                    elif pos == 'attributes':
                        for child in spec.getiterator('attribute'):
                            attribute = (child.get('name'), child.text and child.text.encode('utf8') or None)
                            if attribute[1]:
                                node.set(attribute[0], attribute[1])
                            else:
                                del(node.attrib[attribute[0]])
                    else:
                        sib = node.getnext()
                        for child in spec:
                            if pos == 'inside':
                                node.append(child)
                            elif pos == 'after':
                                if sib is None:
                                    node.addnext(child)
                                    node = child
                                else:
                                    sib.addprevious(child)
                            elif pos == 'before':
                                node.addprevious(child)
                            else:
                                raise_view_error("Invalid position value: '%s'" % pos, inherit_id)
                else:
                    attrs = ''.join([
                        ' %s="%s"' % (attr, spec.get(attr))
                        for attr in spec.attrib
                        if attr != 'position'
                    ])
                    tag = "<%s%s>" % (spec.tag, attrs)
                    if spec.get('version') and spec.get('version') != source.get('version'):
                        raise_view_error("Mismatching view API version for element '%s': %r vs %r in parent view '%%(parent_xml_id)s'" % \
                                            (tag, spec.get('version'), source.get('version')), inherit_id)
                    raise_view_error("Element '%s' not found in parent view '%%(parent_xml_id)s'" % tag, inherit_id)
                    
            return source

        def apply_view_inheritance(cr, user, source, inherit_id):
            """ Apply all the (directly and indirectly) inheriting views.

            :param source: a parent architecture to modify (with parent
                modifications already applied)
            :param inherit_id: the database view_id of the parent view
            :return: a modified source where all the modifying architecture
                are applied

            """
            sql_inherit = self.pool.get('ir.ui.view').get_inheriting_views_arch(cr, user, inherit_id, self._name)
            for (view_arch, view_id) in sql_inherit:
                source = apply_inheritance_specs(source, view_arch, view_id)
                source = apply_view_inheritance(cr, user, source, view_id)
            return source

        result = {'type': view_type, 'model': self._name}

        sql_res = False
        parent_view_model = None
        view_ref = context.get(view_type + '_view_ref')
        # Search for a root (i.e. without any parent) view.
        while True:
            if view_ref and not view_id:
                if '.' in view_ref:
                    module, view_ref = view_ref.split('.', 1)
                    cr.execute("SELECT res_id FROM ir_model_data WHERE model='ir.ui.view' AND module=%s AND name=%s", (module, view_ref))
                    view_ref_res = cr.fetchone()
                    if view_ref_res:
                        view_id = view_ref_res[0]

            if view_id:
                cr.execute("""SELECT arch,name,field_parent,id,type,inherit_id,model
                              FROM ir_ui_view
                              WHERE id=%s""", (view_id,))
            else:
                cr.execute("""SELECT arch,name,field_parent,id,type,inherit_id,model
                              FROM ir_ui_view
                              WHERE model=%s AND type=%s AND inherit_id IS NULL
                              ORDER BY priority""", (self._name, view_type))
            sql_res = cr.dictfetchone()

            if not sql_res:
                break

            view_id = sql_res['inherit_id'] or sql_res['id']
            parent_view_model = sql_res['model']
            if not sql_res['inherit_id']:
                break

        # if a view was found
        if sql_res:
            source = etree.fromstring(encode(sql_res['arch']))
            result.update(
                arch=apply_view_inheritance(cr, user, source, sql_res['id']),
                type=sql_res['type'],
                view_id=sql_res['id'],
                name=sql_res['name'],
                field_parent=sql_res['field_parent'] or False)
        else:
            # otherwise, build some kind of default view
            try:
                view = getattr(self, '_get_default_%s_view' % view_type)(
                    cr, user, context)
            except AttributeError:
                # what happens here, graph case?
                raise except_orm(_('Invalid Architecture!'), _("There is no view of type '%s' defined for the structure!") % view_type)

            result.update(
                arch=view,
                name='default',
                field_parent=False,
                view_id=0)

        if parent_view_model != self._name:
            ctx = context.copy()
            ctx['base_model_name'] = parent_view_model
        else:
            ctx = context
        xarch, xfields = self.__view_look_dom_arch(cr, user, result['arch'], view_id, context=ctx)
        result['arch'] = xarch
        result['fields'] = xfields

        if toolbar:
            def clean(x):
                x = x[2]
                for key in ('report_sxw_content', 'report_rml_content',
                        'report_sxw', 'report_rml',
                        'report_sxw_content_data', 'report_rml_content_data'):
                    if key in x:
                        del x[key]
                return x
            ir_values_obj = self.pool.get('ir.values')
            resprint = ir_values_obj.get(cr, user, 'action',
                    'client_print_multi', [(self._name, False)], False,
                    context)
            resaction = ir_values_obj.get(cr, user, 'action',
                    'client_action_multi', [(self._name, False)], False,
                    context)

            resrelate = ir_values_obj.get(cr, user, 'action',
                    'client_action_relate', [(self._name, False)], False,
                    context)
            resaction = [clean(action) for action in resaction
                         if view_type == 'tree' or not action[2].get('multi')]
            resprint = [clean(print_) for print_ in resprint
                        if view_type == 'tree' or not print_[2].get('multi')]
            resrelate = map(lambda x: x[2], resrelate)

            for x in itertools.chain(resprint, resaction, resrelate):
                x['string'] = x['name']

            result['toolbar'] = {
                'print': resprint,
                'action': resaction,
                'relate': resrelate
            }
        return result

    _view_look_dom_arch = __view_look_dom_arch

    def search_count(self, cr, user, args, context=None):
        if not context:
            context = {}
        res = self.search(cr, user, args, context=context, count=True)
        if isinstance(res, list):
            return len(res)
        return res

    def search(self, cr, user, args, offset=0, limit=None, order=None, context=None, count=False):
        """
        Search for records based on a search domain.

        :param cr: database cursor
        :param user: current user id
        :param args: list of tuples specifying the search domain [('field_name', 'operator', value), ...]. Pass an empty list to match all records.
        :param offset: optional number of results to skip in the returned values (default: 0)
        :param limit: optional max number of records to return (default: **None**)
        :param order: optional columns to sort by (default: self._order=id )
        :param context: optional context arguments, like lang, time zone
        :type context: dictionary
        :param count: optional (default: **False**), if **True**, returns only the number of records matching the criteria, not their ids
        :return: id or list of ids of records matching the criteria
        :rtype: integer or list of integers
        :raise AccessError: * if user tries to bypass access rules for read on the requested object.

        **Expressing a search domain (args)**

        Each tuple in the search domain needs to have 3 elements, in the form: **('field_name', 'operator', value)**, where:

            * **field_name** must be a valid name of field of the object model, possibly following many-to-one relationships using dot-notation, e.g 'street' or 'partner_id.country' are valid values.
            * **operator** must be a string with a valid comparison operator from this list: ``=, !=, >, >=, <, <=, like, ilike, in, not in, child_of, parent_left, parent_right``
              The semantics of most of these operators are obvious.
              The ``child_of`` operator will look for records who are children or grand-children of a given record,
              according to the semantics of this model (i.e following the relationship field named by
              ``self._parent_name``, by default ``parent_id``.
            * **value** must be a valid value to compare with the values of **field_name**, depending on its type.

        Domain criteria can be combined using 3 logical operators than can be added between tuples:  '**&**' (logical AND, default), '**|**' (logical OR), '**!**' (logical NOT).
        These are **prefix** operators and the arity of the '**&**' and '**|**' operator is 2, while the arity of the '**!**' is just 1.
        Be very careful about this when you combine them the first time.

        Here is an example of searching for Partners named *ABC* from Belgium and Germany whose language is not english ::

            [('name','=','ABC'),'!',('language.code','=','en_US'),'|',('country_id.code','=','be'),('country_id.code','=','de'))

        The '&' is omitted as it is the default, and of course we could have used '!=' for the language, but what this domain really represents is::

            (name is 'ABC' AND (language is NOT english) AND (country is Belgium OR Germany))

        """
        return self._search(cr, user, args, offset=offset, limit=limit, order=order, context=context, count=count)

    def name_get(self, cr, user, ids, context=None):
        """Returns the preferred display value (text representation) for the records with the
           given ``ids``. By default this will be the value of the ``name`` column, unless
           the model implements a custom behavior.
           Can sometimes be seen as the inverse function of :meth:`~.name_search`, but it is not
           guaranteed to be.

           :rtype: list(tuple)
           :return: list of pairs ``(id,text_repr)`` for all records with the given ``ids``.
        """
        if not ids:
            return []
        if isinstance(ids, (int, long)):
            ids = [ids]

        if self._rec_name in self._all_columns:
            rec_name_column = self._all_columns[self._rec_name].column
            return [(r['id'], rec_name_column.as_display_name(cr, user, self, r[self._rec_name], context=context))
                        for r in self.read(cr, user, ids, [self._rec_name],
                                       load='_classic_write', context=context)]
        return [(id, "%s,%s" % (self._name, id)) for id in ids]

    def name_search(self, cr, user, name='', args=None, operator='ilike', context=None, limit=100):
        """Search for records that have a display name matching the given ``name`` pattern if compared
           with the given ``operator``, while also matching the optional search domain (``args``).
           This is used for example to provide suggestions based on a partial value for a relational
           field.
           Sometimes be seen as the inverse function of :meth:`~.name_get`, but it is not
           guaranteed to be.

           This method is equivalent to calling :meth:`~.search` with a search domain based on ``name``
           and then :meth:`~.name_get` on the result of the search.

           :param list args: optional search domain (see :meth:`~.search` for syntax),
                             specifying further restrictions
           :param str operator: domain operator for matching the ``name`` pattern, such as ``'like'``
                                or ``'='``.
           :param int limit: optional max number of records to return
           :rtype: list
           :return: list of pairs ``(id,text_repr)`` for all matching records. 
        """
        return self._name_search(cr, user, name, args, operator, context, limit)

    def name_create(self, cr, uid, name, context=None):
        """Creates a new record by calling :meth:`~.create` with only one
           value provided: the name of the new record (``_rec_name`` field).
           The new record will also be initialized with any default values applicable
           to this model, or provided through the context. The usual behavior of
           :meth:`~.create` applies.
           Similarly, this method may raise an exception if the model has multiple
           required fields and some do not have default values.

           :param name: name of the record to create

           :rtype: tuple
           :return: the :meth:`~.name_get` pair value for the newly-created record.
        """
        rec_id = self.create(cr, uid, {self._rec_name: name}, context);
        return self.name_get(cr, uid, [rec_id], context)[0]

    # private implementation of name_search, allows passing a dedicated user for the name_get part to
    # solve some access rights issues
    def _name_search(self, cr, user, name='', args=None, operator='ilike', context=None, limit=100, name_get_uid=None):
        if args is None:
            args = []
        if context is None:
            context = {}
        args = args[:]
        # optimize out the default criterion of ``ilike ''`` that matches everything
        if not (name == '' and operator == 'ilike'):
            args += [(self._rec_name, operator, name)]
        access_rights_uid = name_get_uid or user
        ids = self._search(cr, user, args, limit=limit, context=context, access_rights_uid=access_rights_uid)
        res = self.name_get(cr, access_rights_uid, ids, context)
        return res

    def read_string(self, cr, uid, id, langs, fields=None, context=None):
        res = {}
        res2 = {}
        self.pool.get('ir.translation').check_access_rights(cr, uid, 'read')
        if not fields:
            fields = self._columns.keys() + self._inherit_fields.keys()
        #FIXME: collect all calls to _get_source into one SQL call.
        for lang in langs:
            res[lang] = {'code': lang}
            for f in fields:
                if f in self._columns:
                    res_trans = self.pool.get('ir.translation')._get_source(cr, uid, self._name+','+f, 'field', lang)
                    if res_trans:
                        res[lang][f] = res_trans
                    else:
                        res[lang][f] = self._columns[f].string
        for table in self._inherits:
            cols = intersect(self._inherit_fields.keys(), fields)
            res2 = self.pool.get(table).read_string(cr, uid, id, langs, cols, context)
        for lang in res2:
            if lang in res:
                res[lang]['code'] = lang
            for f in res2[lang]:
                res[lang][f] = res2[lang][f]
        return res

    def write_string(self, cr, uid, id, langs, vals, context=None):
        self.pool.get('ir.translation').check_access_rights(cr, uid, 'write')
        #FIXME: try to only call the translation in one SQL
        for lang in langs:
            for field in vals:
                if field in self._columns:
                    src = self._columns[field].string
                    self.pool.get('ir.translation')._set_ids(cr, uid, self._name+','+field, 'field', lang, [0], vals[field], src)
        for table in self._inherits:
            cols = intersect(self._inherit_fields.keys(), vals)
            if cols:
                self.pool.get(table).write_string(cr, uid, id, langs, vals, context)
        return True

    def _add_missing_default_values(self, cr, uid, values, context=None):
        missing_defaults = []
        avoid_tables = [] # avoid overriding inherited values when parent is set
        for tables, parent_field in self._inherits.items():
            if parent_field in values:
                avoid_tables.append(tables)
        for field in self._columns.keys():
            if not field in values:
                missing_defaults.append(field)
        for field in self._inherit_fields.keys():
            if (field not in values) and (self._inherit_fields[field][0] not in avoid_tables):
                missing_defaults.append(field)

        if len(missing_defaults):
            # override defaults with the provided values, never allow the other way around
            defaults = self.default_get(cr, uid, missing_defaults, context)
            for dv in defaults:
                if ((dv in self._columns and self._columns[dv]._type == 'many2many') \
                     or (dv in self._inherit_fields and self._inherit_fields[dv][2]._type == 'many2many')) \
                        and defaults[dv] and isinstance(defaults[dv][0], (int, long)):
                    defaults[dv] = [(6, 0, defaults[dv])]
                if (dv in self._columns and self._columns[dv]._type == 'one2many' \
                    or (dv in self._inherit_fields and self._inherit_fields[dv][2]._type == 'one2many')) \
                        and isinstance(defaults[dv], (list, tuple)) and defaults[dv] and isinstance(defaults[dv][0], dict):
                    defaults[dv] = [(0, 0, x) for x in defaults[dv]]
            defaults.update(values)
            values = defaults
        return values

    def clear_caches(self):
        """ Clear the caches

        This clears the caches associated to methods decorated with
        ``tools.ormcache`` or ``tools.ormcache_multi``.
        """
        try:
            getattr(self, '_ormcache')
            self._ormcache = {}
        except AttributeError:
            pass


    def _read_group_fill_results(self, cr, uid, domain, groupby, groupby_list, aggregated_fields,
                                 read_group_result, read_group_order=None, context=None):
        """Helper method for filling in empty groups for all possible values of
           the field being grouped by"""

        # self._group_by_full should map groupable fields to a method that returns
        # a list of all aggregated values that we want to display for this field,
        # in the form of a m2o-like pair (key,label).
        # This is useful to implement kanban views for instance, where all columns
        # should be displayed even if they don't contain any record.

        # Grab the list of all groups that should be displayed, including all present groups 
        present_group_ids = [x[groupby][0] for x in read_group_result if x[groupby]]
        all_groups,folded = self._group_by_full[groupby](self, cr, uid, present_group_ids, domain,
                                                  read_group_order=read_group_order,
                                                  access_rights_uid=openerp.SUPERUSER_ID,
                                                  context=context)

        result_template = dict.fromkeys(aggregated_fields, False)
        result_template[groupby + '_count'] = 0
        if groupby_list and len(groupby_list) > 1:
            result_template['__context'] = {'group_by': groupby_list[1:]}

        # Merge the left_side (current results as dicts) with the right_side (all
        # possible values as m2o pairs). Both lists are supposed to be using the
        # same ordering, and can be merged in one pass.
        result = []
        known_values = {}
        def append_left(left_side):
            grouped_value = left_side[groupby] and left_side[groupby][0]
            if not grouped_value in known_values:
                result.append(left_side)
                known_values[grouped_value] = left_side
            else:
                count_attr = groupby + '_count'
                known_values[grouped_value].update({count_attr: left_side[count_attr]})
        def append_right(right_side):
            grouped_value = right_side[0]
            if not grouped_value in known_values:
                line = dict(result_template)
                line[groupby] = right_side
                line['__domain'] = [(groupby,'=',grouped_value)] + domain
                result.append(line)
                known_values[grouped_value] = line
        while read_group_result or all_groups:
            left_side = read_group_result[0] if read_group_result else None
            right_side = all_groups[0] if all_groups else None
            assert left_side is None or left_side[groupby] is False \
                 or isinstance(left_side[groupby], (tuple,list)), \
                'M2O-like pair expected, got %r' % left_side[groupby]
            assert right_side is None or isinstance(right_side, (tuple,list)), \
                'M2O-like pair expected, got %r' % right_side
            if left_side is None:
                append_right(all_groups.pop(0))
            elif right_side is None:
                append_left(read_group_result.pop(0))
            elif left_side[groupby] == right_side:
                append_left(read_group_result.pop(0))
                all_groups.pop(0) # discard right_side
            elif not left_side[groupby] or not left_side[groupby][0]:
                # left side == "Undefined" entry, not present on right_side
                append_left(read_group_result.pop(0))
            else:
                append_right(all_groups.pop(0))

        if folded:
            for r in result:
                r['__fold'] = folded.get(r[groupby] and r[groupby][0], False)
        return result

    def read_group(self, cr, uid, domain, fields, groupby, offset=0, limit=None, context=None, orderby=False):
        """
        Get the list of records in list view grouped by the given ``groupby`` fields

        :param cr: database cursor
        :param uid: current user id
        :param domain: list specifying search criteria [['field_name', 'operator', 'value'], ...]
        :param list fields: list of fields present in the list view specified on the object
        :param list groupby: fields by which the records will be grouped
        :param int offset: optional number of records to skip
        :param int limit: optional max number of records to return
        :param dict context: context arguments, like lang, time zone
        :param list orderby: optional ``order by`` specification, for
                             overriding the natural sort ordering of the
                             groups, see also :py:meth:`~osv.osv.osv.search`
                             (supported only for many2one fields currently)
        :return: list of dictionaries(one dictionary for each record) containing:

                    * the values of fields grouped by the fields in ``groupby`` argument
                    * __domain: list of tuples specifying the search criteria
                    * __context: dictionary with argument like ``groupby``
        :rtype: [{'field_name_1': value, ...]
        :raise AccessError: * if user has no read rights on the requested object
                            * if user tries to bypass access rules for read on the requested object

        """
        context = context or {}
        self.check_access_rights(cr, uid, 'read')
        if not fields:
            fields = self._columns.keys()

        query = self._where_calc(cr, uid, domain, context=context)
        self._apply_ir_rules(cr, uid, query, 'read', context=context)

        # Take care of adding join(s) if groupby is an '_inherits'ed field
        groupby_list = groupby
        qualified_groupby_field = groupby
        if groupby:
            if isinstance(groupby, list):
                groupby = groupby[0]
            qualified_groupby_field = self._inherits_join_calc(groupby, query)

        if groupby:
            assert not groupby or groupby in fields, "Fields in 'groupby' must appear in the list of fields to read (perhaps it's missing in the list view?)"
            groupby_def = self._columns.get(groupby) or (self._inherit_fields.get(groupby) and self._inherit_fields.get(groupby)[2])
            assert groupby_def and groupby_def._classic_write, "Fields in 'groupby' must be regular database-persisted fields (no function or related fields), or function fields with store=True"

        # TODO it seems fields_get can be replaced by _all_columns (no need for translation)
        fget = self.fields_get(cr, uid, fields)
        flist = ''
        group_count = group_by = groupby
        if groupby:
            if fget.get(groupby):
                groupby_type = fget[groupby]['type']
                if groupby_type in ('date', 'datetime'):
                    qualified_groupby_field = "to_char(%s,'yyyy-mm')" % qualified_groupby_field
                    flist = "%s as %s " % (qualified_groupby_field, groupby)
                elif groupby_type == 'boolean':
                    qualified_groupby_field = "coalesce(%s,false)" % qualified_groupby_field
                    flist = "%s as %s " % (qualified_groupby_field, groupby)
                else:
                    flist = qualified_groupby_field
            else:
                # Don't allow arbitrary values, as this would be a SQL injection vector!
                raise except_orm(_('Invalid group_by'),
                                 _('Invalid group_by specification: "%s".\nA group_by specification must be a list of valid fields.')%(groupby,))

        aggregated_fields = [
            f for f in fields
            if f not in ('id', 'sequence')
            if fget[f]['type'] in ('integer', 'float')
            if (f in self._columns and getattr(self._columns[f], '_classic_write'))]
        for f in aggregated_fields:
            group_operator = fget[f].get('group_operator', 'sum')
            if flist:
                flist += ', '
            qualified_field = '"%s"."%s"' % (self._table, f)
            flist += "%s(%s) AS %s" % (group_operator, qualified_field, f)

        gb = groupby and (' GROUP BY ' + qualified_groupby_field) or ''

        from_clause, where_clause, where_clause_params = query.get_sql()
        where_clause = where_clause and ' WHERE ' + where_clause
        limit_str = limit and ' limit %d' % limit or ''
        offset_str = offset and ' offset %d' % offset or ''
        if len(groupby_list) < 2 and context.get('group_by_no_leaf'):
            group_count = '_'
        cr.execute('SELECT min(%s.id) AS id, count(%s.id) AS %s_count' % (self._table, self._table, group_count) + (flist and ',') + flist + ' FROM ' + from_clause + where_clause + gb + limit_str + offset_str, where_clause_params)
        alldata = {}
        groupby = group_by
        for r in cr.dictfetchall():
            for fld, val in r.items():
                if val == None: r[fld] = False
            alldata[r['id']] = r
            del r['id']

        order = orderby or groupby
        data_ids = self.search(cr, uid, [('id', 'in', alldata.keys())], order=order, context=context)
        # the IDS of records that have groupby field value = False or '' should be sorted too
        data_ids += filter(lambda x:x not in data_ids, alldata.keys())
        data = self.read(cr, uid, data_ids, groupby and [groupby] or ['id'], context=context)
        # restore order of the search as read() uses the default _order (this is only for groups, so the size of data_read shoud be small):
        data.sort(lambda x,y: cmp(data_ids.index(x['id']), data_ids.index(y['id'])))

        for d in data:
            if groupby:
                d['__domain'] = [(groupby, '=', alldata[d['id']][groupby] or False)] + domain
                if not isinstance(groupby_list, (str, unicode)):
                    if groupby or not context.get('group_by_no_leaf', False):
                        d['__context'] = {'group_by': groupby_list[1:]}
            if groupby and groupby in fget:
                if d[groupby] and fget[groupby]['type'] in ('date', 'datetime'):
                    dt = datetime.datetime.strptime(alldata[d['id']][groupby][:7], '%Y-%m')
                    days = calendar.monthrange(dt.year, dt.month)[1]

                    d[groupby] = datetime.datetime.strptime(d[groupby][:10], '%Y-%m-%d').strftime('%B %Y')
                    d['__domain'] = [(groupby, '>=', alldata[d['id']][groupby] and datetime.datetime.strptime(alldata[d['id']][groupby][:7] + '-01', '%Y-%m-%d').strftime('%Y-%m-%d') or False),\
                                     (groupby, '<=', alldata[d['id']][groupby] and datetime.datetime.strptime(alldata[d['id']][groupby][:7] + '-' + str(days), '%Y-%m-%d').strftime('%Y-%m-%d') or False)] + domain
                del alldata[d['id']][groupby]
            d.update(alldata[d['id']])
            del d['id']

        if groupby and groupby in self._group_by_full:
            data = self._read_group_fill_results(cr, uid, domain, groupby, groupby_list,
                                                 aggregated_fields, data, read_group_order=order,
                                                 context=context)

        return data

    def _inherits_join_add(self, current_table, parent_model_name, query):
        """
        Add missing table SELECT and JOIN clause to ``query`` for reaching the parent table (no duplicates)
        :param current_table: current model object
        :param parent_model_name: name of the parent model for which the clauses should be added
        :param query: query object on which the JOIN should be added
        """
        inherits_field = current_table._inherits[parent_model_name]
        parent_model = self.pool.get(parent_model_name)
        parent_table_name = parent_model._table
        quoted_parent_table_name = '"%s"' % parent_table_name
        if quoted_parent_table_name not in query.tables:
            query.tables.append(quoted_parent_table_name)
            query.where_clause.append('(%s.%s = %s.id)' % (current_table._table, inherits_field, parent_table_name))



    def _inherits_join_calc(self, field, query):
        """
        Adds missing table select and join clause(s) to ``query`` for reaching
        the field coming from an '_inherits' parent table (no duplicates).

        :param field: name of inherited field to reach
        :param query: query object on which the JOIN should be added
        :return: qualified name of field, to be used in SELECT clause
        """
        current_table = self
        while field in current_table._inherit_fields and not field in current_table._columns:
            parent_model_name = current_table._inherit_fields[field][0]
            parent_table = self.pool.get(parent_model_name)
            self._inherits_join_add(current_table, parent_model_name, query)
            current_table = parent_table
        return '"%s".%s' % (current_table._table, field)

    def _parent_store_compute(self, cr):
        if not self._parent_store:
            return
        _logger.info('Computing parent left and right for table %s...', self._table)
        def browse_rec(root, pos=0):
# TODO: set order
            where = self._parent_name+'='+str(root)
            if not root:
                where = self._parent_name+' IS NULL'
            if self._parent_order:
                where += ' order by '+self._parent_order
            cr.execute('SELECT id FROM '+self._table+' WHERE '+where)
            pos2 = pos + 1
            for id in cr.fetchall():
                pos2 = browse_rec(id[0], pos2)
            cr.execute('update '+self._table+' set parent_left=%s, parent_right=%s where id=%s', (pos, pos2, root))
            return pos2 + 1
        query = 'SELECT id FROM '+self._table+' WHERE '+self._parent_name+' IS NULL'
        if self._parent_order:
            query += ' order by ' + self._parent_order
        pos = 0
        cr.execute(query)
        for (root,) in cr.fetchall():
            pos = browse_rec(root, pos)
        return True

    def _update_store(self, cr, f, k):
        _logger.info("storing computed values of fields.function '%s'", k)
        ss = self._columns[k]._symbol_set
        update_query = 'UPDATE "%s" SET "%s"=%s WHERE id=%%s' % (self._table, k, ss[0])
        cr.execute('select id from '+self._table)
        ids_lst = map(lambda x: x[0], cr.fetchall())
        while ids_lst:
            iids = ids_lst[:40]
            ids_lst = ids_lst[40:]
            res = f.get(cr, self, iids, k, SUPERUSER_ID, {})
            for key, val in res.items():
                if f._multi:
                    val = val[k]
                # if val is a many2one, just write the ID
                if type(val) == tuple:
                    val = val[0]
                if val is not False:
                    cr.execute(update_query, (ss[1](val), key))

    def _check_selection_field_value(self, cr, uid, field, value, context=None):
        """Raise except_orm if value is not among the valid values for the selection field"""
        if self._columns[field]._type == 'reference':
            val_model, val_id_str = value.split(',', 1)
            val_id = False
            try:
                val_id = long(val_id_str)
            except ValueError:
                pass
            if not val_id:
                raise except_orm(_('ValidateError'),
                                 _('Invalid value for reference field "%s.%s" (last part must be a non-zero integer): "%s"') % (self._table, field, value))
            val = val_model
        else:
            val = value
        if isinstance(self._columns[field].selection, (tuple, list)):
            if val in dict(self._columns[field].selection):
                return
        elif val in dict(self._columns[field].selection(self, cr, uid, context=context)):
            return
        raise except_orm(_('ValidateError'),
                         _('The value "%s" for the field "%s.%s" is not in the selection') % (value, self._table, field))

    def _check_removed_columns(self, cr, log=False):
        # iterate on the database columns to drop the NOT NULL constraints
        # of fields which were required but have been removed (or will be added by another module)
        columns = [c for c in self._columns if not (isinstance(self._columns[c], fields.function) and not self._columns[c].store)]
        columns += MAGIC_COLUMNS
        cr.execute("SELECT a.attname, a.attnotnull"
                   "  FROM pg_class c, pg_attribute a"
                   " WHERE c.relname=%s"
                   "   AND c.oid=a.attrelid"
                   "   AND a.attisdropped=%s"
                   "   AND pg_catalog.format_type(a.atttypid, a.atttypmod) NOT IN ('cid', 'tid', 'oid', 'xid')"
                   "   AND a.attname NOT IN %s", (self._table, False, tuple(columns))),

        for column in cr.dictfetchall():
            if log:
                _logger.debug("column %s is in the table %s but not in the corresponding object %s",
                              column['attname'], self._table, self._name)
            if column['attnotnull']:
                cr.execute('ALTER TABLE "%s" ALTER COLUMN "%s" DROP NOT NULL' % (self._table, column['attname']))
                _schema.debug("Table '%s': column '%s': dropped NOT NULL constraint",
                              self._table, column['attname'])

    def _save_constraint(self, cr, constraint_name, type):
        """
        Record the creation of a constraint for this model, to make it possible
        to delete it later when the module is uninstalled. Type can be either
        'f' or 'u' depending on the constraing being a foreign key or not.
        """
        assert type in ('f', 'u')
        cr.execute("""
            SELECT 1 FROM ir_model_constraint, ir_module_module
            WHERE ir_model_constraint.module=ir_module_module.id
                AND ir_model_constraint.name=%s
                AND ir_module_module.name=%s
            """, (constraint_name, self._module))
        if not cr.rowcount:
            cr.execute("""
                INSERT INTO ir_model_constraint
                    (name, date_init, date_update, module, model, type)
                VALUES (%s, now() AT TIME ZONE 'UTC', now() AT TIME ZONE 'UTC',
                    (SELECT id FROM ir_module_module WHERE name=%s),
                    (SELECT id FROM ir_model WHERE model=%s), %s)""",
                    (constraint_name, self._module, self._name, type))

    def _save_relation_table(self, cr, relation_table):
        """
        Record the creation of a many2many for this model, to make it possible
        to delete it later when the module is uninstalled.
        """
        cr.execute("""
            SELECT 1 FROM ir_model_relation, ir_module_module
            WHERE ir_model_relation.module=ir_module_module.id
                AND ir_model_relation.name=%s
                AND ir_module_module.name=%s
            """, (relation_table, self._module))
        if not cr.rowcount:
            cr.execute("""INSERT INTO ir_model_relation (name, date_init, date_update, module, model)
                                 VALUES (%s, now() AT TIME ZONE 'UTC', now() AT TIME ZONE 'UTC',
                    (SELECT id FROM ir_module_module WHERE name=%s),
                    (SELECT id FROM ir_model WHERE model=%s))""",
                       (relation_table, self._module, self._name))

    # checked version: for direct m2o starting from `self`
    def _m2o_add_foreign_key_checked(self, source_field, dest_model, ondelete):
        assert self.is_transient() or not dest_model.is_transient(), \
            'Many2One relationships from non-transient Model to TransientModel are forbidden'
        if self.is_transient() and not dest_model.is_transient():
            # TransientModel relationships to regular Models are annoying
            # usually because they could block deletion due to the FKs.
            # So unless stated otherwise we default them to ondelete=cascade.
            ondelete = ondelete or 'cascade'
        self._foreign_keys.append((self._table, source_field, dest_model._table, ondelete or 'set null'))
        _schema.debug("Table '%s': added foreign key '%s' with definition=REFERENCES \"%s\" ON DELETE %s",
            self._table, source_field, dest_model._table, ondelete)

    # unchecked version: for custom cases, such as m2m relationships
    def _m2o_add_foreign_key_unchecked(self, source_table, source_field, dest_model, ondelete):
        self._foreign_keys.append((source_table, source_field, dest_model._table, ondelete or 'set null'))
        _schema.debug("Table '%s': added foreign key '%s' with definition=REFERENCES \"%s\" ON DELETE %s",
            source_table, source_field, dest_model._table, ondelete)

    def _drop_constraint(self, cr, source_table, constraint_name):
        cr.execute("ALTER TABLE %s DROP CONSTRAINT %s" % (source_table,constraint_name))

    def _m2o_fix_foreign_key(self, cr, source_table, source_field, dest_model, ondelete):
        # Find FK constraint(s) currently established for the m2o field,
        # and see whether they are stale or not 
        cr.execute("""SELECT confdeltype as ondelete_rule, conname as constraint_name,
                             cl2.relname as foreign_table
                      FROM pg_constraint as con, pg_class as cl1, pg_class as cl2,
                           pg_attribute as att1, pg_attribute as att2
                      WHERE con.conrelid = cl1.oid 
                        AND cl1.relname = %s 
                        AND con.confrelid = cl2.oid 
                        AND array_lower(con.conkey, 1) = 1 
                        AND con.conkey[1] = att1.attnum 
                        AND att1.attrelid = cl1.oid 
                        AND att1.attname = %s 
                        AND array_lower(con.confkey, 1) = 1 
                        AND con.confkey[1] = att2.attnum 
                        AND att2.attrelid = cl2.oid 
                        AND att2.attname = %s 
                        AND con.contype = 'f'""", (source_table, source_field, 'id'))
        constraints = cr.dictfetchall()
        if constraints:
            if len(constraints) == 1:
                # Is it the right constraint?
                cons, = constraints 
                if cons['ondelete_rule'] != POSTGRES_CONFDELTYPES.get((ondelete or 'set null').upper(), 'a')\
                    or cons['foreign_table'] != dest_model._table:
                    _schema.debug("Table '%s': dropping obsolete FK constraint: '%s'",
                                  source_table, cons['constraint_name'])
                    self._drop_constraint(cr, source_table, cons['constraint_name'])
                    self._m2o_add_foreign_key_checked(source_field, dest_model, ondelete)
                # else it's all good, nothing to do!
            else:
                # Multiple FKs found for the same field, drop them all, and re-create
                for cons in constraints:
                    _schema.debug("Table '%s': dropping duplicate FK constraints: '%s'",
                                  source_table, cons['constraint_name'])
                    self._drop_constraint(cr, source_table, cons['constraint_name'])
                self._m2o_add_foreign_key_checked(source_field, dest_model, ondelete)



    def _auto_init(self, cr, context=None):
        """

        Call _field_create and, unless _auto is False:

        - create the corresponding table in database for the model,
        - possibly add the parent columns in database,
        - possibly add the columns 'create_uid', 'create_date', 'write_uid',
          'write_date' in database if _log_access is True (the default),
        - report on database columns no more existing in _columns,
        - remove no more existing not null constraints,
        - alter existing database columns to match _columns,
        - create database tables to match _columns,
        - add database indices to match _columns,
        - save in self._foreign_keys a list a foreign keys to create (see
          _auto_end).

        """
        self._foreign_keys = []
        raise_on_invalid_object_name(self._name)
        if context is None:
            context = {}
        store_compute = False
        todo_end = []
        update_custom_fields = context.get('update_custom_fields', False)
        self._field_create(cr, context=context)
        create = not self._table_exist(cr)
        if getattr(self, '_auto', True):

            if create:
                self._create_table(cr)

            cr.commit()
            if self._parent_store:
                if not self._parent_columns_exist(cr):
                    self._create_parent_columns(cr)
                    store_compute = True

            # Create the create_uid, create_date, write_uid, write_date, columns if desired.
            if self._log_access:
                self._add_log_columns(cr)

            self._check_removed_columns(cr, log=False)

            # iterate on the "object columns"
            column_data = self._select_column_data(cr)

            for k, f in self._columns.iteritems():
                if k in MAGIC_COLUMNS:
                    continue
                # Don't update custom (also called manual) fields
                if f.manual and not update_custom_fields:
                    continue

                if isinstance(f, fields.one2many):
                    self._o2m_raise_on_missing_reference(cr, f)

                elif isinstance(f, fields.many2many):
                    self._m2m_raise_or_create_relation(cr, f)

                else:
                    res = column_data.get(k)

                    # The field is not found as-is in database, try if it
                    # exists with an old name.
                    if not res and hasattr(f, 'oldname'):
                        res = column_data.get(f.oldname)
                        if res:
                            cr.execute('ALTER TABLE "%s" RENAME "%s" TO "%s"' % (self._table, f.oldname, k))
                            res['attname'] = k
                            column_data[k] = res
                            _schema.debug("Table '%s': renamed column '%s' to '%s'",
                                self._table, f.oldname, k)

                    # The field already exists in database. Possibly
                    # change its type, rename it, drop it or change its
                    # constraints.
                    if res:
                        f_pg_type = res['typname']
                        f_pg_size = res['size']
                        f_pg_notnull = res['attnotnull']
                        if isinstance(f, fields.function) and not f.store and\
                                not getattr(f, 'nodrop', False):
                            _logger.info('column %s (%s) in table %s removed: converted to a function !\n',
                                         k, f.string, self._table)
                            cr.execute('ALTER TABLE "%s" DROP COLUMN "%s" CASCADE' % (self._table, k))
                            cr.commit()
                            _schema.debug("Table '%s': dropped column '%s' with cascade",
                                self._table, k)
                            f_obj_type = None
                        else:
                            f_obj_type = get_pg_type(f) and get_pg_type(f)[0]

                        if f_obj_type:
                            ok = False
                            casts = [
                                ('text', 'char', pg_varchar(f.size), '::%s' % pg_varchar(f.size)),
                                ('varchar', 'text', 'TEXT', ''),
                                ('int4', 'float', get_pg_type(f)[1], '::'+get_pg_type(f)[1]),
                                ('date', 'datetime', 'TIMESTAMP', '::TIMESTAMP'),
                                ('timestamp', 'date', 'date', '::date'),
                                ('numeric', 'float', get_pg_type(f)[1], '::'+get_pg_type(f)[1]),
                                ('float8', 'float', get_pg_type(f)[1], '::'+get_pg_type(f)[1]),
                            ]
                            if f_pg_type == 'varchar' and f._type == 'char' and f_pg_size < f.size:
                                cr.execute('ALTER TABLE "%s" RENAME COLUMN "%s" TO temp_change_size' % (self._table, k))
                                cr.execute('ALTER TABLE "%s" ADD COLUMN "%s" %s' % (self._table, k, pg_varchar(f.size)))
                                cr.execute('UPDATE "%s" SET "%s"=temp_change_size::%s' % (self._table, k, pg_varchar(f.size)))
                                cr.execute('ALTER TABLE "%s" DROP COLUMN temp_change_size CASCADE' % (self._table,))
                                cr.commit()
                                _schema.debug("Table '%s': column '%s' (type varchar) changed size from %s to %s",
                                    self._table, k, f_pg_size, f.size)
                            for c in casts:
                                if (f_pg_type==c[0]) and (f._type==c[1]):
                                    if f_pg_type != f_obj_type:
                                        ok = True
                                        cr.execute('ALTER TABLE "%s" RENAME COLUMN "%s" TO temp_change_size' % (self._table, k))
                                        cr.execute('ALTER TABLE "%s" ADD COLUMN "%s" %s' % (self._table, k, c[2]))
                                        cr.execute(('UPDATE "%s" SET "%s"=temp_change_size'+c[3]) % (self._table, k))
                                        cr.execute('ALTER TABLE "%s" DROP COLUMN temp_change_size CASCADE' % (self._table,))
                                        cr.commit()
                                        _schema.debug("Table '%s': column '%s' changed type from %s to %s",
                                            self._table, k, c[0], c[1])
                                    break

                            if f_pg_type != f_obj_type:
                                if not ok:
                                    i = 0
                                    while True:
                                        newname = k + '_moved' + str(i)
                                        cr.execute("SELECT count(1) FROM pg_class c,pg_attribute a " \
                                            "WHERE c.relname=%s " \
                                            "AND a.attname=%s " \
                                            "AND c.oid=a.attrelid ", (self._table, newname))
                                        if not cr.fetchone()[0]:
                                            break
                                        i += 1
                                    if f_pg_notnull:
                                        cr.execute('ALTER TABLE "%s" ALTER COLUMN "%s" DROP NOT NULL' % (self._table, k))
                                    cr.execute('ALTER TABLE "%s" RENAME COLUMN "%s" TO "%s"' % (self._table, k, newname))
                                    cr.execute('ALTER TABLE "%s" ADD COLUMN "%s" %s' % (self._table, k, get_pg_type(f)[1]))
                                    cr.execute("COMMENT ON COLUMN %s.\"%s\" IS %%s" % (self._table, k), (f.string,))
                                    _schema.debug("Table '%s': column '%s' has changed type (DB=%s, def=%s), data moved to column %s !",
                                        self._table, k, f_pg_type, f._type, newname)

                            # if the field is required and hasn't got a NOT NULL constraint
                            if f.required and f_pg_notnull == 0:
                                # set the field to the default value if any
                                if k in self._defaults:
                                    if callable(self._defaults[k]):
                                        default = self._defaults[k](self, cr, SUPERUSER_ID, context)
                                    else:
                                        default = self._defaults[k]

                                    if (default is not None):
                                        ss = self._columns[k]._symbol_set
                                        query = 'UPDATE "%s" SET "%s"=%s WHERE "%s" is NULL' % (self._table, k, ss[0], k)
                                        cr.execute(query, (ss[1](default),))
                                # add the NOT NULL constraint
                                cr.commit()
                                try:
                                    cr.execute('ALTER TABLE "%s" ALTER COLUMN "%s" SET NOT NULL' % (self._table, k), log_exceptions=False)
                                    cr.commit()
                                    _schema.debug("Table '%s': column '%s': added NOT NULL constraint",
                                        self._table, k)
                                except Exception:
                                    msg = "Table '%s': unable to set a NOT NULL constraint on column '%s' !\n"\
                                        "If you want to have it, you should update the records and execute manually:\n"\
                                        "ALTER TABLE %s ALTER COLUMN %s SET NOT NULL"
                                    _schema.warning(msg, self._table, k, self._table, k)
                                cr.commit()
                            elif not f.required and f_pg_notnull == 1:
                                cr.execute('ALTER TABLE "%s" ALTER COLUMN "%s" DROP NOT NULL' % (self._table, k))
                                cr.commit()
                                _schema.debug("Table '%s': column '%s': dropped NOT NULL constraint",
                                    self._table, k)
                            # Verify index
                            indexname = '%s_%s_index' % (self._table, k)
                            cr.execute("SELECT indexname FROM pg_indexes WHERE indexname = %s and tablename = %s", (indexname, self._table))
                            res2 = cr.dictfetchall()
                            if not res2 and f.select:
                                cr.execute('CREATE INDEX "%s_%s_index" ON "%s" ("%s")' % (self._table, k, self._table, k))
                                cr.commit()
                                if f._type == 'text':
                                    # FIXME: for fields.text columns we should try creating GIN indexes instead (seems most suitable for an ERP context)
                                    msg = "Table '%s': Adding (b-tree) index for %s column '%s'."\
                                        "This is probably useless (does not work for fulltext search) and prevents INSERTs of long texts"\
                                        " because there is a length limit for indexable btree values!\n"\
                                        "Use a search view instead if you simply want to make the field searchable."
                                    _schema.warning(msg, self._table, f._type, k)
                            if res2 and not f.select:
                                cr.execute('DROP INDEX "%s_%s_index"' % (self._table, k))
                                cr.commit()
                                msg = "Table '%s': dropping index for column '%s' of type '%s' as it is not required anymore"
                                _schema.debug(msg, self._table, k, f._type)

                            if isinstance(f, fields.many2one):
                                dest_model = self.pool.get(f._obj)
                                if dest_model._table != 'ir_actions':
                                    self._m2o_fix_foreign_key(cr, self._table, k, dest_model, f.ondelete)

                    # The field doesn't exist in database. Create it if necessary.
                    else:
                        if not isinstance(f, fields.function) or f.store:
                            # add the missing field
                            cr.execute('ALTER TABLE "%s" ADD COLUMN "%s" %s' % (self._table, k, get_pg_type(f)[1]))
                            cr.execute("COMMENT ON COLUMN %s.\"%s\" IS %%s" % (self._table, k), (f.string,))
                            _schema.debug("Table '%s': added column '%s' with definition=%s",
                                self._table, k, get_pg_type(f)[1])

                            # initialize it
                            if not create and k in self._defaults:
                                if callable(self._defaults[k]):
                                    default = self._defaults[k](self, cr, SUPERUSER_ID, context)
                                else:
                                    default = self._defaults[k]

                                ss = self._columns[k]._symbol_set
                                query = 'UPDATE "%s" SET "%s"=%s' % (self._table, k, ss[0])
                                cr.execute(query, (ss[1](default),))
                                cr.commit()
                                _logger.debug("Table '%s': setting default value of new column %s", self._table, k)

                            # remember the functions to call for the stored fields
                            if isinstance(f, fields.function):
                                order = 10
                                if f.store is not True: # i.e. if f.store is a dict
                                    order = f.store[f.store.keys()[0]][2]
                                todo_end.append((order, self._update_store, (f, k)))

                            # and add constraints if needed
                            if isinstance(f, fields.many2one):
                                if not self.pool.get(f._obj):
                                    raise except_orm('Programming Error', ('There is no reference available for %s') % (f._obj,))
                                dest_model = self.pool.get(f._obj)
                                ref = dest_model._table
                                # ir_actions is inherited so foreign key doesn't work on it
                                if ref != 'ir_actions':
                                    self._m2o_add_foreign_key_checked(k, dest_model, f.ondelete)
                            if f.select:
                                cr.execute('CREATE INDEX "%s_%s_index" ON "%s" ("%s")' % (self._table, k, self._table, k))
                            if f.required:
                                try:
                                    cr.commit()
                                    cr.execute('ALTER TABLE "%s" ALTER COLUMN "%s" SET NOT NULL' % (self._table, k), log_exceptions=False)
                                    _schema.debug("Table '%s': column '%s': added a NOT NULL constraint",
                                        self._table, k)
                                except Exception:
                                    msg = "WARNING: unable to set column %s of table %s not null !\n"\
                                        "Try to re-run: openerp-server --update=module\n"\
                                        "If it doesn't work, update records and execute manually:\n"\
                                        "ALTER TABLE %s ALTER COLUMN %s SET NOT NULL"
                                    _logger.warning(msg, k, self._table, self._table, k)
                            cr.commit()

        else:
            cr.execute("SELECT relname FROM pg_class WHERE relkind IN ('r','v') AND relname=%s", (self._table,))
            create = not bool(cr.fetchone())

        cr.commit()     # start a new transaction

        self._add_sql_constraints(cr)

        if create:
            self._execute_sql(cr)

        if store_compute:
            self._parent_store_compute(cr)
            cr.commit()

        return todo_end

    def _auto_end(self, cr, context=None):
        """ Create the foreign keys recorded by _auto_init. """
        for t, k, r, d in self._foreign_keys:
            cr.execute('ALTER TABLE "%s" ADD FOREIGN KEY ("%s") REFERENCES "%s" ON DELETE %s' % (t, k, r, d))
            self._save_constraint(cr, "%s_%s_fkey" % (t, k), 'f')
        cr.commit()
        del self._foreign_keys


    def _table_exist(self, cr):
        cr.execute("SELECT relname FROM pg_class WHERE relkind IN ('r','v') AND relname=%s", (self._table,))
        return cr.rowcount


    def _create_table(self, cr):
        cr.execute('CREATE TABLE "%s" (id SERIAL NOT NULL, PRIMARY KEY(id)) WITHOUT OIDS' % (self._table,))
        cr.execute(("COMMENT ON TABLE \"%s\" IS %%s" % self._table), (self._description,))
        _schema.debug("Table '%s': created", self._table)


    def _parent_columns_exist(self, cr):
        cr.execute("""SELECT c.relname
            FROM pg_class c, pg_attribute a
            WHERE c.relname=%s AND a.attname=%s AND c.oid=a.attrelid
            """, (self._table, 'parent_left'))
        return cr.rowcount


    def _create_parent_columns(self, cr):
        cr.execute('ALTER TABLE "%s" ADD COLUMN "parent_left" INTEGER' % (self._table,))
        cr.execute('ALTER TABLE "%s" ADD COLUMN "parent_right" INTEGER' % (self._table,))
        if 'parent_left' not in self._columns:
            _logger.error('create a column parent_left on object %s: fields.integer(\'Left Parent\', select=1)',
                          self._table)
            _schema.debug("Table '%s': added column '%s' with definition=%s",
                self._table, 'parent_left', 'INTEGER')
        elif not self._columns['parent_left'].select:
            _logger.error('parent_left column on object %s must be indexed! Add select=1 to the field definition)',
                          self._table)
        if 'parent_right' not in self._columns:
            _logger.error('create a column parent_right on object %s: fields.integer(\'Right Parent\', select=1)',
                          self._table)
            _schema.debug("Table '%s': added column '%s' with definition=%s",
                self._table, 'parent_right', 'INTEGER')
        elif not self._columns['parent_right'].select:
            _logger.error('parent_right column on object %s must be indexed! Add select=1 to the field definition)',
                          self._table)
        if self._columns[self._parent_name].ondelete != 'cascade':
            _logger.error("The column %s on object %s must be set as ondelete='cascade'",
                          self._parent_name, self._name)

        cr.commit()


    def _add_log_columns(self, cr):
        for field, field_def in LOG_ACCESS_COLUMNS.iteritems():
            cr.execute("""
                SELECT c.relname
                  FROM pg_class c, pg_attribute a
                 WHERE c.relname=%s AND a.attname=%s AND c.oid=a.attrelid
                """, (self._table, field))
            if not cr.rowcount:
                cr.execute('ALTER TABLE "%s" ADD COLUMN "%s" %s' % (self._table, field, field_def))
                cr.commit()
                _schema.debug("Table '%s': added column '%s' with definition=%s",
                    self._table, field, field_def)


    def _select_column_data(self, cr):
        # attlen is the number of bytes necessary to represent the type when
        # the type has a fixed size. If the type has a varying size attlen is
        # -1 and atttypmod is the size limit + 4, or -1 if there is no limit.
        # Thus the query can return a negative size for a unlimited varchar.
        cr.execute("SELECT c.relname,a.attname,a.attlen,a.atttypmod,a.attnotnull,a.atthasdef,t.typname,CASE WHEN a.attlen=-1 THEN a.atttypmod-4 ELSE a.attlen END as size " \
           "FROM pg_class c,pg_attribute a,pg_type t " \
           "WHERE c.relname=%s " \
           "AND c.oid=a.attrelid " \
           "AND a.atttypid=t.oid", (self._table,))
        return dict(map(lambda x: (x['attname'], x),cr.dictfetchall()))


    def _o2m_raise_on_missing_reference(self, cr, f):
        # TODO this check should be a method on fields.one2many.
        
        other = self.pool.get(f._obj)
        if other:
            # TODO the condition could use fields_get_keys().
            if f._fields_id not in other._columns.keys():
                if f._fields_id not in other._inherit_fields.keys():
                    raise except_orm('Programming Error', ("There is no reference field '%s' found for '%s'") % (f._fields_id, f._obj,))

    def _m2m_raise_or_create_relation(self, cr, f):
        m2m_tbl, col1, col2 = f._sql_names(self)
        self._save_relation_table(cr, m2m_tbl)
        cr.execute("SELECT relname FROM pg_class WHERE relkind IN ('r','v') AND relname=%s", (m2m_tbl,))
        if not cr.dictfetchall():
            if not self.pool.get(f._obj):
                raise except_orm('Programming Error', ('Many2Many destination model does not exist: `%s`') % (f._obj,))
            dest_model = self.pool.get(f._obj)
            ref = dest_model._table
            cr.execute('CREATE TABLE "%s" ("%s" INTEGER NOT NULL, "%s" INTEGER NOT NULL, UNIQUE("%s","%s")) WITH OIDS' % (m2m_tbl, col1, col2, col1, col2))
            # create foreign key references with ondelete=cascade, unless the targets are SQL views
            cr.execute("SELECT relkind FROM pg_class WHERE relkind IN ('v') AND relname=%s", (ref,))
            if not cr.fetchall():
                self._m2o_add_foreign_key_unchecked(m2m_tbl, col2, dest_model, 'cascade')
            cr.execute("SELECT relkind FROM pg_class WHERE relkind IN ('v') AND relname=%s", (self._table,))
            if not cr.fetchall():
                self._m2o_add_foreign_key_unchecked(m2m_tbl, col1, self, 'cascade')

            cr.execute('CREATE INDEX "%s_%s_index" ON "%s" ("%s")' % (m2m_tbl, col1, m2m_tbl, col1))
            cr.execute('CREATE INDEX "%s_%s_index" ON "%s" ("%s")' % (m2m_tbl, col2, m2m_tbl, col2))
            cr.execute("COMMENT ON TABLE \"%s\" IS 'RELATION BETWEEN %s AND %s'" % (m2m_tbl, self._table, ref))
            cr.commit()
            _schema.debug("Create table '%s': m2m relation between '%s' and '%s'", m2m_tbl, self._table, ref)


    def _add_sql_constraints(self, cr):
        """

        Modify this model's database table constraints so they match the one in
        _sql_constraints.

        """
        def unify_cons_text(txt):
            return txt.lower().replace(', ',',').replace(' (','(')

        for (key, con, _) in self._sql_constraints:
            conname = '%s_%s' % (self._table, key)

            self._save_constraint(cr, conname, 'u')
            cr.execute("SELECT conname, pg_catalog.pg_get_constraintdef(oid, true) as condef FROM pg_constraint where conname=%s", (conname,))
            existing_constraints = cr.dictfetchall()
            sql_actions = {
                'drop': {
                    'execute': False,
                    'query': 'ALTER TABLE "%s" DROP CONSTRAINT "%s"' % (self._table, conname, ),
                    'msg_ok': "Table '%s': dropped constraint '%s'. Reason: its definition changed from '%%s' to '%s'" % (
                        self._table, conname, con),
                    'msg_err': "Table '%s': unable to drop \'%s\' constraint !" % (self._table, con),
                    'order': 1,
                },
                'add': {
                    'execute': False,
                    'query': 'ALTER TABLE "%s" ADD CONSTRAINT "%s" %s' % (self._table, conname, con,),
                    'msg_ok': "Table '%s': added constraint '%s' with definition=%s" % (self._table, conname, con),
                    'msg_err': "Table '%s': unable to add \'%s\' constraint !\n If you want to have it, you should update the records and execute manually:\n%%s" % (
                        self._table, con),
                    'order': 2,
                },
            }

            if not existing_constraints:
                # constraint does not exists:
                sql_actions['add']['execute'] = True
                sql_actions['add']['msg_err'] = sql_actions['add']['msg_err'] % (sql_actions['add']['query'], )
            elif unify_cons_text(con) not in [unify_cons_text(item['condef']) for item in existing_constraints]:
                # constraint exists but its definition has changed:
                sql_actions['drop']['execute'] = True
                sql_actions['drop']['msg_ok'] = sql_actions['drop']['msg_ok'] % (existing_constraints[0]['condef'].lower(), )
                sql_actions['add']['execute'] = True
                sql_actions['add']['msg_err'] = sql_actions['add']['msg_err'] % (sql_actions['add']['query'], )

            # we need to add the constraint:
            sql_actions = [item for item in sql_actions.values()]
            sql_actions.sort(key=lambda x: x['order'])
            for sql_action in [action for action in sql_actions if action['execute']]:
                try:
                    cr.execute(sql_action['query'])
                    cr.commit()
                    _schema.debug(sql_action['msg_ok'])
                except:
                    _schema.warning(sql_action['msg_err'])
                    cr.rollback()


    def _execute_sql(self, cr):
        """ Execute the SQL code from the _sql attribute (if any)."""
        if hasattr(self, "_sql"):
            for line in self._sql.split(';'):
                line2 = line.replace('\n', '').strip()
                if line2:
                    cr.execute(line2)
                    cr.commit()

    #
    # Update objects that uses this one to update their _inherits fields
    #

    def _inherits_reload_src(self):
        """ Recompute the _inherit_fields mapping on each _inherits'd child model."""
        for obj in self.pool.models.values():
            if self._name in obj._inherits:
                obj._inherits_reload()


    def _inherits_reload(self):
        """ Recompute the _inherit_fields mapping.

        This will also call itself on each inherits'd child model.

        """
        res = {}
        for table in self._inherits:
            other = self.pool.get(table)
            for col in other._columns.keys():
                res[col] = (table, self._inherits[table], other._columns[col], table)
            for col in other._inherit_fields.keys():
                res[col] = (table, self._inherits[table], other._inherit_fields[col][2], other._inherit_fields[col][3])
        self._inherit_fields = res
        self._all_columns = self._get_column_infos()
        self._inherits_reload_src()


    def _get_column_infos(self):
        """Returns a dict mapping all fields names (direct fields and
           inherited field via _inherits) to a ``column_info`` struct
           giving detailed columns """
        result = {}
        for k, (parent, m2o, col, original_parent) in self._inherit_fields.iteritems():
            result[k] = fields.column_info(k, col, parent, m2o, original_parent)
        for k, col in self._columns.iteritems():
            result[k] = fields.column_info(k, col)
        return result


    def _inherits_check(self):
        for table, field_name in self._inherits.items():
            if field_name not in self._columns:
                _logger.info('Missing many2one field definition for _inherits reference "%s" in "%s", using default one.', field_name, self._name)
                self._columns[field_name] = fields.many2one(table, string="Automatically created field to link to parent %s" % table,
                                                             required=True, ondelete="cascade")
            elif not self._columns[field_name].required or self._columns[field_name].ondelete.lower() != "cascade":
                _logger.warning('Field definition for _inherits reference "%s" in "%s" must be marked as "required" with ondelete="cascade", forcing it.', field_name, self._name)
                self._columns[field_name].required = True
                self._columns[field_name].ondelete = "cascade"

    #def __getattr__(self, name):
    #    """
    #    Proxies attribute accesses to the `inherits` parent so we can call methods defined on the inherited parent
    #    (though inherits doesn't use Python inheritance).
    #    Handles translating between local ids and remote ids.
    #    Known issue: doesn't work correctly when using python's own super(), don't involve inherit-based inheritance
    #                 when you have inherits.
    #    """
    #    for model, field in self._inherits.iteritems():
    #        proxy = self.pool.get(model)
    #        if hasattr(proxy, name):
    #            attribute = getattr(proxy, name)
    #            if not hasattr(attribute, '__call__'):
    #                return attribute
    #            break
    #    else:
    #        return super(orm, self).__getattr__(name)

    #    def _proxy(cr, uid, ids, *args, **kwargs):
    #        objects = self.browse(cr, uid, ids, kwargs.get('context', None))
    #        lst = [obj[field].id for obj in objects if obj[field]]
    #        return getattr(proxy, name)(cr, uid, lst, *args, **kwargs)

    #    return _proxy


    def fields_get(self, cr, user, allfields=None, context=None, write_access=True):
        """ Return the definition of each field.

        The returned value is a dictionary (indiced by field name) of
        dictionaries. The _inherits'd fields are included. The string, help,
        and selection (if present) attributes are translated.

        :param cr: database cursor
        :param user: current user id
        :param fields: list of fields
        :param context: context arguments, like lang, time zone
        :return: dictionary of field dictionaries, each one describing a field of the business object
        :raise AccessError: * if user has no create/write rights on the requested object

        """
        if context is None:
            context = {}

        write_access = self.check_access_rights(cr, user, 'write', raise_exception=False) \
            or self.check_access_rights(cr, user, 'create', raise_exception=False)

        res = {}

        translation_obj = self.pool.get('ir.translation')
        for parent in self._inherits:
            res.update(self.pool.get(parent).fields_get(cr, user, allfields, context))

        for f, field in self._columns.iteritems():
            if (allfields and f not in allfields) or \
                (field.groups and not self.user_has_groups(cr, user, groups=field.groups, context=context)):
                continue

            res[f] = fields.field_to_dict(self, cr, user, field, context=context)

            if not write_access:
                res[f]['readonly'] = True
                res[f]['states'] = {}

            if 'lang' in context:
                if 'string' in res[f]:
                    res_trans = translation_obj._get_source(cr, user, self._name + ',' + f, 'field', context['lang'])
                    if res_trans:
                        res[f]['string'] = res_trans
                if 'help' in res[f]:
                    help_trans = translation_obj._get_source(cr, user, self._name + ',' + f, 'help', context['lang'])
                    if help_trans:
                        res[f]['help'] = help_trans
                if 'selection' in res[f]:
                    if isinstance(field.selection, (tuple, list)):
                        sel = field.selection
                        sel2 = []
                        for key, val in sel:
                            val2 = None
                            if val:
                                val2 = translation_obj._get_source(cr, user, self._name + ',' + f, 'selection',  context['lang'], val)
                            sel2.append((key, val2 or val))
                        res[f]['selection'] = sel2

        return res

    def read(self, cr, user, ids, fields=None, context=None, load='_classic_read'):
        """ Read records with given ids with the given fields

        :param cr: database cursor
        :param user: current user id
        :param ids: id or list of the ids of the records to read
        :param fields: optional list of field names to return (default: all fields would be returned)
        :type fields: list (example ['field_name_1', ...])
        :param context: optional context dictionary - it may contains keys for specifying certain options
                        like ``context_lang``, ``context_tz`` to alter the results of the call.
                        A special ``bin_size`` boolean flag may also be passed in the context to request the
                        value of all fields.binary columns to be returned as the size of the binary instead of its
                        contents. This can also be selectively overriden by passing a field-specific flag
                        in the form ``bin_size_XXX: True/False`` where ``XXX`` is the name of the field.
                        Note: The ``bin_size_XXX`` form is new in OpenERP v6.0.
        :return: list of dictionaries((dictionary per record asked)) with requested field values
        :rtype: [{‘name_of_the_field’: value, ...}, ...]
        :raise AccessError: * if user has no read rights on the requested object
                            * if user tries to bypass access rules for read on the requested object

        """

        if not context:
            context = {}
        self.check_access_rights(cr, user, 'read')
        if not fields:
            fields = list(set(self._columns.keys() + self._inherit_fields.keys()))
        if isinstance(ids, (int, long)):
            select = [ids]
        else:
            select = ids
        select = map(lambda x: isinstance(x, dict) and x['id'] or x, select)
        result = self._read_flat(cr, user, select, fields, context, load)

        for r in result:
            for key, v in r.items():
                if v is None:
                    r[key] = False

        if isinstance(ids, (int, long, dict)):
            return result and result[0] or False
        return result

    def _read_flat(self, cr, user, ids, fields_to_read, context=None, load='_classic_read'):
        if not context:
            context = {}
        if not ids:
            return []
        if fields_to_read == None:
            fields_to_read = self._columns.keys()

        # Construct a clause for the security rules.
        # 'tables' hold the list of tables necessary for the SELECT including the ir.rule clauses,
        # or will at least contain self._table.
        rule_clause, rule_params, tables = self.pool.get('ir.rule').domain_get(cr, user, self._name, 'read', context=context)

        # all inherited fields + all non inherited fields for which the attribute whose name is in load is True
        fields_pre = [f for f in fields_to_read if
                           f == self.CONCURRENCY_CHECK_FIELD
                        or (f in self._columns and getattr(self._columns[f], '_classic_write'))
                     ] + self._inherits.values()

        res = []
        if len(fields_pre):
            def convert_field(f):
                f_qual = '%s."%s"' % (self._table, f) # need fully-qualified references in case len(tables) > 1
                if f in ('create_date', 'write_date'):
                    return "date_trunc('second', %s) as %s" % (f_qual, f)
                if f == self.CONCURRENCY_CHECK_FIELD:
                    if self._log_access:
                        return "COALESCE(%s.write_date, %s.create_date, (now() at time zone 'UTC'))::timestamp AS %s" % (self._table, self._table, f,)
                    return "(now() at time zone 'UTC')::timestamp AS %s" % (f,)
                if isinstance(self._columns[f], fields.binary) and context.get('bin_size', False):
                    return 'length(%s) as "%s"' % (f_qual, f)
                return f_qual

            fields_pre2 = map(convert_field, fields_pre)
            order_by = self._parent_order or self._order
            select_fields = ','.join(fields_pre2 + [self._table + '.id'])
            query = 'SELECT %s FROM %s WHERE %s.id IN %%s' % (select_fields, ','.join(tables), self._table)
            if rule_clause:
                query += " AND " + (' OR '.join(rule_clause))
            query += " ORDER BY " + order_by
            for sub_ids in cr.split_for_in_conditions(ids):
                if rule_clause:
                    cr.execute(query, [tuple(sub_ids)] + rule_params)
                    self._check_record_rules_result_count(cr, user, sub_ids, 'read', context=context)
                else:
                    cr.execute(query, (tuple(sub_ids),))
                res.extend(cr.dictfetchall())
        else:
            res = map(lambda x: {'id': x}, ids)

        for f in fields_pre:
            if f == self.CONCURRENCY_CHECK_FIELD:
                continue
            if self._columns[f].translate:
                ids = [x['id'] for x in res]
                #TODO: optimize out of this loop
                res_trans = self.pool.get('ir.translation')._get_ids(cr, user, self._name+','+f, 'model', context.get('lang', False) or 'en_US', ids)
                for r in res:
                    r[f] = res_trans.get(r['id'], False) or r[f]

        for table in self._inherits:
            col = self._inherits[table]
            cols = [x for x in intersect(self._inherit_fields.keys(), fields_to_read) if x not in self._columns.keys()]
            if not cols:
                continue
            res2 = self.pool.get(table).read(cr, user, [x[col] for x in res], cols, context, load)

            res3 = {}
            for r in res2:
                res3[r['id']] = r
                del r['id']

            for record in res:
                if not record[col]: # if the record is deleted from _inherits table?
                    continue
                record.update(res3[record[col]])
                if col not in fields_to_read:
                    del record[col]

        # all fields which need to be post-processed by a simple function (symbol_get)
        fields_post = filter(lambda x: x in self._columns and self._columns[x]._symbol_get, fields_to_read)
        if fields_post:
            for r in res:
                for f in fields_post:
                    r[f] = self._columns[f]._symbol_get(r[f])
        ids = [x['id'] for x in res]

        # all non inherited fields for which the attribute whose name is in load is False
        fields_post = filter(lambda x: x in self._columns and not getattr(self._columns[x], load), fields_to_read)

        # Compute POST fields
        todo = {}
        for f in fields_post:
            todo.setdefault(self._columns[f]._multi, [])
            todo[self._columns[f]._multi].append(f)
        for key, val in todo.items():
            if key:
                res2 = self._columns[val[0]].get(cr, self, ids, val, user, context=context, values=res)
                assert res2 is not None, \
                    'The function field "%s" on the "%s" model returned None\n' \
                    '(a dictionary was expected).' % (val[0], self._name)
                for pos in val:
                    for record in res:
                        if isinstance(res2[record['id']], str): res2[record['id']] = eval(res2[record['id']]) #TOCHECK : why got string instend of dict in python2.6
                        multi_fields = res2.get(record['id'],{})
                        if multi_fields:
                            record[pos] = multi_fields.get(pos,[])
            else:
                for f in val:
                    res2 = self._columns[f].get(cr, self, ids, f, user, context=context, values=res)
                    for record in res:
                        if res2:
                            record[f] = res2[record['id']]
                        else:
                            record[f] = []

        # Warn about deprecated fields now that fields_pre and fields_post are computed
        # Explicitly use list() because we may receive tuples
        for f in list(fields_pre) + list(fields_post):
            field_column = self._all_columns.get(f) and self._all_columns.get(f).column
            if field_column and field_column.deprecated:
                _logger.warning('Field %s.%s is deprecated: %s', self._name, f, field_column.deprecated)

        readonly = None
        for vals in res:
            for field in vals.copy():
                fobj = None
                if field in self._columns:
                    fobj = self._columns[field]

                if not fobj:
                    continue
                groups = fobj.read
                if groups:
                    edit = False
                    for group in groups:
                        module = group.split(".")[0]
                        grp = group.split(".")[1]
                        cr.execute("select count(*) from res_groups_users_rel where gid IN (select res_id from ir_model_data where name=%s and module=%s and model=%s) and uid=%s",  \
                                   (grp, module, 'res.groups', user))
                        readonly = cr.fetchall()
                        if readonly[0][0] >= 1:
                            edit = True
                            break
                        elif readonly[0][0] == 0:
                            edit = False
                        else:
                            edit = False

                    if not edit:
                        if type(vals[field]) == type([]):
                            vals[field] = []
                        elif type(vals[field]) == type(0.0):
                            vals[field] = 0
                        elif type(vals[field]) == type(''):
                            vals[field] = '=No Permission='
                        else:
                            vals[field] = False
        return res

    # TODO check READ access
    def perm_read(self, cr, user, ids, context=None, details=True):
        """
        Returns some metadata about the given records.

        :param details: if True, \*_uid fields are replaced with the name of the user
        :return: list of ownership dictionaries for each requested record
        :rtype: list of dictionaries with the following keys:

                    * id: object id
                    * create_uid: user who created the record
                    * create_date: date when the record was created
                    * write_uid: last user who changed the record
                    * write_date: date of the last change to the record
                    * xmlid: XML ID to use to refer to this record (if there is one), in format ``module.name``
        """
        if not context:
            context = {}
        if not ids:
            return []
        fields = ''
        uniq = isinstance(ids, (int, long))
        if uniq:
            ids = [ids]
        fields = ['id']
        if self._log_access:
            fields += ['create_uid', 'create_date', 'write_uid', 'write_date']
        quoted_table = '"%s"' % self._table
        fields_str = ",".join('%s.%s'%(quoted_table, field) for field in fields)
        query = '''SELECT %s, __imd.module, __imd.name
                   FROM %s LEFT JOIN ir_model_data __imd
                       ON (__imd.model = %%s and __imd.res_id = %s.id)
                   WHERE %s.id IN %%s''' % (fields_str, quoted_table, quoted_table, quoted_table)
        cr.execute(query, (self._name, tuple(ids)))
        res = cr.dictfetchall()
        for r in res:
            for key in r:
                r[key] = r[key] or False
                if details and key in ('write_uid', 'create_uid') and r[key]:
                    try:
                        r[key] = self.pool.get('res.users').name_get(cr, user, [r[key]])[0]
                    except Exception:
                        pass # Leave the numeric uid there
            r['xmlid'] = ("%(module)s.%(name)s" % r) if r['name'] else False
            del r['name'], r['module']
        if uniq:
            return res[ids[0]]
        return res

    def _check_concurrency(self, cr, ids, context):
        if not context:
            return
        if not (context.get(self.CONCURRENCY_CHECK_FIELD) and self._log_access):
            return
        check_clause = "(id = %s AND %s < COALESCE(write_date, create_date, (now() at time zone 'UTC'))::timestamp)"
        for sub_ids in cr.split_for_in_conditions(ids):
            ids_to_check = []
            for id in sub_ids:
                id_ref = "%s,%s" % (self._name, id)
                update_date = context[self.CONCURRENCY_CHECK_FIELD].pop(id_ref, None)
                if update_date:
                    ids_to_check.extend([id, update_date])
            if not ids_to_check:
                continue
            cr.execute("SELECT id FROM %s WHERE %s" % (self._table, " OR ".join([check_clause]*(len(ids_to_check)/2))), tuple(ids_to_check))
            res = cr.fetchone()
            if res:
                # mention the first one only to keep the error message readable
                raise except_orm('ConcurrencyException', _('A document was modified since you last viewed it (%s:%d)') % (self._description, res[0]))

    def _check_record_rules_result_count(self, cr, uid, ids, operation, context=None):
        """Verify that number of returned rows after applying record rules matches
           the length of `ids`, and raise an appropriate exception if it does not.
        """
        if cr.rowcount != len(ids):
            # Attempt to distinguish record rule restriction vs deleted records, 
            # to provide a more specific error message
            cr.execute('SELECT id FROM ' + self._table + ' WHERE id IN %s', (tuple(ids),))
            if cr.rowcount != len(ids):
                if operation == 'unlink':
                    # no need to warn about deleting an already deleted record!
                    return
                _logger.warning('Failed operation on deleted record(s): %s, uid: %s, model: %s', operation, uid, self._name)
                raise except_orm(_('Missing document(s)'),
                                 _('One of the documents you are trying to access has been deleted, please try again after refreshing.'))
            _logger.warning('Access Denied by record rules for operation: %s, uid: %s, model: %s', operation, uid, self._name)
            raise except_orm(_('Access Denied'),
                             _('The requested operation cannot be completed due to security restrictions. Please contact your system administrator.\n\n(Document type: %s, Operation: %s)') % \
                                (self._description, operation))

    def check_access_rights(self, cr, uid, operation, raise_exception=True): # no context on purpose.
        """Verifies that the operation given by ``operation`` is allowed for the user
           according to the access rights."""
        return self.pool.get('ir.model.access').check(cr, uid, self._name, operation, raise_exception)

    def check_access_rule(self, cr, uid, ids, operation, context=None):
        """Verifies that the operation given by ``operation`` is allowed for the user
           according to ir.rules.

           :param operation: one of ``write``, ``unlink``
           :raise except_orm: * if current ir.rules do not permit this operation.
           :return: None if the operation is allowed
        """
        if uid == SUPERUSER_ID:
            return

        if self.is_transient():
            # Only one single implicit access rule for transient models: owner only!
            # This is ok to hardcode because we assert that TransientModels always
            # have log_access enabled so that the create_uid column is always there.
            # And even with _inherits, these fields are always present in the local
            # table too, so no need for JOINs.
            cr.execute("""SELECT distinct create_uid
                          FROM %s
                          WHERE id IN %%s""" % self._table, (tuple(ids),))
            uids = [x[0] for x in cr.fetchall()]
            if len(uids) != 1 or uids[0] != uid:
                raise except_orm(_('Access Denied'),
                                 _('For this kind of document, you may only access records you created yourself.\n\n(Document type: %s)') % (self._description,))
        else:
            where_clause, where_params, tables = self.pool.get('ir.rule').domain_get(cr, uid, self._name, operation, context=context)
            if where_clause:
                where_clause = ' and ' + ' and '.join(where_clause)
                for sub_ids in cr.split_for_in_conditions(ids):
                    cr.execute('SELECT ' + self._table + '.id FROM ' + ','.join(tables) +
                               ' WHERE ' + self._table + '.id IN %s' + where_clause,
                               [sub_ids] + where_params)
                    self._check_record_rules_result_count(cr, uid, sub_ids, operation, context=context)

    def _workflow_trigger(self, cr, uid, ids, trigger, context=None):
        """Call given workflow trigger as a result of a CRUD operation""" 
        wf_service = netsvc.LocalService("workflow")
        for res_id in ids:
            getattr(wf_service, trigger)(uid, self._name, res_id, cr)

    def _workflow_signal(self, cr, uid, ids, signal, context=None):
        """Send given workflow signal""" 
        wf_service = netsvc.LocalService("workflow")
        for res_id in ids:
            wf_service.trg_validate(uid, self._name, res_id, signal, cr)

    def unlink(self, cr, uid, ids, context=None):
        """
        Delete records with given ids

        :param cr: database cursor
        :param uid: current user id
        :param ids: id or list of ids
        :param context: (optional) context arguments, like lang, time zone
        :return: True
        :raise AccessError: * if user has no unlink rights on the requested object
                            * if user tries to bypass access rules for unlink on the requested object
        :raise UserError: if the record is default property for other records

        """
        if not ids:
            return True
        if isinstance(ids, (int, long)):
            ids = [ids]

        result_store = self._store_get_values(cr, uid, ids, None, context)

        self._check_concurrency(cr, ids, context)

        self.check_access_rights(cr, uid, 'unlink')

        ir_property = self.pool.get('ir.property')
        
        # Check if the records are used as default properties.
        domain = [('res_id', '=', False),
                  ('value_reference', 'in', ['%s,%s' % (self._name, i) for i in ids]),
                 ]
        if ir_property.search(cr, uid, domain, context=context):
            raise except_orm(_('Error'), _('Unable to delete this document because it is used as a default property'))

        # Delete the records' properties.
        property_ids = ir_property.search(cr, uid, [('res_id', 'in', ['%s,%s' % (self._name, i) for i in ids])], context=context)
        ir_property.unlink(cr, uid, property_ids, context=context)

        self._workflow_trigger(cr, uid, ids, 'trg_delete', context=context)

        self.check_access_rule(cr, uid, ids, 'unlink', context=context)
        pool_model_data = self.pool.get('ir.model.data')
        ir_values_obj = self.pool.get('ir.values')
        for sub_ids in cr.split_for_in_conditions(ids):
            cr.execute('delete from ' + self._table + ' ' \
                       'where id IN %s', (sub_ids,))

            # Removing the ir_model_data reference if the record being deleted is a record created by xml/csv file,
            # as these are not connected with real database foreign keys, and would be dangling references.
            # Note: following steps performed as admin to avoid access rights restrictions, and with no context
            #       to avoid possible side-effects during admin calls.
            # Step 1. Calling unlink of ir_model_data only for the affected IDS
            reference_ids = pool_model_data.search(cr, SUPERUSER_ID, [('res_id','in',list(sub_ids)),('model','=',self._name)])
            # Step 2. Marching towards the real deletion of referenced records
            if reference_ids:
                pool_model_data.unlink(cr, SUPERUSER_ID, reference_ids)

            # For the same reason, removing the record relevant to ir_values
            ir_value_ids = ir_values_obj.search(cr, uid,
                    ['|',('value','in',['%s,%s' % (self._name, sid) for sid in sub_ids]),'&',('res_id','in',list(sub_ids)),('model','=',self._name)],
                    context=context)
            if ir_value_ids:
                ir_values_obj.unlink(cr, uid, ir_value_ids, context=context)

        for order, object, store_ids, fields in result_store:
            if object != self._name:
                obj = self.pool.get(object)
                cr.execute('select id from '+obj._table+' where id IN %s', (tuple(store_ids),))
                rids = map(lambda x: x[0], cr.fetchall())
                if rids:
                    obj._store_set_values(cr, uid, rids, fields, context)

        return True

    #
    # TODO: Validate
    #
    def write(self, cr, user, ids, vals, context=None):
        """
        Update records with given ids with the given field values

        :param cr: database cursor
        :param user: current user id
        :type user: integer
        :param ids: object id or list of object ids to update according to **vals**
        :param vals: field values to update, e.g {'field_name': new_field_value, ...}
        :type vals: dictionary
        :param context: (optional) context arguments, e.g. {'lang': 'en_us', 'tz': 'UTC', ...}
        :type context: dictionary
        :return: True
        :raise AccessError: * if user has no write rights on the requested object
                            * if user tries to bypass access rules for write on the requested object
        :raise ValidateError: if user tries to enter invalid value for a field that is not in selection
        :raise UserError: if a loop would be created in a hierarchy of objects a result of the operation (such as setting an object as its own parent)

        **Note**: The type of field values to pass in ``vals`` for relationship fields is specific:

            + For a many2many field, a list of tuples is expected.
              Here is the list of tuple that are accepted, with the corresponding semantics ::

                 (0, 0,  { values })    link to a new record that needs to be created with the given values dictionary
                 (1, ID, { values })    update the linked record with id = ID (write *values* on it)
                 (2, ID)                remove and delete the linked record with id = ID (calls unlink on ID, that will delete the object completely, and the link to it as well)
                 (3, ID)                cut the link to the linked record with id = ID (delete the relationship between the two objects but does not delete the target object itself)
                 (4, ID)                link to existing record with id = ID (adds a relationship)
                 (5)                    unlink all (like using (3,ID) for all linked records)
                 (6, 0, [IDs])          replace the list of linked IDs (like using (5) then (4,ID) for each ID in the list of IDs)

                 Example:
                    [(6, 0, [8, 5, 6, 4])] sets the many2many to ids [8, 5, 6, 4]

            + For a one2many field, a lits of tuples is expected.
              Here is the list of tuple that are accepted, with the corresponding semantics ::

                 (0, 0,  { values })    link to a new record that needs to be created with the given values dictionary
                 (1, ID, { values })    update the linked record with id = ID (write *values* on it)
                 (2, ID)                remove and delete the linked record with id = ID (calls unlink on ID, that will delete the object completely, and the link to it as well)

                 Example:
                    [(0, 0, {'field_name':field_value_record1, ...}), (0, 0, {'field_name':field_value_record2, ...})]

            + For a many2one field, simply use the ID of target record, which must already exist, or ``False`` to remove the link.
            + For a reference field, use a string with the model name, a comma, and the target object id (example: ``'product.product, 5'``)

        """
        readonly = None
        for field in vals.copy():
            fobj = None
            if field in self._columns:
                fobj = self._columns[field]
            elif field in self._inherit_fields:
                fobj = self._inherit_fields[field][2]
            if not fobj:
                continue
            groups = fobj.write

            if groups:
                edit = False
                for group in groups:
                    module = group.split(".")[0]
                    grp = group.split(".")[1]
                    cr.execute("select count(*) from res_groups_users_rel where gid IN (select res_id from ir_model_data where name=%s and module=%s and model=%s) and uid=%s", \
                               (grp, module, 'res.groups', user))
                    readonly = cr.fetchall()
                    if readonly[0][0] >= 1:
                        edit = True
                        break

                if not edit:
                    vals.pop(field)

        if not context:
            context = {}
        if not ids:
            return True
        if isinstance(ids, (int, long)):
            ids = [ids]

        self._check_concurrency(cr, ids, context)
        self.check_access_rights(cr, user, 'write')

        result = self._store_get_values(cr, user, ids, vals.keys(), context) or []

        # No direct update of parent_left/right
        vals.pop('parent_left', None)
        vals.pop('parent_right', None)

        parents_changed = []
        parent_order = self._parent_order or self._order
        if self._parent_store and (self._parent_name in vals):
            # The parent_left/right computation may take up to
            # 5 seconds. No need to recompute the values if the
            # parent is the same.
            # Note: to respect parent_order, nodes must be processed in
            # order, so ``parents_changed`` must be ordered properly.
            parent_val = vals[self._parent_name]
            if parent_val:
                query = "SELECT id FROM %s WHERE id IN %%s AND (%s != %%s OR %s IS NULL) ORDER BY %s" % \
                                (self._table, self._parent_name, self._parent_name, parent_order)
                cr.execute(query, (tuple(ids), parent_val))
            else:
                query = "SELECT id FROM %s WHERE id IN %%s AND (%s IS NOT NULL) ORDER BY %s" % \
                                (self._table, self._parent_name, parent_order)
                cr.execute(query, (tuple(ids),))
            parents_changed = map(operator.itemgetter(0), cr.fetchall())

        upd0 = []
        upd1 = []
        upd_todo = []
        updend = []
        direct = []
        totranslate = context.get('lang', False) and (context['lang'] != 'en_US')
        for field in vals:
            field_column = self._all_columns.get(field) and self._all_columns.get(field).column
            if field_column and field_column.deprecated:
                _logger.warning('Field %s.%s is deprecated: %s', self._name, field, field_column.deprecated)
            if field in self._columns:
                if self._columns[field]._classic_write and not (hasattr(self._columns[field], '_fnct_inv')):
                    if (not totranslate) or not self._columns[field].translate:
                        upd0.append('"'+field+'"='+self._columns[field]._symbol_set[0])
                        upd1.append(self._columns[field]._symbol_set[1](vals[field]))
                    direct.append(field)
                else:
                    upd_todo.append(field)
            else:
                updend.append(field)
            if field in self._columns \
                    and hasattr(self._columns[field], 'selection') \
                    and vals[field]:
                self._check_selection_field_value(cr, user, field, vals[field], context=context)

        if self._log_access:
            upd0.append('write_uid=%s')
            upd0.append("write_date=(now() at time zone 'UTC')")
            upd1.append(user)

        if len(upd0):
            self.check_access_rule(cr, user, ids, 'write', context=context)
            for sub_ids in cr.split_for_in_conditions(ids):
                cr.execute('update ' + self._table + ' set ' + ','.join(upd0) + ' ' \
                           'where id IN %s', upd1 + [sub_ids])
                if cr.rowcount != len(sub_ids):
                    raise except_orm(_('AccessError'),
                                     _('One of the records you are trying to modify has already been deleted (Document type: %s).') % self._description)

            if totranslate:
                # TODO: optimize
                for f in direct:
                    if self._columns[f].translate:
                        src_trans = self.pool.get(self._name).read(cr, user, ids, [f])[0][f]
                        if not src_trans:
                            src_trans = vals[f]
                            # Inserting value to DB
                            self.write(cr, user, ids, {f: vals[f]})
                        self.pool.get('ir.translation')._set_ids(cr, user, self._name+','+f, 'model', context['lang'], ids, vals[f], src_trans)


        # call the 'set' method of fields which are not classic_write
        upd_todo.sort(lambda x, y: self._columns[x].priority-self._columns[y].priority)

        # default element in context must be removed when call a one2many or many2many
        rel_context = context.copy()
        for c in context.items():
            if c[0].startswith('default_'):
                del rel_context[c[0]]

        for field in upd_todo:
            for id in ids:
                result += self._columns[field].set(cr, self, id, field, vals[field], user, context=rel_context) or []

        unknown_fields = updend[:]
        for table in self._inherits:
            col = self._inherits[table]
            nids = []
            for sub_ids in cr.split_for_in_conditions(ids):
                cr.execute('select distinct "'+col+'" from "'+self._table+'" ' \
                           'where id IN %s', (sub_ids,))
                nids.extend([x[0] for x in cr.fetchall()])

            v = {}
            for val in updend:
                if self._inherit_fields[val][0] == table:
                    v[val] = vals[val]
                    unknown_fields.remove(val)
            if v:
                self.pool.get(table).write(cr, user, nids, v, context)

        if unknown_fields:
            _logger.warning(
                'No such field(s) in model %s: %s.',
                self._name, ', '.join(unknown_fields))
        self._validate(cr, user, ids, context)

        # TODO: use _order to set dest at the right position and not first node of parent
        # We can't defer parent_store computation because the stored function
        # fields that are computer may refer (directly or indirectly) to
        # parent_left/right (via a child_of domain)
        if parents_changed:
            if self.pool._init:
                self.pool._init_parent[self._name] = True
            else:
                order = self._parent_order or self._order
                parent_val = vals[self._parent_name]
                if parent_val:
                    clause, params = '%s=%%s' % (self._parent_name,), (parent_val,)
                else:
                    clause, params = '%s IS NULL' % (self._parent_name,), ()

                for id in parents_changed:
                    cr.execute('SELECT parent_left, parent_right FROM %s WHERE id=%%s' % (self._table,), (id,))
                    pleft, pright = cr.fetchone()
                    distance = pright - pleft + 1

                    # Positions of current siblings, to locate proper insertion point;
                    # this can _not_ be fetched outside the loop, as it needs to be refreshed
                    # after each update, in case several nodes are sequentially inserted one
                    # next to the other (i.e computed incrementally)
                    cr.execute('SELECT parent_right, id FROM %s WHERE %s ORDER BY %s' % (self._table, clause, parent_order), params)
                    parents = cr.fetchall()

                    # Find Position of the element
                    position = None
                    for (parent_pright, parent_id) in parents:
                        if parent_id == id:
                            break
                        position = parent_pright + 1

                    # It's the first node of the parent
                    if not position:
                        if not parent_val:
                            position = 1
                        else:
                            cr.execute('select parent_left from '+self._table+' where id=%s', (parent_val,))
                            position = cr.fetchone()[0] + 1

                    if pleft < position <= pright:
                        raise except_orm(_('UserError'), _('Recursivity Detected.'))

                    if pleft < position:
                        cr.execute('update '+self._table+' set parent_left=parent_left+%s where parent_left>=%s', (distance, position))
                        cr.execute('update '+self._table+' set parent_right=parent_right+%s where parent_right>=%s', (distance, position))
                        cr.execute('update '+self._table+' set parent_left=parent_left+%s, parent_right=parent_right+%s where parent_left>=%s and parent_left<%s', (position-pleft, position-pleft, pleft, pright))
                    else:
                        cr.execute('update '+self._table+' set parent_left=parent_left+%s where parent_left>=%s', (distance, position))
                        cr.execute('update '+self._table+' set parent_right=parent_right+%s where parent_right>=%s', (distance, position))
                        cr.execute('update '+self._table+' set parent_left=parent_left-%s, parent_right=parent_right-%s where parent_left>=%s and parent_left<%s', (pleft-position+distance, pleft-position+distance, pleft+distance, pright+distance))

        result += self._store_get_values(cr, user, ids, vals.keys(), context)
        result.sort()

        done = {}
        for order, object, ids_to_update, fields_to_recompute in result:
            key = (object, tuple(fields_to_recompute))
            done.setdefault(key, {})
            # avoid to do several times the same computation
            todo = []
            for id in ids_to_update:
                if id not in done[key]:
                    done[key][id] = True
                    todo.append(id)
            self.pool.get(object)._store_set_values(cr, user, todo, fields_to_recompute, context)

        self._workflow_trigger(cr, user, ids, 'trg_write', context=context)
        return True

    #
    # TODO: Should set perm to user.xxx
    #
    def create(self, cr, user, vals, context=None):
        """
        Create a new record for the model.

        The values for the new record are initialized using the ``vals``
        argument, and if necessary the result of ``default_get()``.

        :param cr: database cursor
        :param user: current user id
        :type user: integer
        :param vals: field values for new record, e.g {'field_name': field_value, ...}
        :type vals: dictionary
        :param context: optional context arguments, e.g. {'lang': 'en_us', 'tz': 'UTC', ...}
        :type context: dictionary
        :return: id of new record created
        :raise AccessError: * if user has no create rights on the requested object
                            * if user tries to bypass access rules for create on the requested object
        :raise ValidateError: if user tries to enter invalid value for a field that is not in selection
        :raise UserError: if a loop would be created in a hierarchy of objects a result of the operation (such as setting an object as its own parent)

        **Note**: The type of field values to pass in ``vals`` for relationship fields is specific.
        Please see the description of the :py:meth:`~osv.osv.osv.write` method for details about the possible values and how
        to specify them.

        """
        if not context:
            context = {}

        if self.is_transient():
            self._transient_vacuum(cr, user)

        self.check_access_rights(cr, user, 'create')

        if self._log_access:
            for f in LOG_ACCESS_COLUMNS:
                if vals.pop(f, None) is not None:
                    _logger.warning(
                        'Field `%s` is not allowed when creating the model `%s`.',
                        f, self._name)
        vals = self._add_missing_default_values(cr, user, vals, context)

        tocreate = {}
        for v in self._inherits:
            if self._inherits[v] not in vals:
                tocreate[v] = {}
            else:
                tocreate[v] = {'id': vals[self._inherits[v]]}
        (upd0, upd1, upd2) = ('', '', [])
        upd_todo = []
        unknown_fields = []
        for v in vals.keys():
            if v in self._inherit_fields and v not in self._columns:
                (table, col, col_detail, original_parent) = self._inherit_fields[v]
                tocreate[table][v] = vals[v]
                del vals[v]
            else:
                if (v not in self._inherit_fields) and (v not in self._columns):
                    del vals[v]
                    unknown_fields.append(v)
        if unknown_fields:
            _logger.warning(
                'No such field(s) in model %s: %s.',
                self._name, ', '.join(unknown_fields))

        # Try-except added to filter the creation of those records whose filds are readonly.
        # Example : any dashboard which has all the fields readonly.(due to Views(database views))
        try:
            cr.execute("SELECT nextval('"+self._sequence+"')")
        except:
            raise except_orm(_('UserError'),
                _('You cannot perform this operation. New Record Creation is not allowed for this object as this object is for reporting purpose.'))

        id_new = cr.fetchone()[0]
        for table in tocreate:
            if self._inherits[table] in vals:
                del vals[self._inherits[table]]

            record_id = tocreate[table].pop('id', None)

            if record_id is None or not record_id:
                record_id = self.pool.get(table).create(cr, user, tocreate[table], context=context)
            else:
                self.pool.get(table).write(cr, user, [record_id], tocreate[table], context=context)

            upd0 += ',' + self._inherits[table]
            upd1 += ',%s'
            upd2.append(record_id)

        #Start : Set bool fields to be False if they are not touched(to make search more powerful)
        bool_fields = [x for x in self._columns.keys() if self._columns[x]._type=='boolean']

        for bool_field in bool_fields:
            if bool_field not in vals:
                vals[bool_field] = False
        #End
        for field in vals.copy():
            fobj = None
            if field in self._columns:
                fobj = self._columns[field]
            else:
                fobj = self._inherit_fields[field][2]
            if not fobj:
                continue
            groups = fobj.write
            if groups:
                edit = False
                for group in groups:
                    module = group.split(".")[0]
                    grp = group.split(".")[1]
                    cr.execute("select count(*) from res_groups_users_rel where gid IN (select res_id from ir_model_data where name='%s' and module='%s' and model='%s') and uid=%s" % \
                               (grp, module, 'res.groups', user))
                    readonly = cr.fetchall()
                    if readonly[0][0] >= 1:
                        edit = True
                        break
                    elif readonly[0][0] == 0:
                        edit = False
                    else:
                        edit = False

                if not edit:
                    vals.pop(field)
        for field in vals:
            if self._columns[field]._classic_write:
                upd0 = upd0 + ',"' + field + '"'
                upd1 = upd1 + ',' + self._columns[field]._symbol_set[0]
                upd2.append(self._columns[field]._symbol_set[1](vals[field]))
            else:
                if not isinstance(self._columns[field], fields.related):
                    upd_todo.append(field)
            if field in self._columns \
                    and hasattr(self._columns[field], 'selection') \
                    and vals[field]:
                self._check_selection_field_value(cr, user, field, vals[field], context=context)
        if self._log_access:
            upd0 += ',create_uid,create_date,write_uid,write_date'
            upd1 += ",%s,(now() at time zone 'UTC'),%s,(now() at time zone 'UTC')"
            upd2.extend((user, user))
        cr.execute('insert into "'+self._table+'" (id'+upd0+") values ("+str(id_new)+upd1+')', tuple(upd2))
        self.check_access_rule(cr, user, [id_new], 'create', context=context)
        upd_todo.sort(lambda x, y: self._columns[x].priority-self._columns[y].priority)

        if self._parent_store and not context.get('defer_parent_store_computation'):
            if self.pool._init:
                self.pool._init_parent[self._name] = True
            else:
                parent = vals.get(self._parent_name, False)
                if parent:
                    cr.execute('select parent_right from '+self._table+' where '+self._parent_name+'=%s order by '+(self._parent_order or self._order), (parent,))
                    pleft_old = None
                    result_p = cr.fetchall()
                    for (pleft,) in result_p:
                        if not pleft:
                            break
                        pleft_old = pleft
                    if not pleft_old:
                        cr.execute('select parent_left from '+self._table+' where id=%s', (parent,))
                        pleft_old = cr.fetchone()[0]
                    pleft = pleft_old
                else:
                    cr.execute('select max(parent_right) from '+self._table)
                    pleft = cr.fetchone()[0] or 0
                cr.execute('update '+self._table+' set parent_left=parent_left+2 where parent_left>%s', (pleft,))
                cr.execute('update '+self._table+' set parent_right=parent_right+2 where parent_right>%s', (pleft,))
                cr.execute('update '+self._table+' set parent_left=%s,parent_right=%s where id=%s', (pleft+1, pleft+2, id_new))

        # default element in context must be remove when call a one2many or many2many
        rel_context = context.copy()
        for c in context.items():
            if c[0].startswith('default_'):
                del rel_context[c[0]]

        result = []
        for field in upd_todo:
            result += self._columns[field].set(cr, self, id_new, field, vals[field], user, rel_context) or []
        self._validate(cr, user, [id_new], context)

        if not context.get('no_store_function', False):
            result += self._store_get_values(cr, user, [id_new], vals.keys(), context)
            result.sort()
            done = []
            for order, object, ids, fields2 in result:
                if not (object, ids, fields2) in done:
                    self.pool.get(object)._store_set_values(cr, user, ids, fields2, context)
                    done.append((object, ids, fields2))

        if self._log_create and not (context and context.get('no_store_function', False)):
            message = self._description + \
                " '" + \
                self.name_get(cr, user, [id_new], context=context)[0][1] + \
                "' " + _("created.")
            self.log(cr, user, id_new, message, True, context=context)
        self._workflow_trigger(cr, user, [id_new], 'trg_create', context=context)
        return id_new

    def browse(self, cr, uid, select, context=None, list_class=None, fields_process=None):
        """Fetch records as objects allowing to use dot notation to browse fields and relations

        :param cr: database cursor
        :param uid: current user id
        :param select: id or list of ids.
        :param context: context arguments, like lang, time zone
        :rtype: object or list of objects requested

        """
        self._list_class = list_class or browse_record_list
        cache = {}
        # need to accepts ints and longs because ids coming from a method
        # launched by button in the interface have a type long...
        if isinstance(select, (int, long)):
            return browse_record(cr, uid, select, self, cache, context=context, list_class=self._list_class, fields_process=fields_process)
        elif isinstance(select, list):
            return self._list_class([browse_record(cr, uid, id, self, cache, context=context, list_class=self._list_class, fields_process=fields_process) for id in select], context=context)
        else:
            return browse_null()

    def _store_get_values(self, cr, uid, ids, fields, context):
        """Returns an ordered list of fields.functions to call due to
           an update operation on ``fields`` of records with ``ids``,
           obtained by calling the 'store' functions of these fields,
           as setup by their 'store' attribute.

           :return: [(priority, model_name, [record_ids,], [function_fields,])]
        """
        if fields is None: fields = []
        stored_functions = self.pool._store_function.get(self._name, [])

        # use indexed names for the details of the stored_functions:
        model_name_, func_field_to_compute_, id_mapping_fnct_, trigger_fields_, priority_ = range(5)

        # only keep functions that should be triggered for the ``fields``
        # being written to.
        to_compute = [f for f in stored_functions \
                if ((not f[trigger_fields_]) or set(fields).intersection(f[trigger_fields_]))]

        mapping = {}
        for function in to_compute:
            # use admin user for accessing objects having rules defined on store fields
            target_ids = [id for id in function[id_mapping_fnct_](self, cr, SUPERUSER_ID, ids, context) if id]

            # the compound key must consider the priority and model name
            key = (function[priority_], function[model_name_])
            for target_id in target_ids:
                mapping.setdefault(key, {}).setdefault(target_id,set()).add(tuple(function))

        # Here mapping looks like:
        # { (10, 'model_a') : { target_id1: [ (function_1_tuple, function_2_tuple) ], ... }
        #   (20, 'model_a') : { target_id2: [ (function_3_tuple, function_4_tuple) ], ... }
        #   (99, 'model_a') : { target_id1: [ (function_5_tuple, function_6_tuple) ], ... }
        # }

        # Now we need to generate the batch function calls list
        # call_map =
        #   { (10, 'model_a') : [(10, 'model_a', [record_ids,], [function_fields,])] }
        call_map = {}
        for ((priority,model), id_map) in mapping.iteritems():
            functions_ids_maps = {}
            # function_ids_maps =
            #   { (function_1_tuple, function_2_tuple) : [target_id1, target_id2, ..] }
            for id, functions in id_map.iteritems():
                functions_ids_maps.setdefault(tuple(functions), []).append(id)
            for functions, ids in functions_ids_maps.iteritems():
                call_map.setdefault((priority,model),[]).append((priority, model, ids,
                                                                 [f[func_field_to_compute_] for f in functions]))
        ordered_keys = call_map.keys()
        ordered_keys.sort()
        result = []
        if ordered_keys:
            result = reduce(operator.add, (call_map[k] for k in ordered_keys))
        return result

    def _store_set_values(self, cr, uid, ids, fields, context):
        """Calls the fields.function's "implementation function" for all ``fields``, on records with ``ids`` (taking care of
           respecting ``multi`` attributes), and stores the resulting values in the database directly."""
        if not ids:
            return True
        field_flag = False
        field_dict = {}
        if self._log_access:
            cr.execute('select id,write_date from '+self._table+' where id IN %s', (tuple(ids),))
            res = cr.fetchall()
            for r in res:
                if r[1]:
                    field_dict.setdefault(r[0], [])
                    res_date = time.strptime((r[1])[:19], '%Y-%m-%d %H:%M:%S')
                    write_date = datetime.datetime.fromtimestamp(time.mktime(res_date))
                    for i in self.pool._store_function.get(self._name, []):
                        if i[5]:
                            up_write_date = write_date + datetime.timedelta(hours=i[5])
                            if datetime.datetime.now() < up_write_date:
                                if i[1] in fields:
                                    field_dict[r[0]].append(i[1])
                                    if not field_flag:
                                        field_flag = True
        todo = {}
        keys = []
        for f in fields:
            if self._columns[f]._multi not in keys:
                keys.append(self._columns[f]._multi)
            todo.setdefault(self._columns[f]._multi, [])
            todo[self._columns[f]._multi].append(f)
        for key in keys:
            val = todo[key]
            if key:
                # use admin user for accessing objects having rules defined on store fields
                result = self._columns[val[0]].get(cr, self, ids, val, SUPERUSER_ID, context=context)
                for id, value in result.items():
                    if field_flag:
                        for f in value.keys():
                            if f in field_dict[id]:
                                value.pop(f)
                    upd0 = []
                    upd1 = []
                    for v in value:
                        if v not in val:
                            continue
                        if self._columns[v]._type == 'many2one':
                            try:
                                value[v] = value[v][0]
                            except:
                                pass
                        upd0.append('"'+v+'"='+self._columns[v]._symbol_set[0])
                        upd1.append(self._columns[v]._symbol_set[1](value[v]))
                    upd1.append(id)
                    if upd0 and upd1:
                        cr.execute('update "' + self._table + '" set ' + \
                            ','.join(upd0) + ' where id = %s', upd1)

            else:
                for f in val:
                    # use admin user for accessing objects having rules defined on store fields
                    result = self._columns[f].get(cr, self, ids, f, SUPERUSER_ID, context=context)
                    for r in result.keys():
                        if field_flag:
                            if r in field_dict.keys():
                                if f in field_dict[r]:
                                    result.pop(r)
                    for id, value in result.items():
                        if self._columns[f]._type == 'many2one':
                            try:
                                value = value[0]
                            except:
                                pass
                        cr.execute('update "' + self._table + '" set ' + \
                            '"'+f+'"='+self._columns[f]._symbol_set[0] + ' where id = %s', (self._columns[f]._symbol_set[1](value), id))
        return True

    #
    # TODO: Validate
    #
    def perm_write(self, cr, user, ids, fields, context=None):
        raise NotImplementedError(_('This method does not exist anymore'))

    # TODO: ameliorer avec NULL
    def _where_calc(self, cr, user, domain, active_test=True, context=None):
        """Computes the WHERE clause needed to implement an OpenERP domain.
        :param domain: the domain to compute
        :type domain: list
        :param active_test: whether the default filtering of records with ``active``
                            field set to ``False`` should be applied.
        :return: the query expressing the given domain as provided in domain
        :rtype: osv.query.Query
        """
        if not context:
            context = {}
        domain = domain[:]
        # if the object has a field named 'active', filter out all inactive
        # records unless they were explicitely asked for
        if 'active' in self._all_columns and (active_test and context.get('active_test', True)):
            if domain:
                # the item[0] trick below works for domain items and '&'/'|'/'!'
                # operators too
                if not any(item[0] == 'active' for item in domain):
                    domain.insert(0, ('active', '=', 1))
            else:
                domain = [('active', '=', 1)]

        if domain:
            e = expression.expression(cr, user, domain, self, context)
            tables = e.get_tables()
            where_clause, where_params = e.to_sql()
            where_clause = where_clause and [where_clause] or []
        else:
            where_clause, where_params, tables = [], [], ['"%s"' % self._table]

        return Query(tables, where_clause, where_params)

    def _check_qorder(self, word):
        if not regex_order.match(word):
            raise except_orm(_('AccessError'), _('Invalid "order" specified. A valid "order" specification is a comma-separated list of valid field names (optionally followed by asc/desc for the direction)'))
        return True

    def _apply_ir_rules(self, cr, uid, query, mode='read', context=None):
        """Add what's missing in ``query`` to implement all appropriate ir.rules
          (using the ``model_name``'s rules or the current model's rules if ``model_name`` is None)

           :param query: the current query object
        """
        def apply_rule(added_clause, added_params, added_tables, parent_model=None, child_object=None):
            if added_clause:
                if parent_model and child_object:
                    # as inherited rules are being applied, we need to add the missing JOIN
                    # to reach the parent table (if it was not JOINed yet in the query)
                    child_object._inherits_join_add(child_object, parent_model, query)
                query.where_clause += added_clause
                query.where_clause_params += added_params
                for table in added_tables:
                    if table not in query.tables:
                        query.tables.append(table)
                return True
            return False

        # apply main rules on the object
        rule_obj = self.pool.get('ir.rule')
        apply_rule(*rule_obj.domain_get(cr, uid, self._name, mode, context=context))

        # apply ir.rules from the parents (through _inherits)
        for inherited_model in self._inherits:
            kwargs = dict(parent_model=inherited_model, child_object=self) #workaround for python2.5
            apply_rule(*rule_obj.domain_get(cr, uid, inherited_model, mode, context=context), **kwargs)

    def _generate_m2o_order_by(self, order_field, query):
        """
        Add possibly missing JOIN to ``query`` and generate the ORDER BY clause for m2o fields,
        either native m2o fields or function/related fields that are stored, including
        intermediate JOINs for inheritance if required.

        :return: the qualified field name to use in an ORDER BY clause to sort by ``order_field``
        """
        if order_field not in self._columns and order_field in self._inherit_fields:
            # also add missing joins for reaching the table containing the m2o field
            qualified_field = self._inherits_join_calc(order_field, query)
            order_field_column = self._inherit_fields[order_field][2]
        else:
            qualified_field = '"%s"."%s"' % (self._table, order_field)
            order_field_column = self._columns[order_field]

        assert order_field_column._type == 'many2one', 'Invalid field passed to _generate_m2o_order_by()'
        if not order_field_column._classic_write and not getattr(order_field_column, 'store', False):
            _logger.debug("Many2one function/related fields must be stored " \
                "to be used as ordering fields! Ignoring sorting for %s.%s",
                self._name, order_field)
            return

        # figure out the applicable order_by for the m2o
        dest_model = self.pool.get(order_field_column._obj)
        m2o_order = dest_model._order
        if not regex_order.match(m2o_order):
            # _order is complex, can't use it here, so we default to _rec_name
            m2o_order = dest_model._rec_name
        else:
            # extract the field names, to be able to qualify them and add desc/asc
            m2o_order_list = []
            for order_part in m2o_order.split(","):
                m2o_order_list.append(order_part.strip().split(" ",1)[0].strip())
            m2o_order = m2o_order_list

        # Join the dest m2o table if it's not joined yet. We use [LEFT] OUTER join here
        # as we don't want to exclude results that have NULL values for the m2o
        src_table, src_field = qualified_field.replace('"','').split('.', 1)
        query.join((src_table, dest_model._table, src_field, 'id'), outer=True)
        qualify = lambda field: '"%s"."%s"' % (dest_model._table, field)
        return map(qualify, m2o_order) if isinstance(m2o_order, list) else qualify(m2o_order)


    def _generate_order_by(self, order_spec, query):
        """
        Attempt to consruct an appropriate ORDER BY clause based on order_spec, which must be
        a comma-separated list of valid field names, optionally followed by an ASC or DESC direction.

        :raise" except_orm in case order_spec is malformed
        """
        order_by_clause = self._order
        if order_spec:
            order_by_elements = []
            self._check_qorder(order_spec)
            for order_part in order_spec.split(','):
                order_split = order_part.strip().split(' ')
                order_field = order_split[0].strip()
                order_direction = order_split[1].strip() if len(order_split) == 2 else ''
                inner_clause = None
                if order_field == 'id':
                    order_by_clause = '"%s"."%s"' % (self._table, order_field)
                elif order_field in self._columns:
                    order_column = self._columns[order_field]
                    if order_column._classic_read:
                        inner_clause = '"%s"."%s"' % (self._table, order_field)
                    elif order_column._type == 'many2one':
                        inner_clause = self._generate_m2o_order_by(order_field, query)
                    else:
                        continue # ignore non-readable or "non-joinable" fields
                elif order_field in self._inherit_fields:
                    parent_obj = self.pool.get(self._inherit_fields[order_field][3])
                    order_column = parent_obj._columns[order_field]
                    if order_column._classic_read:
                        inner_clause = self._inherits_join_calc(order_field, query)
                    elif order_column._type == 'many2one':
                        inner_clause = self._generate_m2o_order_by(order_field, query)
                    else:
                        continue # ignore non-readable or "non-joinable" fields
                if inner_clause:
                    if isinstance(inner_clause, list):
                        for clause in inner_clause:
                            order_by_elements.append("%s %s" % (clause, order_direction))
                    else:
                        order_by_elements.append("%s %s" % (inner_clause, order_direction))
            if order_by_elements:
                order_by_clause = ",".join(order_by_elements)

        return order_by_clause and (' ORDER BY %s ' % order_by_clause) or ''

    def _search(self, cr, user, args, offset=0, limit=None, order=None, context=None, count=False, access_rights_uid=None):
        """
        Private implementation of search() method, allowing specifying the uid to use for the access right check.
        This is useful for example when filling in the selection list for a drop-down and avoiding access rights errors,
        by specifying ``access_rights_uid=1`` to bypass access rights check, but not ir.rules!
        This is ok at the security level because this method is private and not callable through XML-RPC.

        :param access_rights_uid: optional user ID to use when checking access rights
                                  (not for ir.rules, this is only for ir.model.access)
        """
        if context is None:
            context = {}
        self.check_access_rights(cr, access_rights_uid or user, 'read')

        # For transient models, restrict acces to the current user, except for the super-user
        if self.is_transient() and self._log_access and user != SUPERUSER_ID:
            args = expression.AND(([('create_uid', '=', user)], args or []))

        query = self._where_calc(cr, user, args, context=context)
        self._apply_ir_rules(cr, user, query, 'read', context=context)
        order_by = self._generate_order_by(order, query)
        from_clause, where_clause, where_clause_params = query.get_sql()

        limit_str = limit and ' limit %d' % limit or ''
        offset_str = offset and ' offset %d' % offset or ''
        where_str = where_clause and (" WHERE %s" % where_clause) or ''

        if count:
            cr.execute('SELECT count("%s".id) FROM ' % self._table + from_clause + where_str + limit_str + offset_str, where_clause_params)
            res = cr.fetchall()
            return res[0][0]
        cr.execute('SELECT "%s".id FROM ' % self._table + from_clause + where_str + order_by + limit_str + offset_str, where_clause_params)
        res = cr.fetchall()
        return [x[0] for x in res]

    # returns the different values ever entered for one field
    # this is used, for example, in the client when the user hits enter on
    # a char field
    def distinct_field_get(self, cr, uid, field, value, args=None, offset=0, limit=None):
        if not args:
            args = []
        if field in self._inherit_fields:
            return self.pool.get(self._inherit_fields[field][0]).distinct_field_get(cr, uid, field, value, args, offset, limit)
        else:
            return self._columns[field].search(cr, self, args, field, value, offset, limit, uid)

    def copy_data(self, cr, uid, id, default=None, context=None):
        """
        Copy given record's data with all its fields values

        :param cr: database cursor
        :param user: current user id
        :param id: id of the record to copy
        :param default: field values to override in the original values of the copied record
        :type default: dictionary
        :param context: context arguments, like lang, time zone
        :type context: dictionary
        :return: dictionary containing all the field values
        """

        if context is None:
            context = {}

        # avoid recursion through already copied records in case of circular relationship
        seen_map = context.setdefault('__copy_data_seen',{})
        if id in seen_map.setdefault(self._name,[]):
            return
        seen_map[self._name].append(id)

        if default is None:
            default = {}
        if 'state' not in default:
            if 'state' in self._defaults:
                if callable(self._defaults['state']):
                    default['state'] = self._defaults['state'](self, cr, uid, context)
                else:
                    default['state'] = self._defaults['state']

        context_wo_lang = context.copy()
        if 'lang' in context:
            del context_wo_lang['lang']
        data = self.read(cr, uid, [id,], context=context_wo_lang)
        if data:
            data = data[0]
        else:
            raise IndexError( _("Record #%d of %s not found, cannot copy!") %( id, self._name))

        # TODO it seems fields_get can be replaced by _all_columns (no need for translation)
        fields = self.fields_get(cr, uid, context=context)
        for f in fields:
            ftype = fields[f]['type']

            if self._log_access and f in LOG_ACCESS_COLUMNS:
                del data[f]

            if f in default:
                data[f] = default[f]
            elif 'function' in fields[f]:
                del data[f]
            elif ftype == 'many2one':
                try:
                    data[f] = data[f] and data[f][0]
                except:
                    pass
            elif ftype == 'one2many':
                res = []
                rel = self.pool.get(fields[f]['relation'])
                if data[f]:
                    # duplicate following the order of the ids
                    # because we'll rely on it later for copying
                    # translations in copy_translation()!
                    data[f].sort()
                    for rel_id in data[f]:
                        # the lines are first duplicated using the wrong (old)
                        # parent but then are reassigned to the correct one thanks
                        # to the (0, 0, ...)
                        d = rel.copy_data(cr, uid, rel_id, context=context)
                        if d:
                            res.append((0, 0, d))
                data[f] = res
            elif ftype == 'many2many':
                data[f] = [(6, 0, data[f])]

        del data['id']

        # make sure we don't break the current parent_store structure and
        # force a clean recompute!
        for parent_column in ['parent_left', 'parent_right']:
            data.pop(parent_column, None)
        # Remove _inherits field's from data recursively, missing parents will
        # be created by create() (so that copy() copy everything).
        def remove_ids(inherits_dict):
            for parent_table in inherits_dict:
                del data[inherits_dict[parent_table]]
                remove_ids(self.pool.get(parent_table)._inherits)
        remove_ids(self._inherits)
        return data

    def copy_translations(self, cr, uid, old_id, new_id, context=None):
        if context is None:
            context = {}

        # avoid recursion through already copied records in case of circular relationship
        seen_map = context.setdefault('__copy_translations_seen',{})
        if old_id in seen_map.setdefault(self._name,[]):
            return
        seen_map[self._name].append(old_id)

        trans_obj = self.pool.get('ir.translation')
        # TODO it seems fields_get can be replaced by _all_columns (no need for translation)
        fields = self.fields_get(cr, uid, context=context)

        translation_records = []
        for field_name, field_def in fields.items():
            # we must recursively copy the translations for o2o and o2m
            if field_def['type'] == 'one2many':
                target_obj = self.pool.get(field_def['relation'])
                old_record, new_record = self.read(cr, uid, [old_id, new_id], [field_name], context=context)
                # here we rely on the order of the ids to match the translations
                # as foreseen in copy_data()
                old_children = sorted(old_record[field_name])
                new_children = sorted(new_record[field_name])
                for (old_child, new_child) in zip(old_children, new_children):
                    target_obj.copy_translations(cr, uid, old_child, new_child, context=context)
            # and for translatable fields we keep them for copy
            elif field_def.get('translate'):
                trans_name = ''
                if field_name in self._columns:
                    trans_name = self._name + "," + field_name
                elif field_name in self._inherit_fields:
                    trans_name = self._inherit_fields[field_name][0] + "," + field_name
                if trans_name:
                    trans_ids = trans_obj.search(cr, uid, [
                            ('name', '=', trans_name),
                            ('res_id', '=', old_id)
                    ])
                    translation_records.extend(trans_obj.read(cr, uid, trans_ids, context=context))

        for record in translation_records:
            del record['id']
            record['res_id'] = new_id
            trans_obj.create(cr, uid, record, context=context)


    def copy(self, cr, uid, id, default=None, context=None):
        """
        Duplicate record with given id updating it with default values

        :param cr: database cursor
        :param uid: current user id
        :param id: id of the record to copy
        :param default: dictionary of field values to override in the original values of the copied record, e.g: ``{'field_name': overriden_value, ...}``
        :type default: dictionary
        :param context: context arguments, like lang, time zone
        :type context: dictionary
        :return: id of the newly created record

        """
        if context is None:
            context = {}
        context = context.copy()
        data = self.copy_data(cr, uid, id, default, context)
        new_id = self.create(cr, uid, data, context)
        self.copy_translations(cr, uid, id, new_id, context)
        return new_id

    def exists(self, cr, uid, ids, context=None):
        """Checks whether the given id or ids exist in this model,
           and return the list of ids that do. This is simple to use for
           a truth test on a browse_record::

               if record.exists():
                   pass

           :param ids: id or list of ids to check for existence
           :type ids: int or [int]
           :return: the list of ids that currently exist, out of
                    the given `ids`
        """
        if type(ids) in (int, long):
            ids = [ids]
        query = 'SELECT id FROM "%s"' % (self._table)
        cr.execute(query + "WHERE ID IN %s", (tuple(ids),))
        return [x[0] for x in cr.fetchall()]

    def check_recursion(self, cr, uid, ids, context=None, parent=None):
        _logger.warning("You are using deprecated %s.check_recursion(). Please use the '_check_recursion()' instead!" % \
                        self._name)
        assert parent is None or parent in self._columns or parent in self._inherit_fields,\
                    "The 'parent' parameter passed to check_recursion() must be None or a valid field name"
        return self._check_recursion(cr, uid, ids, context, parent)

    def _check_recursion(self, cr, uid, ids, context=None, parent=None):
        """
        Verifies that there is no loop in a hierarchical structure of records,
        by following the parent relationship using the **parent** field until a loop
        is detected or until a top-level record is found.

        :param cr: database cursor
        :param uid: current user id
        :param ids: list of ids of records to check
        :param parent: optional parent field name (default: ``self._parent_name = parent_id``)
        :return: **True** if the operation can proceed safely, or **False** if an infinite loop is detected.
        """

        if not parent:
            parent = self._parent_name
        ids_parent = ids[:]
        query = 'SELECT distinct "%s" FROM "%s" WHERE id IN %%s' % (parent, self._table)
        while ids_parent:
            ids_parent2 = []
            for i in range(0, len(ids), cr.IN_MAX):
                sub_ids_parent = ids_parent[i:i+cr.IN_MAX]
                cr.execute(query, (tuple(sub_ids_parent),))
                ids_parent2.extend(filter(None, map(lambda x: x[0], cr.fetchall())))
            ids_parent = ids_parent2
            for i in ids_parent:
                if i in ids:
                    return False
        return True

    def _get_external_ids(self, cr, uid, ids, *args, **kwargs):
        """Retrieve the External ID(s) of any database record.

        **Synopsis**: ``_get_xml_ids(cr, uid, ids) -> { 'id': ['module.xml_id'] }``

        :return: map of ids to the list of their fully qualified External IDs
                 in the form ``module.key``, or an empty list when there's no External
                 ID for a record, e.g.::

                     { 'id': ['module.ext_id', 'module.ext_id_bis'],
                       'id2': [] }
        """
        ir_model_data = self.pool.get('ir.model.data')
        data_ids = ir_model_data.search(cr, uid, [('model', '=', self._name), ('res_id', 'in', ids)])
        data_results = ir_model_data.read(cr, uid, data_ids, ['module', 'name', 'res_id'])
        result = {}
        for id in ids:
            # can't use dict.fromkeys() as the list would be shared!
            result[id] = []
        for record in data_results:
            result[record['res_id']].append('%(module)s.%(name)s' % record)
        return result

    def get_external_id(self, cr, uid, ids, *args, **kwargs):
        """Retrieve the External ID of any database record, if there
        is one. This method works as a possible implementation
        for a function field, to be able to add it to any
        model object easily, referencing it as ``Model.get_external_id``.

        When multiple External IDs exist for a record, only one
        of them is returned (randomly).

        :return: map of ids to their fully qualified XML ID,
                 defaulting to an empty string when there's none
                 (to be usable as a function field), 
                 e.g.::

                     { 'id': 'module.ext_id',
                       'id2': '' }
        """
        results = self._get_xml_ids(cr, uid, ids)
        for k, v in results.iteritems():
            if results[k]:
                results[k] = v[0]
            else:
                results[k] = ''
        return results

    # backwards compatibility
    get_xml_id = get_external_id
    _get_xml_ids = _get_external_ids

    # Transience
    def is_transient(self):
        """ Return whether the model is transient.

        See :class:`TransientModel`.

        """
        return self._transient

    def _transient_clean_rows_older_than(self, cr, seconds):
        assert self._transient, "Model %s is not transient, it cannot be vacuumed!" % self._name
        cr.execute("SELECT id FROM " + self._table + " WHERE"
            " COALESCE(write_date, create_date, (now() at time zone 'UTC'))::timestamp <"
            " ((now() at time zone 'UTC') - interval %s)", ("%s seconds" % seconds,))
        ids = [x[0] for x in cr.fetchall()]
        self.unlink(cr, SUPERUSER_ID, ids)

    def _transient_clean_old_rows(self, cr, count):
        assert self._transient, "Model %s is not transient, it cannot be vacuumed!" % self._name
        cr.execute(
            "SELECT id, COALESCE(write_date, create_date, (now() at time zone 'UTC'))::timestamp"
            " AS t FROM " + self._table +
            " ORDER BY t LIMIT %s", (count,))
        ids = [x[0] for x in cr.fetchall()]
        self.unlink(cr, SUPERUSER_ID, ids)

    def _transient_vacuum(self, cr, uid, force=False):
        """Clean the transient records.

        This unlinks old records from the transient model tables whenever the
        "_transient_max_count" or "_max_age" conditions (if any) are reached.
        Actual cleaning will happen only once every "_transient_check_time" calls.
        This means this method can be called frequently called (e.g. whenever
        a new record is created).
        """
        assert self._transient, "Model %s is not transient, it cannot be vacuumed!" % self._name
        self._transient_check_count += 1
        if (not force) and (self._transient_check_count % self._transient_check_time):
            self._transient_check_count = 0
            return True

        # Age-based expiration
        if self._transient_max_hours:
            self._transient_clean_rows_older_than(cr, self._transient_max_hours * 60 * 60)

        # Count-based expiration
        if self._transient_max_count:
            self._transient_clean_old_rows(cr, self._transient_max_count)

        return True

    def resolve_2many_commands(self, cr, uid, field_name, commands, fields=None, context=None):
        """ Serializes one2many and many2many commands into record dictionaries
            (as if all the records came from the database via a read()).  This
            method is aimed at onchange methods on one2many and many2many fields.

            Because commands might be creation commands, not all record dicts
            will contain an ``id`` field.  Commands matching an existing record
            will have an ``id``.

            :param field_name: name of the one2many or many2many field matching the commands
            :type field_name: str
            :param commands: one2many or many2many commands to execute on ``field_name``
            :type commands: list((int|False, int|False, dict|False))
            :param fields: list of fields to read from the database, when applicable
            :type fields: list(str)
            :returns: records in a shape similar to that returned by ``read()``
                (except records may be missing the ``id`` field if they don't exist in db)
            :rtype: list(dict)
        """
        result = []             # result (list of dict)
        record_ids = []         # ids of records to read
        updates = {}            # {id: dict} of updates on particular records

        for command in commands:
            if not isinstance(command, (list, tuple)):
                record_ids.append(command)
            elif command[0] == 0:
                result.append(command[2])
            elif command[0] == 1:
                record_ids.append(command[1])
                updates.setdefault(command[1], {}).update(command[2])
            elif command[0] in (2, 3):
                record_ids = [id for id in record_ids if id != command[1]]
            elif command[0] == 4:
                record_ids.append(command[1])
            elif command[0] == 5:
                result, record_ids = [], []
            elif command[0] == 6:
                result, record_ids = [], list(command[2])

        # read the records and apply the updates
        other_model = self.pool.get(self._all_columns[field_name].column._obj)
        for record in other_model.read(cr, uid, record_ids, fields=fields, context=context):
            record.update(updates.get(record['id'], {}))
            result.append(record)

        return result

    # for backward compatibility
    resolve_o2m_commands_to_record_dicts = resolve_2many_commands

# keep this import here, at top it will cause dependency cycle errors
import expression

class Model(BaseModel):
    """Main super-class for regular database-persisted OpenERP models.

    OpenERP models are created by inheriting from this class::

        class user(Model):
            ...

    The system will later instantiate the class once per database (on
    which the class' module is installed).
    """
    _auto = True
    _register = False # not visible in ORM registry, meant to be python-inherited only
    _transient = False # True in a TransientModel

class TransientModel(BaseModel):
    """Model super-class for transient records, meant to be temporarily
       persisted, and regularly vaccuum-cleaned.

       A TransientModel has a simplified access rights management,
       all users can create new records, and may only access the
       records they created. The super-user has unrestricted access
       to all TransientModel records.
    """
    _auto = True
    _register = False # not visible in ORM registry, meant to be python-inherited only
    _transient = True

class AbstractModel(BaseModel):
    """Abstract Model super-class for creating an abstract class meant to be
       inherited by regular models (Models or TransientModels) but not meant to
       be usable on its own, or persisted.

       Technical note: we don't want to make AbstractModel the super-class of
       Model or BaseModel because it would not make sense to put the main
       definition of persistence methods such as create() in it, and still we
       should be able to override them within an AbstractModel.
       """
    _auto = False # don't create any database backend for AbstractModels
    _register = False # not visible in ORM registry, meant to be python-inherited only

def itemgetter_tuple(items):
    """ Fixes itemgetter inconsistency (useful in some cases) of not returning
    a tuple if len(items) == 1: always returns an n-tuple where n = len(items)
    """
    if len(items) == 0:
        return lambda a: ()
    if len(items) == 1:
        return lambda gettable: (gettable[items[0]],)
    return operator.itemgetter(*items)
class ImportWarning(Warning):
    """ Used to send warnings upwards the stack during the import process
    """
    pass


def convert_pgerror_23502(model, fields, info, e):
    m = re.match(r'^null value in column "(?P<field>\w+)" violates '
                 r'not-null constraint\n',
                 str(e))
    if not m or m.group('field') not in fields:
        return {'message': unicode(e)}
    field = fields[m.group('field')]
    return {
        'message': _(u"Missing required value for the field '%(field)s'") % {
            'field': field['string']
        },
        'field': m.group('field'),
    }

PGERROR_TO_OE = collections.defaultdict(
    # shape of mapped converters
    lambda: (lambda model, fvg, info, pgerror: {'message': unicode(pgerror)}), {
    # not_null_violation
    '23502': convert_pgerror_23502,
})
# vim:expandtab:smartindent:tabstop=4:softtabstop=4:shiftwidth=4:<|MERGE_RESOLUTION|>--- conflicted
+++ resolved
@@ -1264,158 +1264,9 @@
         fields = map(fix_import_export_id_paths, fields)
         ir_model_data_obj = self.pool.get('ir.model.data')
 
-<<<<<<< HEAD
         def log(m):
             if m['type'] == 'error':
                 raise Exception(m['message'])
-=======
-        # mode: id (XML id) or .id (database id) or False for name_get
-        def _get_id(model_name, id, current_module=False, mode='id'):
-            if mode=='.id':
-                id = int(id)
-                obj_model = self.pool.get(model_name)
-                ids = obj_model.search(cr, uid, [('id', '=', int(id))])
-                if not len(ids):
-                    raise Exception(_("Database ID doesn't exist: %s : %s") %(model_name, id))
-            elif mode=='id':
-                if '.' in id:
-                    module, xml_id = id.rsplit('.', 1)
-                else:
-                    module, xml_id = current_module, id
-                record_id = ir_model_data_obj._get_id(cr, uid, module, xml_id)
-                ir_model_data = ir_model_data_obj.read(cr, uid, [record_id], ['res_id'])
-                if not ir_model_data:
-                    raise ValueError('No references to %s.%s' % (module, xml_id))
-                id = ir_model_data[0]['res_id']
-            else:
-                obj_model = self.pool.get(model_name)
-                ids = obj_model.name_search(cr, uid, id, operator='=', context=context)
-                if not ids:
-                    raise ValueError('No record found for %s' % (id,))
-                id = ids[0][0]
-            return id
-
-        # IN:
-        #   datas: a list of records, each record is defined by a list of values
-        #   prefix: a list of prefix fields ['line_ids']
-        #   position: the line to process, skip is False if it's the first line of the current record
-        # OUT:
-        #   (res, position, warning, res_id) with
-        #     res: the record for the next line to process (including it's one2many)
-        #     position: the new position for the next line
-        #     res_id: the ID of the record if it's a modification
-        def process_liness(self, datas, prefix, current_module, model_name, fields_def, position=0, skip=0):
-            line = datas[position]
-            row = {}
-            warning = []
-            data_res_id = False
-            xml_id = False
-            nbrmax = position+1
-
-            done = {}
-            for i, field in enumerate(fields):
-                res = False
-                if i >= len(line):
-                    raise Exception(_('Please check that all your lines have %d columns.'
-                        'Stopped around line %d having %d columns.') % \
-                            (len(fields), position+2, len(line)))
-                if not line[i]:
-                    continue
-
-                if field[:len(prefix)] != prefix:
-                    if line[i] and skip:
-                        return False
-                    continue
-                field_name = field[len(prefix)]
-
-                #set the mode for m2o, o2m, m2m : xml_id/id/name
-                if len(field) == len(prefix)+1:
-                    mode = False
-                else:
-                    mode = field[len(prefix)+1]
-
-                # TODO: improve this by using csv.csv_reader
-                def many_ids(line, relation, current_module, mode):
-                    res = []
-                    for db_id in line.split(config.get('csv_internal_sep')):
-                        res.append(_get_id(relation, db_id, current_module, mode))
-                    return [(6,0,res)]
-
-                # ID of the record using a XML ID
-                if field_name == 'id':
-                    try:
-                        data_res_id = _get_id(model_name, line[i], current_module)
-                    except ValueError:
-                        pass
-                    xml_id = line[i]
-                    continue
-
-                # ID of the record using a database ID
-                elif field_name == '.id':
-                    data_res_id = _get_id(model_name, line[i], current_module, '.id')
-                    continue
-
-                field_type = fields_def[field_name]['type']
-                # recursive call for getting children and returning [(0,0,{})] or [(1,ID,{})]
-                if field_type == 'one2many':
-                    if field_name in done:
-                        continue
-                    done[field_name] = True
-                    relation = fields_def[field_name]['relation']
-                    relation_obj = self.pool.get(relation)
-                    newfd = relation_obj.fields_get( cr, uid, context=context )
-                    pos = position
-
-                    res = []
-
-                    first = 0
-                    while pos < len(datas):
-                        res2 = process_liness(self, datas, prefix + [field_name], current_module, relation_obj._name, newfd, pos, first)
-                        if not res2:
-                            break
-                        (newrow, pos, w2, data_res_id2, xml_id2) = res2
-                        nbrmax = max(nbrmax, pos)
-                        warning += w2
-                        first += 1
-
-                        if (not newrow) or not reduce(lambda x, y: x or y, newrow.values(), 0):
-                            break
-
-                        res.append( (data_res_id2 and 1 or 0, data_res_id2 or 0, newrow) )
-
-                elif field_type == 'many2one':
-                    relation = fields_def[field_name]['relation']
-                    res = _get_id(relation, line[i], current_module, mode)
-
-                elif field_type == 'many2many':
-                    relation = fields_def[field_name]['relation']
-                    res = many_ids(line[i], relation, current_module, mode)
-
-                elif field_type == 'integer':
-                    res = line[i] and int(line[i]) or 0
-                elif field_type == 'boolean':
-                    res = line[i].lower() not in ('0', 'false', 'off')
-                elif field_type == 'float':
-                    res = line[i] and float(line[i]) or 0.0
-                elif field_type == 'selection':
-                    for key, val in fields_def[field_name]['selection']:
-                        if tools.ustr(line[i]) in [tools.ustr(key), tools.ustr(val)]:
-                            res = key
-                            break
-                    if line[i] and not res:
-                        _logger.warning(
-                            _("key '%s' not found in selection field '%s'"),
-                            tools.ustr(line[i]), tools.ustr(field_name))
-                        warning.append(_("Key/value '%s' not found in selection field '%s'") % (
-                            tools.ustr(line[i]), tools.ustr(field_name)))
-
-                else:
-                    res = line[i]
-
-                row[field_name] = res or False
-
-            return row, nbrmax, warning, data_res_id, xml_id
->>>>>>> 5d64088c
 
         if config.get('import_partial') and filename:
             with open(config.get('import_partial'), 'rb') as partial_import_file:
