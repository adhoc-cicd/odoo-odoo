<?xml version="1.0" encoding="utf-8"?>
<openerp>
    <data>

        <record id="view_base_language_install" model="ir.ui.view">
            <field name="name">Load a Translation</field>
            <field name="model">base.language.install</field>
            <field name="type">form</field>
            <field name="arch" type="xml">
                <form string="Load a Translation" version="7.0">
<<<<<<< HEAD
                    <field name="state" invisible="1"/>
                    <header states="init">
                        <button special="cancel" string="Cancel" icon="gtk-cancel" colspan="1"/>
                        <button name="lang_install" string="Load" type="object" icon="gtk-ok" colspan="1"/>
                    </header>
                    <group>
                        <group states="init">
                            <field name="lang"/>
                            <field name="overwrite" groups="base.group_no_one"/>
=======
                    <header>
                        <button name="lang_install" string="Load" type="object" states="init" class="oe_highlight"/>
                        <label string="or" states="init"/>
                        <button string="Cancel" class="oe_link" special="cancel"/>
                    </header>
                    <group colspan="4" col="8">
                        <group colspan="1">
                            <field name="config_logo" widget="image" width="220" height="130" nolabel="1" colspan="1"/>
                            <newline/>
                            <label colspan="4" width="220" string="This wizard helps you add a new language to your OpenERP system. After loading a new language it becomes available as default interface language for users and partners."/>
                            <label colspan="4" width="220"/>
                            <label colspan="4" width="220" string="Please be patient, this operation may take a few minutes (depending on the number of modules currently installed)..."/>
                            <field name="state" invisible="1"/>
>>>>>>> 8e36512e
                        </group>
                        <group states="done">
                            <label string="The selected language has been successfully installed.
    You must change the preferences of the user and open a new menu to view the changes."/>
                        </group>
                    </group>
<<<<<<< HEAD

                    <group states="done">
                        <button special="cancel" string="Close" icon="gtk-ok"/>
                    </group>
=======
>>>>>>> 8e36512e
                </form>
           </field>
        </record>

        <record id="action_view_base_language_install" model="ir.actions.act_window">
            <field name="name">Load a Translation</field>
            <field name="type">ir.actions.act_window</field>
            <field name="res_model">base.language.install</field>
            <field name="view_type">form</field>
            <field name="view_mode">form</field>
            <field name="target">new</field>
        </record>

        <menuitem
        name="Load a Translation"
        action="action_view_base_language_install"
        id="menu_view_base_language_install"
        parent="menu_translation" sequence="2"/>
    </data>
</openerp>
<|MERGE_RESOLUTION|>--- conflicted
+++ resolved
@@ -8,44 +8,27 @@
             <field name="type">form</field>
             <field name="arch" type="xml">
                 <form string="Load a Translation" version="7.0">
-<<<<<<< HEAD
                     <field name="state" invisible="1"/>
                     <header states="init">
                         <button special="cancel" string="Cancel" icon="gtk-cancel" colspan="1"/>
+                        <label string="or" states="init"/>
                         <button name="lang_install" string="Load" type="object" icon="gtk-ok" colspan="1"/>
                     </header>
-                    <group>
-                        <group states="init">
-                            <field name="lang"/>
-                            <field name="overwrite" groups="base.group_no_one"/>
-=======
-                    <header>
-                        <button name="lang_install" string="Load" type="object" states="init" class="oe_highlight"/>
-                        <label string="or" states="init"/>
-                        <button string="Cancel" class="oe_link" special="cancel"/>
-                    </header>
-                    <group colspan="4" col="8">
-                        <group colspan="1">
-                            <field name="config_logo" widget="image" width="220" height="130" nolabel="1" colspan="1"/>
-                            <newline/>
-                            <label colspan="4" width="220" string="This wizard helps you add a new language to your OpenERP system. After loading a new language it becomes available as default interface language for users and partners."/>
-                            <label colspan="4" width="220"/>
-                            <label colspan="4" width="220" string="Please be patient, this operation may take a few minutes (depending on the number of modules currently installed)..."/>
-                            <field name="state" invisible="1"/>
->>>>>>> 8e36512e
+                    <sheet>
+                        <group>
+                            <group states="init">
+                                <field name="lang"/>
+                                <field name="overwrite" groups="base.group_no_one"/>
+                            </group>
+                            <group states="done">
+                                <label string="The selected language has been successfully installed.
+        You must change the preferences of the user and open a new menu to view the changes."/>
+                            </group>
                         </group>
                         <group states="done">
-                            <label string="The selected language has been successfully installed.
-    You must change the preferences of the user and open a new menu to view the changes."/>
+                            <button special="cancel" string="Close" icon="gtk-ok"/>
                         </group>
-                    </group>
-<<<<<<< HEAD
-
-                    <group states="done">
-                        <button special="cancel" string="Close" icon="gtk-ok"/>
-                    </group>
-=======
->>>>>>> 8e36512e
+                    </sheet>
                 </form>
            </field>
         </record>
