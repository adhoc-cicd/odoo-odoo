# -*- coding: utf-8 -*-
##############################################################################
#
#    OpenERP, Open Source Management Solution
#    Copyright (C) 2004-2011 OpenERP S.A. <http://www.openerp.com>
#
#    This program is free software: you can redistribute it and/or modify
#    it under the terms of the GNU Affero General Public License as
#    published by the Free Software Foundation, either version 3 of the
#    License, or (at your option) any later version.
#
#    This program is distributed in the hope that it will be useful,
#    but WITHOUT ANY WARRANTY; without even the implied warranty of
#    MERCHANTABILITY or FITNESS FOR A PARTICULAR PURPOSE.  See the
#    GNU Affero General Public License for more details.
#
#    You should have received a copy of the GNU Affero General Public License
#    along with this program.  If not, see <http://www.gnu.org/licenses/>.
#
##############################################################################
import ast
import copy
import logging
import os
import re
import time
import tools
from xml import dom

import netsvc
from osv import fields,osv
from report.report_sxw import report_sxw, report_rml
from tools.config import config
from tools.safe_eval import safe_eval as eval
from tools.translate import _

class actions(osv.osv):
    _name = 'ir.actions.actions'
    _table = 'ir_actions'
    _order = 'name'
    _columns = {
        'name': fields.char('Action Name', required=True, size=64),
        'type': fields.char('Action Type', required=True, size=32,readonly=True),
        'usage': fields.char('Action Usage', size=32),
    }
    _defaults = {
        'usage': lambda *a: False,
    }
actions()


class report_xml(osv.osv):

    def _report_content(self, cursor, user, ids, name, arg, context=None):
        res = {}
        for report in self.browse(cursor, user, ids, context=context):
            data = report[name + '_data']
            if not data and report[name[:-8]]:
                fp = None
                try:
                    fp = tools.file_open(report[name[:-8]], mode='rb')
                    data = fp.read()
                except:
                    data = False
                finally:
                    if fp:
                        fp.close()
            res[report.id] = data
        return res

    def _report_content_inv(self, cursor, user, id, name, value, arg, context=None):
        self.write(cursor, user, id, {name+'_data': value}, context=context)

    def _report_sxw(self, cursor, user, ids, name, arg, context=None):
        res = {}
        for report in self.browse(cursor, user, ids, context=context):
            if report.report_rml:
                res[report.id] = report.report_rml.replace('.rml', '.sxw')
            else:
                res[report.id] = False
        return res

    def register_all(self, cr):
        """Report registration handler that may be overridden by subclasses to
           add their own kinds of report services.
           Loads all reports with no manual loaders (auto==True) and
           registers the appropriate services to implement them.
        """
        opj = os.path.join
        cr.execute("SELECT * FROM ir_act_report_xml WHERE auto=%s ORDER BY id", (True,))
        result = cr.dictfetchall()
        svcs = netsvc.Service._services
        for r in result:
            if svcs.has_key('report.'+r['report_name']):
                continue
            if r['report_rml'] or r['report_rml_content_data']:
                report_sxw('report.'+r['report_name'], r['model'],
                        opj('addons',r['report_rml'] or '/'), header=r['header'])
            if r['report_xsl']:
                report_rml('report.'+r['report_name'], r['model'],
                        opj('addons',r['report_xml']),
                        r['report_xsl'] and opj('addons',r['report_xsl']))

    _name = 'ir.actions.report.xml'
    _table = 'ir_act_report_xml'
    _sequence = 'ir_actions_id_seq'
    _order = 'name'
    _columns = {
        'name': fields.char('Name', size=64, required=True, translate=True),
        'model': fields.char('Object', size=64, required=True),
        'type': fields.char('Action Type', size=32, required=True),
        'report_name': fields.char('Service Name', size=64, required=True),
        'usage': fields.char('Action Usage', size=32),
        'report_type': fields.char('Report Type', size=32, required=True, help="Report Type, e.g. pdf, html, raw, sxw, odt, html2html, mako2html, ..."),
        'groups_id': fields.many2many('res.groups', 'res_groups_report_rel', 'uid', 'gid', 'Groups'),
        'multi': fields.boolean('On multiple doc.', help="If set to true, the action will not be displayed on the right toolbar of a form view."),
        'attachment': fields.char('Save As Attachment Prefix', size=128, help='This is the filename of the attachment used to store the printing result. Keep empty to not save the printed reports. You can use a python expression with the object and time variables.'),
        'attachment_use': fields.boolean('Reload from Attachment', help='If you check this, then the second time the user prints with same attachment name, it returns the previous report.'),
        'auto': fields.boolean('Custom python parser', required=True),

        'header': fields.boolean('Add RML header', help="Add or not the coporate RML header"),

        'report_xsl': fields.char('XSL path', size=256),
        'report_xml': fields.char('XML path', size=256, help=''),

        # Pending deprecation... to be replaced by report_file as this object will become the default report object (not so specific to RML anymore)
        'report_rml': fields.char('Main report file path', size=256, help="The path to the main report file (depending on Report Type) or NULL if the content is in another data field"),
        # temporary related field as report_rml is pending deprecation - this field will replace report_rml after v6.0
        'report_file': fields.related('report_rml', type="char", size=256, required=False, readonly=False, string='Report file', help="The path to the main report file (depending on Report Type) or NULL if the content is in another field", store=True),

        'report_sxw': fields.function(_report_sxw, method=True, type='char', string='SXW path'),
        'report_sxw_content_data': fields.binary('SXW content'),
        'report_rml_content_data': fields.binary('RML content'),
        'report_sxw_content': fields.function(_report_content, fnct_inv=_report_content_inv, method=True, type='binary', string='SXW content',),
        'report_rml_content': fields.function(_report_content, fnct_inv=_report_content_inv, method=True, type='binary', string='RML content'),

    }
    _defaults = {
        'type': lambda *a: 'ir.actions.report.xml',
        'multi': lambda *a: False,
        'auto': lambda *a: True,
        'header': lambda *a: True,
        'report_sxw_content': lambda *a: False,
        'report_type': lambda *a: 'pdf',
        'attachment': lambda *a: False,
    }

report_xml()

class act_window(osv.osv):
    _name = 'ir.actions.act_window'
    _table = 'ir_act_window'
    _sequence = 'ir_actions_id_seq'
    _order = 'name'

    def _check_model(self, cr, uid, ids, context=None):
        for action in self.browse(cr, uid, ids, context):
            if not self.pool.get(action.res_model):
                return False
            if action.src_model and not self.pool.get(action.src_model):
                return False
        return True

    def _invalid_model_msg(self, cr, uid, ids, context=None):
        return _('Invalid model name in the action definition.')

    _constraints = [
        (_check_model, _invalid_model_msg, ['res_model','src_model'])
    ]

    def _views_get_fnc(self, cr, uid, ids, name, arg, context=None):
        """Returns an ordered list of the specific view modes that should be
           enabled when displaying the result of this action, along with the
           ID of the specific view to use for each mode, if any were required.

           This function hides the logic of determining the precedence between
           the view_modes string, the view_ids o2m, and the view_id m2o that can
           be set on the action.

           :rtype: dict in the form { action_id: list of pairs (tuples) }
           :return: { action_id: [(view_id, view_mode), ...], ... }, where view_mode
                    is one of the possible values for ir.ui.view.type and view_id
                    is the ID of a specific view to use for this mode, or False for
                    the default one.
        """
        res = {}
        for act in self.browse(cr, uid, ids):
            res[act.id] = [(view.view_id.id, view.view_mode) for view in act.view_ids]
            view_ids_modes = [view.view_mode for view in act.view_ids]
            modes = act.view_mode.split(',')
            missing_modes = [mode for mode in modes if mode not in view_ids_modes]
            if missing_modes:
                if act.view_id and act.view_id.type in missing_modes:
                    # reorder missing modes to put view_id first if present
                    missing_modes.remove(act.view_id.type)
                    res[act.id].append((act.view_id.id, act.view_id.type))
                res[act.id].extend([(False, mode) for mode in missing_modes])
        return res

    def _search_view(self, cr, uid, ids, name, arg, context=None):
        res = {}
        def encode(s):
            if isinstance(s, unicode):
                return s.encode('utf8')
            return s
        for act in self.browse(cr, uid, ids, context=context):
            fields_from_fields_get = self.pool.get(act.res_model).fields_get(cr, uid, context=context)
            search_view_id = False
            if act.search_view_id:
                search_view_id = act.search_view_id.id
            else:
                res_view = self.pool.get('ir.ui.view').search(cr, uid,
                        [('model','=',act.res_model),('type','=','search'),
                        ('inherit_id','=',False)], context=context)
                if res_view:
                    search_view_id = res_view[0]
            if search_view_id:
                field_get = self.pool.get(act.res_model).fields_view_get(cr, uid, search_view_id,
                            'search', context)
                fields_from_fields_get.update(field_get['fields'])
                field_get['fields'] = fields_from_fields_get
                res[act.id] = str(field_get)
            else:
                def process_child(node, new_node, doc):
                    for child in node.childNodes:
                        if child.localName=='field' and child.hasAttribute('select') \
                                and child.getAttribute('select')=='1':
                            if child.childNodes:
                                fld = doc.createElement('field')
                                for attr in child.attributes.keys():
                                    fld.setAttribute(attr, child.getAttribute(attr))
                                new_node.appendChild(fld)
                            else:
                                new_node.appendChild(child)
                        elif child.localName in ('page','group','notebook'):
                            process_child(child, new_node, doc)

                form_arch = self.pool.get(act.res_model).fields_view_get(cr, uid, False, 'form', context)
                dom_arc = dom.minidom.parseString(encode(form_arch['arch']))
                new_node = copy.deepcopy(dom_arc)
                for child_node in new_node.childNodes[0].childNodes:
                    if child_node.nodeType == child_node.ELEMENT_NODE:
                        new_node.childNodes[0].removeChild(child_node)
                process_child(dom_arc.childNodes[0],new_node.childNodes[0],dom_arc)

                form_arch['arch'] = new_node.toxml()
                form_arch['fields'].update(fields_from_fields_get)
                res[act.id] = str(form_arch)
        return res

    def _get_help_status(self, cr, uid, ids, name, arg, context=None):
        activate_tips = self.pool.get('res.users').browse(cr, uid, uid).menu_tips
        return dict([(id, activate_tips) for id in ids])

    _columns = {
        'name': fields.char('Action Name', size=64, translate=True),
        'type': fields.char('Action Type', size=32, required=True),
        'view_id': fields.many2one('ir.ui.view', 'View Ref.', ondelete='cascade'),
        'domain': fields.char('Domain Value', size=250,
            help="Optional domain filtering of the destination data, as a Python expression"),
        'context': fields.char('Context Value', size=250, required=True,
            help="Context dictionary as Python expression, empty by default (Default: {})"),
        'res_model': fields.char('Object', size=64, required=True,
            help="Model name of the object to open in the view window"),
        'src_model': fields.char('Source Object', size=64,
            help="Optional model name of the objects on which this action should be visible"),
        'target': fields.selection([('current','Current Window'),('new','New Window')], 'Target Window'),
        'view_type': fields.selection((('tree','Tree'),('form','Form')), string='View Type', required=True,
            help="View type: set to 'tree' for a hierarchical tree view, or 'form' for other views"),
        'view_mode': fields.char('View Mode', size=250, required=True,
            help="Comma-separated list of allowed view modes, such as 'form', 'tree', 'calendar', etc. (Default: tree,form)"),
        'usage': fields.char('Action Usage', size=32),
        'view_ids': fields.one2many('ir.actions.act_window.view', 'act_window_id', 'Views'),
        'views': fields.function(_views_get_fnc, method=True, type='binary', string='Views',
               help="This function field computes the ordered list of views that should be enabled " \
                    "when displaying the result of an action, federating view mode, views and " \
                    "reference view. The result is returned as an ordered list of pairs (view_id,view_mode)."),
        'limit': fields.integer('Limit', help='Default limit for the list view'),
        'auto_refresh': fields.integer('Auto-Refresh',
            help='Add an auto-refresh on the view'),
        'groups_id': fields.many2many('res.groups', 'ir_act_window_group_rel',
            'act_id', 'gid', 'Groups'),
        'search_view_id': fields.many2one('ir.ui.view', 'Search View Ref.'),
        'filter': fields.boolean('Filter'),
        'auto_search':fields.boolean('Auto Search'),
        'search_view' : fields.function(_search_view, type='text', method=True, string='Search View'),
        'menus': fields.char('Menus', size=4096),
        'help': fields.text('Action description',
            help='Optional help text for the users with a description of the target view, such as its usage and purpose.',
            translate=True),
        'display_menu_tip':fields.function(_get_help_status, type='boolean', method=True, string='Display Menu Tips',
            help='It gives the status if the tip has to be displayed or not when a user executes an action'),
        'multi': fields.boolean('Action on Multiple Doc.', help="If set to true, the action will not be displayed on the right toolbar of a form view"),
    }

    _defaults = {
        'type': lambda *a: 'ir.actions.act_window',
        'view_type': lambda *a: 'form',
        'view_mode': lambda *a: 'tree,form',
        'context': lambda *a: '{}',
        'limit': lambda *a: 80,
        'target': lambda *a: 'current',
        'auto_refresh': lambda *a: 0,
        'auto_search':lambda *a: True,
        'multi': False,
    }

    def for_xml_id(self, cr, uid, module, xml_id, context=None):
        """ Returns the act_window object created for the provided xml_id

        :param module: the module the act_window originates in
        :param xml_id: the namespace-less id of the action (the @id
                       attribute from the XML file)
        :return: A read() view of the ir.actions.act_window
        """
        dataobj = self.pool.get('ir.model.data')
        data_id = dataobj._get_id (cr, 1, module, xml_id)
        res_id = dataobj.browse(cr, uid, data_id, context).res_id
        return self.read(cr, uid, res_id, [], context)

act_window()

class act_window_view(osv.osv):
    _name = 'ir.actions.act_window.view'
    _table = 'ir_act_window_view'
    _rec_name = 'view_id'
    _order = 'sequence'
    _columns = {
        'sequence': fields.integer('Sequence'),
        'view_id': fields.many2one('ir.ui.view', 'View'),
        'view_mode': fields.selection((
            ('tree', 'Tree'),
            ('form', 'Form'),
            ('graph', 'Graph'),
            ('calendar', 'Calendar'),
            ('gantt', 'Gantt')), string='View Type', required=True),
        'act_window_id': fields.many2one('ir.actions.act_window', 'Action', ondelete='cascade'),
        'multi': fields.boolean('On Multiple Doc.',
            help="If set to true, the action will not be displayed on the right toolbar of a form view."),
    }
    _defaults = {
        'multi': lambda *a: False,
    }
    def _auto_init(self, cr, context=None):
        super(act_window_view, self)._auto_init(cr, context)
        cr.execute('SELECT indexname FROM pg_indexes WHERE indexname = \'act_window_view_unique_mode_per_action\'')
        if not cr.fetchone():
            cr.execute('CREATE UNIQUE INDEX act_window_view_unique_mode_per_action ON ir_act_window_view (act_window_id, view_mode)')
act_window_view()

class act_wizard(osv.osv):
    _name = 'ir.actions.wizard'
    _inherit = 'ir.actions.actions'
    _table = 'ir_act_wizard'
    _sequence = 'ir_actions_id_seq'
    _order = 'name'
    _columns = {
        'name': fields.char('Wizard Info', size=64, required=True, translate=True),
        'type': fields.char('Action Type', size=32, required=True),
        'wiz_name': fields.char('Wizard Name', size=64, required=True),
        'multi': fields.boolean('Action on Multiple Doc.', help="If set to true, the wizard will not be displayed on the right toolbar of a form view."),
        'groups_id': fields.many2many('res.groups', 'res_groups_wizard_rel', 'uid', 'gid', 'Groups'),
        'model': fields.char('Object', size=64),
    }
    _defaults = {
        'type': lambda *a: 'ir.actions.wizard',
        'multi': lambda *a: False,
    }
act_wizard()

class act_url(osv.osv):
    _name = 'ir.actions.url'
    _table = 'ir_act_url'
    _sequence = 'ir_actions_id_seq'
    _order = 'name'
    _columns = {
        'name': fields.char('Action Name', size=64, translate=True),
        'type': fields.char('Action Type', size=32, required=True),
        'url': fields.text('Action URL',required=True),
        'target': fields.selection((
            ('new', 'New Window'),
            ('self', 'This Window')),
            'Action Target', required=True
        )
    }
    _defaults = {
        'type': lambda *a: 'ir.actions.act_url',
        'target': lambda *a: 'new'
    }
act_url()

def model_get(self, cr, uid, context=None):
    wkf_pool = self.pool.get('workflow')
    ids = wkf_pool.search(cr, uid, [])
    osvs = wkf_pool.read(cr, uid, ids, ['osv'])

    res = []
    mpool = self.pool.get('ir.model')
    for osv in osvs:
        model = osv.get('osv')
        id = mpool.search(cr, uid, [('model','=',model)])
        name = mpool.read(cr, uid, id)[0]['name']
        res.append((model, name))

    return res

class ir_model_fields(osv.osv):
    _inherit = 'ir.model.fields'
    _rec_name = 'field_description'
    _columns = {
        'complete_name': fields.char('Complete Name', size=64, select=1),
    }
ir_model_fields()

class server_object_lines(osv.osv):
    _name = 'ir.server.object.lines'
    _sequence = 'ir_actions_id_seq'
    _columns = {
        'server_id': fields.many2one('ir.actions.server', 'Object Mapping'),
        'col1': fields.many2one('ir.model.fields', 'Destination', required=True),
        'value': fields.text('Value', required=True),
        'type': fields.selection([
            ('value','Value'),
            ('equation','Formula')
        ], 'Type', required=True, size=32, change_default=True),
    }
    _defaults = {
        'type': lambda *a: 'equation',
    }
server_object_lines()

##
# Actions that are run on the server side
#
class actions_server(osv.osv):

    def _select_signals(self, cr, uid, context=None):
        cr.execute("SELECT distinct w.osv, t.signal FROM wkf w, wkf_activity a, wkf_transition t \
        WHERE w.id = a.wkf_id  AND t.act_from = a.id OR t.act_to = a.id AND t.signal!='' \
        AND t.signal NOT IN (null, NULL)")
        result = cr.fetchall() or []
        res = []
        for rs in result:
            if rs[0] is not None and rs[1] is not None:
                line = rs[0], "%s - (%s)" % (rs[1], rs[0])
                res.append(line)
        return res

    def _select_objects(self, cr, uid, context=None):
        model_pool = self.pool.get('ir.model')
        ids = model_pool.search(cr, uid, [('name','not ilike','.')])
        res = model_pool.read(cr, uid, ids, ['model', 'name'])
        return [(r['model'], r['name']) for r in res] +  [('','')]

    def change_object(self, cr, uid, ids, copy_object, state, context=None):
        if state == 'object_copy':
            model_pool = self.pool.get('ir.model')
            model = copy_object.split(',')[0]
            mid = model_pool.search(cr, uid, [('model','=',model)])
            return {
                'value':{'srcmodel_id':mid[0]},
                'context':context
            }
        else:
            return {}

    _name = 'ir.actions.server'
    _table = 'ir_act_server'
    _sequence = 'ir_actions_id_seq'
    _order = 'sequence,name'
    _columns = {
        'name': fields.char('Action Name', required=True, size=64, help="Easy to Refer action by name e.g. One Sales Order -> Many Invoices", translate=True),
        'condition' : fields.char('Condition', size=256, required=True, help="Condition that is to be tested before action is executed, e.g. object.list_price > object.cost_price"),
        'state': fields.selection([
            ('client_action','Client Action'),
            ('dummy','Dummy'),
            ('loop','Iteration'),
            ('code','Python Code'),
            ('trigger','Trigger'),
            ('email','Email'),
            ('sms','SMS'),
            ('object_create','Create Object'),
            ('object_copy','Copy Object'),
            ('object_write','Write Object'),
            ('other','Multi Actions'),
        ], 'Action Type', required=True, size=32, help="Type of the Action that is to be executed"),
        'code':fields.text('Python Code', help="Python code to be executed"),
        'sequence': fields.integer('Sequence', help="Important when you deal with multiple actions, the execution order will be decided based on this, low number is higher priority."),
        'model_id': fields.many2one('ir.model', 'Object', required=True, help="Select the object on which the action will work (read, write, create)."),
        'action_id': fields.many2one('ir.actions.actions', 'Client Action', help="Select the Action Window, Report, Wizard to be executed."),
        'trigger_name': fields.selection(_select_signals, string='Trigger Name', size=128, help="Select the Signal name that is to be used as the trigger."),
        'wkf_model_id': fields.many2one('ir.model', 'Workflow On', help="Workflow to be executed on this model."),
        'trigger_obj_id': fields.many2one('ir.model.fields','Trigger On', help="Select the object from the model on which the workflow will executed."),
        'email': fields.char('Email Address', size=512, help="Provides the fields that will be used to fetch the email address, e.g. when you select the invoice, then `object.invoice_address_id.email` is the field which gives the correct address"),
        'subject': fields.char('Subject', size=1024, translate=True, help="Specify the subject. You can use fields from the object, e.g. `Hello [[ object.partner_id.name ]]`"),
        'message': fields.text('Message', translate=True, help="Specify the message. You can use the fields from the object. e.g. `Dear [[ object.partner_id.name ]]`"),
        'mobile': fields.char('Mobile No', size=512, help="Provides fields that be used to fetch the mobile number, e.g. you select the invoice, then `object.invoice_address_id.mobile` is the field which gives the correct mobile number"),
        'sms': fields.char('SMS', size=160, translate=True),
        'child_ids': fields.many2many('ir.actions.server', 'rel_server_actions', 'server_id', 'action_id', 'Other Actions'),
        'usage': fields.char('Action Usage', size=32),
        'type': fields.char('Action Type', size=32, required=True),
        'srcmodel_id': fields.many2one('ir.model', 'Model', help="Object in which you want to create / write the object. If it is empty then refer to the Object field."),
        'fields_lines': fields.one2many('ir.server.object.lines', 'server_id', 'Field Mappings.'),
        'record_id':fields.many2one('ir.model.fields', 'Create Id', help="Provide the field name where the record id is stored after the create operations. If it is empty, you can not track the new record."),
        'write_id':fields.char('Write Id', size=256, help="Provide the field name that the record id refers to for the write operation. If it is empty it will refer to the active id of the object."),
        'loop_action':fields.many2one('ir.actions.server', 'Loop Action', help="Select the action that will be executed. Loop action will not be avaliable inside loop."),
        'expression':fields.char('Loop Expression', size=512, help="Enter the field/expression that will return the list. E.g. select the sale order in Object, and you can have loop on the sales order line. Expression = `object.order_line`."),
        'copy_object': fields.reference('Copy Of', selection=_select_objects, size=256),
    }
    _defaults = {
        'state': lambda *a: 'dummy',
        'condition': lambda *a: 'True',
        'type': lambda *a: 'ir.actions.server',
        'sequence': lambda *a: 5,
        'code': lambda *a: """# You can use the following variables
#    - object or obj
#    - time
#    - cr
#    - uid
#    - ids
# If you plan to return an action, assign: action = {...}
""",
    }

    def get_email(self, cr, uid, action, context):
        logger = logging.getLogger('Workflow')
        obj_pool = self.pool.get(action.model_id.model)
        id = context.get('active_id')
        obj = obj_pool.browse(cr, uid, id)

        fields = None

        if '/' in action.email.complete_name:
            fields = action.email.complete_name.split('/')
        elif '.' in action.email.complete_name:
            fields = action.email.complete_name.split('.')

        for field in fields:
            try:
                obj = getattr(obj, field)
            except Exception:
                logger.exception('Failed to parse: %s', field)

        return obj

    def get_mobile(self, cr, uid, action, context):
        logger = logging.getLogger('Workflow')
        obj_pool = self.pool.get(action.model_id.model)
        id = context.get('active_id')
        obj = obj_pool.browse(cr, uid, id)

        fields = None

        if '/' in action.mobile.complete_name:
            fields = action.mobile.complete_name.split('/')
        elif '.' in action.mobile.complete_name:
            fields = action.mobile.complete_name.split('.')

        for field in fields:
            try:
                obj = getattr(obj, field)
            except Exception:
                logger.exception('Failed to parse: %s', field)

        return obj

    def merge_message(self, cr, uid, keystr, action, context=None):
        if context is None:
            context = {}
        def merge(match):
            obj_pool = self.pool.get(action.model_id.model)
            id = context.get('active_id')
            obj = obj_pool.browse(cr, uid, id)
            exp = str(match.group()[2:-2]).strip()
            result = eval(exp,
                          {
                            'object': obj,
                            'context': dict(context), # copy context to prevent side-effects of eval
                            'time': time,
                          })
            if result in (None, False):
                return str("--------")
            return tools.ustr(result)

        com = re.compile('(\[\[.+?\]\])')
        message = com.sub(merge, keystr)

        return message

    # Context should contains:
    #   ids : original ids
    #   id  : current id of the object
    # OUT:
    #   False : Finnished correctly
    #   ACTION_ID : Action to launch

    # FIXME: refactor all the eval() calls in run()!
    def run(self, cr, uid, ids, context=None):
        logger = logging.getLogger(self._name)
        if context is None:
            context = {}
        for action in self.browse(cr, uid, ids, context):
            obj_pool = self.pool.get(action.model_id.model)
            obj = obj_pool.browse(cr, uid, context['active_id'], context=context)
            cxt = {
                'context': dict(context), # copy context to prevent side-effects of eval
                'object': obj,
                'time':time,
                'cr': cr,
                'pool' : self.pool,
                'uid' : uid
            }
            expr = eval(str(action.condition), cxt)
            if not expr:
                continue

            if action.state=='client_action':
                if not action.action_id:
                    raise osv.except_osv(_('Error'), _("Please specify an action to launch !"))
                return self.pool.get(action.action_id.type)\
                    .read(cr, uid, action.action_id.id, context=context)

            if action.state=='code':
                localdict = {
                    'self': self.pool.get(action.model_id.model),
                    'context': dict(context), # copy context to prevent side-effects of eval
                    'time': time,
                    'ids': ids,
                    'cr': cr,
                    'uid': uid,
                    'object':obj,
                    'obj': obj,
                }
                eval(action.code, localdict, mode="exec", nocopy=True) # nocopy allows to return 'action'
                if 'action' in localdict:
                    return localdict['action']

            if action.state == 'email':
                user = config['email_from']
                address = str(action.email)
                try:
                    address =  eval(str(action.email), cxt)
                except:
                    pass

                if not address:
                    logger.info('Partner Email address not Specified!')
                    continue
                if not user:
                    logger.info('Email-From address not Specified at server!')
                    raise osv.except_osv(_('Error'), _("Please specify server option --email-from !"))

                subject = self.merge_message(cr, uid, action.subject, action, context)
                body = self.merge_message(cr, uid, action.message, action, context)

                if tools.email_send(user, [address], subject, body, debug=False, subtype='html') == True:
                    logger.info('Email successfully sent to: %s', address)
                else:
                    logger.warning('Failed to send email to: %s', address)

            if action.state == 'trigger':
                wf_service = netsvc.LocalService("workflow")
                model = action.wkf_model_id.model
                obj_pool = self.pool.get(action.model_id.model)
                res_id = self.pool.get(action.model_id.model).read(cr, uid, [context.get('active_id')], [action.trigger_obj_id.name])
                id = res_id [0][action.trigger_obj_id.name]
                wf_service.trg_validate(uid, model, int(id), action.trigger_name, cr)

            if action.state == 'sms':
                #TODO: set the user and password from the system
                # for the sms gateway user / password
                # USE smsclient module from extra-addons
                logger.warning('SMS Facility has not been implemented yet. Use smsclient module!')

            if action.state == 'other':
                res = []
                for act in action.child_ids:
                    context['active_id'] = context['active_ids'][0]
                    result = self.run(cr, uid, [act.id], context)
                    if result:
                        res.append(result)

                return res

            if action.state == 'loop':
                obj_pool = self.pool.get(action.model_id.model)
                obj = obj_pool.browse(cr, uid, context['active_id'], context=context)
                cxt = {
                    'context': dict(context), # copy context to prevent side-effects of eval
                    'object': obj,
                    'time': time,
                    'cr': cr,
                    'pool' : self.pool,
                    'uid' : uid
                }
                expr = eval(str(action.expression), cxt)
                context['object'] = obj
                for i in expr:
                    context['active_id'] = i.id
                    result = self.run(cr, uid, [action.loop_action.id], context)

            if action.state == 'object_write':
                res = {}
                for exp in action.fields_lines:
                    euq = exp.value
                    if exp.type == 'equation':
                        obj_pool = self.pool.get(action.model_id.model)
                        obj = obj_pool.browse(cr, uid, context['active_id'], context=context)
                        cxt = {
                            'context': dict(context), # copy context to prevent side-effects of eval
                            'object': obj,
                            'time': time,
                        }
                        expr = eval(euq, cxt)
                    else:
                        expr = exp.value
                    res[exp.col1.name] = expr

                if not action.write_id:
                    if not action.srcmodel_id:
                        obj_pool = self.pool.get(action.model_id.model)
                        obj_pool.write(cr, uid, [context.get('active_id')], res)
                    else:
                        write_id = context.get('active_id')
                        obj_pool = self.pool.get(action.srcmodel_id.model)
                        obj_pool.write(cr, uid, [write_id], res)

                elif action.write_id:
                    obj_pool = self.pool.get(action.srcmodel_id.model)
                    rec = self.pool.get(action.model_id.model).browse(cr, uid, context.get('active_id'))
                    id = eval(action.write_id, {'object': rec})
                    try:
                        id = int(id)
                    except:
                        raise osv.except_osv(_('Error'), _("Problem in configuration `Record Id` in Server Action!"))

                    if type(id) != type(1):
                        raise osv.except_osv(_('Error'), _("Problem in configuration `Record Id` in Server Action!"))
                    write_id = id
                    obj_pool.write(cr, uid, [write_id], res)

            if action.state == 'object_create':
                res = {}
                for exp in action.fields_lines:
                    euq = exp.value
                    if exp.type == 'equation':
                        obj_pool = self.pool.get(action.model_id.model)
                        obj = obj_pool.browse(cr, uid, context['active_id'], context=context)
                        expr = eval(euq,
                                    {
                                        'context': dict(context), # copy context to prevent side-effects of eval
                                        'object': obj,
                                        'time': time,
                                    })
                    else:
                        expr = exp.value
                    res[exp.col1.name] = expr

                obj_pool = None
                res_id = False
                obj_pool = self.pool.get(action.srcmodel_id.model)
                res_id = obj_pool.create(cr, uid, res)
                if action.record_id:
                    self.pool.get(action.model_id.model).write(cr, uid, [context.get('active_id')], {action.record_id.name:res_id})

            if action.state == 'object_copy':
                res = {}
                for exp in action.fields_lines:
                    euq = exp.value
                    if exp.type == 'equation':
                        obj_pool = self.pool.get(action.model_id.model)
                        obj = obj_pool.browse(cr, uid, context['active_id'], context=context)
                        expr = eval(euq,
                                    {
                                        'context': dict(context), # copy context to prevent side-effects of eval
                                        'object': obj,
                                        'time': time,
                                    })
                    else:
                        expr = exp.value
                    res[exp.col1.name] = expr

                obj_pool = None
                res_id = False

                model = action.copy_object.split(',')[0]
                cid = action.copy_object.split(',')[1]
                obj_pool = self.pool.get(model)
                res_id = obj_pool.copy(cr, uid, int(cid), res)

        return False

actions_server()

class act_window_close(osv.osv):
    _name = 'ir.actions.act_window_close'
    _inherit = 'ir.actions.actions'
    _table = 'ir_actions'
    _defaults = {
        'type': lambda *a: 'ir.actions.act_window_close',
    }
act_window_close()

class ir_actions_todo_category(osv.osv):
    """
    Category of Configuration Wizards
    """

    _name = 'ir.actions.todo.category'
    _description = "Configuration Wizard Category"
    _columns = {
         'name':fields.char('Name', size=64, translate=True, required=True),
         'sequence': fields.integer('Sequence'),
         'wizards_ids': fields.one2many('ir.actions.todo', 'category_id', 'Configuration Wizards'),
    }
ir_actions_todo_category()

# This model use to register action services.
TODO_STATES = [('open', 'To Do'),
               ('done', 'Done')]
TODO_TYPES = [('manual', 'Launch Manually'),
              ('automatic', 'Launch Automatically')]
class ir_actions_todo(osv.osv):
    """
    Configuration Wizards
    """
    _name = 'ir.actions.todo'
    _description = "Configuration Wizards"
    _columns={
        'action_id': fields.many2one(
            'ir.actions.act_window', 'Action', select=True, required=True,
            ondelete='cascade'),
        'sequence': fields.integer('Sequence'),
        'state': fields.selection(TODO_STATES, string='State', required=True),
        'name': fields.char('Name', size=64),
        'type': fields.selection(TODO_TYPES, 'Type', required=True,
            help="""Manual: Launched manually.
Automatic: Runs whenever the system is reconfigured."""),
        'groups_id': fields.many2many('res.groups', 'res_groups_action_rel', 'uid', 'gid', 'Groups'),
        'note': fields.text('Text', translate=True),
        'category_id': fields.many2one('ir.actions.todo.category','Category'),
    }
    _defaults={
        'state': 'open',
        'sequence': 10,
        'type': 'manual',
    }
    _order="sequence,name,id"

    def action_launch(self, cr, uid, ids, context=None):
        """ Launch Action of Wizard"""
        wizard_id = ids and ids[0] or False
        wizard = self.browse(cr, uid, wizard_id, context=context)
        if wizard.type == 'automatic':
            wizard.write({'state': 'done'})

        res = self.pool.get('ir.actions.act_window').read(cr, uid, wizard.action_id.id, [], context=context)
<<<<<<< HEAD
        res['nodestroy'] = True

=======
        res.update({'nodestroy': True})
        
        # disable log when running wizard
        res['context'] = res.get('context') or {}
        res['context'].update({'disable_log': True})
        
>>>>>>> 2d353ca2
        # Open a specific record when res_id is provided in the context
        if res.get('context'):
            user = self.pool.get('res.users').browse(cr, uid, uid, context=context)
            ctx = eval(res['context'], {'user': user})
            if ctx.get('res_id'):
<<<<<<< HEAD
                res.update(
                    res_id=ctx.pop('res_id'),
                    context=ctx)
=======
                res.update({'res_id': ctx.pop('res_id')})
                res.update({'context': ctx})
        
        #
>>>>>>> 2d353ca2
        return res

    def action_open(self, cr, uid, ids, context=None):
        """ Sets configuration wizard in TODO state"""
        return self.write(cr, uid, ids, {'state': 'open'}, context=context)

    def progress(self, cr, uid, context=None):
        """ Returns a dict with 3 keys {todo, done, total}.

        These keys all map to integers and provide the number of todos
        marked as open, the total number of todos and the number of
        todos not open (which is basically a shortcut to total-todo)

        :rtype: dict
        """
        user_groups = set(map(
            lambda x: x.id,
            self.pool['res.users'].browse(cr, uid, [uid], context=context)[0].groups_id))
        def groups_match(todo):
            """ Checks if the todo's groups match those of the current user
            """
            return not todo.groups_id \
                   or bool(user_groups.intersection((
                        group.id for group in todo.groups_id)))

        done = filter(
            groups_match,
            self.browse(cr, uid,
                self.search(cr, uid, ['&', ('state', '!=', 'open'), ('type', '=', 'manual')], context=context),
                        context=context))

        total = filter(
            groups_match,
            self.browse(cr, uid,
                self.search(cr, uid, [('type', '=', 'manual')], context=context),
                        context=context))

        return {
            'done': len(done),
            'total': len(total),
            'todo': len(total) - len(done)
        }

ir_actions_todo()

class act_client(osv.osv):
    _name = 'ir.actions.client'
    _inherit = 'ir.actions.actions'
    _table = 'ir_act_client'
    _sequence = 'ir_actions_id_seq'
    _order = 'name'

    def _get_params(self, cr, uid, ids, field_name, arg, context):
        return dict([
            ((record.id, ast.literal_eval(record.params_store))
             if record.params_store else (record.id, False))
            for record in self.browse(cr, uid, ids, context=context)
        ])

    def _set_params(self, cr, uid, ids, field_name, field_value, arg, context):
        assert isinstance(field_value, dict), "params can only be dictionaries"
        for record in self.browse(cr, uid, ids, context=context):
            record.write({field_name: repr(field_value)})

    _columns = {
        'tag': fields.char('Client action tag', size=64, required=True,
                           help="An arbitrary string, interpreted by the client"
                                " according to its own needs and wishes. There "
                                "is no central tag repository across clients."),
        'params': fields.function(_get_params, fnct_inv=_set_params,
                                  type='binary', method=True,
                                  string="Supplementary arguments",
                                  help="Arguments sent to the client along with"
                                       "the view tag"),
        'params_store': fields.binary("Params storage", readonly=True)
    }
    _defaults = {
        'type': 'ir.actions.client',

    }
act_client()

# vim:expandtab:smartindent:tabstop=4:softtabstop=4:shiftwidth=4:<|MERGE_RESOLUTION|>--- conflicted
+++ resolved
@@ -854,33 +854,22 @@
         if wizard.type == 'automatic':
             wizard.write({'state': 'done'})
 
+        # Load action
         res = self.pool.get('ir.actions.act_window').read(cr, uid, wizard.action_id.id, [], context=context)
-<<<<<<< HEAD
+        res.setdefault('context','{}')
         res['nodestroy'] = True
 
-=======
-        res.update({'nodestroy': True})
-        
-        # disable log when running wizard
-        res['context'] = res.get('context') or {}
-        res['context'].update({'disable_log': True})
-        
->>>>>>> 2d353ca2
         # Open a specific record when res_id is provided in the context
-        if res.get('context'):
-            user = self.pool.get('res.users').browse(cr, uid, uid, context=context)
-            ctx = eval(res['context'], {'user': user})
-            if ctx.get('res_id'):
-<<<<<<< HEAD
-                res.update(
-                    res_id=ctx.pop('res_id'),
-                    context=ctx)
-=======
-                res.update({'res_id': ctx.pop('res_id')})
-                res.update({'context': ctx})
-        
-        #
->>>>>>> 2d353ca2
+        user = self.pool.get('res.users').browse(cr, uid, uid, context=context)
+        ctx = eval(res['context'], {'user': user})
+        if ctx.get('res_id'):
+            res.update({'res_id': ctx.pop('res_id')})
+
+        # disable log for automatic wizards
+        if wizard.type == 'automatic':
+            ctx.update({'disable_log': True})
+        res.update({'context': ctx})
+
         return res
 
     def action_open(self, cr, uid, ids, context=None):
