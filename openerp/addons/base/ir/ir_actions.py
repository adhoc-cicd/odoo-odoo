--- conflicted
+++ resolved
@@ -382,7 +382,6 @@
     _table = 'ir_act_window_view'
     _rec_name = 'view_id'
     _order = 'sequence'
-<<<<<<< HEAD
 
     sequence = fields.Integer()
     view_id = fields.Many2one('ir.ui.view', string='View')
@@ -392,35 +391,14 @@
 
     @api.model_cr_context
     def _auto_init(self):
-        super(IrActionsActWindowView, self)._auto_init()
+        res = super(IrActionsActWindowView, self)._auto_init()
         self._cr.execute('SELECT indexname FROM pg_indexes WHERE indexname = \'act_window_view_unique_mode_per_action\'')
         if not self._cr.fetchone():
             self._cr.execute('CREATE UNIQUE INDEX act_window_view_unique_mode_per_action ON ir_act_window_view (act_window_id, view_mode)')
+        return res
 
 
 class IrActionsActWindowclose(models.Model):
-=======
-    _columns = {
-        'sequence': fields.integer('Sequence'),
-        'view_id': fields.many2one('ir.ui.view', 'View'),
-        'view_mode': fields.selection(VIEW_TYPES, string='View Type', required=True),
-        'act_window_id': fields.many2one('ir.actions.act_window', 'Action', ondelete='cascade'),
-        'multi': fields.boolean('On Multiple Doc.',
-            help="If set to true, the action will not be displayed on the right toolbar of a form view."),
-    }
-    _defaults = {
-        'multi': False,
-    }
-    def _auto_init(self, cr, context=None):
-        res = super(ir_actions_act_window_view, self)._auto_init(cr, context)
-        cr.execute('SELECT indexname FROM pg_indexes WHERE indexname = \'act_window_view_unique_mode_per_action\'')
-        if not cr.fetchone():
-            cr.execute('CREATE UNIQUE INDEX act_window_view_unique_mode_per_action ON ir_act_window_view (act_window_id, view_mode)')
-        return res
-
-
-class ir_actions_act_window_close(osv.osv):
->>>>>>> b26fd225
     _name = 'ir.actions.act_window_close'
     _inherit = 'ir.actions.actions'
     _table = 'ir_actions'
