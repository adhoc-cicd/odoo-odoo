--- conflicted
+++ resolved
@@ -318,18 +318,12 @@
         'web_icon': fields.char('Web Icon File', size=128),
         'web_icon_hover': fields.char('Web Icon File (hover)', size=128),
         'web_icon_data': fields.function(_get_image_icon, string='Web Icon Image', type='binary', readonly=True, store=True, multi='icon'),
-<<<<<<< HEAD
-        'web_icon_hover_data':fields.function(_get_image_icon, string='Web Icon Image (hover)', type='binary', readonly=True, store=True, multi='icon'),
-        'needaction_enabled': fields.function(_get_needaction, string='Target model uses the need action mechanism', store=True, type='boolean', help='If the menu entry action is an act_window action, and if this action is related to a model that uses the need_action mechanism, this field is set to true. Otherwise, it is false.', multi='_get_needaction'),
-        'needaction_counter': fields.function(_get_needaction, string='Number of actions the user has to perform', type='integer', help='If the target model uses the need action mechanism, this field gives the number of actions the current user has to perform.', multi='_get_needaction'),
-=======
         'web_icon_hover_data': fields.function(_get_image_icon, string='Web Icon Image (hover)', type='binary', readonly=True, store=True, multi='icon'),
         'needaction_enabled': fields.function(_get_needaction_enabled,
             type='boolean',
             store=True,
             string='Target model uses the need action mechanism',
             help='If the menu entry action is an act_window action, and if this action is related to a model that uses the need_action mechanism, this field is set to true. Otherwise, it is false.'),
->>>>>>> b0c9f525
         'action': fields.function(_action, fnct_inv=_action_inv,
             type='reference', string='Action',
             selection=[
