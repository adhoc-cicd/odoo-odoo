<?xml version="1.0" encoding="utf-8"?>
<openerp>
    <data>

        <!-- Top menu item -->
        <menuitem name="Sales"
            id="menu_base_partner"
            groups="base.group_sale_salesman"
            sequence="20"/>

            <menuitem id="base.menu_sales" parent="base.menu_base_partner" name="Sales" sequence="1" />
            <menuitem id="menu_base_config" parent="menu_base_partner" name="Configuration" sequence="30" groups="group_system"/>
            <menuitem id="menu_config_address_book" parent="menu_base_config" name="Address Book" sequence="40" groups="group_system"/>

        <!-- Partner Titles -->
        <record id="view_partner_title_tree" model="ir.ui.view">
            <field name="name">res.partner.title.tree</field>
            <field name="model">res.partner.title</field>
            <field name="arch" type="xml">
                <tree string="Partner Titles">
                    <field name="name"/>
                    <field name="shortcut"/>
                </tree>
            </field>
        </record>
        <record id="view_partner_title_form" model="ir.ui.view">
            <field name="name">res.partner.title.form</field>
            <field name="model">res.partner.title</field>
            <field name="arch" type="xml">
                <form string="Partner Titles" version="7.0">
                    <group col="4">
                        <field name="name"/>
                        <field name="shortcut"/>
                    </group>
                </form>
            </field>
        </record>

        <!--
        <record id="action_partner_title" model="ir.actions.act_window">
            <field name="name">Titles</field>
            <field name="type">ir.actions.act_window</field>
            <field name="res_model">res.partner.title</field>
            <field name="view_type">form</field>
        </record>
        <menuitem action="action_partner_title" id="menu_partner_title" parent="base.menu_base_config"/>
        -->

        <record id="action_partner_title_partner" model="ir.actions.act_window">
            <field name="name">Titles</field>
            <field name="type">ir.actions.act_window</field>
            <field name="res_model">res.partner.title</field>
            <field name="view_type">form</field>
            <field name="domain">[('domain','=','partner')]</field>
            <field name="context">{'default_domain': 'partner'}</field>
            <field name="help">Manage the partner titles you want to have available in your system. The partner titles is the legal status of the company: Private Limited, SA, etc.</field>
        </record>

        <menuitem action="action_partner_title_partner" id="menu_partner_title_partner" parent="menu_config_address_book" sequence="2" groups="base.group_no_one"/>

        <record id="action_partner_title_contact" model="ir.actions.act_window">
            <field name="name">Contact Titles</field>
            <field name="type">ir.actions.act_window</field>
            <field name="res_model">res.partner.title</field>
            <field name="view_type">form</field>
            <field name="domain">[('domain','=','contact')]</field>
            <field name="context">{'default_domain': 'contact'}</field>
            <field name="help">Manage the contact titles you want to have available in your system and the way you want to print them in letters and other documents. Some example: Mr., Mrs. </field>
        </record>

        <menuitem action="action_partner_title_contact" id="menu_partner_title_contact" name="Contact Titles" parent="menu_config_address_book" sequence="3" groups="base.group_no_one"/>

        <!-- Partner -->
        <record id="view_partner_tree" model="ir.ui.view">
            <field name="name">res.partner.tree</field>
            <field name="model">res.partner</field>
            <field eval="8" name="priority"/>
            <field name="arch" type="xml">
                <tree string="Contacts">
                    <field name="display_name"/>
                    <field name="function" invisible="1"/>
                    <field name="phone"/>
                    <field name="email"/>
                    <field name="user_id" invisible="1"/>
                    <field name="is_company" invisible="1"/>
                    <field name="country" invisible="1"/>
                    <field name="country_id" invisible="1"/>
                    <field name="parent_id" invisible="1"/>
                </tree>
            </field>
        </record>

        <record id="view_partner_simple_form" model="ir.ui.view">
            <field name="name">res.partner.simplified.form</field>
            <field name="model">res.partner</field>
            <field name="arch" type="xml">
                <form string="Contact" version="7.0">
                    <field name="image" widget='image' class="oe_avatar oe_left" options='{"preview_image": "image_medium"}'/>
                    <div class="oe_title">
                        <div class="oe_edit_only">
                            <label for="name"/> (
                            <field name="is_company" on_change="onchange_type(is_company)" class="oe_inline"/> <label for="is_company" string="Is a Company?"/>)
                        </div>
                        <h1>
                            <field name="name" default_focus="1" placeholder="Name" />
                        </h1>
                        <field name="parent_id"
                            placeholder="Company"
                            domain="[('is_company', '=', True)]" context="{'default_is_company': True}"
                            attrs="{'invisible': [('is_company','=', True)]}"/>
                        <group>
                            <field name="category_id" widget="many2many_tags" placeholder="Tags..."/>
                            <field name="function" placeholder="e.g. Sales Director"/>
                            <field name="user_ids" invisible="1"/>
                            <field name="email" widget="email" required="context.get('force_email', False)" attrs="{'required': [('user_ids','!=', [])]}"/>
                            <field name="phone"/>
                            <field name="mobile"/>
                        </group>
                    </div>
                </form>
            </field>
        </record>

        <record id="view_partner_form" model="ir.ui.view">
            <field name="name">res.partner.form</field>
            <field name="model">res.partner</field>
            <field eval="1" name="priority"/>
            <field name="arch" type="xml">
                <form string="Partners" version="7.0">
                <sheet>
                    <field name="image" widget='image' class="oe_left oe_avatar" options='{"preview_image": "image_medium", "size": [90, 90]}'/>
                    <div class="oe_title oe_left">
                        <div class="oe_edit_only">
                            <label for="name"/> (
                            <field name="is_company" on_change="onchange_type(is_company)" class="oe_inline"/> <label for="is_company" string="Is a Company?"/>)
                        </div>
                        <h1>
                            <field name="name" default_focus="1" placeholder="Name" />
                        </h1>
                        <field name="parent_id"
                            placeholder="Company"
                            domain="[('is_company', '=', True)]" context="{'default_is_company': True, 'default_supplier': supplier, 'default_customer': customer}"
                            attrs="{'invisible': [('is_company','=', True),('parent_id', '=', False)]}"
                            on_change="onchange_address(use_parent_address, parent_id)"/>
                        <field name="category_id" widget="many2many_tags" placeholder="Tags..."/>
                    </div>
                    <div class="oe_right oe_button_box" name="buttons"> </div>

                    <group>
                        <group>
                            <label for="type" attrs="{'invisible': [('parent_id','=', False)]}"/>
                            <div attrs="{'invisible': [('parent_id','=', False)]}" name="div_type">
                                <field class="oe_inline"
                                    name="type"/>
                            </div>

                            <label for="street" string="Address"/>
                            <div>
                                <div class="oe_edit_only">
                                    <field name="use_parent_address" class="oe_inline"
                                           on_change="onchange_address(use_parent_address, parent_id)"
                                           attrs="{'invisible': ['|', ('is_company', '=', True),('parent_id', '=', False)]}"/>
                                    <label for="use_parent_address" attrs="{'invisible': ['|', ('is_company', '=', True), ('parent_id', '=', False)]}"/>
                                </div>
                                <button name="open_parent" type="object" string="(edit company address)" class="oe_link oe_edit_only"
                                        attrs="{'invisible': ['|',('parent_id','=', False),('use_parent_address','=',False)]}"/>
                                <field name="street" placeholder="Street..."  attrs="{'readonly': [('use_parent_address','=',True)]}"/>
                                <field name="street2"  attrs="{'readonly': [('use_parent_address','=',True)]}"/>
                                <div class="address_format">
                                    <field name="city" placeholder="City" style="width: 40%%" attrs="{'readonly': [('use_parent_address','=',True)]}"/>
                                    <field name="state_id" class="oe_no_button" placeholder="State" style="width: 37%%" options='{"no_open": True}' on_change="onchange_state(state_id)" attrs="{'readonly': [('use_parent_address','=',True)]}"/>
                                    <field name="zip" placeholder="ZIP" style="width: 20%%" attrs="{'readonly': [('use_parent_address','=',True)]}"/>
                                </div>
                                <field name="country_id" placeholder="Country" class="oe_no_button" options='{"no_open": True}' attrs="{'readonly': [('use_parent_address','=',True)]}"/>
                            </div>
                            <field name="website" widget="url" placeholder="e.g. www.openerp.com"/>
                        </group>
                        <group>
                            <field name="function" placeholder="e.g. Sales Director"
                                attrs="{'invisible': [('is_company','=', True)]}"/>
                            <field name="phone" placeholder="e.g. +32.81.81.37.00"/>
                            <field name="mobile"/>
                            <field name="fax"/>
<<<<<<< HEAD
                            <field name="user_ids" invisible="1"/>
                            <field name="email" widget="email" attrs="{'required': [('user_ids','!=', [])]}"/>
                            <field name="title" domain="[('domain','=','contact')]" options='{"no_open": True}' attrs="{'invisible': [('is_company','=',True)]}" context="{'default_domain': 'contact'}"/>
                            <field name="title" domain="[('domain','=','partner')]" options='{"no_open": True}' attrs="{'invisible': [('is_company','=',False)]}" context="{'default_domain': 'partner'}"/>
=======
                            <field name="email" widget="email"/>
                            <field name="title" domain="[('domain', '=', 'contact')]" options='{"no_open": True}'/>
>>>>>>> 23cffab1
                        </group>
                    </group>

                    <notebook colspan="4">
                        <page string="Contacts" attrs="{'invisible': [('is_company','=',False), ('child_ids', '=', [])]}" autofocus="autofocus">
                            <field name="child_ids" mode="kanban" context="{'default_parent_id': active_id, 'default_street': street, 'default_street2': street2, 'default_city': city, 'default_state_id': state_id, 'default_zip': zip, 'default_country_id': country_id, 'default_supplier': supplier, 'default_customer': customer, 'default_use_parent_address': True}">
                                <kanban>
                                    <field name="color"/>
                                    <field name="name"/>
                                    <field name="title"/>
                                    <field name="email"/>
                                    <field name="parent_id"/>
                                    <field name="is_company"/>
                                    <field name="function"/>
                                    <field name="phone"/>
                                    <field name="street"/>
                                    <field name="street2"/>
                                    <field name="zip"/>
                                    <field name="city"/>
                                    <field name="country_id"/>
                                    <field name="mobile"/>
                                    <field name="fax"/>
                                    <field name="state_id"/>
                                    <field name="has_image"/>
                                    <templates>
                                        <t t-name="kanban-box">
                                            <t t-set="color" t-value="kanban_color(record.color.raw_value)"/>
                                            <div t-att-class="color + (record.title.raw_value == 1 ? ' oe_kanban_color_alert' : '')" style="position: relative">
                                                <a t-if="! read_only_mode" type="delete" style="position: absolute; right: 0; padding: 4px; diplay: inline-block">X</a>
                                                <div class="oe_module_vignette">
                                                <a type="open">
                                                    <t t-if="record.has_image.raw_value === true">
                                                        <img t-att-src="kanban_image('res.partner', 'image', record.id.value, {'preview_image': 'image_small'})" class="oe_avatar oe_kanban_avatar_smallbox"/>
                                                    </t>
                                                    <t t-if="record.image and record.image.raw_value !== false">
                                                        <img t-att-src="'data:image/png;base64,'+record.image.raw_value" class="oe_avatar oe_kanban_avatar_smallbox"/>
                                                    </t>
                                                    <t t-if="record.has_image.raw_value === false and (!record.image or record.image.raw_value === false)">
                                                        <t t-if="record.is_company.raw_value === true">
                                                            <img t-att-src='_s + "/base/static/src/img/company_image.png"' class="oe_kanban_image oe_kanban_avatar_smallbox"/>
                                                        </t>
                                                        <t t-if="record.is_company.raw_value === false">
                                                            <img t-att-src='_s + "/base/static/src/img/avatar.png"' class="oe_kanban_image oe_kanban_avatar_smallbox"/>
                                                        </t>
                                                    </t>
                                                </a>
                                                    <div class="oe_module_desc">
                                                        <div class="oe_kanban_box_content oe_kanban_color_bglight oe_kanban_color_border">
                                                            <table class="oe_kanban_table">
                                                                <tr>
                                                                    <td class="oe_kanban_title1" align="left" valign="middle">
                                                                        <h4><a type="open"><field name="name"/></a></h4>
                                                                        <i><div t-if="record.function.raw_value">
                                                                            <field name="function"/></div></i>
                                                                        <div><a t-if="record.email.raw_value" title="Mail" t-att-href="'mailto:'+record.email.value">
                                                                            <field name="email"/>
                                                                        </a></div>
                                                                        <div t-if="record.phone.raw_value">Phone: <field name="phone"/></div>
                                                                        <div t-if="record.mobile.raw_value">Mobile: <field name="mobile"/></div>
                                                                        <div t-if="record.fax.raw_value">Fax: <field name="fax"/></div>
                                                                    </td>
                                                                </tr>
                                                            </table>
                                                        </div>
                                                    </div>
                                                </div>
                                            </div>
                                        </t>
                                    </templates>
                                </kanban>
                                <form string="Contact" version="7.0">
                                    <sheet>
                                        <field name="image" widget='image' class="oe_avatar oe_left" options='{"preview_image": "image_medium"}'/>
                                        <div class="oe_title">
                                            <label for="name" class="oe_edit_only"/>
                                            <h1><field name="name" style="width: 70%%"/></h1>
                                            <field name="category_id" widget="many2many_tags" placeholder="Tags..." style="width: 70%%"/>
                                        </div>
                                        <group>
                                            <field name="function" placeholder="e.g. Sales Director"/>
                                            <field name="email"/>
                                            <field name="phone"/>
                                            <field name="mobile"/>
                                        </group>
                                        <div>
                                            <field name="use_parent_address"/><label for="use_parent_address"/>
                                        </div>
                                        <group>
                                            <label for="type"/>
                                            <div name="div_type">
                                                <field class="oe_inline" name="type"/>
                                            </div>
                                            <label for="street" string="Address" attrs="{'invisible': [('use_parent_address','=', True)]}"/>
                                            <div attrs="{'invisible': [('use_parent_address','=', True)]}" name="div_address">
                                                <field name="street" placeholder="Street..."/>
                                                <field name="street2"/>
                                                <div class="address_format">
                                                    <field name="city" placeholder="City" style="width: 40%%"/>
                                                    <field name="state_id" class="oe_no_button" placeholder="State" style="width: 37%%" options='{"no_open": True}' on_change="onchange_state(state_id)"/>
                                                    <field name="zip" placeholder="ZIP" style="width: 20%%"/>
                                                </div>
                                                <field name="country_id" placeholder="Country" class="oe_no_button" options='{"no_open": True}'/>
                                            </div>
                                        </group>
                                        <field name="supplier" invisible="True"/>
                                        <field name="customer" invisible="True"/>
                                    </sheet>
                                </form>
                            </field>
                        </page>
                        <page name='internal_notes' string="Internal Notes">
                            <field name="comment" placeholder="Put an internal note..."/>
                        </page>
                        <page name='sales_purchases' string="Sales &amp; Purchases">
                            <group>
                                <group>
                                    <field name="user_id" 
                                        context="{'default_groups_ref': ['base.group_partner_manager']}"/>
                                    <field name="company_id" groups="base.group_multi_company" widget="selection"/>
                                </group>
                                <group>
                                    <field name="customer"/>
                                    <field name="supplier"/>
                                </group>
                                <group>
                                    <field name="ref"/>
                                    <field name="lang"/>
                                    <field name="date"/>
                                </group>
                                <group>
                                    <field name="active"/>
                                </group>
                            </group>
                        </page>
                    </notebook>
                </sheet>
                </form>
            </field>
        </record>

       <record id="view_res_partner_filter" model="ir.ui.view">
            <field name="name">res.partner.select</field>
            <field name="model">res.partner</field>
            <field name="arch" type="xml">
                <search string="Search Partner">
                   <field name="name"
                       filter_domain="['|','|',('display_name','ilike',self),('ref','=',self),('email','ilike',self)]"/>
                   <filter help="My Partners" icon="terp-personal+" domain="[('user_id','=',uid)]"/>
                   <separator/>
                   <filter string="Persons" name="type_person" domain="[('is_company','=',0)]"/>
                   <filter string="Companies" name="type_company" domain="[('is_company','=',1)]"/>
                   <separator/>
                   <filter string="Customers" name="customer" domain="[('customer','=',1)]" help="Customer Partners"/>
                   <filter string="Suppliers" name="supplier" domain="[('supplier','=',1)]" help="Supplier Partners"/>
                   <separator/>
                   <field name="category_id" string="Tag" filter_domain="[('category_id','ilike', self)]"/>
                   <field name="user_id"/>
                   <field name="parent_id" domain="[('is_company','=',1)]" operator="child_of"/>
                   <group expand="0" string="Group By...">
                       <filter string="Salesperson" icon="terp-personal" domain="[]" context="{'group_by' : 'user_id'}" />
                       <filter string="Company" context="{'group_by': 'parent_id'}"/>
                       <filter string="Country" context="{'group_by': 'country_id'}"/>
                   </group>
               </search>
            </field>
        </record>

        <!-- Partner Kanban View -->
        <record model="ir.ui.view" id="res_partner_kanban_view">
            <field name="name">res.partner.kanban</field>
            <field name="model">res.partner</field>
            <field name="arch" type="xml">
                <kanban>
                    <field name="color"/>
                    <field name="display_name"/>
                    <field name="title"/>
                    <field name="email"/>
                    <field name="parent_id"/>
                    <field name="is_company"/>
                    <field name="function"/>
                    <field name="phone"/>
                    <field name="street"/>
                    <field name="street2"/>
                    <field name="zip"/>
                    <field name="city"/>
                    <field name="country_id"/>
                    <field name="mobile"/>
                    <field name="state_id"/>
                    <field name="category_id"/>
                    <field name="has_image"/>
                    <templates>
                        <t t-name="kanban-box">
                            <div class="oe_kanban_vignette oe_semantic_html_override">
                                <a type="open">
                                    <t t-if="record.has_image.raw_value === true">
                                        <img t-att-src="kanban_image('res.partner', 'image_small', record.id.value)" class="oe_kanban_image"/>
                                    </t>
                                    <t t-if="record.has_image.raw_value === false">
                                        <t t-if="record.is_company.raw_value === true">
                                            <img t-att-src='_s + "/base/static/src/img/company_image.png"' class="oe_kanban_image"/>
                                        </t>
                                        <t t-if="record.is_company.raw_value === false">
                                            <img t-att-src='_s + "/base/static/src/img/avatar.png"' class="oe_kanban_image"/>
                                        </t>
                                    </t>
                                </a>
                                <div class="oe_kanban_details">
                                    <h4 class="oe_partner_heading"><a type="open"><field name="display_name"/></a></h4>
                                    <div class="oe_kanban_partner_categories"/>
                                    <div class="oe_kanban_partner_links"/>
                                    <ul>
                                        <li t-if="record.parent_id.raw_value and !record.function.raw_value"><field name="parent_id"/></li>
                                        <li t-if="!record.parent_id.raw_value and record.function.raw_value"><field name="function"/></li>
                                        <li t-if="record.parent_id.raw_value and record.function.raw_value"><field name="function"/> at <field name="parent_id"/></li>
                                        <li t-if="record.city.raw_value and !record.country.raw_value"><field name="city"/></li>
                                        <li t-if="!record.city.raw_value and record.country.raw_value"><field name="country"/></li>
                                        <li t-if="record.city.raw_value and record.country.raw_value"><field name="city"/>, <field name="country"/></li>
                                        <li t-if="record.email.raw_value"><a t-attf-href="mailto:#{record.email.raw_value}"><field name="email"/></a></li>
                                    </ul>
                                </div>
                            </div>

                        </t>
                    </templates>
                </kanban>
            </field>
        </record>

        <record id="action_partner_form" model="ir.actions.act_window">
            <field name="name">Customers</field>
            <field name="type">ir.actions.act_window</field>
            <field name="res_model">res.partner</field>
            <field name="view_type">form</field>
            <field name="view_mode">kanban,tree,form</field>
            <field name="context">{"search_default_customer":1}</field>
            <field name="search_view_id" ref="view_res_partner_filter"/>
            <field name="help" type="html">
              <p class="oe_view_nocontent_create">
                Click to add a contact in your address book.
              </p><p>
                OpenERP helps you easily track all activities related to
                a customer; discussions, history of business opportunities,
                documents, etc.
              </p>
            </field>
        </record>
        <record id="action_partner_form_view1" model="ir.actions.act_window.view">
            <field eval="0" name="sequence"/>
            <field name="view_mode">kanban</field>
            <field name="view_id" ref="res_partner_kanban_view"/>
            <field name="act_window_id" ref="action_partner_form"/>
        </record>
        <record id="action_partner_form_view2" model="ir.actions.act_window.view">
            <field eval="2" name="sequence"/>
            <field name="view_mode">form</field>
            <field name="view_id" ref="view_partner_form"/>
            <field name="act_window_id" ref="action_partner_form"/>
        </record>
        <record id="action_partner_tree_view1" model="ir.actions.act_window.view">
            <field name="sequence" eval="1"/>
            <field name="view_mode">tree</field>
            <field name="view_id" ref="view_partner_tree"/>
            <field name="act_window_id" ref="action_partner_form"/>
        </record>
        <menuitem id="menu_partner_form" parent="base.menu_sales" action="action_partner_form" sequence="2"/>

        <record id="action_partner_customer_form" model="ir.actions.act_window">
            <field name="name">Customers</field>
            <field name="type">ir.actions.act_window</field>
            <field name="res_model">res.partner</field>
            <field name="view_type">form</field>
            <field name="view_mode">kanban,tree,form</field>
            <field name="domain">[('customer','=',1)]</field>
            <field name="context">{'default_customer':1, 'search_default_customer':1}</field>
            <field name="filter" eval="True"/>
            <field name="help" type="html">
              <p class="oe_view_nocontent_create">
                Click to add a contact in your address book.
              </p><p>
                OpenERP helps you easily track all activities related to
                a customer: discussions, history of business opportunities,
                documents, etc.
              </p>
            </field>
        </record>

        <record id="action_partner_supplier_form" model="ir.actions.act_window">
            <field name="name">Suppliers</field>
            <field name="type">ir.actions.act_window</field>
            <field name="res_model">res.partner</field>
            <field name="view_type">form</field>
            <field name="domain">[]</field>
            <field name="view_mode">kanban,tree,form</field>
            <field name="context">{'search_default_supplier': 1,'default_customer': 0,'default_supplier': 1}</field>
            <field name="filter" eval="True"/>
            <field name="help" type="html">
              <p class="oe_view_nocontent_create">
                Click to add a contact in your address book.
              </p><p>
                OpenERP helps you easily track all activities related to
                a supplier: discussions, history of purchases,
                documents, etc.
              </p>
            </field>
        </record>

        <record id="action_partner_employee_form" model="ir.actions.act_window">
            <field name="name">Employees</field>
            <field name="type">ir.actions.act_window</field>
            <field name="res_model">res.partner</field>
            <field name="view_type">form</field>
            <field name="domain">[('employee','=',1)]</field>
            <field name="context">{'default_customer':0, 'default_supplier':0 , 'default_employee':1}</field>
            <field name="filter" eval="True"/>
        </record>

        <record id="action_partner_other_form" model="ir.actions.act_window">
            <field name="name">Other Partners</field>
            <field name="type">ir.actions.act_window</field>
            <field name="res_model">res.partner</field>
            <field name="view_type">form</field>
            <field name="domain">[('supplier','&lt;&gt;',1),('customer','&lt;&gt;',1)]</field>
            <field name="filter" eval="True"/>
        </record>

        <!-- Categories -->
        <record id="view_partner_category_form" model="ir.ui.view">
            <field name="name">Partner Tags</field>
            <field name="model">res.partner.category</field>
            <field name="arch" type="xml">
                <form string="Partner Tag" version="7.0">
                    <group col="4">
                        <field name="name"/>
                        <field name="active"/>
                        <field name="parent_id"/>
                    </group>
                </form>
            </field>
        </record>
        <record id="view_partner_category_list" model="ir.ui.view">
            <field name="name">Partner Tags</field>
            <field name="model">res.partner.category</field>
            <field eval="6" name="priority"/>
            <field name="arch" type="xml">
                <tree string="Partner Tags">
                    <field name="complete_name"/>
                </tree>
            </field>
        </record>
        <record id="view_partner_category_tree" model="ir.ui.view">
            <field name="name">res.partner.category.tree</field>
            <field name="model">res.partner.category</field>
            <field name="field_parent">child_ids</field>
            <field name="arch" type="xml">
                <tree toolbar="1" string="Partner Tags">
                    <field name="name"/>
                </tree>
            </field>
        </record>
        <!--
        <record id="action_partner_category" model="ir.actions.act_window">
            <field name="name">Partners by Categories</field>
            <field name="type">ir.actions.act_window</field>
            <field name="res_model">res.partner.category</field>
            <field name="view_type">tree</field>
            <field name="view_id" ref="view_partner_category_tree"/>
            <field name="domain">[('parent_id','=',False)]</field>
        </record>
        <menuitem action="action_partner_category" id="menu_partner_category_main" parent="base.menu_address_book" sequence="1"
            groups="base.group_no_one"/>
        -->

        <record id="action_partner_by_category" model="ir.actions.act_window">
            <field name="name">Partner Tags</field>
            <field name="res_model">res.partner</field>
            <field name="view_type">form</field>
            <field name="view_mode">tree,form</field>
            <field name="domain">[('category_id','child_of', [active_id])]</field>
            <field name="context">{'category_id':active_id}</field>
            <field name="search_view_id" ref="view_res_partner_filter"/>
        </record>

        <record id="ir_action_partner_by_category" model="ir.values">
            <field eval="'tree_but_open'" name="key2"/>
            <field eval="'res.partner.category'" name="model"/>
            <field name="name">Open partners</field>
            <field eval="'ir.actions.act_window,%d'%action_partner_by_category" name="value"/>
        </record>

        <record id="action_partner_category_form" model="ir.actions.act_window">
            <field name="name">Partner Tags</field>
            <field name="type">ir.actions.act_window</field>
            <field name="res_model">res.partner.category</field>
            <field name="view_type">form</field>
            <field name="help" type="html">
              <p class="oe_view_nocontent_create">
                Click to create a new partner tags.
              </p><p>
                Manage the partner tags to better classify them for tracking and analysis purposes.
                A partner may have several tags and tags have a hierarchical structure: a partner with a tag has also the parent tags.
              </p>
            </field>
        </record>

        <menuitem action="action_partner_category_form" id="menu_partner_category_form" name="Partner Tags" sequence="4" parent="menu_config_address_book" groups="base.group_no_one"/>

    </data>
</openerp><|MERGE_RESOLUTION|>--- conflicted
+++ resolved
@@ -181,15 +181,9 @@
                             <field name="phone" placeholder="e.g. +32.81.81.37.00"/>
                             <field name="mobile"/>
                             <field name="fax"/>
-<<<<<<< HEAD
                             <field name="user_ids" invisible="1"/>
                             <field name="email" widget="email" attrs="{'required': [('user_ids','!=', [])]}"/>
-                            <field name="title" domain="[('domain','=','contact')]" options='{"no_open": True}' attrs="{'invisible': [('is_company','=',True)]}" context="{'default_domain': 'contact'}"/>
-                            <field name="title" domain="[('domain','=','partner')]" options='{"no_open": True}' attrs="{'invisible': [('is_company','=',False)]}" context="{'default_domain': 'partner'}"/>
-=======
-                            <field name="email" widget="email"/>
                             <field name="title" domain="[('domain', '=', 'contact')]" options='{"no_open": True}'/>
->>>>>>> 23cffab1
                         </group>
                     </group>
 
