<?xml version="1.0" encoding="utf-8"?>
<openerp>
    <data>
        <!-- res.groups -->
        <record id="view_groups_form" model="ir.ui.view">
            <field name="name">res.groups.form</field>
            <field name="model">res.groups</field>
            <field name="type">form</field>
            <field name="arch" type="xml">
                <form string="Groups" version="7.0">
                  <sheet>
                    <group col="4">
                        <field name="category_id"/>
                        <field name="name"/>
                    </group>
                    <notebook>
                        <page string="Users">
                            <field name="users"/>
                        </page>
                        <page string="Inherited">
                            <label string="Users added to this group are automatically added in the following groups."/>
                            <field name="implied_ids"/>
                        </page>
                        <page string="Menus">
                            <field name="menu_access"/>
                        </page>
                        <page string="Access Rights">
                            <field name="model_access">
                                <tree string="Access Rules" editable="top">
                                    <field name="model_id"/>
                                    <field name="perm_read"/>
                                    <field name="perm_write"/>
                                    <field name="perm_create"/>
                                    <field name="perm_unlink"/>
                                    <field name="name"/>
                                </tree>
                                <form string="Access Controls" version="7.0">
                                    <group col="4">
                                        <field name="name"/>
                                        <field name="model_id"/>
                                        <field name="perm_read"/>
                                        <field name="perm_write"/>
                                        <field name="perm_create"/>
                                        <field name="perm_unlink"/>
                                    </group>
                                </form>
                            </field>
                        </page>
                        <page string="Rules">
                            <field name="rule_groups">
                                <tree string="Rules">
                                    <field name="name"/>
                                    <field name="model_id"/>
                                    <field name="global"/>
                                </tree>
                            </field>
                        </page><page string="Notes">
                            <field name="comment"/>
                        </page>
                    </notebook>
                  </sheet>
                </form>
            </field>
        </record>
        <record id="action_res_groups" model="ir.actions.act_window">
            <field name="name">Groups</field>
            <field name="type">ir.actions.act_window</field>
            <field name="res_model">res.groups</field>
            <field name="view_type">form</field>
            <field name="help">A group is a set of functional areas that will be assigned to the user in order to give them access and rights to specific applications and tasks in the system. You can create custom groups or edit the ones existing by default in order to customize the view of the menu that users will be able to see. Whether they can have a read, write, create and delete access right can be managed from here.</field>
        </record>
        <menuitem action="action_res_groups" id="menu_action_res_groups" parent="base.menu_users" groups="base.group_no_one"/>


        <!-- res.users -->
        <record id="view_users_form" model="ir.ui.view">
            <field name="name">res.users.form</field>
            <field name="model">res.users</field>
            <field name="type">form</field>
            <field name="arch" type="xml">
                <form string="Users" version="7.0">
                    <field name="id" invisible="1"/>
                    <sheet>
                        <field name="avatar" widget='image' on_change="onchange_avatar(avatar)" class="oe_avatar oe_left"/>
                        <div class="oe_title">
                            <label for="name" class="oe_edit_only"/>
                            <h1><field name="name"/></h1>
                            <label for="login" class="oe_edit_only"/>
                            <h2><field name="login"/></h2>
                        </div>
                        <group>
                            <group>
                                <field name="new_password" password="True" attrs="{'required': [('id','=',False)]}"/>
                                <field name="company_id" context="{'user_preference': 0}"/>
                            </group>
                            <group>
                                <field name="active"/>
                            </group>
                        </group>

                        <notebook colspan="4">
                            <page string="Preferences">
                                <group>
                                    <group name="preferences">
                                        <field name="context_lang"/>
                                        <field name="context_tz"/>
                                    </group>
                                    <group groups="base.group_no_one">
                                        <field name="action_id"/>
                                        <field domain="[('usage','=','menu')]" name="menu_id" required="True"/>
                                    </group>
                                </group>
                                <group>
                                    <field name="user_email" widget="email"/>
                                    <field name="signature"/>
                                </group>
                            </page>
                            <page string="Access Rights">
                                <group string="Allowed Companies" groups="base.group_multi_company">
                                    <field name="company_ids" nolabel="1" widget="many2many_tags"/>
                                </group>
                                <group col="4">
                                    <field name="groups_id"/>
                                </group>
                            </page>
                        </notebook>
                    </sheet>
                </form>
            </field>
        </record>
        <record id="view_users_tree" model="ir.ui.view">
            <field name="name">res.users.tree</field>
            <field name="model">res.users</field>
            <field name="type">tree</field>
            <field name="arch" type="xml">
                <tree string="Users">
                    <field name="name"/>
                    <field name="login"/>
                    <field name="context_lang"/>
                    <field name="date"/>
                </tree>
            </field>
        </record>
        <record id="view_users_search" model="ir.ui.view">
            <field name="name">res.users.search</field>
            <field name="model">res.users</field>
            <field name="type">search</field>
            <field name="arch" type="xml">
                <search string="Users">
                    <field name="name" filter_domain="['|', ('name','ilike',self), ('login','ilike',self)]" string="User"/>
                    <field name="company_ids" string="Company" groups="base.group_multi_company"/>
                </search>
            </field>
        </record>
        <record id="user_groups_view" model="ir.ui.view">
            <field name="name">res.users.groups</field>
            <field name="model">res.users</field>
            <field name="inherit_id" ref="view_users_form"/>
            <field name="arch" type="xml">
                <!-- dummy, will be modified by groups -->
                <field name="groups_id" position="after"/>
            </field>
        </record>
        <record id="action_res_users" model="ir.actions.act_window">
            <field name="name">Users</field>
            <field name="type">ir.actions.act_window</field>
            <field name="res_model">res.users</field>
            <field name="view_type">form</field>
            <field name="view_id" ref="view_users_tree"/>
            <field name="search_view_id" ref="view_users_search"/>
            <field name="help">Create and manage users that will connect to the system. Users can be deactivated should there be a period of time during which they will/should not connect to the system. You can assign them groups in order to give them specific access to the applications they need to use in the system.</field>
        </record>
        <record id="action_res_users_view1" model="ir.actions.act_window.view">
            <field eval="10" name="sequence"/>
            <field name="view_mode">tree</field>
            <field name="view_id" ref="view_users_tree"/>
            <field name="act_window_id" ref="action_res_users"/>
        </record>
        <record id="action_res_users_view2" model="ir.actions.act_window.view">
            <field eval="20" name="sequence"/>
            <field name="view_mode">form</field>
            <field name="view_id" ref="view_users_form"/>
            <field name="act_window_id" ref="action_res_users"/>
        </record>
        <menuitem action="action_res_users" id="menu_action_res_users" parent="base.menu_users"/>

        <record id="view_users_form_simple_modif" model="ir.ui.view">
            <field name="name">res.users.preferences.form</field>
            <field name="model">res.users</field>
            <field name="type">form</field>
            <field eval="18" name="priority"/>
            <field name="arch" type="xml">
                <form string="Users" version="7.0">
<<<<<<< HEAD
                <sheet>
                    <field name="avatar" widget='image' on_change="onchange_avatar(avatar)" class="oe_avatar oe_left"/>
                    <div class="oe_title">
                        <h1>
                            <field name="name" readonly="1"/>
                        </h1>
                        <h2>
                            <field name="login" readonly="1"/>
                        </h2>
                    </div>
                    <group col="4" name="preferences" string="Preferences">
=======
                   <sheet>
                    <div class="oe_right oe_avatar">
                        <field name="avatar" widget='image' on_change="onchange_avatar(avatar)"/>
                    </div>
                    <h1>
                        <field name="name" readonly="1" class="oe_inline"/>
                        (<field name="login" readonly="1" class="oe_inline"/>)
                    </h1>
                    <group name="preferences" col="4">
>>>>>>> 9559fcd3
                        <field name="context_lang" readonly="0"/>
                        <field name="company_id" readonly="0"
                            groups="base.group_multi_company" on_change="on_change_company_id(company_id)"/>
                        <field name="context_tz" readonly="0"/>
                        <field name="company_id" widget="selection" readonly="0"
                            groups="base.group_multi_company" on_change="on_change_company_id(company_id)"/>
                    </group>
                    <group string="Email Preferences">
                        <field name="user_email" widget="email" readonly="0"/>
                        <field name="signature" readonly="0"/>
                    </group>
                    </sheet>
                </form>
            </field>
        </record>
        <record id="action_res_users_my" model="ir.actions.act_window">
            <field name="name">Change My Preferences</field>
            <field name="type">ir.actions.act_window</field>
            <field name="res_model">res.users</field>
            <field name="view_type">form</field>
            <field name="view_mode">form,tree</field>
            <field name="domain">[('id','=',uid)]</field>
        </record>
        <record id="action_res_users_my_view1" model="ir.actions.act_window.view">
            <field eval="20" name="sequence"/>
            <field name="view_mode">tree</field>
            <field name="act_window_id" ref="action_res_users_my"/>
        </record>
        <record id="action_res_users_my_view2" model="ir.actions.act_window.view">
            <field eval="10" name="sequence"/>
            <field name="view_mode">form</field>
            <field name="view_id" ref="view_users_form_simple_modif"/>
            <field name="act_window_id" ref="action_res_users_my"/>
        </record>

    </data>
</openerp><|MERGE_RESOLUTION|>--- conflicted
+++ resolved
@@ -191,19 +191,6 @@
             <field eval="18" name="priority"/>
             <field name="arch" type="xml">
                 <form string="Users" version="7.0">
-<<<<<<< HEAD
-                <sheet>
-                    <field name="avatar" widget='image' on_change="onchange_avatar(avatar)" class="oe_avatar oe_left"/>
-                    <div class="oe_title">
-                        <h1>
-                            <field name="name" readonly="1"/>
-                        </h1>
-                        <h2>
-                            <field name="login" readonly="1"/>
-                        </h2>
-                    </div>
-                    <group col="4" name="preferences" string="Preferences">
-=======
                    <sheet>
                     <div class="oe_right oe_avatar">
                         <field name="avatar" widget='image' on_change="onchange_avatar(avatar)"/>
@@ -213,7 +200,6 @@
                         (<field name="login" readonly="1" class="oe_inline"/>)
                     </h1>
                     <group name="preferences" col="4">
->>>>>>> 9559fcd3
                         <field name="context_lang" readonly="0"/>
                         <field name="company_id" readonly="0"
                             groups="base.group_multi_company" on_change="on_change_company_id(company_id)"/>
