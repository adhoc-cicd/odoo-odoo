<?xml version="1.0" encoding="utf-8"?>
<openerp>
    <data>
        <!--
    ======================
    Languages
    ======================
    -->
        <menuitem id="next_id_2" name="User Interface" parent="base.menu_custom" groups="base.group_extended"/>

        <!--
    ======================
    Groups
    ======================
    -->
        <record id="view_groups_form" model="ir.ui.view">
            <field name="name">res.groups.form</field>
            <field name="model">res.groups</field>
            <field name="type">form</field>
            <field name="arch" type="xml">
                <form string="Groups">
                    <field name="name" select="1"/>
                    <notebook colspan="4">
                        <page string="Users">
                            <field colspan="4" name="users" nolabel="1"/>
                        </page>
                        <page string="Menus">
                            <field colspan="4" name="menu_access" nolabel="1"/>
                        </page>
                        <page string="Access Rights">
                            <field colspan="4" name="model_access" nolabel="1">
                                <tree string="Access Rules" editable="top">
                                    <field name="model_id"/>
                                    <field name="perm_read"/>
                                    <field name="perm_write"/>
                                    <field name="perm_create"/>
                                    <field name="perm_unlink"/>
                                    <field name="name"/>
                                </tree>
                                <form string="Access Controls">
                                    <field colspan="4" name="name" select="1"/>
                                    <field name="model_id" select="1"/>
                                    <newline/>
                                    <field name="perm_read"/>
                                    <field name="perm_write"/>
                                    <field name="perm_create"/>
                                    <field name="perm_unlink"/>
                                </form>
                            </field>
                        </page>
                        <page string="Rules">
                            <field colspan="4" name="rule_groups" nolabel="1">
                                <tree string="Rules">
                                    <field name="name"/>
                                    <field name="model_id"/>
                                    <field name="global"/>
                                </tree>
                            </field>
                        </page><page string="Notes">
                            <field colspan="4" name="comment" nolabel="1"/>
                        </page>
                    </notebook>
                </form>
            </field>
        </record>

        <!--
    ======================
    Users
    ======================
    -->

        <record id="view_users_form_simple_modif" model="ir.ui.view">
            <field name="name">res.users.form.modif</field>
            <field name="model">res.users</field>
            <field name="type">form</field>
            <field eval="18" name="priority"/>
            <field name="arch" type="xml">
                <form string="Users">
                    <field name="name"/>
                    <newline/>
                    <group colspan="2" col="2">
                        <separator string="Preferences" colspan="2"/>
                        <field name="context_lang"/>
                        <field name="context_tz"/>
                        <field name="menu_tips"/>
                    </group>
                    <group name="default_filters" colspan="2" col="2">
                        <separator string="Default Filters" colspan="2"/>
                        <field name="company_id" widget="selection"
                            groups="base.group_multi_company" on_change="on_change_company_id(company_id)"/>
                    </group>
                    <separator string="Email &amp; Signature" colspan="2"/>
                    <field colspan="4" name="user_email" widget="email"/>
                    <field colspan="4" name="signature" nolabel="1"/>
                </form>
            </field>
        </record>

        <record id="view_users_form" model="ir.ui.view">
            <field name="name">res.users.form</field>
            <field name="model">res.users</field>
            <field name="type">form</field>
            <field name="arch" type="xml">
                <form string="Users">
                    <group colspan="4" col="6">
                        <field name="name" select="1"/>
                        <field name="login" select="1"/>
                        <field name="new_password" password="True"/>
                        <field name="active"/>
                    </group>
                    <notebook colspan="4">
                        <page string="User">
                            <group colspan="1" col="2">
                                <separator string="Preferences" colspan="2"/>
                                <field name="context_lang"/>
                                <field name="context_tz"/>
                                <field name="menu_tips"/>
                            </group>
                            <group name="default_filters" colspan="1" col="2">
                                <separator string="Default Filters" colspan="2"/>
                                <field name="company_id" required="1"
                                    context="{'user_preference': 0}"
<<<<<<< HEAD
                                    groups="base.group_multi_company"/>
=======
                                    groups="base.group_multi_company"
                                    />
                                <field name="user_email" widget="email"/>
>>>>>>> 71b82691
                            </group>
                            <group colspan="1" col="2" groups="base.group_extended">
                                <separator string="Action" colspan="2"/>
                                <field name="action_id"/>
                                <field domain="[('usage','=','menu')]" name="menu_id" required="True"/>
                            </group>
                            <newline/>
                            <separator string="Email &amp; Signature" colspan="2"/>
                            <group colspan="4">
                                <field name="user_email" widget="email"/>
                            </group>
                            <field colspan="4" name="signature" nolabel="1"/>
                            <newline/>
                        </page>
                        <page string="Access Rights">
                            <field nolabel="1" name="groups_id"/>
                        </page>
                        <page string="Companies" groups="base.group_multi_company">
                            <field colspan="4" nolabel="1" name="company_ids" select="1"/>
                        </page>
                    </notebook>
                </form>
            </field>
        </record>
        <record id="view_users_tree" model="ir.ui.view">
            <field name="name">res.users.tree</field>
            <field name="model">res.users</field>
            <field name="type">tree</field>
            <field name="arch" type="xml">
                <tree string="Users">
                    <field name="name"/>
                    <field name="login"/>
                    <field name="context_lang"/>
                    <field name="date"/>
                </tree>
            </field>
        </record>

        <record id="view_users_search" model="ir.ui.view">
            <field name="name">res.users.search</field>
            <field name="model">res.users</field>
            <field name="type">search</field>
            <field name="arch" type="xml">
                <search string="Users">
                    <field name="name"/>
                    <field name="login"/>
                    <field name="company_ids" string="Company" groups="base.group_multi_company"/>
                </search>
            </field>
        </record>

        <!--
    ======================
    Company
    ======================
    -->

        <report id="preview_report" model="res.company" name="preview.report" multi="True"
            rml="base/report/preview_report.rml" string="Preview Report"/>

        <record id="view_company_form" model="ir.ui.view">
            <field name="name">res.company.form</field>
            <field name="model">res.company</field>
            <field name="type">form</field>
            <field name="arch" type="xml">
                <form string="Company">
                    <group colspan="4" col="6">
                        <group colspan="4" col="4">
                            <field name="name"/>
                            <field name="partner_id" readonly="1" required="0"/>
                            <field name="parent_id"  groups="base.group_multi_company"/>
                        </group>
                        <group colspan="2" col="2">
                            <field name="logo" nolabel="1" widget="image"/>
                        </group>
                    </group>
                    <notebook colspan="4">
                        <page string="General Information">
                            <separator string="Address Information" colspan="4"/>
                            <field name="street"/>
                            <field name="street2"/>
                            <field name="zip"/>
                            <field name="city"/>
                            <field name="country_id"/>
                            <field name="state_id"/>
                            <field name="phone"/>
                            <field name="email"/>
                            <separator string="Header/Footer of Reports" colspan="4"/>
                            <field name="rml_header1" colspan="4"/>
                            <field name="rml_footer1" colspan="4"/>
                            <field name="rml_footer2" colspan="4"/>
                            <group colspan="4" col="8">
                                <label string="" colspan="7"/>
                                <button name="%(preview_report)d" string="Preview Report" type="action" icon="gtk-print"/>
                            </group>
                        </page>
                        <page string="Header/Footer" groups="base.group_extended">
                            <field colspan="4" name="rml_header" nolabel="1"/>
                        </page>
                        <page string="Internal Header/Footer" groups="base.group_extended">
                            <separator string="Portrait" colspan="2"/>
                            <separator string="Landscape" colspan="2"/>
                            <field colspan="2" name="rml_header2" nolabel="1"/>
                            <field colspan="2" name="rml_header3" nolabel="1"/>
                        </page>
                        <page string="Configuration">
                            <separator string="Accounting" colspan="4"/>
                            <field name="currency_id" colspan="2"/>
                            <newline/>
                        </page>
                    </notebook>
                </form>
            </field>
        </record>
        <record id="view_company_tree" model="ir.ui.view">
            <field name="name">res.company.tree</field>
            <field name="model">res.company</field>
            <field name="type">tree</field>
            <field name="field_parent">child_ids</field>
            <field name="arch" type="xml">
                <tree string="Companies">
                    <field name="name"/>
                    <field name="partner_id"/>
                </tree>
            </field>
        </record>

        <record id="view_confirm_simple_view_form" model="ir.ui.view">
            <field name="name">Configure Your Interface</field>
            <field name="model">res.config.view</field>
            <field name="type">form</field>
            <field name="inherit_id" ref="res_config_view_base"/>
            <field name="arch" type="xml">
              <data>
                <form position="attributes">
                  <attribute name="string">Configure Your Interface</attribute>
                </form>
                <xpath expr="//label[@string='description']"
                     position="attributes">
                <attribute name="string">If you use OpenERP for the first time we strongly advise you to select the simplified interface, which has less features but is easier. You can always switch later from the user preferences.</attribute>
              </xpath>
              <xpath expr='//separator[@string="title"]' position='attributes'>
                    <attribute name='string'>Configure Your Interface</attribute>
              </xpath>
              <xpath expr='//separator[@string="vsep"]' position='attributes'>
                    <attribute name='string'></attribute>
                    <attribute name='rowspan'>12</attribute>
              </xpath>
               <group string="res_config_contents" position="replace">
                      <group colspan="4">
                          <field colspan="4" name="view" nolabel="1"/>
                    </group>
                </group>
                <xpath expr='//button[@name="action_skip"]' position='replace'/>
              </data>
            </field>
        </record>

        <record id="action_config_simple_view_form" model="ir.actions.act_window">
            <field name="name">Configure Your Interface</field>
            <field name="type">ir.actions.act_window</field>
            <field name="res_model">res.config.view</field>
            <field name="view_type">form</field>
            <field name="view_id" ref="view_confirm_simple_view_form"/>
            <field name="view_mode">form</field>
            <field name="target">new</field>
        </record>
        
        <record id="category_administration_config" model="ir.actions.todo.category">
            <field name="name">Administration</field>
            <field name="sequence">1</field>
        </record>         

        <record id="config_wizard_simple_view" model="ir.actions.todo">
            <field name="action_id" ref="action_config_simple_view_form"/>
            <field name="category_id" ref="category_administration_config"/>
            <field name="type">special</field>
            <field name="sequence">1</field>
            <field name="state">skip</field>
        </record>

    </data>
</openerp><|MERGE_RESOLUTION|>--- conflicted
+++ resolved
@@ -121,13 +121,7 @@
                                 <separator string="Default Filters" colspan="2"/>
                                 <field name="company_id" required="1"
                                     context="{'user_preference': 0}"
-<<<<<<< HEAD
                                     groups="base.group_multi_company"/>
-=======
-                                    groups="base.group_multi_company"
-                                    />
-                                <field name="user_email" widget="email"/>
->>>>>>> 71b82691
                             </group>
                             <group colspan="1" col="2" groups="base.group_extended">
                                 <separator string="Action" colspan="2"/>
@@ -140,7 +134,6 @@
                                 <field name="user_email" widget="email"/>
                             </group>
                             <field colspan="4" name="signature" nolabel="1"/>
-                            <newline/>
                         </page>
                         <page string="Access Rights">
                             <field nolabel="1" name="groups_id"/>
