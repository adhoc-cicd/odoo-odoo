# -*- coding: utf-8 -*-
##############################################################################
#
#    OpenERP, Open Source Management Solution
#    Copyright (C) 2004-2009 Tiny SPRL (<http://tiny.be>).
#    Copyright (C) 2010-2013 OpenERP s.a. (<http://openerp.com>).
#
#    This program is free software: you can redistribute it and/or modify
#    it under the terms of the GNU Affero General Public License as
#    published by the Free Software Foundation, either version 3 of the
#    License, or (at your option) any later version.
#
#    This program is distributed in the hope that it will be useful,
#    but WITHOUT ANY WARRANTY; without even the implied warranty of
#    MERCHANTABILITY or FITNESS FOR A PARTICULAR PURPOSE.  See the
#    GNU Affero General Public License for more details.
#
#    You should have received a copy of the GNU Affero General Public License
#    along with this program.  If not, see <http://www.gnu.org/licenses/>.
#
##############################################################################

""" Modules (also called addons) management.

"""

import itertools
import logging
import os
import sys
import threading

import openerp
import openerp.modules.db
import openerp.modules.graph
import openerp.modules.migration
import openerp.modules.registry
import openerp.osv as osv
import openerp.tools as tools
from openerp import SUPERUSER_ID

from openerp.tools.translate import _
from openerp.modules.module import initialize_sys_path, \
    load_openerp_module, init_module_models, adapt_version

_logger = logging.getLogger(__name__)
_test_logger = logging.getLogger('openerp.tests')


def load_module_graph(cr, graph, status=None, perform_checks=True, skip_modules=None, report=None):
    """Migrates+Updates or Installs all module nodes from ``graph``
       :param graph: graph of module nodes to load
       :param status: status dictionary for keeping track of progress
       :param perform_checks: whether module descriptors should be checked for validity (prints warnings
                              for same cases)
       :param skip_modules: optional list of module names (packages) which have previously been loaded and can be skipped
       :return: list of modules that were installed or updated
    """
    def process_sql_file(cr, fp):
        queries = fp.read().split(';')
        for query in queries:
            new_query = ' '.join(query.split())
            if new_query:
                cr.execute(new_query)

    load_init_xml = lambda *args: _load_data(cr, *args, kind='init_xml')
    load_update_xml = lambda *args: _load_data(cr, *args, kind='update_xml')
    load_demo_xml = lambda *args: _load_data(cr, *args, kind='demo_xml')
    load_data = lambda *args: _load_data(cr, *args, kind='data')
    load_demo = lambda *args: _load_data(cr, *args, kind='demo')

    def load_test(module_name, idref, mode):
        cr.commit()
        try:
            threading.currentThread().testing = True
            _load_data(cr, module_name, idref, mode, 'test')
            return True
        except Exception:
            _test_logger.exception(
                'module %s: an exception occurred in a test', module_name)
            return False
        finally:
            threading.currentThread().testing = False
            if tools.config.options['test_commit']:
                cr.commit()
            else:
                cr.rollback()

    def _load_data(cr, module_name, idref, mode, kind):
        """

        kind: data, demo, test, init_xml, update_xml, demo_xml.

        noupdate is False, unless it is demo data or it is csv data in
        init mode.

        """
        for filename in package.data[kind]:
<<<<<<< HEAD
            if kind == 'test':
                _test_logger.info("module %s: loading %s", module_name, filename)
            else:
                _logger.info("module %s: loading %s", module_name, filename)
=======
            _logger.info("module %s: loading %s", module_name, filename)
>>>>>>> 82e4bb82
            _, ext = os.path.splitext(filename)
            pathname = os.path.join(module_name, filename)
            fp = tools.file_open(pathname)
            noupdate = False
            if kind in ('demo', 'demo_xml'):
                noupdate = True
            try:
                ext = ext.lower()
                if ext == '.csv':
                    if kind in ('init', 'init_xml'):
                        noupdate = True
                    tools.convert_csv_import(cr, module_name, pathname, fp.read(), idref, mode, noupdate)
                elif ext == '.sql':
                    process_sql_file(cr, fp)
                elif ext == '.yml':
                    tools.convert_yaml_import(cr, module_name, fp, kind, idref, mode, noupdate, report)
                elif ext == '.xml':
                    tools.convert_xml_import(cr, module_name, fp, idref, mode, noupdate, report)
                elif ext == '.js':
                    pass # .js files are valid but ignored here.
                else:
                    _logger.warning("Can't load unknown file type %s.", filename)
            finally:
                fp.close()

    if status is None:
        status = {}

    processed_modules = []
    loaded_modules = []
    registry = openerp.registry(cr.dbname)
    migrations = openerp.modules.migration.MigrationManager(cr, graph)
    _logger.info('loading %d modules...', len(graph))

    # Query manual fields for all models at once and save them on the registry
    # so the initialization code for each model does not have to do it
    # one model at a time.
    registry.fields_by_model = {}
    cr.execute('SELECT * FROM ir_model_fields WHERE state=%s', ('manual',))
    for field in cr.dictfetchall():
        registry.fields_by_model.setdefault(field['model'], []).append(field)

    # register, instantiate and initialize models for each modules
    for index, package in enumerate(graph):
        module_name = package.name
        module_id = package.id

        if skip_modules and module_name in skip_modules:
            continue

        _logger.debug('module %s: loading objects', package.name)
        migrations.migrate_module(package, 'pre')
        load_openerp_module(package.name)

        models = registry.load(cr, package)

        loaded_modules.append(package.name)
        if hasattr(package, 'init') or hasattr(package, 'update') or package.state in ('to install', 'to upgrade'):
            init_module_models(cr, package.name, models)
        registry._init_modules.add(package.name)
        status['progress'] = float(index) / len(graph)

        # Can't put this line out of the loop: ir.module.module will be
        # registered by init_module_models() above.
        modobj = registry['ir.module.module']

        if perform_checks:
            modobj.check(cr, SUPERUSER_ID, [module_id])

        idref = {}

        mode = 'update'
        if hasattr(package, 'init') or package.state == 'to install':
            mode = 'init'

        if hasattr(package, 'init') or hasattr(package, 'update') or package.state in ('to install', 'to upgrade'):
            if package.state=='to upgrade':
                # upgrading the module information
                modobj.write(cr, SUPERUSER_ID, [module_id], modobj.get_values_from_terp(package.data))
            load_init_xml(module_name, idref, mode)
            load_update_xml(module_name, idref, mode)
            load_data(module_name, idref, mode)
            if hasattr(package, 'demo') or (package.dbdemo and package.state != 'installed'):
                status['progress'] = (index + 0.75) / len(graph)
                load_demo_xml(module_name, idref, mode)
                load_demo(module_name, idref, mode)
                cr.execute('update ir_module_module set demo=%s where id=%s', (True, module_id))

                # launch tests only in demo mode, as most tests will depend
                # on demo data. Other tests can be added into the regular
                # 'data' section, but should probably not alter the data,
                # as there is no rollback.
                if tools.config.options['test_enable']:
                    report.record_result(load_test(module_name, idref, mode))

                    # Run the `fast_suite` and `checks` tests given by the module.
                    if module_name == 'base':
                        # Also run the core tests after the database is created.
                        report.record_result(openerp.modules.module.run_unit_tests('openerp'))
                    report.record_result(openerp.modules.module.run_unit_tests(module_name))

            processed_modules.append(package.name)

            migrations.migrate_module(package, 'post')

            ver = adapt_version(package.data['version'])
            # Set new modules and dependencies
            modobj.write(cr, SUPERUSER_ID, [module_id], {'state': 'installed', 'latest_version': ver})
            # Update translations for all installed languages
            modobj.update_translations(cr, SUPERUSER_ID, [module_id], None)

            package.state = 'installed'
            for kind in ('init', 'demo', 'update'):
                if hasattr(package, kind):
                    delattr(package, kind)

        cr.commit()

    # The query won't be valid for models created later (i.e. custom model
    # created after the registry has been loaded), so empty its result.
    registry.fields_by_model = None
    
    cr.commit()

    return loaded_modules, processed_modules

def _check_module_names(cr, module_names):
    mod_names = set(module_names)
    if 'base' in mod_names:
        # ignore dummy 'all' module
        if 'all' in mod_names:
            mod_names.remove('all')
    if mod_names:
        cr.execute("SELECT count(id) AS count FROM ir_module_module WHERE name in %s", (tuple(mod_names),))
        if cr.dictfetchone()['count'] != len(mod_names):
            # find out what module name(s) are incorrect:
            cr.execute("SELECT name FROM ir_module_module")
            incorrect_names = mod_names.difference([x['name'] for x in cr.dictfetchall()])
            _logger.warning('invalid module names, ignored: %s', ", ".join(incorrect_names))

def load_marked_modules(cr, graph, states, force, progressdict, report, loaded_modules, perform_checks):
    """Loads modules marked with ``states``, adding them to ``graph`` and
       ``loaded_modules`` and returns a list of installed/upgraded modules."""
    processed_modules = []
    while True:
        cr.execute("SELECT name from ir_module_module WHERE state IN %s" ,(tuple(states),))
        module_list = [name for (name,) in cr.fetchall() if name not in graph]
        graph.add_modules(cr, module_list, force)
        _logger.debug('Updating graph with %d more modules', len(module_list))
        loaded, processed = load_module_graph(cr, graph, progressdict, report=report, skip_modules=loaded_modules, perform_checks=perform_checks)
        processed_modules.extend(processed)
        loaded_modules.extend(loaded)
        if not processed: break
    return processed_modules


def load_modules(db, force_demo=False, status=None, update_module=False):
    # TODO status['progress'] reporting is broken: used twice (and reset each
    # time to zero) in load_module_graph, not fine-grained enough.
    # It should be a method exposed by the registry.
    initialize_sys_path()

    force = []
    if force_demo:
        force.append('demo')

    cr = db.cursor()
    try:
        if not openerp.modules.db.is_initialized(cr):
            _logger.info("init db")
            openerp.modules.db.initialize(cr)
            tools.config["init"]["all"] = 1
            tools.config['update']['all'] = 1
            if not tools.config['without_demo']:
                tools.config["demo"]['all'] = 1

        # This is a brand new registry, just created in
        # openerp.modules.registry.RegistryManager.new().
        registry = openerp.registry(cr.dbname)

        if 'base' in tools.config['update'] or 'all' in tools.config['update']:
            cr.execute("update ir_module_module set state=%s where name=%s and state=%s", ('to upgrade', 'base', 'installed'))

        # STEP 1: LOAD BASE (must be done before module dependencies can be computed for later steps) 
        graph = openerp.modules.graph.Graph()
        graph.add_module(cr, 'base', force)
        if not graph:
            _logger.critical('module base cannot be loaded! (hint: verify addons-path)')
            raise osv.osv.except_osv(_('Could not load base module'), _('module base cannot be loaded! (hint: verify addons-path)'))

        # processed_modules: for cleanup step after install
        # loaded_modules: to avoid double loading
        report = registry._assertion_report
        loaded_modules, processed_modules = load_module_graph(cr, graph, status, perform_checks=update_module, report=report)

        if tools.config['load_language']:
            for lang in tools.config['load_language'].split(','):
                tools.load_language(cr, lang)

        # STEP 2: Mark other modules to be loaded/updated
        if update_module:
            modobj = registry['ir.module.module']
            if ('base' in tools.config['init']) or ('base' in tools.config['update']):
                _logger.info('updating modules list')
                modobj.update_list(cr, SUPERUSER_ID)

            _check_module_names(cr, itertools.chain(tools.config['init'].keys(), tools.config['update'].keys()))

            mods = [k for k in tools.config['init'] if tools.config['init'][k]]
            if mods:
                ids = modobj.search(cr, SUPERUSER_ID, ['&', ('state', '=', 'uninstalled'), ('name', 'in', mods)])
                if ids:
                    modobj.button_install(cr, SUPERUSER_ID, ids)

            mods = [k for k in tools.config['update'] if tools.config['update'][k]]
            if mods:
                ids = modobj.search(cr, SUPERUSER_ID, ['&', ('state', '=', 'installed'), ('name', 'in', mods)])
                if ids:
                    modobj.button_upgrade(cr, SUPERUSER_ID, ids)

            cr.execute("update ir_module_module set state=%s where name=%s", ('installed', 'base'))


        # STEP 3: Load marked modules (skipping base which was done in STEP 1)
        # IMPORTANT: this is done in two parts, first loading all installed or
        #            partially installed modules (i.e. installed/to upgrade), to
        #            offer a consistent system to the second part: installing
        #            newly selected modules.
        #            We include the modules 'to remove' in the first step, because
        #            they are part of the "currently installed" modules. They will
        #            be dropped in STEP 6 later, before restarting the loading
        #            process.
        states_to_load = ['installed', 'to upgrade', 'to remove']
        processed = load_marked_modules(cr, graph, states_to_load, force, status, report, loaded_modules, update_module)
        processed_modules.extend(processed)
        if update_module:
            states_to_load = ['to install']
            processed = load_marked_modules(cr, graph, states_to_load, force, status, report, loaded_modules, update_module)
            processed_modules.extend(processed)

        # load custom models
        cr.execute('select model from ir_model where state=%s', ('manual',))
        for model in cr.dictfetchall():
            registry['ir.model'].instanciate(cr, SUPERUSER_ID, model['model'], {})

        # STEP 4: Finish and cleanup installations
        if processed_modules:
            cr.execute("""select model,name from ir_model where id NOT IN (select distinct model_id from ir_model_access)""")
            for (model, name) in cr.fetchall():
                if model in registry and not registry[model].is_transient():
                    _logger.warning('The model %s has no access rules, consider adding one. E.g. access_%s,access_%s,model_%s,,1,1,1,1',
                        model, model.replace('.', '_'), model.replace('.', '_'), model.replace('.', '_'))

            # Temporary warning while we remove access rights on osv_memory objects, as they have
            # been replaced by owner-only access rights
            cr.execute("""select distinct mod.model, mod.name from ir_model_access acc, ir_model mod where acc.model_id = mod.id""")
            for (model, name) in cr.fetchall():
                if model in registry and registry[model].is_transient():
                    _logger.warning('The transient model %s (%s) should not have explicit access rules!', model, name)

            cr.execute("SELECT model from ir_model")
            for (model,) in cr.fetchall():
                if model in registry:
                    registry[model]._check_removed_columns(cr, log=True)
                else:
                    _logger.warning("Model %s is declared but cannot be loaded! (Perhaps a module was partially removed or renamed)", model)

            # Cleanup orphan records
            registry['ir.model.data']._process_end(cr, SUPERUSER_ID, processed_modules)

        for kind in ('init', 'demo', 'update'):
            tools.config[kind] = {}

        cr.commit()

        # STEP 5: Cleanup menus 
        # Remove menu items that are not referenced by any of other
        # (child) menu item, ir_values, or ir_model_data.
        # TODO: This code could be a method of ir_ui_menu. Remove menu without actions of children
        if update_module:
            while True:
                cr.execute('''delete from
                        ir_ui_menu
                    where
                        (id not IN (select parent_id from ir_ui_menu where parent_id is not null))
                    and
                        (id not IN (select res_id from ir_values where model='ir.ui.menu'))
                    and
                        (id not IN (select res_id from ir_model_data where model='ir.ui.menu'))''')
                cr.commit()
                if not cr.rowcount:
                    break
                else:
                    _logger.info('removed %d unused menus', cr.rowcount)

        # STEP 6: Uninstall modules to remove
        if update_module:
            # Remove records referenced from ir_model_data for modules to be
            # removed (and removed the references from ir_model_data).
            cr.execute("SELECT id FROM ir_module_module WHERE state=%s", ('to remove',))
            mod_ids_to_remove = [x[0] for x in cr.fetchall()]
            if mod_ids_to_remove:
                registry['ir.module.module'].module_uninstall(cr, SUPERUSER_ID, mod_ids_to_remove)
                # Recursive reload, should only happen once, because there should be no
                # modules to remove next time
                cr.commit()
                _logger.info('Reloading registry once more after uninstalling modules')
                return openerp.modules.registry.RegistryManager.new(cr.dbname, force_demo, status, update_module)

        if report.failures:
            _logger.error('At least one test failed when loading the modules.')
        else:
            _logger.info('Modules loaded.')

        # STEP 7: call _register_hook on every model
        for model in registry.models.values():
            model._register_hook(cr)

    finally:
        cr.close()


# vim:expandtab:smartindent:tabstop=4:softtabstop=4:shiftwidth=4:<|MERGE_RESOLUTION|>--- conflicted
+++ resolved
@@ -96,14 +96,7 @@
 
         """
         for filename in package.data[kind]:
-<<<<<<< HEAD
-            if kind == 'test':
-                _test_logger.info("module %s: loading %s", module_name, filename)
-            else:
-                _logger.info("module %s: loading %s", module_name, filename)
-=======
             _logger.info("module %s: loading %s", module_name, filename)
->>>>>>> 82e4bb82
             _, ext = os.path.splitext(filename)
             pathname = os.path.join(module_name, filename)
             fp = tools.file_open(pathname)
