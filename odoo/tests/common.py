# -*- coding: utf-8 -*-
"""
The module :mod:`odoo.tests.common` provides unittest test cases and a few
helpers and classes to write tests.

"""
import base64
import collections
import importlib
import inspect
import itertools
import json
import logging
import operator
import os
import platform
import re
import requests
import shutil
import signal
import subprocess
import tempfile
import threading
import time
import unittest
import werkzeug.urls
from contextlib import contextmanager
from datetime import datetime, date
from unittest.mock import patch

from decorator import decorator
from lxml import etree, html

from odoo.models import BaseModel
from odoo.osv.expression import normalize_domain
from odoo.tools import single_email_re
from odoo.tools.misc import find_in_path
from odoo.tools.safe_eval import safe_eval

try:
    from itertools import zip_longest as izip_longest
except ImportError:
    from itertools import izip_longest

try:
    import websocket
except ImportError:
    # chrome headless tests will be skipped
    websocket = None

try:
    from xmlrpc import client as xmlrpclib
except ImportError:
    # pylint: disable=bad-python3-import
    import xmlrpclib

import odoo
import pprint
from odoo import api
from odoo.service import security



_logger = logging.getLogger(__name__)

# The odoo library is supposed already configured.
ADDONS_PATH = odoo.tools.config['addons_path']
HOST = '127.0.0.1'
PORT = odoo.tools.config['http_port']
# Useless constant, tests are aware of the content of demo data
ADMIN_USER_ID = odoo.SUPERUSER_ID


def get_db_name():
    db = odoo.tools.config['db_name']
    # If the database name is not provided on the command-line,
    # use the one on the thread (which means if it is provided on
    # the command-line, this will break when installing another
    # database from XML-RPC).
    if not db and hasattr(threading.current_thread(), 'dbname'):
        return threading.current_thread().dbname
    return db


# For backwards-compatibility - get_db_name() should be used instead
DB = get_db_name()


def at_install(flag):
    """ Sets the at-install state of a test, the flag is a boolean specifying
    whether the test should (``True``) or should not (``False``) run during
    module installation.

    By default, tests are run right after installing the module, before
    starting the installation of the next module.

    .. deprecated:: 12.0

        ``at_install`` is now a flag, you can use :func:`tagged` to
        add/remove it, although ``tagged`` only works on test classes
    """
    return tagged('at_install' if flag else '-at_install')

def post_install(flag):
    """ Sets the post-install state of a test. The flag is a boolean
    specifying whether the test should or should not run after a set of
    module installations.

    By default, tests are *not* run after installation of all modules in the
    current installation set.

    .. deprecated:: 12.0

        ``post_install`` is now a flag, you can use :func:`tagged` to
        add/remove it, although ``tagged`` only works on test classes
    """
    return tagged('post_install' if flag else '-post_install')


def new_test_user(env, login='', groups='base.group_user', context=None, **kwargs):
    """ Helper function to create a new test user. It allows to quickly create
    users given its login and groups (being a comma separated list of xml ids).
    Kwargs are directly propagated to the create to further customize the
    created user.

    User creation uses a potentially customized environment using the context
    parameter allowing to specify a custom context. It can be used to force a
    specific behavior and/or simplify record creation. An example is to use
    mail-related context keys in mail tests to speedup record creation.

    Some specific fields are automatically filled to avoid issues

     * groups_id: it is filled using groups function parameter;
     * name: "login (groups)" by default as it is required;
     * email: it is either the login (if it is a valid email) or a generated
       string 'x.x@example.com' (x being the first login letter). This is due
       to email being required for most odoo operations;
    """
    if not login:
        raise ValueError('New users require at least a login')
    if not groups:
        raise ValueError('New users require at least user groups')
    if context is None:
        context = {}

    groups_id = [(6, 0, [env.ref(g).id for g in groups.split(',')])]
    create_values = dict(kwargs, login=login, groups_id=groups_id)
    if not create_values.get('name'):
        create_values['name'] = '%s (%s)' % (login, groups)
    if not create_values.get('email'):
        if single_email_re.match(login):
            create_values['email'] = login
        else:
            create_values['email'] = '%s.%s@example.com' % (login[0], login[0])

    return env['res.users'].with_context(**context).create(create_values)

# ------------------------------------------------------------
# Main classes
# ------------------------------------------------------------


class TreeCase(unittest.TestCase):
    def __init__(self, methodName='runTest'):
        super(TreeCase, self).__init__(methodName)
        self.addTypeEqualityFunc(etree._Element, self.assertTreesEqual)
        self.addTypeEqualityFunc(html.HtmlElement, self.assertTreesEqual)

    def assertTreesEqual(self, n1, n2, msg=None):
        self.assertIsNotNone(n1, msg)
        self.assertIsNotNone(n2, msg)
        self.assertEqual(n1.tag, n2.tag, msg)
        # Because lxml.attrib is an ordereddict for which order is important
        # to equality, even though *we* don't care
        self.assertEqual(dict(n1.attrib), dict(n2.attrib), msg)

        self.assertEqual((n1.text or u'').strip(), (n2.text or u'').strip(), msg)
        self.assertEqual((n1.tail or u'').strip(), (n2.tail or u'').strip(), msg)

        for c1, c2 in izip_longest(n1, n2):
            self.assertTreesEqual(c1, c2, msg)


class MetaCase(type):
    """ Metaclass of test case classes to assign default 'test_tags':
        'standard', 'at_install' and the name of the module.
    """
    def __init__(cls, name, bases, attrs):
        super(MetaCase, cls).__init__(name, bases, attrs)
        # assign default test tags
        if cls.__module__.startswith('odoo.addons.'):
            module = cls.__module__.split('.')[2]
            cls.test_tags = {'standard', 'at_install', module}


class BaseCase(TreeCase, MetaCase('DummyCase', (object,), {})):
    """
    Subclass of TestCase for common OpenERP-specific code.

    This class is abstract and expects self.registry, self.cr and self.uid to be
    initialized by subclasses.
    """

    longMessage = True      # more verbose error message by default: https://www.odoo.com/r/Vmh
    warm = True             # False during warm-up phase (see :func:`warmup`)

    def cursor(self):
        return self.registry.cursor()

    @property
    def uid(self):
        """ Get the current uid. """
        return self.env.uid

    @uid.setter
    def uid(self, user):
        """ Set the uid by changing the test's environment. """
        self.env = self.env(user=user)

    def ref(self, xid):
        """ Returns database ID for the provided :term:`external identifier`,
        shortcut for ``get_object_reference``

        :param xid: fully-qualified :term:`external identifier`, in the form
                    :samp:`{module}.{identifier}`
        :raise: ValueError if not found
        :returns: registered id
        """
        return self.browse_ref(xid).id

    def browse_ref(self, xid):
        """ Returns a record object for the provided
        :term:`external identifier`

        :param xid: fully-qualified :term:`external identifier`, in the form
                    :samp:`{module}.{identifier}`
        :raise: ValueError if not found
        :returns: :class:`~odoo.models.BaseModel`
        """
        assert "." in xid, "this method requires a fully qualified parameter, in the following form: 'module.identifier'"
        return self.env.ref(xid)

    @contextmanager
    def _assertRaises(self, exception):
        """ Context manager that clears the environment upon failure. """
        with super(BaseCase, self).assertRaises(exception) as cm:
            with self.env.clear_upon_failure():
                yield cm

    def assertRaises(self, exception, func=None, *args, **kwargs):
        if func:
            with self._assertRaises(exception):
                func(*args, **kwargs)
        else:
            return self._assertRaises(exception)

    @contextmanager
    def assertQueryCount(self, default=0, **counters):
        """ Context manager that counts queries. It may be invoked either with
            one value, or with a set of named arguments like ``login=value``::

                with self.assertQueryCount(42):
                    ...

                with self.assertQueryCount(admin=3, demo=5):
                    ...

            The second form is convenient when used with :func:`users`.
        """
        if self.warm:
            # mock random in order to avoid random bus gc
            with self.subTest(), patch('random.random', lambda: 1):
                login = self.env.user.login
                expected = counters.get(login, default)
                count0 = self.cr.sql_log_count
                yield
                count = self.cr.sql_log_count - count0
                if count != expected:
                    # add some info on caller to allow semi-automatic update of query count
                    frame, filename, linenum, funcname, lines, index = inspect.stack()[2]
                    if "/odoo/addons/" in filename:
                        filename = filename.rsplit("/odoo/addons/", 1)[1]
                    if count > expected:
                        msg = "Query count more than expected for user %s: %d > %d in %s at %s:%s"
                        self.fail(msg % (login, count, expected, funcname, filename, linenum))
                    else:
                        logger = logging.getLogger(type(self).__module__)
                        msg = "Query count less than expected for user %s: %d < %d in %s at %s:%s"
                        logger.info(msg, login, count, expected, funcname, filename, linenum)
        else:
            yield

    def assertRecordValues(self, records, expected_values):
        ''' Compare a recordset with a list of dictionaries representing the expected results.
        This method performs a comparison element by element based on their index.
        Then, the order of the expected values is extremely important.

        Note that:
          - Comparison between falsy values is supported: False match with None.
          - Comparison between monetary field is also treated according the currency's rounding.
          - Comparison between x2many field is done by ids. Then, empty expected ids must be [].
          - Comparison between many2one field id done by id. Empty comparison can be done using any falsy value.

        :param records:               The records to compare.
        :param expected_values:       List of dicts expected to be exactly matched in records
        '''

        def _compare_candidate(record, candidate):
            ''' Return True if the candidate matches the given record '''
            for field_name in candidate.keys():
                record_value = record[field_name]
                candidate_value = candidate[field_name]
                field_type = record._fields[field_name].type
                if field_type == 'monetary':
                    # Compare monetary field.
                    currency_field_name = record._fields[field_name].currency_field
                    record_currency = record[currency_field_name]
                    if record_currency.compare_amounts(candidate_value, record_value)\
                            if record_currency else candidate_value != record_value:
                        return False
                elif field_type in ('one2many', 'many2many'):
                    # Compare x2many relational fields.
                    # Empty comparison must be an empty list to be True.
                    if set(record_value.ids) != set(candidate_value):
                        return False
                elif field_type == 'many2one':
                    # Compare many2one relational fields.
                    # Every falsy value is allowed to compare with an empty record.
                    if (record_value or candidate_value) and record_value.id != candidate_value:
                        return False
                elif (candidate_value or record_value) and record_value != candidate_value:
                    # Compare others fields if not both interpreted as falsy values.
                    return False
            return True

        def _format_message(records, expected_values):
            ''' Return a formatted representation of records/expected_values. '''
            all_records_values = records.read(list(expected_values[0].keys()), load=False)
            msg1 = '\n'.join(pprint.pformat(dic) for dic in all_records_values)
            msg2 = '\n'.join(pprint.pformat(dic) for dic in expected_values)
            return 'Current values:\n\n%s\n\nExpected values:\n\n%s' % (msg1, msg2)

        # if the length or both things to compare is different, we can already tell they're not equal
        if len(records) != len(expected_values):
            msg = 'Wrong number of records to compare: %d != %d.\n\n' % (len(records), len(expected_values))
            self.fail(msg + _format_message(records, expected_values))

        for index, record in enumerate(records):
            if not _compare_candidate(record, expected_values[index]):
                msg = 'Record doesn\'t match expected values at index %d.\n\n' % index
                self.fail(msg + _format_message(records, expected_values))

    def shortDescription(self):
        doc = self._testMethodDoc
        return doc and ' '.join(l.strip() for l in doc.splitlines() if not l.isspace()) or None

    # turns out this thing may not be quite as useful as we thought...
    def assertItemsEqual(self, a, b, msg=None):
        self.assertCountEqual(a, b, msg=None)


class TransactionCase(BaseCase):
    """ TestCase in which each test method is run in its own transaction,
    and with its own cursor. The transaction is rolled back and the cursor
    is closed after each test.
    """

    def setUp(self):
        super(TransactionCase, self).setUp()
        self.registry = odoo.registry(get_db_name())
        #: current transaction's cursor
        self.cr = self.cursor()
        #: :class:`~odoo.api.Environment` for the current test case
        self.env = api.Environment(self.cr, odoo.SUPERUSER_ID, {})

        @self.addCleanup
        def reset():
            # rollback and close the cursor, and reset the environments
            self.registry.clear_caches()
            self.registry.reset_changes()
            self.env.reset()
            self.cr.rollback()
            self.cr.close()

        self.patch(type(self.env['res.partner']), '_get_gravatar_image', lambda *a: False)

    def patch(self, obj, key, val):
        """ Do the patch ``setattr(obj, key, val)``, and prepare cleanup. """
        old = getattr(obj, key)
        setattr(obj, key, val)
        self.addCleanup(setattr, obj, key, old)

    def patch_order(self, model, order):
        """ Patch the order of the given model (name), and prepare cleanup. """
        self.patch(type(self.env[model]), '_order', order)


class SingleTransactionCase(BaseCase):
    """ TestCase in which all test methods are run in the same transaction,
    the transaction is started with the first test method and rolled back at
    the end of the last.
    """

    @classmethod
    def setUpClass(cls):
        super(SingleTransactionCase, cls).setUpClass()
        cls.registry = odoo.registry(get_db_name())
        cls.cr = cls.registry.cursor()
        cls.env = api.Environment(cls.cr, odoo.SUPERUSER_ID, {})

    @classmethod
    def tearDownClass(cls):
        # rollback and close the cursor, and reset the environments
        cls.registry.clear_caches()
        cls.env.reset()
        cls.cr.rollback()
        cls.cr.close()
        super(SingleTransactionCase, cls).tearDownClass()


savepoint_seq = itertools.count()
class SavepointCase(SingleTransactionCase):
    """ Similar to :class:`SingleTransactionCase` in that all test methods
    are run in a single transaction *but* each test case is run inside a
    rollbacked savepoint (sub-transaction).

    Useful for test cases containing fast tests but with significant database
    setup common to all cases (complex in-db test data): :meth:`~.setUpClass`
    can be used to generate db test data once, then all test cases use the
    same data without influencing one another but without having to recreate
    the test data either.
    """
    def setUp(self):
        super(SavepointCase, self).setUp()
        self._savepoint_id = next(savepoint_seq)
        self.cr.execute('SAVEPOINT test_%d' % self._savepoint_id)

    def tearDown(self):
        self.cr.execute('ROLLBACK TO SAVEPOINT test_%d' % self._savepoint_id)
        self.env.clear()
        self.registry.clear_caches()
        super(SavepointCase, self).tearDown()


class ChromeBrowser():
    """ Helper object to control a Chrome headless process. """

    def __init__(self, logger, window_size):
        self._logger = logger
        if websocket is None:
            self._logger.warning("websocket-client module is not installed")
            raise unittest.SkipTest("websocket-client module is not installed")
        self.devtools_port = PORT + 2
        self.ws_url = ''  # WebSocketUrl
        self.ws = None  # websocket
        self.request_id = 0
        self.user_data_dir = tempfile.mkdtemp(suffix='_chrome_odoo')
        self.chrome_process = None
        self.screencast_frames = []
        self.window_size = window_size
        self._chrome_start()
        self._find_websocket()
        self._logger.info('Websocket url found: %s', self.ws_url)
        self._open_websocket()
        self._logger.info('Enable chrome headless console log notification')
        self._websocket_send('Runtime.enable')
        self._logger.info('Chrome headless enable page notifications')
        self._websocket_send('Page.enable')
        self.sigxcpu_handler = None
        if os.name == 'posix':
            self.sigxcpu_handler = signal.getsignal(signal.SIGXCPU)
            signal.signal(signal.SIGXCPU, self.signal_handler)

    def signal_handler(self, sig, frame):
        if sig == signal.SIGXCPU:
            _logger.info('CPU time limit reached, stopping Chrome and shutting down')
            self.stop()
            os._exit(0)

    def stop(self):
        if self.chrome_process is not None:
            self._logger.info("Closing chrome headless with pid %s", self.chrome_process.pid)
            self._websocket_send('Browser.close')
            if self.chrome_process.poll() is None:
                self._logger.info("Terminating chrome headless with pid %s", self.chrome_process.pid)
                self.chrome_process.terminate()
                self.chrome_process.wait()
        if self.user_data_dir and os.path.isdir(self.user_data_dir) and self.user_data_dir != '/':
            self._logger.info('Removing chrome user profile "%s"', self.user_data_dir)
            shutil.rmtree(self.user_data_dir)
        # Restore previous signal handler
        if self.sigxcpu_handler and os.name == 'posix':
            signal.signal(signal.SIGXCPU, self.sigxcpu_handler)

    @property
    def executable(self):
        system = platform.system()
        if system == 'Linux':
            for bin_ in ['google-chrome', 'chromium', 'chromium-browser']:
                try:
                    return find_in_path(bin_)
                except IOError:
                    continue

        elif system == 'Darwin':
            bins = [
                '/Applications/Google Chrome.app/Contents/MacOS/Google Chrome',
                '/Applications/Chromium.app/Contents/MacOS/Chromium',
            ]
            for bin_ in bins:
                if os.path.exists(bin_):
                    return bin_

        elif system == 'Windows':
            # TODO: handle windows platform: https://stackoverflow.com/a/40674915
            pass

        raise unittest.SkipTest("Chrome executable not found")

    def _chrome_start(self):
        if self.chrome_process is not None:
            return
        switches = {
            '--headless': '',
            '--enable-logging': 'stderr',
            '--no-default-browser-check': '',
            '--no-first-run': '',
            '--disable-extensions': '',
            '--user-data-dir': self.user_data_dir,
            '--disable-translate': '',
            '--window-size': self.window_size,
            '--remote-debugging-address': HOST,
            '--remote-debugging-port': str(self.devtools_port),
            '--no-sandbox': '',
        }
        cmd = [self.executable]
        cmd += ['%s=%s' % (k, v) if v else k for k, v in switches.items()]
        url = 'about:blank'
        cmd.append(url)
        self._logger.info('chrome_run executing %s', ' '.join(cmd))
        try:
            self.chrome_process = subprocess.Popen(cmd, stdout=subprocess.DEVNULL, stderr=subprocess.DEVNULL)
        except OSError:
            raise unittest.SkipTest("%s not found" % cmd[0])
        self._logger.info('Chrome pid: %s', self.chrome_process.pid)

    def _find_websocket(self):
        version = self._json_command('version')
        self._logger.info('Browser version: %s', version['Browser'])
        try:
            infos = self._json_command('')[0]  # Infos about the first tab
        except IndexError:
            self._logger.warning('No tab found in Chrome')
            self.stop()
            raise unittest.SkipTest('No tab found in Chrome')
        self.ws_url = infos['webSocketDebuggerUrl']
        self._logger.info('Chrome headless temporary user profile dir: %s', self.user_data_dir)

    def _json_command(self, command, timeout=3):
        """
        Inspect dev tools with get
        Available commands:
            '' : return list of tabs with their id
            list (or json/): list tabs
            new : open a new tab
            activate/ + an id: activate a tab
            close/ + and id: close a tab
            version : get chrome and dev tools version
            protocol : get the full protocol
        """
        self._logger.info("Issuing json command %s", command)
        command = os.path.join('json', command).strip('/')
        while timeout > 0:
            try:
                url = werkzeug.urls.url_join('http://%s:%s/' % (HOST, self.devtools_port), command)
                self._logger.info('Url : %s', url)
                r = requests.get(url, timeout=3)
                if r.ok:
                    return r.json()
                return {'status_code': r.status_code}
            except requests.ConnectionError:
                time.sleep(0.1)
                timeout -= 0.1
            except requests.exceptions.ReadTimeout:
                break
        self._logger.error('Could not connect to chrome debugger')
        raise unittest.SkipTest("Cannot connect to chrome headless")

    def _open_websocket(self):
        self.ws = websocket.create_connection(self.ws_url)
        if self.ws.getstatus() != 101:
            raise unittest.SkipTest("Cannot connect to chrome dev tools")
        self.ws.settimeout(0.01)

    def _websocket_send(self, method, params=None):
        """
        send chrome devtools protocol commands through websocket
        """
        sent_id = self.request_id
        payload = {
            'method': method,
            'id':  sent_id,
        }
        if params:
            payload.update({'params': params})
        self.ws.send(json.dumps(payload))
        self.request_id += 1
        return sent_id

    def _websocket_wait_id(self, awaited_id, timeout=10):
        """
        blocking wait for a certain id in a response
        warning other messages are discarded
        """
        start_time = time.time()
        while time.time() - start_time < timeout:
            try:
                res = json.loads(self.ws.recv())
            except websocket.WebSocketTimeoutException:
                res = None
            if res and res.get('id') == awaited_id:
                return res
        self._logger.info('timeout exceeded while waiting for id : %d', awaited_id)
        return {}

    def _websocket_wait_event(self, method, params=None, timeout=10):
        """
        blocking wait for a particular event method and eventually a dict of params
        """
        start_time = time.time()
        while time.time() - start_time < timeout:
            try:
                res = json.loads(self.ws.recv())
            except websocket.WebSocketTimeoutException:
                res = None
            if res and res.get('method', '') == method:
                if params:
                    if set(params).issubset(set(res.get('params', {}))):
                        return res
                else:
                    return res
            elif res:
                self._logger.debug('chrome devtools protocol event: %s', res)
        self._logger.info('timeout exceeded while waiting for : %s', method)

    def _get_shotname(self, prefix, ext):
        """ return a unique filename for screenshot or screencast"""
        timestamp = datetime.now().strftime('%Y%m%d_%H%M%S_%f')
        base_file = os.path.splitext(odoo.tools.config['logfile'])[0]
        name = '%s_%s_%s.%s' % (base_file, prefix, timestamp, ext)
        return name

    def take_screenshot(self, prefix='failed'):
        if not odoo.tools.config['logfile']:
            self._logger.info('Screenshot disabled !')
            return None
        ss_id = self._websocket_send('Page.captureScreenshot')
        self._logger.info('Asked for screenshot (id: %s)', ss_id)
        res = self._websocket_wait_id(ss_id)
        base_png = res.get('result', {}).get('data')
        decoded = base64.decodebytes(bytes(base_png.encode('utf-8')))
        outfile = self._get_shotname(prefix, 'png')
        with open(outfile, 'wb') as f:
            f.write(decoded)
        self._logger.info('Screenshot in: %s', outfile)

    def _save_screencast(self, prefix='failed'):
        # could be encododed with something like that
        #  ffmpeg -framerate 3 -i frame_%05d.png  output.mp4
        if not odoo.tools.config['logfile']:
            self._logger.info('Screencast disabled !')
            return None
        sdir = tempfile.mkdtemp(suffix='_chrome_odoo_screencast')
        nb = 0
        for frame in self.screencast_frames:
            outfile = os.path.join(sdir, 'frame_%05d.png' % nb)
            with open(outfile, 'wb') as f:
                f.write(base64.decodebytes(bytes(frame.get('data').encode('utf-8'))))
                nb += 1
        framerate = int(nb / (self.screencast_frames[nb-1].get('metadata').get('timestamp') - self.screencast_frames[0].get('metadata').get('timestamp')))
        outfile = self._get_shotname(prefix, 'mp4')
        r = subprocess.run(['ffmpeg', '-framerate', str(framerate), '-i', '%s/frame_%%05d.png' % sdir, outfile])
        shutil.rmtree(sdir)
        if r.returncode == 0:
            self._logger.info('Screencast in: %s', outfile)

    def start_screencast(self):
        self._websocket_send('Page.startScreencast', {'params': {'everyNthFrame': 5, 'maxWidth': 683, 'maxHeight': 384}})

    def set_cookie(self, name, value, path, domain):
        params = {'name': name, 'value': value, 'path': path, 'domain': domain}
        self._websocket_send('Network.setCookie', params=params)

    def _wait_ready(self, ready_code, timeout=60):
        self._logger.info('Evaluate ready code "%s"', ready_code)
        awaited_result = {'result': {'type': 'boolean', 'value': True}}
        ready_id = self._websocket_send('Runtime.evaluate', params={'expression': ready_code})
        last_bad_res = ''
        start_time = time.time()
        tdiff = time.time() - start_time
        has_exceeded = False
        while tdiff < timeout:
            try:
                res = json.loads(self.ws.recv())
            except websocket.WebSocketTimeoutException:
                res = None
            if res and res.get('id') == ready_id:
                if res.get('result') == awaited_result:
                    return True
                else:
                    last_bad_res = res
                    ready_id = self._websocket_send('Runtime.evaluate', params={'expression': ready_code})
            tdiff = time.time() - start_time
            if tdiff >= 2 and not has_exceeded:
                has_exceeded = True
                self._logger.warning('The ready code takes too much time : %s', tdiff)

        self.take_screenshot(prefix='failed_ready')
        self._logger.info('Ready code last try result: %s', last_bad_res or res)
        return False

    def _wait_code_ok(self, code, timeout):
        self._logger.info('Evaluate test code "%s"', code)
        code_id = self._websocket_send('Runtime.evaluate', params={'expression': code})
        start_time = time.time()
        logged_error = False
        while time.time() - start_time < timeout:
            try:
                res = json.loads(self.ws.recv())
            except websocket.WebSocketTimeoutException:
                res = None
            if res and res.get('id', -1) == code_id:
                self._logger.info('Code start result: %s', res)
                if res.get('result', {}).get('result').get('subtype', '') == 'error':
                    self._logger.error("Running code returned an error")
                    return False
            elif res and res.get('method') == 'Runtime.consoleAPICalled' and res.get('params', {}).get('type') in ('log', 'error'):
                logs = res.get('params', {}).get('args')
                log_type = res.get('params', {}).get('type')
                content = " ".join([str(log.get('value', '')) for log in logs])
                if log_type == 'error':
                    self._logger.error(content)
                    logged_error = True
                else:
                    self._logger.info('console log: %s', content)
                for log in logs:
                    if log.get('type', '') == 'string' and log.get('value', '').lower() == 'ok':
                        # it is possible that some tests returns ok while an error was shown in logs.
                        # since runbot should always be red in this case, better explicitly fail.
                        if logged_error:
                            return False
                        return True
                    elif log.get('type', '') == 'string' and log.get('value', '').lower().startswith('error'):
                        self.take_screenshot()
                        self._save_screencast()
                        return False
            elif res and res.get('method') == 'Page.screencastFrame':
                self.screencast_frames.append(res.get('params'))
            elif res:
                self._logger.debug('chrome devtools protocol event: %s', res)
        self._logger.error('Script timeout exceeded : %s', (time.time() - start_time))
        self.take_screenshot()
        return False

    def navigate_to(self, url, wait_stop=False):
        self._logger.info('Navigating to: "%s"', url)
        nav_id = self._websocket_send('Page.navigate', params={'url': url})
        nav_result = self._websocket_wait_id(nav_id)
        self._logger.info("Navigation result: %s", nav_result)
        frame_id = nav_result.get('result', {}).get('frameId', '')
        if wait_stop and frame_id:
            self._logger.info('Waiting for frame "%s" to stop loading', frame_id)
            self._websocket_wait_event('Page.frameStoppedLoading', params={'frameId': frame_id})

    def clear(self):
        self._websocket_send('Page.stopScreencast')
        self.screencast_frames = []
        self._websocket_send('Page.stopLoading')
        self._logger.info('Deleting cookies and clearing local storage')
        dc_id = self._websocket_send('Network.clearBrowserCookies')
        self._websocket_wait_id(dc_id)
        cl_id = self._websocket_send('Runtime.evaluate', params={'expression': 'localStorage.clear()'})
        self._websocket_wait_id(cl_id)
        self.navigate_to('about:blank', wait_stop=True)


class HttpCase(TransactionCase):
    """ Transactional HTTP TestCase with url_open and Chrome headless helpers.
    """
    registry_test_mode = True
    browser = None
    browser_size = '1366x768'

    def __init__(self, methodName='runTest'):
        super(HttpCase, self).__init__(methodName)
        # v8 api with correct xmlrpc exception handling.
        self.xmlrpc_url = url_8 = 'http://%s:%d/xmlrpc/2/' % (HOST, PORT)
        self.xmlrpc_common = xmlrpclib.ServerProxy(url_8 + 'common')
        self.xmlrpc_db = xmlrpclib.ServerProxy(url_8 + 'db')
        self.xmlrpc_object = xmlrpclib.ServerProxy(url_8 + 'object')
        cls = type(self)
        self._logger = logging.getLogger('%s.%s' % (cls.__module__, cls.__name__))

    @classmethod
    def start_browser(cls, logger):
        # start browser on demand
        if cls.browser is None:
            cls.browser = ChromeBrowser(logger, cls.browser_size)

    @classmethod
    def tearDownClass(cls):
        if cls.browser:
            cls.browser.stop()
            cls.browser = None
        super(HttpCase, cls).tearDownClass()

    def setUp(self):
        super(HttpCase, self).setUp()

        if self.registry_test_mode:
            self.registry.enter_test_mode(self.cr)
            self.addCleanup(self.registry.leave_test_mode)
        # setup a magic session_id that will be rollbacked
        self.session = odoo.http.root.session_store.new()
        self.session_id = self.session.sid
        self.session.db = get_db_name()
        odoo.http.root.session_store.save(self.session)
        # setup an url opener helper
        self.opener = requests.Session()
        self.opener.cookies['session_id'] = self.session_id

    def url_open(self, url, data=None, timeout=10):
        if url.startswith('/'):
            url = "http://%s:%s%s" % (HOST, PORT, url)
        if data:
            return self.opener.post(url, data=data, timeout=timeout)
        return self.opener.get(url, timeout=timeout)

    def _wait_remaining_requests(self):
        t0 = int(time.time())
        for thread in threading.enumerate():
            if thread.name.startswith('odoo.service.http.request.'):
                join_retry_count = 10
                while thread.isAlive():
                    # Need a busyloop here as thread.join() masks signals
                    # and would prevent the forced shutdown.
                    thread.join(0.05)
                    join_retry_count -= 1
                    if join_retry_count < 0:
                        self._logger.warning("Stop waiting for thread %s handling request for url %s",
                                        thread.name, getattr(thread, 'url', '<UNKNOWN>'))
                        break
                    time.sleep(0.5)
                    t1 = int(time.time())
                    if t0 != t1:
                        self._logger.info('remaining requests')
                        odoo.tools.misc.dumpstacks()
                        t0 = t1

    def authenticate(self, user, password):
        # stay non-authenticated
        if user is None:
            return

        db = get_db_name()
        uid = self.registry['res.users'].authenticate(db, user, password, None)
        env = api.Environment(self.cr, uid, {})

        # self.session.authenticate(db, user, password, uid=uid)
        # OpenERPSession.authenticate accesses the current request, which we
        # don't have, so reimplement it manually...
        session = self.session

        session.db = db
        session.uid = uid
        session.login = user
        session.session_token = uid and security.compute_session_token(session, env)
        session.context = env['res.users'].context_get() or {}
        session.context['uid'] = uid
        session._fix_lang(session.context)

        odoo.http.root.session_store.save(session)
        if self.browser:
            self._logger.info('Setting session cookie in browser')
            self.browser.set_cookie('session_id', self.session_id, '/', HOST)

    def browser_js(self, url_path, code, ready='', login=None, timeout=60, **kw):
        """ Test js code running in the browser
        - optionnally log as 'login'
        - load page given by url_path
        - wait for ready object to be available
        - eval(code) inside the page

        To signal success test do:
        console.log('ok')

        To signal failure do:
        console.log('error')

        If neither are done before timeout test fails.
        """
        # increase timeout if coverage is running
        if any(f.filename.endswith('/coverage/execfile.py') for f in inspect.stack()  if f.filename):
            timeout = timeout * 1.5
        self.start_browser(self._logger)

        try:
            self.authenticate(login, login)
            base_url = "http://%s:%s" % (HOST, PORT)
            ICP = self.env['ir.config_parameter']
            ICP.set_param('web.base.url', base_url)
            url = "%s%s" % (base_url, url_path or '/')
            self._logger.info('Open "%s" in browser', url)

            if odoo.tools.config['logfile']:
                self._logger.info('Starting screen cast')
                self.browser.start_screencast()
            self.browser.navigate_to(url, wait_stop=not bool(ready))

            # Needed because tests like test01.js (qunit tests) are passing a ready
            # code = ""
            ready = ready or "document.readyState === 'complete'"
            self.assertTrue(self.browser._wait_ready(ready), 'The ready "%s" code was always falsy' % ready)
            if code:
                message = 'The test code "%s" failed' % code
            else:
                message = "Some js test failed"
            self.assertTrue(self.browser._wait_code_ok(code, timeout), message)
        finally:
            # clear browser to make it stop sending requests, in case we call
            # the method several times in a test method
            self.browser.clear()
            self._wait_remaining_requests()

    phantom_js = browser_js

def users(*logins):
    """ Decorate a method to execute it once for each given user. """
    @decorator
    def wrapper(func, *args, **kwargs):
        self = args[0]
        old_uid = self.uid
        try:
            # retrieve users
            Users = self.env['res.users'].with_context(active_test=False)
            user_id = {
                user.login: user.id
                for user in Users.search([('login', 'in', list(logins))])
            }
            for login in logins:
                with self.subTest(login=login):
                    # switch user and execute func
                    self.uid = user_id[login]
                    func(*args, **kwargs)
        finally:
            self.uid = old_uid

    return wrapper


@decorator
def warmup(func, *args, **kwargs):
    """ Decorate a test method to run it twice: once for a warming up phase, and
        a second time for real.  The test attribute ``warm`` is set to ``False``
        during warm up, and ``True`` once the test is warmed up.  Note that the
        effects of the warmup phase are rolled back thanks to a savepoint.
    """
    self = args[0]
    # run once to warm up the caches
    self.warm = False
    self.cr.execute('SAVEPOINT test_warmup')
    func(*args, **kwargs)
    self.cr.execute('ROLLBACK TO SAVEPOINT test_warmup')
    self.env.cache.invalidate()
    # run once for real
    self.warm = True
    func(*args, **kwargs)


def can_import(module):
    """ Checks if <module> can be imported, returns ``True`` if it can be,
    ``False`` otherwise.

    To use with ``unittest.skipUnless`` for tests conditional on *optional*
    dependencies, which may or may be present but must still be tested if
    possible.
    """
    try:
        importlib.import_module(module)
    except ImportError:
        return False
    else:
        return True

# TODO: sub-views (o2m, m2m) -> sub-form?
# TODO: domains
ref_re = re.compile(r"""
# first match 'form_view_ref' key, backrefs are used to handle single or
# double quoting of the value
(['"])(?P<view_type>\w+_view_ref)\1
# colon separator (with optional spaces around)
\s*:\s*
# open quote for value
(['"])
(?P<view_id>
    # we'll just match stuff which is normally part of an xid:
    # word and "." characters
    [.\w]+
)
# close with same quote as opening
\3
""", re.VERBOSE)
class Form(object):
    """ Server-side form view implementation (partial)

    Implements much of the "form view" manipulation flow, such that
    server-side tests can more properly reflect the behaviour which would be
    observed when manipulating the interface:

    * call default_get and the relevant onchanges on "creation"
    * call the relevant onchanges on setting fields
    * properly handle defaults & onchanges around x2many fields

    Saving the form returns the created record if in creation mode.

    Regular fields can just be assigned directly to the form, for
    :class:`~odoo.fields.Many2one` fields assign a singleton recordset::

        # empty recordset => creation mode
        f = Form(self.env['sale.order'])
        f.partner_id = a_partner
        so = f.save()

    When editing a record, using the form as a context manager to
    automatically save it at the end of the scope::

        with Form(so) as f2:
            f2.payment_term_id = env.ref('account.account_payment_term_15days')
            # f2 is saved here

    For :class:`~odoo.fields.Many2many` fields, the field itself is a
    :class:`~odoo.tests.common.M2MProxy` and can be altered by adding or
    removing records::

        with Form(user) as u:
            u.groups_id.add(env.ref('account.group_account_manager'))
            u.groups_id.remove(id=env.ref('base.group_portal').id)

    Finally :class:`~odoo.fields.One2many` are reified as
    :class:`~odoo.tests.common.O2MProxy`.

    Because the :class:`~odoo.fields.One2many` only exists through its
    parent, it is manipulated more directly by creating "sub-forms"
    with the :meth:`~odoo.tests.common.O2MProxy.new` and
    :meth:`~odoo.tests.common.O2MProxy.edit` methods. These would
    normally be used as context managers since they get saved in the
    parent record::

        with Form(so) as f3:
            # add support
            with f3.order_line.new() as line:
                line.product_id = env.ref('product.product_product_2')
            # add a computer
            with f3.order_line.new() as line:
                line.product_id = env.ref('product.product_product_3')
            # we actually want 5 computers
            with f3.order_line.edit(1) as line:
                line.product_uom_qty = 5
            # remove support
            f3.order_line.remove(index=0)
            # SO is saved here

    :param recordp: empty or singleton recordset. An empty recordset will
                    put the view in "creation" mode and trigger calls to
                    default_get and on-load onchanges, a singleton will
                    put it in "edit" mode and only load the view's data.
    :type recordp: odoo.models.Model
    :param view: the id, xmlid or actual view object to use for
                    onchanges and view constraints. If none is provided,
                    simply loads the default view for the model.
    :type view: int | str | odoo.model.Model

    .. versionadded:: 12.0
    """
    def __init__(self, recordp, view=None):
        # necessary as we're overriding setattr
        assert isinstance(recordp, BaseModel)
        env = recordp.env
        object.__setattr__(self, '_env', env)

        # store model bit only
        object.__setattr__(self, '_model', recordp.browse(()))
        if isinstance(view, BaseModel):
            assert view._name == 'ir.ui.view', "the view parameter must be a view id, xid or record, got %s" % view
            view_id = view.id
        elif isinstance(view, str):
            view_id = env.ref(view).id
        else:
            view_id = view or False
        fvg = recordp.fields_view_get(view_id, 'form')
        fvg['tree'] = etree.fromstring(fvg['arch'])

        object.__setattr__(self, '_view', fvg)

        self._process_fvg(recordp, fvg)

        # ordered?
        vals = dict.fromkeys(fvg['fields'], False)
        object.__setattr__(self, '_values', vals)
        object.__setattr__(self, '_changed', set())
        if recordp:
            assert recordp['id'], "editing unstored records is not supported"
            # always load the id
            vals['id'] = recordp['id']

            self._init_from_values(recordp)
        else:
            self._init_from_defaults(self._model)

    def _o2m_set_edition_view(self, descr, node):
        default_view = next(
            (m for m in node.get('mode', 'tree').split(',') if m != 'form'),
            'tree'
<<<<<<< HEAD
        )
        refs = {
            m.group('view_type'): m.group('view_id')
            for m in ref_re.finditer(node.get('context', ''))
        }
        # always fetch for simplicity, ensure we always have a tree and
        # a form view
        submodel = self._env[descr['relation']]
        views = submodel.with_context(**refs) \
            .load_views([(False, 'tree'), (False, 'form')])['fields_views']
        # embedded views should take the priority on externals
        views.update(descr['views'])
        # re-set all resolved views on the descriptor
        descr['views'] = views
        # if the default view is a kanban or a non-editable list, the
        # "edition controller" is the form view
        edition = views['form']
        edition['tree'] = etree.fromstring(edition['arch'])
        if default_view == 'tree':
            subarch = etree.fromstring(views['tree']['arch'])
            if subarch.get('editable'):
                edition = views['tree']
                edition['tree'] = subarch

        self._process_fvg(submodel, edition)
        descr['views']['edition'] = edition

    def _get_node(self, f):
        """ Find etree node for the field ``f`` in the current arch
        """
        return next(
            n for n in self._view['tree'].iter('field')
            if n.get('name') == f
=======
>>>>>>> 25102179
        )
        refs = {
            m.group('view_type'): m.group('view_id')
            for m in ref_re.finditer(node.get('context', ''))
        }
        # always fetch for simplicity, ensure we always have a tree and
        # a form view
        submodel = self._env[descr['relation']]
        views = submodel.with_context(**refs) \
            .load_views([(False, 'tree'), (False, 'form')])['fields_views']
        # embedded views should take the priority on externals
        views.update(descr['views'])
        # re-set all resolved views on the descriptor
        descr['views'] = views
        # if the default view is a kanban or a non-editable list, the
        # "edition controller" is the form view
        edition = views['form']
        edition['tree'] = etree.fromstring(edition['arch'])
        if default_view == 'tree':
            subarch = etree.fromstring(views['tree']['arch'])
            if subarch.get('editable'):
                edition = views['tree']
                edition['tree'] = subarch

        # don't recursively process o2ms in o2ms
        self._process_fvg(submodel, edition, o2m=False)
        descr['views']['edition'] = edition

    def __str__(self):
        return "<%s %s(%s)>" % (
            type(self).__name__,
            self._model._name,
            self._values.get('id', False),
        )

    def _process_fvg(self, model, fvg, o2m=True):
        """ Post-processes to augment the fields_view_get with:

        * an id field (may not be present if not in the view but needed)
        * pre-processed modifiers (map of modifier name to json-loaded domain)
        * pre-processed onchanges list
        """
        fvg['fields']['id'] = {'type': 'id'}
        # pre-resolve modifiers & bind to arch toplevel
        modifiers = fvg['modifiers'] = {}
        contexts = fvg['contexts'] = {}
        order = fvg['fields_ordered'] = []
        for f in fvg['tree'].xpath('//field[not(ancestor::field)]'):
            fname = f.get('name')
            order.append(fname)

            modifiers[fname] = {
                modifier: domain if isinstance(domain, bool) else normalize_domain(domain)
                for modifier, domain in json.loads(f.get('modifiers', '{}')).items()
            }
            ctx = f.get('context')
            if ctx:
                contexts[fname] = ctx

            descr = fvg['fields'].get(fname) or {'type': None}
<<<<<<< HEAD
            if descr['type'] == 'one2many':
=======
            if o2m and descr['type'] == 'one2many':
>>>>>>> 25102179
                self._o2m_set_edition_view(descr, f)

        fvg['modifiers']['id'] = {'required': False, 'readonly': True}
        fvg['onchange'] = model._onchange_spec(fvg)

    def _init_from_defaults(self, model):
        vals = self._values
        fields = self._view['fields']
        def cleanup(k, v):
            if fields[k]['type'] == 'one2many':
                # o2m default gets a (6) at the start, makes no sense
                return [c for c in v if c[0] != 6]
            elif fields[k]['type'] == 'datetime' and isinstance(v, datetime):
                return odoo.fields.Datetime.to_string(v)
            elif fields[k]['type'] == 'date' and isinstance(v, date):
                return odoo.fields.Datetime.to_string(v)

            return v
        defaults = {
            k: cleanup(k, v)
            for k, v in model.default_get(list(fields)).items()
            if k in fields
        }
        vals.update(defaults)
        # m2m should all be rep'd as command list
        for k, v in vals.items():
            if not v:
                type_ = fields[k]['type']
                if type_ == 'many2many':
                    vals[k] = [(6, False, [])]
                elif type_ == 'one2many':
                    vals[k] = []
                elif type_ in ('integer', 'float'):
                    vals[k] = 0

        # on creation, every field is considered changed by the client
        # apparently
        # and fields should be sent in view order, not whatever fields_view_get['fields'].keys() is
        self._perform_onchange(self._view['fields_ordered'])

    def _init_from_values(self, values):
        self._values.update(
            record_to_values(self._view['fields'], values))

    def __getattr__(self, field):
        descr = self._view['fields'].get(field)
        assert descr is not None, "%s was not found in the view" % field

        v = self._values[field]
        if descr['type'] == 'many2one':
            Model = self._env[descr['relation']]
            if not v:
                return Model
            return Model.browse(v)
        elif descr['type'] == 'many2many':
            return M2MProxy(self, field)
        elif descr['type'] == 'one2many':
            return O2MProxy(self, field)
        return v

    def _get_modifier(self, field, modifier, default=False, modmap=None, vals=None):
        d = (modmap or self._view['modifiers'])[field].get(modifier, default)
        if isinstance(d, bool):
            return d

        if vals is None:
            vals = self._values
        stack = []
        for it in reversed(d):
            if it == '!':
                stack.append(not stack.pop())
            elif it == '&':
                e1 = stack.pop()
                e2 = stack.pop()
                stack.append(e1 and e2)
            elif it == '|':
                e1 = stack.pop()
                e2 = stack.pop()
                stack.append(e1 or e2)
            elif isinstance(it, list):
                f, op, val = it
                field_val = vals[f]
                stack.append(self._OPS[op](field_val, val))
            else:
                raise ValueError("Unknown domain element %s" % it)
        [result] = stack
        return result
    _OPS = {
        '=': operator.eq,
        '==': operator.eq,
        '!=': operator.ne,
        '<': operator.lt,
        '<=': operator.le,
        '>=': operator.ge,
        '>': operator.gt,
        'in': lambda a, b: a in b,
        'not in': lambda a, b: a not in b
    }
    def _get_context(self, field):
        c = self._view['contexts'].get(field)
        if not c:
            return {}

        # see _getEvalContext
        # the context for a field's evals (of domain/context) is the composition of:
        # * the parent's values
        # * ??? element.context ???
        # * the environment's context (?)
        # * a few magic values
        record_id = self._values.get('id') or False
        ctx = dict(self._values)
        ctx.update(self._env.context)
        ctx.update(
            id=record_id,
            active_id=record_id,
            active_ids=[record_id] if record_id else [],
            active_model=self._model._name,
            current_date=date.today().strftime("%Y-%m-%d"),
        )
        return safe_eval(c, ctx, {'context': ctx})

    def __setattr__(self, field, value):
        descr = self._view['fields'].get(field)
        assert descr is not None, "%s was not found in the view" % field
        assert descr['type'] not in ('many2many', 'one2many'), \
            "Can't set an o2m or m2m field, manipulate the corresponding proxies"

        # TODO: consider invisible to be the same as readonly?
        assert not self._get_modifier(field, 'readonly'), \
            "can't write on readonly field {}".format(field)

        if descr['type'] == 'many2one':
            assert isinstance(value, BaseModel) and value._name == descr['relation']
            # store just the id: that's the output of default_get & (more
            # or less) onchange.
            value = value.id

        self._values[field] = value
        self._perform_onchange([field])

    # enables with Form(...) as f: f.a = 1; f.b = 2; f.c = 3
    # q: how to get recordset?
    def __enter__(self):
        return self
    def __exit__(self, etype, _evalue, _etb):
        if not etype:
            self.save()

    def save(self):
        """ Saves the form, returns the created record if applicable

        * does not save ``readonly`` fields
        * does not save unmodified fields (during edition) — any assignment
          or onchange return marks the field as modified, even if set to its
          current value

        :raises AssertionError: if the form has any unfilled required field
        """
        id_ = self._values.get('id')
        values = self._values_to_save()
        if id_:
            r = self._model.browse(id_)
            if values:
                r.write(values)
        else:
            r = self._model.create(values)
        [data] = r.read(list(self._view['fields']))
        # FIXME: process relational fields
        # alternative: iterate on record & read from it directly? pb: would
        # provide recordsets for relational fields which may or may not be
        # what we ultimately want, but we've got to re-process them anyway so...?
        self._values.update(data)
        self._changed.clear()
        return r

    def _values_to_save(self):
        """ Validates values and returns only fields modified since
        load/save
        """
        values = {}
        fields = self._view['fields']
        for f in fields:
            v = self._values[f]
            if self._get_modifier(f, 'required'):
                assert v is not False, "{} is a required field".format(f)

            # skip unmodified fields
            if f not in self._changed:
                continue

            if self._get_modifier(f, 'readonly'):
                node = _get_node(self._view, f)
                if not node.get('force_save'):
                    continue

            if fields[f]['type'] == 'one2many':
                view = fields[f]['views']['edition']
                modifiers = view['modifiers']
                oldvals = v
                v = []

                nodes = {
                    n.get('name'): n
                    for n in view['tree'].iter('field')
                }
                nodes['id'] = etree.Element('field', attrib={'name': 'id'})

                for (c, rid, vs) in oldvals:
                    if c in (0, 1):
                        items = getattr(vs, 'changed_items', vs.items)
                        vs = {
                            k: v for k, v in items()
                            if nodes[k].get('force_save') or not self._get_modifier(k, 'readonly', modmap=modifiers, vals=vs)
                        }
                    v.append((c, rid, vs))

            values[f] = v
        return values

    def _perform_onchange(self, fields):
        assert isinstance(fields, list)
        # marks any onchange source as changed
        self._changed.update(fields)

        # skip calling onchange() if there's no trigger on any of the changed
        # fields
        spec = self._view['onchange']
        if not any(spec[f] for f in fields):
            return

        result = self._model.onchange(self._onchange_values(), fields, spec)
        if result.get('warning'):
            _logger.getChild('onchange').warn("%(title)s %(message)s" % result.get('warning'))
        values = result.get('value', {})
        # mark onchange output as changed
        self._changed.update(values.keys())
        self._values.update(
            (k, self._cleanup_onchange(
                self._view['fields'][k],
                v, self._values[k],
            ))
            for k, v in values.items()
            if k in self._view['fields']
        )

    def _onchange_values(self):
        f = self._view['fields']
        values = {}
        for k, v in self._values.items():
            if f[k]['type'] == 'one2many':
                it = values[k] = []
                for (c, rid, vs) in v:
                    if c == 1 and not vs:
                        # web client sends a 4 for unmodified o2m rows
                        it.append((4, rid, False))
                    elif c == 1 and isinstance(vs, UpdateDict):
                        it.append((1, rid, dict(vs.changed_items())))
                    else:
                        it.append((c, rid, vs))
            else:
                values[k] = v
        return values

    def _cleanup_onchange(self, descr, value, current):
        if descr['type'] == 'many2one':
            if not value:
                return False
            # out of onchange, m2o are name-gotten
            return value[0]
        elif descr['type'] == 'one2many':
            # ignore o2ms nested in o2ms
            if not descr['views']:
                return []

            v = []
            c = {t[1]: t[2] for t in current if t[0] in (1, 2)} if current else {}
            # which view should this be???
            subfields = descr['views']['edition']['fields']
            for command in value:
                if command[0] in (0, 1):
                    c.pop(command[1], None) # remove record from currents
                    v.append((command[0], command[1], {
                        k: self._cleanup_onchange(
                            subfields[k], v, None
                        )
                        for k, v in command[2].items()
                        if k in subfields
                    }))
                elif command[0] == 2:
                    v.append((2, command[1], False))
                elif command[0] == 4:
                    v.append((1, command[1], c.pop(command[1], {})))
                elif command[0] == 5:
                    v = []
            # explicitly mark all non-relinked (or modified) records as deleted
            for id_ in c: v.append((2, id_, False))
            return v
        elif descr['type'] == 'many2many':
            # onchange result is a bunch of commands, normalize to single 6
            if current is None:
                ids = []
            else:
                ids = list(current[0][2])
            for command in value:
                if command[0] == 3:
                    ids.remove(command[1])
                elif command[0] == 4:
                    ids.append(command[1])
                elif command[0] == 5:
                    del ids[:]
                elif command[0] == 6:
                    ids[:] = command[2]
                else:
                    raise ValueError(
                        "Unsupported M2M command %d" % command[0])
            return [(6, False, ids)]

        return value

class O2MForm(Form):
    # noinspection PyMissingConstructor
    def __init__(self, proxy, index=None):
        m = proxy._model
        object.__setattr__(self, '_proxy', proxy)
        object.__setattr__(self, '_index', index)

        object.__setattr__(self, '_env', m.env)
        object.__setattr__(self, '_model', m)

        # copy so we don't risk breaking it too much (?)
        fvg = dict(proxy._descr['views']['edition'])
        object.__setattr__(self, '_view', fvg)
        self._process_fvg(m, fvg)

        vals = dict.fromkeys(fvg['fields'], False)
        object.__setattr__(self, '_values', vals)
        object.__setattr__(self, '_changed', set())
        if index is None:
            self._init_from_defaults(m)
        else:
            self._values.update(proxy._records[index])

    def _onchange_values(self):
        values = super(O2MForm, self)._onchange_values()
        # computed o2m may not have a relation_field(?)
        descr = self._proxy._descr
        if 'relation_field' in descr:
            values[descr['relation_field']] = self._proxy._parent._values
        return values

    def save(self):
        proxy = self._proxy
        commands = proxy._parent._values[proxy._field]
        values = self._values_to_save()
        if self._index is None:
            commands.append((0, 0, values))
        else:
            index = proxy._command_index(self._index)
            (c, id_, vs) = commands[index]
            if c == 0:
                vs.update(values)
            elif c == 1:
                vs = UpdateDict(vs)
                vs.update(values)
                commands[index] = (1, id_, vs)
            else:
                raise AssertionError("Expected command type 0 or 1, found %s" % c)

        # FIXME: should be called when performing on change => value needs to be serialised into parent every time?
        proxy._parent._perform_onchange([proxy._field])

    def _values_to_save(self):
        """ Validates values and returns only fields modified since
        load/save
        """
        values = UpdateDict(self._values)
        values._changed.update(self._changed)

        for f in self._view['fields']:
            if self._get_modifier(f, 'required'):
                assert self._values[f] is not False, "{} is a required field".format(f)

        return values

class UpdateDict(dict):
    def __init__(self, *args, **kwargs):
        super().__init__(*args, **kwargs)
        self._changed = set()

    def changed_items(self):
        return (
            (k, v) for k, v in self.items()
            if k in self._changed
        )

    def update(self, *args, **kw):
        super().update(*args, **kw)
        if args and isinstance(args[0], UpdateDict):
            self._changed.update(args[0]._changed)

class X2MProxy(object):
    _parent = None
    _field = None
    def _assert_editable(self):
        assert not self._parent._get_modifier(self._field, 'readonly'),\
            'field %s is not editable' % self._field

class O2MProxy(X2MProxy):
    """ O2MProxy()
    """
    def __init__(self, parent, field):
        self._parent = parent
        self._field = field
        # reify records to a list so they can be manipulated easily?
        self._records = []
        model = self._model
        fields = self._descr['views']['edition']['fields']
        for (command, rid, values) in self._parent._values[self._field]:
            if command == 0:
                self._records.append(values)
            elif command == 1:
                # read based on view info
                r = model.browse(rid)
                record = record_to_values(fields, r)
                record.update(values)
                self._records.append(record)
            elif command == 2:
                pass
            else:
                raise AssertionError("O2M proxy only supports commands 0, 1 and 2, found %s" % command)

    def __len__(self):
        return len(self._records)

    @property
    def _model(self):
        model = self._parent._env[self._descr['relation']]
        ctx = self._parent._get_context(self._field)
        if ctx:
            model = model.with_context(**ctx)
        return model

    @property
    def _descr(self):
        return self._parent._view['fields'][self._field]

    def _command_index(self, for_record):
        """ Takes a record index and finds the corresponding record index
        (skips all 2s, basically)

        :param int for_record:
        """
        commands = self._parent._values[self._field]
        return next(
            cidx
            for ridx, cidx in enumerate(
                cidx for cidx, (c, _1, _2) in enumerate(commands)
                if c in (0, 1)
            )
            if ridx == for_record
        )

    def new(self):
        """ Returns a :class:`Form` for a new
        :class:`~odoo.fields.One2many` record, properly initialised.

        The form is created from the list view if editable, or the field's
        form view otherwise.

        :raises AssertionError: if the field is not editable
        """
        self._assert_editable()
        return O2MForm(self)

    def edit(self, index):
        """ Returns a :class:`Form` to edit the pre-existing
        :class:`~odoo.fields.One2many` record.

        The form is created from the list view if editable, or the field's
        form view otherwise.

        :raises AssertionError: if the field is not editable
        """
        self._assert_editable()
        return O2MForm(self, index)

    def remove(self, index):
        """ Removes the record at ``index`` from the parent form.

        :raises AssertionError: if the field is not editable
        """
        self._assert_editable()
        # remove reified record from local list & either remove 0 from
        # commands list or replace 1 (update) by 2 (remove)
        cidx = self._command_index(index)
        commands = self._parent._values[self._field]
        (command, rid, _) = commands[cidx]
        if command == 0:
            # record not saved yet -> just remove the command
            del commands[cidx]
        elif command == 1:
            # record already saved, replace by 2
            commands[cidx] = (2, rid, 0)
        else:
            raise AssertionError("Expected command 0 or 1, got %s" % commands[cidx])
        # remove reified record
        del self._records[index]
        self._parent._perform_onchange([self._field])

class M2MProxy(X2MProxy, collections.Sequence):
    """ M2MProxy()

    Behaves as a :class:`~collection.Sequence` of recordsets, can be
    indexed or sliced to get actual underlying recordsets.
    """
    def __init__(self, parent, field):
        self._parent = parent
        self._field = field

    def __getitem__(self, it):
        p = self._parent
        model = p._view['fields'][self._field]['relation']
        return p._env[model].browse(self._get_ids()[it])

    def __len__(self):
        return len(self._get_ids())

    def __iter__(self):
        return iter(self[:])

    def __contains__(self, record):
        relation_ = self._parent._view['fields'][self._field]['relation']
        assert isinstance(record, BaseModel)\
           and record._name == relation_

        return record.id in self._get_ids()


    def add(self, record):
        """ Adds ``record`` to the field, the record must already exist.

        The addition will only be finalized when the parent record is saved.
        """
        self._assert_editable()
        parent = self._parent
        relation_ = parent._view['fields'][self._field]['relation']
        assert isinstance(record, BaseModel) and record._name == relation_,\
            "trying to assign a '{}' object to a '{}' field".format(
                record._name,
                relation_,
            )
        self._get_ids().append(record.id)

        parent._perform_onchange([self._field])

    def _get_ids(self):
        return self._parent._values[self._field][0][2]

    def remove(self, id=None, index=None):
        """ Removes a record at a certain index or with a provided id from
        the field.
        """

        self._assert_editable()
        assert (id is None) ^ (index is None), \
            "can remove by either id or index"

        if id is None:
            # remove by index
            del self._get_ids()[index]
        else:
            self._get_ids().remove(id)

        self._parent._perform_onchange([self._field])

    def clear(self):
        """ Removes all existing records in the m2m
        """
        self._assert_editable()
        self._get_ids()[:] = []
        self._parent._perform_onchange([self._field])

def record_to_values(fields, record):
    r = {}
    for f, descr in fields.items():
        v = record[f]
        if descr['type'] == 'many2one':
            assert v._name == descr['relation']
            v = v.id
        elif descr['type'] == 'many2many':
            assert v._name == descr['relation']
            v = [(6, 0, v.ids)]
        elif descr['type'] == 'one2many':
            v = [(1, r.id, {}) for r in v]
        elif descr['type'] == 'datetime' and isinstance(v, datetime):
            v = odoo.fields.Datetime.to_string(v)
        elif descr['type'] == 'date' and isinstance(v, date):
            v = odoo.fields.Date.to_string(v)
        r[f] = v
    return r

def _get_node(view, f, *arg):
    """ Find etree node for the field ``f`` in the view's arch
    """
    return next((
        n for n in view['tree'].iter('field')
        if n.get('name') == f
    ), *arg)

def tagged(*tags):
    """
    A decorator to tag TestCase objects
    Tags are stored in a set that can be accessed from a 'test_tags' attribute
    A tag prefixed by '-' will remove the tag e.g. to remove the 'standard' tag
    By default, all Test classes from odoo.tests.common have a test_tags
    attribute that defaults to 'standard' and also the module technical name
    When using class inheritance, the tags are NOT inherited.
    """
    def tags_decorator(obj):
        include = {t for t in tags if not t.startswith('-')}
        exclude = {t[1:] for t in tags if t.startswith('-')}
        obj.test_tags = (getattr(obj, 'test_tags', set()) | include) - exclude
        return obj
    return tags_decorator


class TagsSelector(object):
    """ Test selector based on tags. """

    def __init__(self, spec):
        """ Parse the spec to determine tags to include and exclude. """
        clean_tags = {t.strip() for t in spec.split(',') if t.strip() != ''}
        self.exclude = {t[1:] for t in clean_tags if t.startswith('-')}
        self.include = {t.replace('+', '') for t in clean_tags if not t.startswith('-')}

    def check(self, arg):
        """ Return whether ``arg`` matches the specification: it must have at
            least one tag in ``self.include`` and none in ``self.exclude``.
        """
        # handle the case where the Test does not inherit from TransactionCase
        tags = getattr(arg, 'test_tags', set())
        inter_no_test = self.exclude.intersection(tags)
        if inter_no_test:
            _logger.debug("Test '%s' not selected because it is tagged with : %s (exclusions: %s)", arg, inter_no_test, self.exclude)
            return False
        inter_to_test = self.include.intersection(tags)
        if not inter_to_test:
            _logger.debug("Test '%s' not selected because it was not tagged with %s", arg, self.include)
            return False
        _logger.debug("Test '%s' selected: tagged with %s, exclusions: %s, inclusions: %s", arg, tags, self.exclude, self.include)
        return True<|MERGE_RESOLUTION|>--- conflicted
+++ resolved
@@ -1121,7 +1121,6 @@
         default_view = next(
             (m for m in node.get('mode', 'tree').split(',') if m != 'form'),
             'tree'
-<<<<<<< HEAD
         )
         refs = {
             m.group('view_type'): m.group('view_id')
@@ -1146,41 +1145,6 @@
                 edition = views['tree']
                 edition['tree'] = subarch
 
-        self._process_fvg(submodel, edition)
-        descr['views']['edition'] = edition
-
-    def _get_node(self, f):
-        """ Find etree node for the field ``f`` in the current arch
-        """
-        return next(
-            n for n in self._view['tree'].iter('field')
-            if n.get('name') == f
-=======
->>>>>>> 25102179
-        )
-        refs = {
-            m.group('view_type'): m.group('view_id')
-            for m in ref_re.finditer(node.get('context', ''))
-        }
-        # always fetch for simplicity, ensure we always have a tree and
-        # a form view
-        submodel = self._env[descr['relation']]
-        views = submodel.with_context(**refs) \
-            .load_views([(False, 'tree'), (False, 'form')])['fields_views']
-        # embedded views should take the priority on externals
-        views.update(descr['views'])
-        # re-set all resolved views on the descriptor
-        descr['views'] = views
-        # if the default view is a kanban or a non-editable list, the
-        # "edition controller" is the form view
-        edition = views['form']
-        edition['tree'] = etree.fromstring(edition['arch'])
-        if default_view == 'tree':
-            subarch = etree.fromstring(views['tree']['arch'])
-            if subarch.get('editable'):
-                edition = views['tree']
-                edition['tree'] = subarch
-
         # don't recursively process o2ms in o2ms
         self._process_fvg(submodel, edition, o2m=False)
         descr['views']['edition'] = edition
@@ -1217,11 +1181,7 @@
                 contexts[fname] = ctx
 
             descr = fvg['fields'].get(fname) or {'type': None}
-<<<<<<< HEAD
-            if descr['type'] == 'one2many':
-=======
             if o2m and descr['type'] == 'one2many':
->>>>>>> 25102179
                 self._o2m_set_edition_view(descr, f)
 
         fvg['modifiers']['id'] = {'required': False, 'readonly': True}
