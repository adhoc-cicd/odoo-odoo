# -*- coding: utf-8 -*-
# Part of Odoo. See LICENSE file for full copyright and licensing details.
import datetime
import dateutil
import logging
import time
from collections import defaultdict

from odoo import api, fields, models, SUPERUSER_ID, tools,  _
from odoo.exceptions import AccessError, UserError, ValidationError
from odoo.modules.registry import Registry
from odoo.osv import expression
from odoo.tools.safe_eval import safe_eval

_logger = logging.getLogger(__name__)

MODULE_UNINSTALL_FLAG = '_force_unlink'


def encode(s):
    """ Return an UTF8-encoded version of ``s``. """
    return s.encode('utf8') if isinstance(s, unicode) else s


# base environment for doing a safe_eval
SAFE_EVAL_BASE = {
    'datetime': datetime,
    'dateutil': dateutil,
    'time': time,
}

def make_compute(text, deps):
    """ Return a compute function from its code body and dependencies. """
    func = lambda self: safe_eval(text, SAFE_EVAL_BASE, {'self': self}, mode="exec")
    deps = [arg.strip() for arg in deps.split(",")] if deps else []
    return api.depends(*deps)(func)


#
# IMPORTANT: this must be the first model declared in the module
#
class Base(models.AbstractModel):
    """ The base model, which is implicitly inherited by all models. """
    _name = 'base'


class Unknown(models.AbstractModel):
    """
    Abstract model used as a substitute for relational fields with an unknown
    comodel.
    """
    _name = '_unknown'


class IrModel(models.Model):
    _name = 'ir.model'
    _description = "Models"
    _order = 'model'

    def _default_field_id(self):
        if self.env.context.get('install_mode'):
            return []                   # no default field when importing
        return [(0, 0, {'name': 'x_name', 'field_description': 'Name', 'ttype': 'char'})]

    name = fields.Char(string='Model Description', translate=True, required=True)
    model = fields.Char(default='x_', required=True, index=True)
    info = fields.Text(string='Information')
    field_id = fields.One2many('ir.model.fields', 'model_id', string='Fields', required=True, copy=True,
                               default=_default_field_id)
    inherited_model_ids = fields.Many2many('ir.model', compute='_inherited_models', string="Inherited models",
                                           help="The list of models that extends the current model.")
    state = fields.Selection([('manual', 'Custom Object'), ('base', 'Base Object')], string='Type', default='manual', readonly=True)
    access_ids = fields.One2many('ir.model.access', 'model_id', string='Access')
    transient = fields.Boolean(string="Transient Model")
    modules = fields.Char(compute='_in_modules', string='In Apps', help='List of modules in which the object is defined or inherited')
    view_ids = fields.One2many('ir.ui.view', compute='_view_ids', string='Views')

    @api.depends()
    def _inherited_models(self):
        for model in self:
            parent_names = list(self.env[model.model]._inherits)
            if parent_names:
                model.inherited_model_ids = self.search([('model', 'in', parent_names)])

    @api.depends()
    def _in_modules(self):
        installed_modules = self.env['ir.module.module'].search([('state', '=', 'installed')])
        installed_names = set(installed_modules.mapped('name'))
        xml_ids = models.Model._get_external_ids(self)
        for model in self:
            module_names = set(xml_id.split('.')[0] for xml_id in xml_ids[model.id])
            model.modules = ", ".join(sorted(installed_names & module_names))

    @api.depends()
    def _view_ids(self):
        for model in self:
            model.view_ids = self.env['ir.ui.view'].search([('model', '=', model.model)])

    @api.constrains('model')
    def _check_model_name(self):
        for model in self:
            if model.state == 'manual':
                if not model.model.startswith('x_'):
                    raise ValidationError(_("The model name must start with 'x_'."))
            if not models.check_object_name(model.model):
                raise ValidationError(_("The model name can only contain lowercase characters, digits, underscores and dots."))

    _sql_constraints = [
        ('obj_name_uniq', 'unique (model)', 'Each model must be unique!'),
    ]

    def _get(self, name):
        """ Return the (sudoed) `ir.model` record with the given name.
        The result may be an empty recordset if the model is not found.
        """
        return self.sudo().search([('model', '=', name)])

    # overridden to allow searching both on model name (field 'model') and model
    # description (field 'name')
    @api.model
    def _name_search(self, name='', args=None, operator='ilike', limit=100):
        if args is None:
            args = []
        domain = args + ['|', ('model', operator, name), ('name', operator, name)]
        return super(IrModel, self).search(domain, limit=limit).name_get()

    def _drop_table(self):
        for model in self:
            table = self.env[model.model]._table
            self._cr.execute('select relkind from pg_class where relname=%s', (table,))
            result = self._cr.fetchone()
            if result and result[0] == 'v':
                self._cr.execute('DROP view %s' % table)
            elif result and result[0] == 'r':
                self._cr.execute('DROP TABLE %s CASCADE' % table)
        return True

    @api.multi
    def unlink(self):
        # Prevent manual deletion of module tables
        if not self._context.get(MODULE_UNINSTALL_FLAG):
            for model in self:
                if model.state != 'manual':
                    raise UserError(_("Model '%s' contains module data and cannot be removed!") % model.name)
                # prevent screwing up fields that depend on these models' fields
                model.field_id._prepare_update()

        imc = self.env['ir.model.constraint'].search([('model', 'in', self.ids)])
        imc.unlink()

        self._drop_table()
        res = super(IrModel, self).unlink()

        # Reload registry for normal unlink only. For module uninstall, the
        # reload is done independently in odoo.modules.loading.
        if not self._context.get(MODULE_UNINSTALL_FLAG):
            self._cr.commit()  # must be committed before reloading registry in new cursor
            api.Environment.reset()
            registry = Registry.new(self._cr.dbname)
            registry.signal_registry_change()

        return res

    @api.multi
    def write(self, vals):
        if '__last_update' in self._context:
            self = self.with_context({k: v for k, v in self._context.iteritems() if k != '__last_update'})
        if 'model' in vals and any(rec.model != vals['model'] for rec in self):
            raise UserError(_('Field "Model" cannot be modified on models.'))
        if 'state' in vals and any(rec.state != vals['state'] for rec in self):
            raise UserError(_('Field "Type" cannot be modified on models.'))
        if 'transient' in vals and any(rec.transient != vals['transient'] for rec in self):
            raise UserError(_('Field "Transient Model" cannot be modified on models.'))
        # Filter out operations 4 from field id, because the web client always
        # writes (4,id,False) even for non dirty items.
        if 'field_id' in vals:
            vals['field_id'] = [op for op in vals['field_id'] if op[0] != 4]
        return super(IrModel, self).write(vals)

    @api.model
    def create(self, vals):
        res = super(IrModel, self).create(vals)
        if vals.get('state', 'manual') == 'manual':
            # setup models; this automatically adds model in registry
            self.pool.setup_models(self._cr, partial=(not self.pool.ready))
            # update database schema
            self.pool.init_models(self._cr, [vals['model']], dict(self._context, update_custom_fields=True))
            self.pool.signal_registry_change()
        return res

    @api.model
    def name_create(self, name):
        """ Infer the model from the name. E.g.: 'My New Model' should become 'x_my_new_model'. """
        vals = {
            'name': name,
            'model': 'x_' + '_'.join(name.lower().split(' ')),
        }
        return self.create(vals).name_get()[0]

    @api.model
    def _instanciate(self, model_data):
        """ Return a class for the custom model given by parameters ``model_data``. """
        class CustomModel(models.Model):
            _name = encode(model_data['model'])
            _description = model_data['name']
            _module = False
            _custom = True
            _transient = bool(model_data['transient'])
            __doc__ = model_data['info']

        return CustomModel


class IrModelFields(models.Model):
    _name = 'ir.model.fields'
    _description = "Fields"
    _order = "name"
    _rec_name = 'field_description'

    name = fields.Char(string='Field Name', default='x_', required=True, index=True)
    complete_name = fields.Char(index=True)
    model = fields.Char(string='Object Name', required=True, index=True,
                        help="The technical name of the model this field belongs to")
    relation = fields.Char(string='Object Relation',
                           help="For relationship fields, the technical name of the target model")
    relation_field = fields.Char(help="For one2many fields, the field on the target model that implement the opposite many2one relationship")
    model_id = fields.Many2one('ir.model', string='Model', required=True, index=True, ondelete='cascade',
                               help="The model this field belongs to")
    field_description = fields.Char(string='Field Label', default='', required=True, translate=True)
    help = fields.Text(string='Field Help', translate=True)
    ttype = fields.Selection(selection='_get_field_types', string='Field Type', required=True)
    selection = fields.Char(string='Selection Options', default="",
                            help="List of options for a selection field, "
                                 "specified as a Python expression defining a list of (key, label) pairs. "
                                 "For example: [('blue','Blue'),('yellow','Yellow')]")
    copy = fields.Boolean(string='Copied', help="Whether the value is copied when duplicating a record.")
    related = fields.Char(string='Related Field', help="The corresponding related field, if any. This must be a dot-separated list of field names.")
    required = fields.Boolean()
    readonly = fields.Boolean()
    index = fields.Boolean(string='Indexed')
    translate = fields.Boolean(string='Translatable', help="Whether values for this field can be translated (enables the translation mechanism for that field)")
    size = fields.Integer()
    state = fields.Selection([('manual', 'Custom Field'), ('base', 'Base Field')], string='Type', default='manual', required=True, readonly=True, index=True)
    on_delete = fields.Selection([('cascade', 'Cascade'), ('set null', 'Set NULL'), ('restrict', 'Restrict')],
                                 string='On Delete', default='set null', help='On delete property for many2one fields')
    domain = fields.Char(default="[]", help="The optional domain to restrict possible values for relationship fields, "
                                            "specified as a Python expression defining a list of triplets. "
                                            "For example: [('color','=','red')]")
    groups = fields.Many2many('res.groups', 'ir_model_fields_group_rel', 'field_id', 'group_id')
    selectable = fields.Boolean(default=True)
    modules = fields.Char(compute='_in_modules', string='In Apps', help='List of modules in which the field is defined')
    serialization_field_id = fields.Many2one('ir.model.fields', 'Serialization Field', domain="[('ttype','=','serialized')]",
                                             ondelete='cascade', help="If set, this field will be stored in the sparse "
                                                                      "structure of the serialization field, instead "
                                                                      "of having its own database column. This cannot be "
                                                                      "changed after creation.")
    relation_table = fields.Char(help="Used for custom many2many fields to define a custom relation table name")
    column1 = fields.Char(string='Column 1', help="Column referring to the record in the model table")
    column2 = fields.Char(string="Column 2", help="Column referring to the record in the comodel table")
    compute = fields.Text(help="Code to compute the value of the field.\n"
                               "Iterate on the recordset 'self' and assign the field's value:\n\n"
                               "    for record in self:\n"
                               "        record['size'] = len(record.name)\n\n"
                               "Modules time, datetime, dateutil are available.")
    depends = fields.Char(string='Dependencies', help="Dependencies of compute method; "
                                                      "a list of comma-separated field names, like\n\n"
                                                      "    name, partner_id.name")
    store = fields.Boolean(string='Stored', default=True, help="Whether the value is stored in the database.")

    @api.model
    def _get_field_types(self):
        # retrieve the possible field types from the field classes' metaclass
        return sorted((key, key) for key in fields.MetaField.by_type)

    @api.depends()
    def _in_modules(self):
        installed_modules = self.env['ir.module.module'].search([('state', '=', 'installed')])
        installed_names = set(installed_modules.mapped('name'))
        xml_ids = models.Model._get_external_ids(self)
        for field in self:
            module_names = set(xml_id.split('.')[0] for xml_id in xml_ids[field.id])
            field.modules = ", ".join(sorted(installed_names & module_names))

    @api.model
    def _check_selection(self, selection):
        try:
            items = safe_eval(selection)
            if not (isinstance(items, (tuple, list)) and
                    all(isinstance(item, (tuple, list)) and len(item) == 2 for item in items)):
                raise ValueError(selection)
        except Exception:
            _logger.info('Invalid selection list definition for fields.selection', exc_info=True)
            raise UserError(_("The Selection Options expression is not a valid Pythonic expression."
                              "Please provide an expression in the [('key','Label'), ...] format."))

    @api.constrains('domain')
    def _check_domain(self):
        for field in self:
            safe_eval(field.domain or '[]')

    @api.constrains('name', 'state')
    def _check_name(self):
        for field in self:
            if field.state == 'manual' and not field.name.startswith('x_'):
                raise ValidationError(_("Custom fields must have a name that starts with 'x_' !"))
            try:
                models.check_pg_name(field.name)
            except ValidationError:
                msg = _("Field names can only contain characters, digits and underscores (up to 63).")
                raise ValidationError(msg)

    @api.constrains('model', 'name')
    def _unique_name(self):
        # fix on stable branch (to be converted into an SQL constraint)
        for field in self:
            count = self.search_count([('model', '=', field.model), ('name', '=', field.name)])
            if count > 1:
                raise ValidationError(_("Field names must be unique per model."))

    _sql_constraints = [
        ('size_gt_zero', 'CHECK (size>=0)', 'Size of the field cannot be negative.'),
    ]

    def _related_field(self):
        """ Return the ``Field`` instance corresponding to ``self.related``. """
        names = self.related.split(".")
        last = len(names) - 1
        model = self.env[self.model or self.model_id.model]
        for index, name in enumerate(names):
            field = model._fields.get(name)
            if field is None:
                raise UserError(_("Unknown field name '%s' in related field '%s'") % (name, self.related))
            if index < last and not field.relational:
                raise UserError(_("Non-relational field name '%s' in related field '%s'") % (name, self.related))
            model = model[name]
        return field

    @api.one
    @api.constrains('related')
    def _check_related(self):
        if self.state == 'manual' and self.related:
            field = self._related_field()
            if field.type != self.ttype:
                raise ValidationError(_("Related field '%s' does not have type '%s'") % (self.related, self.ttype))
            if field.relational and field.comodel_name != self.relation:
                raise ValidationError(_("Related field '%s' does not have comodel '%s'") % (self.related, self.relation))

    @api.onchange('related')
    def _onchange_related(self):
        if self.related:
            try:
                field = self._related_field()
            except UserError as e:
                return {'warning': {'title': _("Warning"), 'message': e.message}}
            self.ttype = field.type
            self.relation = field.comodel_name
            self.readonly = True
            self.copy = False

    @api.constrains('depends')
    def _check_depends(self):
        """ Check whether all fields in dependencies are valid. """
        for record in self:
            if not record.depends:
                continue
            for seq in record.depends.split(","):
                if not seq.strip():
                    raise UserError(_("Empty dependency in %r") % (record.depends))
                model = self.env[record.model]
                names = seq.strip().split(".")
                last = len(names) - 1
                for index, name in enumerate(names):
                    field = model._fields.get(name)
                    if field is None:
                        raise UserError(_("Unknown field %r in dependency %r") % (name, seq.strip()))
                    if index < last and not field.relational:
                        raise UserError(_("Non-relational field %r in dependency %r") % (name, seq.strip()))
                    model = model[name]

    @api.onchange('compute')
    def _onchange_compute(self):
        if self.compute:
            self.readonly = True
            self.copy = False

    @api.one
    @api.constrains('relation_table')
    def _check_relation_table(self):
        if self.relation_table:
            models.check_pg_name(self.relation_table)

    @api.model
    def _custom_many2many_names(self, model_name, comodel_name):
        """ Return default names for the table and columns of a custom many2many field. """
        rel1 = self.env[model_name]._table
        rel2 = self.env[comodel_name]._table
        table = 'x_%s_%s_rel' % tuple(sorted([rel1, rel2]))
        if rel1 == rel2:
            return (table, 'id1', 'id2')
        else:
            return (table, '%s_id' % rel1, '%s_id' % rel2)

    @api.onchange('ttype', 'model_id', 'relation')
    def _onchange_ttype(self):
        self.copy = (self.ttype != 'one2many')
        if self.ttype == 'many2many' and self.model_id and self.relation:
            if self.relation not in self.env:
                return {
                    'warning': {
                        'title': _('Model %s does not exist') % self.relation,
                        'message': _('Please specify a valid model for the object relation'),
                    }
                }
            names = self._custom_many2many_names(self.model_id.model, self.relation)
            self.relation_table, self.column1, self.column2 = names
        else:
            self.relation_table = False
            self.column1 = False
            self.column2 = False

    @api.onchange('relation_table')
    def _onchange_relation_table(self):
        if self.relation_table:
            # check whether other fields use the same table
            others = self.search([('ttype', '=', 'many2many'),
                                  ('relation_table', '=', self.relation_table),
                                  ('id', 'not in', self._origin.ids)])
            if others:
                for other in others:
                    if (other.model, other.relation) == (self.relation, self.model):
                        # other is a candidate inverse field
                        self.column1 = other.column2
                        self.column2 = other.column1
                        return
                return {'warning': {
                    'title': _("Warning"),
                    'message': _("The table %r if used for other, possibly incompatible fields.") % self.relation_table,
                }}

    def _get(self, model_name, name):
        """ Return the (sudoed) `ir.model.fields` record with the given model and name.
        The result may be an empty recordset if the model is not found.
        """
        return self.sudo().search([('model', '=', model_name), ('name', '=', name)])

    @tools.ormcache('model_name', 'name')
    def _get_id(self, model_name, name):
        self.env.cr.execute("SELECT id FROM ir_model_fields WHERE model=%s AND name=%s",
                            (model_name, name))
        result = self.env.cr.fetchone()
        return result and result[0]

    @api.multi
    def _drop_column(self):
        tables_to_drop = set()

        for field in self:
            if field.name in models.MAGIC_COLUMNS:
                continue
            model = self.env[field.model]
            self._cr.execute('SELECT relkind FROM pg_class WHERE relname=%s', (model._table,))
            relkind = self._cr.fetchone()
            self._cr.execute("""SELECT column_name FROM information_schema.columns
                                WHERE table_name=%s AND column_name=%s""",
                             (model._table, field.name))
            column_name = self._cr.fetchone()
            if column_name and (relkind and relkind[0] == 'r'):
                self._cr.execute('ALTER table "%s" DROP column "%s" cascade' % (model._table, field.name))
            if field.state == 'manual' and field.ttype == 'many2many':
                rel_name = field.relation_table or model._fields[field.name].relation
                tables_to_drop.add(rel_name)
            if field.state == 'manual':
                model._pop_field(field.name)

        if tables_to_drop:
            # drop the relation tables that are not used by other fields
            self._cr.execute("""SELECT relation_table FROM ir_model_fields
                                WHERE relation_table IN %s AND id NOT IN %s""",
                             (tuple(tables_to_drop), tuple(self.ids)))
            tables_to_keep = set(row[0] for row in self._cr.fetchall())
            for rel_name in tables_to_drop - tables_to_keep:
                self._cr.execute('DROP TABLE "%s"' % rel_name)

        return True

    @api.multi
    def _prepare_update(self):
        """ Check whether the fields in ``self`` may be modified or removed.
            This method prevents the modification/deletion of many2one fields
            that have an inverse one2many, for instance.
        """
        self = self.filtered(lambda record: record.state == 'manual')
        if not self:
            return

        for record in self:
            model = self.env[record.model]
            field = model._fields[record.name]
            if field.type == 'many2one' and model._field_inverses.get(field):
                if self._context.get(MODULE_UNINSTALL_FLAG):
                    # automatically unlink the corresponding one2many field(s)
                    inverses = self.search([('relation', '=', field.model_name),
                                            ('relation_field', '=', field.name)])
                    inverses.unlink()
                    continue
                msg = _("The field '%s' cannot be removed because the field '%s' depends on it.")
                raise UserError(msg % (field, model._field_inverses[field][0]))

        # remove fields from registry, and check that views are not broken
        fields = [self.env[record.model]._pop_field(record.name) for record in self]
        domain = expression.OR([('arch_db', 'like', record.name)] for record in self)
        views = self.env['ir.ui.view'].search(domain)
        try:
            for view in views:
                view._check_xml()
        except Exception:
            raise UserError("\n".join([
                _("Cannot rename/delete fields that are still present in views:"),
                _("Fields:") + " " + ", ".join(map(str, fields)),
                _("View:") + " " + view.name,
            ]))
        finally:
            # the registry has been modified, restore it
            self.pool.setup_models(self._cr)

    @api.multi
    def unlink(self):
        if not self:
            return True

        # Prevent manual deletion of module columns
        if not self._context.get(MODULE_UNINSTALL_FLAG) and \
                any(field.state != 'manual' for field in self):
            raise UserError(_("This column contains module data and cannot be removed!"))

        # prevent screwing up fields that depend on these fields
        self._prepare_update()

        model_names = self.mapped('model')
        self._drop_column()
        res = super(IrModelFields, self).unlink()

        # The field we just deleted might be inherited, and the registry is
        # inconsistent in this case; therefore we reload the registry.
        if not self._context.get(MODULE_UNINSTALL_FLAG):
            self._cr.commit()
            api.Environment.reset()
            registry = Registry.new(self._cr.dbname)
            models = registry.descendants(model_names, '_inherits')
            registry.init_models(self._cr, models, dict(self._context, update_custom_fields=True))
            registry.signal_registry_change()

        return res

    @api.model
    def create(self, vals):
        if 'model_id' in vals:
            model_data = self.env['ir.model'].browse(vals['model_id'])
            vals['model'] = model_data.model
        if vals.get('ttype') == 'selection':
            if not vals.get('selection'):
                raise UserError(_('For selection fields, the Selection Options must be given!'))
            self._check_selection(vals['selection'])

        res = super(IrModelFields, self).create(vals)

        if vals.get('state', 'manual') == 'manual':
            if vals.get('relation') and not self.env['ir.model'].search([('model', '=', vals['relation'])]):
                raise UserError(_("Model %s does not exist!") % vals['relation'])

            if vals.get('ttype') == 'one2many':
                if not self.search([('model_id', '=', vals['relation']), ('name', '=', vals['relation_field']), ('ttype', '=', 'many2one')]):
                    raise UserError(_("Many2one %s on model %s does not exist!") % (vals['relation_field'], vals['relation']))

            self.pool.clear_manual_fields()

            if vals['model'] in self.pool:
                # setup models; this re-initializes model in registry
                self.pool.setup_models(self._cr, partial=(not self.pool.ready))
                # update database schema of model and its descendant models
                models = self.pool.descendants([vals['model']], '_inherits')
                self.pool.init_models(self._cr, models, dict(self._context, update_custom_fields=True))
                self.pool.signal_registry_change()

        return res

    @api.multi
    def write(self, vals):
        # For the moment renaming a sparse field or changing the storing system
        # is not allowed. This may be done later
        if 'serialization_field_id' in vals or 'name' in vals:
            for field in self:
                if 'serialization_field_id' in vals and field.serialization_field_id.id != vals['serialization_field_id']:
                    raise UserError(_('Changing the storing system for field "%s" is not allowed.') % field.name)
                if field.serialization_field_id and (field.name != vals['name']):
                    raise UserError(_('Renaming sparse field "%s" is not allowed') % field.name)

        # if set, *one* column can be renamed here
        column_rename = None

        # names of the models to patch
        patched_models = set()

        if vals and self:
            # check selection if given
            if vals.get('selection'):
                self._check_selection(vals['selection'])

            for item in self:
                if item.state != 'manual':
                    raise UserError(_('Properties of base fields cannot be altered in this manner! '
                                      'Please modify them through Python code, '
                                      'preferably through a custom addon!'))

                if vals.get('model_id', item.model_id.id) != item.model_id.id:
                    raise UserError(_("Changing the model of a field is forbidden!"))

                if vals.get('ttype', item.ttype) != item.ttype:
                    raise UserError(_("Changing the type of a field is not yet supported. "
                                      "Please drop it and create it again!"))

                obj = self.pool.get(item.model)
                field = getattr(obj, '_fields', {}).get(item.name)

                if vals.get('name', item.name) != item.name:
                    # We need to rename the column
                    item._prepare_update()
                    if column_rename:
                        raise UserError(_('Can only rename one field at a time!'))
                    column_rename = (obj._table, item.name, vals['name'], item.index, item.store)

                # We don't check the 'state', because it might come from the context
                # (thus be set for multiple fields) and will be ignored anyway.
                if obj is not None and field is not None:
                    patched_models.add(obj._name)

        # These shall never be written (modified)
        for column_name in ('model_id', 'model', 'state'):
            if column_name in vals:
                del vals[column_name]

        res = super(IrModelFields, self).write(vals)

        self.pool.clear_manual_fields()

        if column_rename:
            # rename column in database, and its corresponding index if present
            table, oldname, newname, index, stored = column_rename
            if stored:
                self._cr.execute('ALTER TABLE "%s" RENAME COLUMN "%s" TO "%s"' % (table, oldname, newname))
                if index:
                    self._cr.execute('ALTER INDEX "%s_%s_index" RENAME TO "%s_%s_index"' % (table, oldname, table, newname))

        if column_rename or patched_models:
            # setup models, this will reload all manual fields in registry
            self.pool.setup_models(self._cr, partial=(not self.pool.ready))

        if patched_models:
            # update the database schema of the models to patch
            models = self.pool.descendants(patched_models, '_inherits')
            self.pool.init_models(self._cr, models, dict(self._context, update_custom_fields=True))

        if column_rename or patched_models:
            self.pool.signal_registry_change()

        return res

    @api.multi
    def name_get(self):
        res = []
        for field in self:
            res.append((field.id, '%s (%s)' % (field.field_description, field.model)))
        return res

    @api.model
    def _instanciate(self, field_data, partial):
        """ Return a field instance corresponding to parameters ``field_data``. """
        attrs = {
            'manual': True,
            'string': field_data['field_description'],
            'help': field_data['help'],
            'index': bool(field_data['index']),
            'copy': bool(field_data['copy']),
            'related': field_data['related'],
            'required': bool(field_data['required']),
            'readonly': bool(field_data['readonly']),
            'store': bool(field_data['store']),
        }
        # FIXME: ignore field_data['serialization_field_id']
        if field_data['ttype'] in ('char', 'text', 'html'):
            attrs['translate'] = bool(field_data['translate'])
            attrs['size'] = field_data['size'] or None
        elif field_data['ttype'] in ('selection', 'reference'):
            attrs['selection'] = safe_eval(field_data['selection'])
        elif field_data['ttype'] == 'many2one':
            if partial and field_data['relation'] not in self.env:
                return
            attrs['comodel_name'] = field_data['relation']
            attrs['ondelete'] = field_data['on_delete']
            attrs['domain'] = safe_eval(field_data['domain'] or '[]')
        elif field_data['ttype'] == 'one2many':
            if partial and not (
                field_data['relation'] in self.env and (
                    field_data['relation_field'] in self.env[field_data['relation']]._fields or
                    field_data['relation_field'] in self.pool.get_manual_fields(self._cr, field_data['relation'])
            )):
                return
            attrs['comodel_name'] = field_data['relation']
            attrs['inverse_name'] = field_data['relation_field']
            attrs['domain'] = safe_eval(field_data['domain'] or '[]')
        elif field_data['ttype'] == 'many2many':
            if partial and field_data['relation'] not in self.env:
                return
            attrs['comodel_name'] = field_data['relation']
            rel, col1, col2 = self._custom_many2many_names(field_data['model'], field_data['relation'])
            attrs['relation'] = field_data['relation_table'] or rel
            attrs['column1'] = field_data['column1'] or col1
            attrs['column2'] = field_data['column2'] or col2
            attrs['domain'] = safe_eval(field_data['domain'] or '[]')
        # add compute function if given
        if field_data['compute']:
            attrs['compute'] = make_compute(field_data['compute'], field_data['depends'])
        if field_data.get('sparse'):
            attrs['sparse'] = field_data['sparse']

        return fields.Field.by_type[field_data['ttype']](**attrs)


class IrModelConstraint(models.Model):
    """
    This model tracks PostgreSQL foreign keys and constraints used by Odoo
    models.
    """
    _name = 'ir.model.constraint'

    name = fields.Char(string='Constraint', required=True, index=True,
                       help="PostgreSQL constraint or foreign key name.")
    definition = fields.Char(help="PostgreSQL constraint definition")
    model = fields.Many2one('ir.model', required=True, index=True)
    module = fields.Many2one('ir.module.module', required=True, index=True)
    type = fields.Char(string='Constraint Type', required=True, size=1, index=True,
                       help="Type of the constraint: `f` for a foreign key, "
                            "`u` for other constraints.")
    date_update = fields.Datetime(string='Update Date')
    date_init = fields.Datetime(string='Initialization Date')

    _sql_constraints = [
        ('module_name_uniq', 'unique(name, module)',
         'Constraints with the same name are unique per module.'),
    ]

    @api.multi
    def _module_data_uninstall(self):
        """
        Delete PostgreSQL foreign keys and constraints tracked by this model.
        """
        if not (self._uid == SUPERUSER_ID or self.env.user.has_group('base.group_system')):
            raise AccessError(_('Administrator access is required to uninstall a module'))

        ids_set = set(self.ids)
        for data in self.sorted(key='id', reverse=True):
            name = tools.ustr(data.name)
            if data.model.model in self.env:
                table = self.env[data.model.model]._table    
            else:
                table = data.model.model.replace('.', '_')
            typ = data.type

            # double-check we are really going to delete all the owners of this schema element
            self._cr.execute("""SELECT id from ir_model_constraint where name=%s""", (data.name,))
            external_ids = set(x[0] for x in self._cr.fetchall())
            if external_ids - ids_set:
                # as installed modules have defined this element we must not delete it!
                continue

            if typ == 'f':
                # test if FK exists on this table (it could be on a related m2m table, in which case we ignore it)
                self._cr.execute("""SELECT 1 from pg_constraint cs JOIN pg_class cl ON (cs.conrelid = cl.oid)
                                    WHERE cs.contype=%s and cs.conname=%s and cl.relname=%s""",
                                 ('f', name, table))
                if self._cr.fetchone():
                    self._cr.execute('ALTER TABLE "%s" DROP CONSTRAINT "%s"' % (table, name),)
                    _logger.info('Dropped FK CONSTRAINT %s@%s', name, data.model.model)

            if typ == 'u':
                # test if constraint exists
                self._cr.execute("""SELECT 1 from pg_constraint cs JOIN pg_class cl ON (cs.conrelid = cl.oid)
                                    WHERE cs.contype=%s and cs.conname=%s and cl.relname=%s""",
                                 ('u', name, table))
                if self._cr.fetchone():
                    self._cr.execute('ALTER TABLE "%s" DROP CONSTRAINT "%s"' % (table, name),)
                    _logger.info('Dropped CONSTRAINT %s@%s', name, data.model.model)

        self.unlink()

    @api.multi
    def copy(self, default=None):
        default = dict(default or {})
        default['name'] = self.name + '_copy'
        return super(IrModelConstraint, self).copy(default)


class IrModelRelation(models.Model):
    """
    This model tracks PostgreSQL tables used to implement Odoo many2many
    relations.
    """
    _name = 'ir.model.relation'

    name = fields.Char(string='Relation Name', required=True, index=True,
                       help="PostgreSQL table name implementing a many2many relation.")
    model = fields.Many2one('ir.model', required=True, index=True)
    module = fields.Many2one('ir.module.module', required=True, index=True)
    date_update = fields.Datetime(string='Update Date')
    date_init = fields.Datetime(string='Initialization Date')

    @api.multi
    def _module_data_uninstall(self):
        """
        Delete PostgreSQL many2many relations tracked by this model.
        """
        if not (self._uid == SUPERUSER_ID or self.env.user.has_group('base.group_system')):
            raise AccessError(_('Administrator access is required to uninstall a module'))

        ids_set = set(self.ids)
        to_drop = tools.OrderedSet()
        for data in self.sorted(key='id', reverse=True):
            name = tools.ustr(data.name)

            # double-check we are really going to delete all the owners of this schema element
            self._cr.execute("""SELECT id from ir_model_relation where name = %s""", (data.name,))
            external_ids = set(x[0] for x in self._cr.fetchall())
            if external_ids - ids_set:
                # as installed modules have defined this element we must not delete it!
                continue

            self._cr.execute("SELECT 1 FROM information_schema.tables WHERE table_name=%s", (name,))
            if self._cr.fetchone():
                to_drop.add(name)

        self.unlink()

        # drop m2m relation tables
        for table in to_drop:
            self._cr.execute('DROP TABLE %s CASCADE' % table,)
            _logger.info('Dropped table %s', table)


class IrModelAccess(models.Model):
    _name = 'ir.model.access'

    name = fields.Char(required=True, index=True)
    active = fields.Boolean(default=True, help='If you uncheck the active field, it will disable the ACL without deleting it (if you delete a native ACL, it will be re-created when you reload the module).')
    model_id = fields.Many2one('ir.model', string='Object', required=True, domain=[('transient', '=', False)], index=True, ondelete='cascade')
    group_id = fields.Many2one('res.groups', string='Group', ondelete='cascade', index=True)
    perm_read = fields.Boolean(string='Read Access')
    perm_write = fields.Boolean(string='Write Access')
    perm_create = fields.Boolean(string='Create Access')
    perm_unlink = fields.Boolean(string='Delete Access')

    @api.model
    def check_groups(self, group):
        """ Check whether the current user has the given group. """
        grouparr = group.split('.')
        if not grouparr:
            return False
        self._cr.execute("""SELECT 1 FROM res_groups_users_rel
                            WHERE uid=%s AND gid IN (
                                SELECT res_id FROM ir_model_data WHERE module=%s AND name=%s)""",
                         (self._uid, grouparr[0], grouparr[1],))
        return bool(self._cr.fetchone())

    @api.model
    def check_group(self, model, mode, group_ids):
        """ Check if a specific group has the access mode to the specified model"""
        assert mode in ('read', 'write', 'create', 'unlink'), 'Invalid access mode'

        if isinstance(model, models.BaseModel):
            assert model._name == 'ir.model', 'Invalid model object'
            model_name = model.name
        else:
            model_name = model

        if isinstance(group_ids, (int, long)):
            group_ids = [group_ids]

        query = """ SELECT 1 FROM ir_model_access a
                    JOIN ir_model m ON (m.id = a.model_id)
                    WHERE a.active AND a.perm_{mode} AND
                        m.model=%s AND (a.group_id IN %s OR a.group_id IS NULL)
                """.format(mode=mode)
        self._cr.execute(query, (model_name, tuple(group_ids)))
        return bool(self._cr.rowcount)

    @api.model_cr
    def group_names_with_access(self, model_name, access_mode):
        """ Return the names of visible groups which have been granted
            ``access_mode`` on the model ``model_name``.
           :rtype: list
        """
        assert access_mode in ('read', 'write', 'create', 'unlink'), 'Invalid access mode'
        self._cr.execute("""SELECT c.name, g.name
                            FROM ir_model_access a
                                JOIN ir_model m ON (a.model_id=m.id)
                                JOIN res_groups g ON (a.group_id=g.id)
                                LEFT JOIN ir_module_category c ON (c.id=g.category_id)
                            WHERE m.model=%s AND a.active IS TRUE AND a.perm_""" + access_mode,
                         (model_name,))
        return [('%s/%s' % x) if x[0] else x[1] for x in self._cr.fetchall()]

    # The context parameter is useful when the method translates error messages.
    # But as the method raises an exception in that case,  the key 'lang' might
    # not be really necessary as a cache key, unless the `ormcache_context`
    # decorator catches the exception (it does not at the moment.)
    @api.model
    @tools.ormcache_context('self._uid', 'model', 'mode', 'raise_exception', keys=('lang',))
    def check(self, model, mode='read', raise_exception=True):
        if self._uid == 1:
            # User root have all accesses
            return True

        assert isinstance(model, basestring), 'Not a model name: %s' % (model,)
        assert mode in ('read', 'write', 'create', 'unlink'), 'Invalid access mode'

        # TransientModel records have no access rights, only an implicit access rule
        if model not in self.env:
            _logger.error('Missing model %s', model)
        elif self.env[model].is_transient():
            return True

        # We check if a specific rule exists
        self._cr.execute("""SELECT MAX(CASE WHEN perm_{mode} THEN 1 ELSE 0 END)
                              FROM ir_model_access a
                              JOIN ir_model m ON (m.id = a.model_id)
                              JOIN res_groups_users_rel gu ON (gu.gid = a.group_id)
                             WHERE m.model = %s
                               AND gu.uid = %s
                               AND a.active IS TRUE""".format(mode=mode),
                         (model, self._uid,))
        r = self._cr.fetchone()[0]

        if not r:
            # there is no specific rule. We check the generic rule
            self._cr.execute("""SELECT MAX(CASE WHEN perm_{mode} THEN 1 ELSE 0 END)
                                  FROM ir_model_access a
                                  JOIN ir_model m ON (m.id = a.model_id)
                                 WHERE a.group_id IS NULL
                                   AND m.model = %s
                                   AND a.active IS TRUE""".format(mode=mode),
                             (model,))
            r = self._cr.fetchone()[0]

        if not r and raise_exception:
            groups = '\n\t'.join('- %s' % g for g in self.group_names_with_access(model, mode))
            msg_heads = {
                # Messages are declared in extenso so they are properly exported in translation terms
                'read': _("Sorry, you are not allowed to access this document."),
                'write':  _("Sorry, you are not allowed to modify this document."),
                'create': _("Sorry, you are not allowed to create this kind of document."),
                'unlink': _("Sorry, you are not allowed to delete this document."),
            }
            if groups:
                msg_tail = _("Only users with the following access level are currently allowed to do that") + ":\n%s\n\n(" + _("Document model") + ": %s)"
                msg_params = (groups, model)
            else:
                msg_tail = _("Please contact your system administrator if you think this is an error.") + "\n\n(" + _("Document model") + ": %s)"
<<<<<<< HEAD
                msg_params = (model,)
            _logger.info('Access Denied by ACLs for operation: %s, uid: %s, model: %s', mode, self._uid, model)
=======
                msg_params = (model_name,)
            msg_tail += ' - ({} {}, {} {})'.format(_('Operation:'), mode, _('User:'), self._uid)
            _logger.info('Access Denied by ACLs for operation: %s, uid: %s, model: %s', mode, self._uid, model_name)
>>>>>>> ea4ddff1
            msg = '%s %s' % (msg_heads[mode], msg_tail)
            raise AccessError(msg % msg_params)

        return bool(r)

    __cache_clearing_methods = set()

    @classmethod
    def register_cache_clearing_method(cls, model, method):
        cls.__cache_clearing_methods.add((model, method))

    @classmethod
    def unregister_cache_clearing_method(cls, model, method):
        cls.__cache_clearing_methods.discard((model, method))

    @api.model_cr
    def call_cache_clearing_methods(self):
        self.invalidate_cache()
        self.check.clear_cache(self)    # clear the cache of check function
        for model, method in self.__cache_clearing_methods:
            if model in self.env:
                getattr(self.env[model], method)()

    #
    # Check rights on actions
    #
    @api.model
    def create(self, values):
        self.call_cache_clearing_methods()
        return super(IrModelAccess, self).create(values)

    @api.multi
    def write(self, values):
        self.call_cache_clearing_methods()
        return super(IrModelAccess, self).write(values)

    @api.multi
    def unlink(self):
        self.call_cache_clearing_methods()
        return super(IrModelAccess, self).unlink()


class IrModelData(models.Model):
    """Holds external identifier keys for records in the database.
       This has two main uses:

           * allows easy data integration with third-party systems,
             making import/export/sync of data possible, as records
             can be uniquely identified across multiple systems
           * allows tracking the origin of data installed by Odoo
             modules themselves, thus making it possible to later
             update them seamlessly.
    """
    _name = 'ir.model.data'
    _order = 'module, model, name'

    name = fields.Char(string='External Identifier', required=True,
                       help="External Key/Identifier that can be used for "
                            "data integration with third-party systems")
    complete_name = fields.Char(compute='_compute_complete_name', string='Complete ID')
    model = fields.Char(string='Model Name', required=True)
    module = fields.Char(default='', required=True)
    res_id = fields.Integer(string='Record ID', help="ID of the target record in the database")
    noupdate = fields.Boolean(string='Non Updatable', default=False)
    date_update = fields.Datetime(string='Update Date', default=fields.Datetime.now)
    date_init = fields.Datetime(string='Init Date', default=fields.Datetime.now)
    reference = fields.Char(string='Reference', compute='_compute_reference', readonly=True, store=False)

    @api.depends('module', 'name')
    def _compute_complete_name(self):
        for res in self:
            res.complete_name = ".".join(filter(None, [res.module, res.name]))

    @api.depends('model', 'res_id')
    def _compute_reference(self):
        for res in self:
            res.reference = "%s,%s" % (res.model, res.res_id)

    def __init__(self, pool, cr):
        models.Model.__init__(self, pool, cr)
        # also stored in pool to avoid being discarded along with this osv instance
        if getattr(pool, 'model_data_reference_ids', None) is None:
            self.pool.model_data_reference_ids = {}
        # put loads on the class, in order to share it among all instances
        type(self).loads = self.pool.model_data_reference_ids

    @api.model_cr_context
    def _auto_init(self):
        res = super(IrModelData, self)._auto_init()
        self._cr.execute("SELECT indexname FROM pg_indexes WHERE indexname = 'ir_model_data_module_name_uniq_index'")
        if not self._cr.fetchone():
            self._cr.execute('CREATE UNIQUE INDEX ir_model_data_module_name_uniq_index ON ir_model_data (module, name)')
        self._cr.execute("SELECT indexname FROM pg_indexes WHERE indexname = 'ir_model_data_model_res_id_index'")
        if not self._cr.fetchone():
            self._cr.execute('CREATE INDEX ir_model_data_model_res_id_index ON ir_model_data (model, res_id)')
        return res

    @api.multi
    def name_get(self):
        model_id_name = defaultdict(dict)       # {res_model: {res_id: name}}
        for xid in self:
            model_id_name[xid.model][xid.res_id] = None

        # fill in model_id_name with name_get() of corresponding records
        for model, id_name in model_id_name.iteritems():
            try:
                ng = self.env[model].browse(id_name).name_get()
                id_name.update(ng)
            except Exception:
                pass

        # return results, falling back on complete_name
        return [(xid.id, model_id_name[xid.model][xid.res_id] or xid.complete_name)
                for xid in self]

    # NEW V8 API
    @api.model
    @tools.ormcache('xmlid')
    def xmlid_lookup(self, xmlid):
        """Low level xmlid lookup
        Return (id, res_model, res_id) or raise ValueError if not found
        """
        module, name = xmlid.split('.', 1)
        xid = self.sudo().search([('module', '=', module), ('name', '=', name)])
        if not xid:
            raise ValueError('External ID not found in the system: %s' % xmlid)
        # the sql constraints ensure us we have only one result
        res = xid.read(['model', 'res_id'])[0]
        if not res['res_id']:
            raise ValueError('External ID not found in the system: %s' % xmlid)
        return res['id'], res['model'], res['res_id']

    @api.model
    def xmlid_to_res_model_res_id(self, xmlid, raise_if_not_found=False):
        """ Return (res_model, res_id)"""
        try:
            return self.xmlid_lookup(xmlid)[1:3]
        except ValueError:
            if raise_if_not_found:
                raise
            return (False, False)

    @api.model
    def xmlid_to_res_id(self, xmlid, raise_if_not_found=False):
        """ Returns res_id """
        return self.xmlid_to_res_model_res_id(xmlid, raise_if_not_found)[1]

    @api.model
    def xmlid_to_object(self, xmlid, raise_if_not_found=False):
        """ Return a browse_record
        if not found and raise_if_not_found is False return None
        """
        t = self.xmlid_to_res_model_res_id(xmlid, raise_if_not_found)
        res_model, res_id = t

        if res_model and res_id:
            record = self.env[res_model].browse(res_id)
            if record.exists():
                return record
            if raise_if_not_found:
                raise ValueError('No record found for unique ID %s. It may have been deleted.' % (xmlid))
        return None

    @api.model
    def _get_id(self, module, xml_id):
        """Returns the id of the ir.model.data record corresponding to a given module and xml_id (cached) or raise a ValueError if not found"""
        return self.xmlid_lookup("%s.%s" % (module, xml_id))[0]

    @api.model
    def get_object_reference(self, module, xml_id):
        """Returns (model, res_id) corresponding to a given module and xml_id (cached) or raise ValueError if not found"""
        return self.xmlid_lookup("%s.%s" % (module, xml_id))[1:3]

    @api.model
    def check_object_reference(self, module, xml_id, raise_on_access_error=False):
        """Returns (model, res_id) corresponding to a given module and xml_id (cached), if and only if the user has the necessary access rights
        to see that object, otherwise raise a ValueError if raise_on_access_error is True or returns a tuple (model found, False)"""
        model, res_id = self.get_object_reference(module, xml_id)
        #search on id found in result to check if current user has read access right
        if self.env[model].search([('id', '=', res_id)]):
            return model, res_id
        if raise_on_access_error:
            raise AccessError('Not enough access rights on the external ID: %s.%s' % (module, xml_id))
        return model, False

    @api.model
    def get_object(self, module, xml_id):
        """ Returns a browsable record for the given module name and xml_id.
            If not found, raise a ValueError or return None, depending
            on the value of `raise_exception`.
        """
        return self.xmlid_to_object("%s.%s" % (module, xml_id), raise_if_not_found=True)

    @api.model
    def _update_dummy(self, model, module, xml_id=False, store=True):
        if xml_id:
            try:
                # One step to check the ID is defined and the record actually exists
                record = self.get_object(module, xml_id)
                if record:
                    self.loads[(module, xml_id)] = (model, record.id)
                    for parent_model, parent_field in self.env[model]._inherits.iteritems():
                        parent = record[parent_field]
                        parent_xid = '%s_%s' % (xml_id, parent_model.replace('.', '_'))
                        self.loads[(module, parent_xid)] = (parent_model, parent.id)
                return record.id
            except Exception:
                pass
        return False

    @api.multi
    def unlink(self):
        """ Regular unlink method, but make sure to clear the caches. """
        self.clear_caches()
        return super(IrModelData, self).unlink()

    @api.model
    def _update(self, model, module, values, xml_id=False, store=True, noupdate=False, mode='init', res_id=False):
        # records created during module install should not display the messages of OpenChatter
        self = self.with_context(install_mode=True)
        current_module = module

        if xml_id and ('.' in xml_id):
            assert len(xml_id.split('.')) == 2, _("'%s' contains too many dots. XML ids should not contain dots ! These are used to refer to other modules data, as in module.reference_id") % xml_id
            module, xml_id = xml_id.split('.')

        action = self.browse()
        record = self.env[model].browse(res_id)

        if xml_id:
            self._cr.execute("""SELECT imd.id, imd.res_id, md.id, imd.model, imd.noupdate
                                FROM ir_model_data imd LEFT JOIN %s md ON (imd.res_id = md.id)
                                WHERE imd.module=%%s AND imd.name=%%s""" % record._table,
                             (module, xml_id))
            results = self._cr.fetchall()
            for imd_id, imd_res_id, real_id, imd_model, imd_noupdate in results:
                # In update mode, do not update a record if it's ir.model.data is flagged as noupdate
                if mode == 'update' and imd_noupdate:
                    return imd_res_id
                if not real_id:
                    self.clear_caches()
                    self._cr.execute('DELETE FROM ir_model_data WHERE id=%s', (imd_id,))
                    record = record.browse()
                else:
                    assert model == imd_model, "External ID conflict, %s already refers to a `%s` record,"\
                        " you can't define a `%s` record with this ID." % (xml_id, imd_model, model)
                    action = self.browse(imd_id)
                    record = record.browse(imd_res_id)

        if action and record:
            record.write(values)
            action.sudo().write({'date_update': fields.Datetime.now()})

        elif record:
            record.write(values)
            if xml_id:
                for parent_model, parent_field in record._inherits.iteritems():
                    self.sudo().create({
                        'name': xml_id + '_' + parent_model.replace('.', '_'),
                        'model': parent_model,
                        'module': module,
                        'res_id': record[parent_field].id,
                        'noupdate': noupdate,
                    })
                self.sudo().create({
                    'name': xml_id,
                    'model': model,
                    'module': module,
                    'res_id': record.id,
                    'noupdate': noupdate,
                })

        elif mode == 'init' or (mode == 'update' and xml_id):
            existing_parents = set()            # {parent_model, ...}
            if xml_id:
                for parent_model, parent_field in record._inherits.iteritems():
                    xid = self.sudo().search([
                        ('module', '=', module),
                        ('name', '=', xml_id + '_' + parent_model.replace('.', '_')),
                    ])
                    # XML ID found in the database, try to recover an existing record
                    if xid:
                        parent = self.env[xid.model].browse(xid.res_id)
                        if parent.exists():
                            existing_parents.add(xid.model)
                            values[parent_field] = parent.id
                        else:
                            xid.unlink()

            record = record.create(values)
            if xml_id:
                #To add an external identifiers to all inherits model
                inherit_models = [record]
                while inherit_models:
                    current_model = inherit_models.pop()
                    for parent_model_name, parent_field in current_model._inherits.iteritems():
                        inherit_models.append(self.env[parent_model_name])
                        if parent_model_name in existing_parents:
                            continue
                        self.sudo().create({
                            'name': xml_id + '_' + parent_model_name.replace('.', '_'),
                            'model': parent_model_name,
                            'module': module,
                            'res_id': record[parent_field].id,
                            'noupdate': noupdate,
                        })
                        existing_parents.add(parent_model_name)
                self.sudo().create({
                    'name': xml_id,
                    'model': model,
                    'module': module,
                    'res_id': record.id,
                    'noupdate': noupdate
                })
                if current_module and module != current_module:
                    _logger.warning("Creating the ir.model.data %s in module %s instead of %s.",
                                    xml_id, module, current_module)


        if xml_id and record:
            self.loads[(module, xml_id)] = (model, record.id)
            for parent_model, parent_field in record._inherits.iteritems():
                parent_xml_id = xml_id + '_' + parent_model.replace('.', '_')
                self.loads[(module, parent_xml_id)] = (parent_model, record[parent_field].id)

        return record.id

    @api.model
    def _module_data_uninstall(self, modules_to_remove):
        """Deletes all the records referenced by the ir.model.data entries
        ``ids`` along with their corresponding database backed (including
        dropping tables, columns, FKs, etc, as long as there is no other
        ir.model.data entry holding a reference to them (which indicates that
        they are still owned by another module). 
        Attempts to perform the deletion in an appropriate order to maximize
        the chance of gracefully deleting all records.
        This step is performed as part of the full uninstallation of a module.
        """ 
        if not (self._uid == SUPERUSER_ID or self.env.user.has_group('base.group_system')):
            raise AccessError(_('Administrator access is required to uninstall a module'))

        # enable model/field deletion
        self = self.with_context(**{MODULE_UNINSTALL_FLAG: True})

        datas = self.search([('module', 'in', modules_to_remove)])
        to_unlink = tools.OrderedSet()
        undeletable = self.browse([])

        for data in datas.sorted(key='id', reverse=True):
            model = data.model
            res_id = data.res_id
            to_unlink.add((model, res_id))

        def unlink_if_refcount(to_unlink):
            undeletable = self.browse()
            for model, res_id in to_unlink:
                external_ids = self.search([('model', '=', model), ('res_id', '=', res_id)])
                if external_ids - datas:
                    # if other modules have defined this record, we must not delete it
                    continue
                if model == 'ir.model.fields':
                    # Don't remove the LOG_ACCESS_COLUMNS unless _log_access
                    # has been turned off on the model.
                    field = self.env[model].browse(res_id).with_context(
                        prefetch_fields=False,
                    )
                    if not field.exists():
                        _logger.info('Deleting orphan external_ids %s', external_ids)
                        external_ids.unlink()
                        continue
                    if field.name in models.LOG_ACCESS_COLUMNS and field.model in self.env and self.env[field.model]._log_access:
                        continue
                    if field.name == 'id':
                        continue
                _logger.info('Deleting %s@%s', res_id, model)
                try:
                    self._cr.execute('SAVEPOINT record_unlink_save')
                    self.env[model].browse(res_id).unlink()
                except Exception:
                    _logger.info('Unable to delete %s@%s', res_id, model, exc_info=True)
                    undeletable += external_ids
                    self._cr.execute('ROLLBACK TO SAVEPOINT record_unlink_save')
                else:
                    self._cr.execute('RELEASE SAVEPOINT record_unlink_save')
            return undeletable

        # Remove non-model records first, then model fields, and finish with models
        undeletable += unlink_if_refcount(item for item in to_unlink if item[0] not in ('ir.model', 'ir.model.fields', 'ir.model.constraint'))
        undeletable += unlink_if_refcount(item for item in to_unlink if item[0] == 'ir.model.constraint')

        modules = self.env['ir.module.module'].search([('name', 'in', modules_to_remove)])
        constraints = self.env['ir.model.constraint'].search([('module', 'in', modules.ids)])
        constraints._module_data_uninstall()

        undeletable += unlink_if_refcount(item for item in to_unlink if item[0] == 'ir.model.fields')

        relations = self.env['ir.model.relation'].search([('module', 'in', modules.ids)])
        relations._module_data_uninstall()

        undeletable += unlink_if_refcount(item for item in to_unlink if item[0] == 'ir.model')


        (datas - undeletable).unlink()

    @api.model
    def _process_end(self, modules):
        """ Clear records removed from updated module data.
        This method is called at the end of the module loading process.
        It is meant to removed records that are no longer present in the
        updated data. Such records are recognised as the one with an xml id
        and a module in ir_model_data and noupdate set to false, but not
        present in self.loads.
        """
        if not modules or tools.config.get('import_partial'):
            return True

        bad_imd_ids = []
        self = self.with_context({MODULE_UNINSTALL_FLAG: True})

        query = """ SELECT id, name, model, res_id, module FROM ir_model_data
                    WHERE module IN %s AND res_id IS NOT NULL AND noupdate=%s ORDER BY id DESC
                """
        self._cr.execute(query, (tuple(modules), False))
        for (id, name, model, res_id, module) in self._cr.fetchall():
            if (module, name) not in self.loads:
                if model in self.env:
                    _logger.info('Deleting %s@%s (%s.%s)', res_id, model, module, name)
                    record = self.env[model].browse(res_id)
                    if record.exists():
                        record.unlink()
                    else:
                        bad_imd_ids.append(id)
        if bad_imd_ids:
            self.browse(bad_imd_ids).unlink()
        self.loads.clear()


class WizardModelMenu(models.TransientModel):
    _name = 'wizard.ir.model.menu.create'

    menu_id = fields.Many2one('ir.ui.menu', string='Parent Menu', required=True, ondelete='cascade')
    name = fields.Char(string='Menu Name', required=True)

    @api.multi
    def menu_create(self):
        for menu in self:
            model = self.env['ir.model'].browse(self._context.get('model_id'))
            vals = {
                'name': menu.name,
                'res_model': model.model,
                'view_mode': 'tree,form',
            }
            action_id = self.env['ir.actions.act_window'].create(vals)
            self.env['ir.ui.menu'].create({
                'name': menu.name,
                'parent_id': menu.menu_id.id,
                'action': 'ir.actions.act_window,%d' % (action_id,)
            })
        return {'type': 'ir.actions.act_window_close'}<|MERGE_RESOLUTION|>--- conflicted
+++ resolved
@@ -964,14 +964,9 @@
                 msg_params = (groups, model)
             else:
                 msg_tail = _("Please contact your system administrator if you think this is an error.") + "\n\n(" + _("Document model") + ": %s)"
-<<<<<<< HEAD
                 msg_params = (model,)
+            msg_tail += ' - ({} {}, {} {})'.format(_('Operation:'), mode, _('User:'), self._uid)
             _logger.info('Access Denied by ACLs for operation: %s, uid: %s, model: %s', mode, self._uid, model)
-=======
-                msg_params = (model_name,)
-            msg_tail += ' - ({} {}, {} {})'.format(_('Operation:'), mode, _('User:'), self._uid)
-            _logger.info('Access Denied by ACLs for operation: %s, uid: %s, model: %s', mode, self._uid, model_name)
->>>>>>> ea4ddff1
             msg = '%s %s' % (msg_heads[mode], msg_tail)
             raise AccessError(msg % msg_params)
 
