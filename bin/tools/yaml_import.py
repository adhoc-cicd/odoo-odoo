# -*- encoding: utf-8 -*-
import types
import time # used to eval time.strftime expressions
import logging

import pooler
import netsvc
import misc
from config import config
import yaml_tag

import yaml

logger_channel = 'tests'

class YamlImportException(Exception):
    pass

class YamlImportAbortion(Exception):
    pass

def _is_yaml_mapping(node, tag_constructor):
    value = isinstance(node, types.DictionaryType) \
        and len(node.keys()) == 1 \
        and isinstance(node.keys()[0], tag_constructor)
    return value

def is_comment(node):
    return isinstance(node, types.StringTypes)

def is_assert(node):
    return _is_yaml_mapping(node, yaml_tag.Assert)

def is_record(node):
    return _is_yaml_mapping(node, yaml_tag.Record)

def is_python(node):
    return _is_yaml_mapping(node, yaml_tag.Python)

def is_menuitem(node):
    return isinstance(node, yaml_tag.Menuitem) \
        or _is_yaml_mapping(node, yaml_tag.Menuitem)

def is_function(node):
    return isinstance(node, yaml_tag.Function) \
        or _is_yaml_mapping(node, yaml_tag.Function)

def is_report(node):
    return isinstance(node, yaml_tag.Report)

def is_workflow(node):
    return isinstance(node, yaml_tag.Workflow)

def is_act_window(node):
    return isinstance(node, yaml_tag.ActWindow)

def is_delete(node):
    return isinstance(node, yaml_tag.Delete)

def is_context(node):
    return isinstance(node, yaml_tag.Context)

def is_url(node):
    return isinstance(node, yaml_tag.Url)

def is_eval(node):
    return isinstance(node, yaml_tag.Eval)
    
def is_ref(node):
    return isinstance(node, yaml_tag.Ref) \
        or _is_yaml_mapping(node, yaml_tag.Ref)
    
def is_ir_set(node):
    return _is_yaml_mapping(node, yaml_tag.IrSet)


class TestReport(object):
    def __init__(self):
        self._report = {}

    def record(self, success, severity):
        """
        Records the result of an assertion for the failed/success count.
        Returns success.
        """
        if severity in self._report:
            self._report[severity][success] += 1
        else:
            self._report[severity] = {success: 1, not success: 0}
        return success

    def __str__(self):
        res = []
        res.append('\nAssertions report:\nLevel\tsuccess\tfailure')
        success = failure = 0
        for severity in self._report:
            res.append("%s\t%s\t%s" % (severity, self._report[severity][True], self._report[severity][False]))
            success += self._report[severity][True]
            failure += self._report[severity][False]
        res.append("total\t%s\t%s" % (success, failure))
        res.append("end of report (%s assertion(s) checked)" % success + failure)
        return "\n".join(res)

class RecordDictWrapper(dict):
    """
    Used to pass a record as locals in eval:
    records do not strictly behave like dict, so we force them to.
    """
    def __init__(self, record):
        self.record = record 
    def __getitem__(self, key):
        if key in self.record:
            return self.record[key]
        return dict.__getitem__(self, key)
 
class YamlInterpreter(object):
    def __init__(self, cr, module, id_map, mode, filename, noupdate=False):
        self.cr = cr
        self.module = module
        self.id_map = id_map
        self.mode = mode
        self.filename = filename
        self.assert_report = TestReport()
        self.noupdate = noupdate
        self.logger = logging.getLogger("%s.%s" % (logger_channel, self.module))
        self.pool = pooler.get_pool(cr.dbname)
        self.uid = 1
        self.context = {} # opererp context
        self.eval_context = {'ref': self._ref(), '_ref': self._ref(), 'time': time} # added '_ref' so that record['ref'] is possible

    def _ref(self):
        return lambda xml_id: self.get_id(xml_id)

    def get_model(self, model_name):
        model = self.pool.get(model_name)
        assert model, "The model %s does not exist." % (model_name,)
        return model
    
    def validate_xml_id(self, xml_id):
        id = xml_id
        if '.' in xml_id:
            module, id = xml_id.split('.', 1)
            assert '.' not in id, "The ID reference '%s' must contains maximum one dot.\n" \
                                  "It is used to refer to other modules ID, in the form: module.record_id" \
                                  % (xml_id,)
            if module != self.module:
                module_count = self.pool.get('ir.module.module').search_count(self.cr, self.uid, \
                        ['&', ('name', '=', module), ('state', 'in', ['installed'])])
                assert module_count == 1, 'The ID "%s" refers to an uninstalled module.' % (xml_id,)
        if len(id) > 64: # TODO where does 64 come from (DB is 128)? should be a constant or loaded form DB
            self.logger.log(logging.ERROR, 'id: %s is to long (max: 64)', id)

    def get_id(self, xml_id):
        if not xml_id:
            raise YamlImportException("The xml_id should be a non empty string.")
        if isinstance(xml_id, types.IntType):
            id = xml_id
        elif xml_id in self.id_map:
            id = self.id_map[xml_id]
        else:
            if '.' in xml_id:
                module, checked_xml_id = xml_id.split('.', 1)
            else:
                module = self.module
                checked_xml_id = xml_id
            ir_id = self.pool.get('ir.model.data')._get_id(self.cr, self.uid, module, checked_xml_id)
            obj = self.pool.get('ir.model.data').read(self.cr, self.uid, ir_id, ['res_id'])
            id = int(obj['res_id'])
            self.id_map[xml_id] = id
        return id
    
    def get_context(self, node, eval_dict):
        context = self.context.copy()
        if node.context:
            context.update(eval(node.context, eval_dict))
        return context

    def isnoupdate(self, node):
        return self.noupdate or node.noupdate or False
    
    def _get_first_result(self, results, default=False):
        if len(results):
            value = results[0]
            if isinstance(value, types.TupleType):
                value = value[0]
        else:
            value = default
        return value
    
    def process_comment(self, node):
        return node

    def _log_assert_failure(self, severity, msg, *args):
        if isinstance(severity, types.StringTypes):
            levelname = severity.strip().upper()
            level = logging.getLevelName(levelname)
        else:
            level = severity
            levelname = logging.getLevelName(level)
        self.assert_report.record(False, levelname)
        self.logger.log(level, msg, *args)
        if level >= config['assert_exit_level']:
            raise YamlImportAbortion('Severe assertion failure (%s), aborting.' % levelname)
        return

    def _get_assertion_id(self, assertion):
        if assertion.id:
            ids = [self.get_id(assertion.id)]
        elif assertion.search:
            q = eval(assertion.search, self.eval_context)
            ids = self.pool.get(assertion.model).search(self.cr, self.uid, q, context=assertion.context)
        if not ids:
            raise YamlImportException('Nothing to assert: you must give either an id or a search criteria.')
        return ids

    def process_assert(self, node):
        assertion, expressions = node.items()[0]

        if self.isnoupdate(assertion) and self.mode != 'init':
            self.logger.warn('This assertion was not evaluated ("%s").' % assertion.string)
            return
        model = self.get_model(assertion.model)
        ids = self._get_assertion_id(assertion)
        if assertion.count and len(ids) != assertion.count:
            msg = 'assertion "%s" failed!\n'   \
                  ' Incorrect search count:\n' \
                  ' expected count: %d\n'      \
                  ' obtained count: %d\n'
            args = (assertion.string, assertion.count, len(ids))
            self._log_assert_failure(assertion.severity, msg, *args)
        else:
            context = self.get_context(assertion, self.eval_context)
            for id in ids:
                record = model.browse(self.cr, self.uid, id, context)
                for test in expressions:
                    try:
                        success = eval(test, self.eval_context, RecordDictWrapper(record))
                    except Exception, e:
                        raise YamlImportAbortion(e)
                    if not success:
                        msg = 'Assertion "%s" FAILED\ntest: %s\n'
                        args = (assertion.string, test)
                        self._log_assert_failure(assertion.severity, msg, *args)
                        return
            else: # all tests were successful for this assertion tag (no break)
                self.assert_report.record(True, assertion.severity)

    def _coerce_bool(self, value, default=False):
        if isinstance(value, types.BooleanType):
            b = value
        if isinstance(value, types.StringTypes):
            b = value.strip().lower() not in ('0', 'false', 'off', 'no')
        elif isinstance(value, types.IntType):
            b = bool(value)
        else:
            b = default
        return b 
    
    def process_record(self, node):
        record, fields = node.items()[0]

        self.validate_xml_id(record.id)
        if self.isnoupdate(record) and self.mode != 'init':
            id = self.pool.get('ir.model.data')._update_dummy(self.cr, self.uid, record.model, self.module, record.id)
            # check if the resource already existed at the last update
            if id:
                self.id_map[record] = int(id)
                return None
            else:
                if not self._coerce_bool(record.forcecreate):
                    return None

        model = self.get_model(record.model)
        record_dict = self._create_record(model, fields)
        self.logger.debug("RECORD_DICT %s" % record_dict)
        id = self.pool.get('ir.model.data')._update(self.cr, self.uid, record.model, \
                self.module, record_dict, record.id, noupdate=self.isnoupdate(record), mode=self.mode)
        self.id_map[record.id] = int(id)
        if config.get('import_partial', False):
            self.cr.commit()
    
    def _create_record(self, model, fields):
        record_dict = {}
        for field_name, expression in fields.items():
            field_value = self._eval_field(model, field_name, expression)
            record_dict[field_name] = field_value
        return record_dict        
    
    def process_ref(self, node, column=None):
        if node.search:
            if node.model:
                model_name = node.model
            elif column:
                model_name = column._obj
            else:
                raise YamlImportException('You need to give a model for the search, or a column to infer it.')
            model = self.get_model(model_name)
            q = eval(node.search, self.eval_context)
            ids = model.search(self.cr, self.uid, q)
            if node.use:
                instances = model.browse(self.cr, self.uid, ids)
                value = [inst[node.use] for inst in instances]
            else:
                value = ids
        elif node.id:
            value = self.get_id(node.id)
        else:
            value = None
        return value
    
    def process_eval(self, node):
        return eval(node.expression, self.eval_context)
    
    def _eval_field(self, model, field_name, expression):
        column = model._columns[field_name]
        if is_ref(expression):
            elements = self.process_ref(expression)
            if column._type in ("many2many", "one2many"):
                value = [(6, 0, elements)]
            else: # many2one
                value = self._get_first_result(elements)
        elif column._type == "many2one":
            value = self.get_id(expression)
        elif column._type == "one2many":
            other_model = self.get_model(column._obj)
            value = [(0, 0, self._create_record(other_model, fields)) for fields in expression]
        elif column._type == "many2many":
            ids = [self.get_id(xml_id) for xml_id in expression]
            value = [(6, 0, ids)]
        else: # scalar field
            if is_eval(expression):
                value = self.process_eval(expression)
            else:
                value = expression
            # raise YamlImportException('Unsupported column "%s" or value %s:%s' % (field_name, type(expression), expression))
        return value
    
    def process_context(self, node):
        self.context = node.__dict__
        if node.uid:
            self.uid = self.get_id(node.uid)
        if node.noupdate:
            self.noupdate = node.noupdate
    
    def process_python(self, node):
        def log(msg, *args):
            self.logger.log(logging.TEST, msg, *args)
        python, statements = node.items()[0]
        model = self.get_model(python.model)
        statements = statements.replace("\r\n", "\n")
        code_context = {'model': model, 'cr': self.cr, 'uid': self.uid, 'log': log, 'context': self.context}
        code_context.update({'self': model}) # remove me when no !python block test uses 'self' anymore
        try:
            code = compile(statements, self.filename, 'exec')
            eval(code, {'ref': self.get_id}, code_context)
        except AssertionError, e:
            self._log_assert_failure(python.severity, 'AssertionError in Python code %s: %s', python.name, e)
            return
        except Exception, e:
            raise YamlImportAbortion(e)
        else:
            self.assert_report.record(True, python.severity)
    
    def process_workflow(self, node):
        workflow, values = node.items()[0]
        if self.isnoupdate(workflow) and self.mode != 'init':
            return
        if workflow.ref:
            id = self.get_id(workflow.ref)
        else:
            if not values:
                raise YamlImportException('You must define a child node if you do not give a ref.')
            if not len(values) == 1:
                raise YamlImportException('Only one child node is accepted (%d given).' % len(values))
            value = values[0]
            if not 'model' in value and (not 'eval' in value or not 'search' in value):
                raise YamlImportException('You must provide a "model" and an "eval" or "search" to evaluate.')
            value_model = self.get_model(value['model'])
            local_context = {'obj': lambda x: value_model.browse(self.cr, self.uid, x, context=self.context)}
            local_context.update(self.id_map)
            id = eval(value['eval'], self.eval_context, local_context)
        
        if workflow.uid is not None:
            uid = workflow.uid
        else:
            uid = self.uid
        wf_service = netsvc.LocalService("workflow")
        wf_service.trg_validate(uid, workflow.model, id, workflow.action, self.cr)
    
    def _eval_params(self, model, params):
        args = []
        for i, param in enumerate(params):
            if isinstance(param, types.ListType):
                value = self._eval_params(model, param)
            elif is_ref(param):
                value = self.process_ref(param)
            elif is_eval(param):
                value = self.process_eval(param)
            elif isinstance(param, types.DictionaryType): # supports XML syntax
                param_model = self.get_model(param.get('model', model))
                if 'search' in param:
                    q = eval(param['search'], self.eval_context)
<<<<<<< HEAD
                    ids = param_model.search(cr, uid, q)
                    value = self._get_first_result(ids)
                elif 'eval' in param:
                    local_context = {'obj': lambda x: param_model.browse(self.cr, self.uid, x, context)}
=======
                    ids = param_model.search(self.cr, self.uid, q)
                    value = self._get_first_result(ids)
                elif 'eval' in param:
                    local_context = {'obj': lambda x: param_model.browse(self.cr, self.uid, x, self.context)}
>>>>>>> 4686b2f5
                    local_context.update(self.id_map)
                    value = eval(param['eval'], self.eval_context, local_context)
                else:
                    raise YamlImportException('You must provide either a !ref or at least a "eval" or a "search" to function parameter #%d.' % i)
            else:
                value = param # scalar value
            args.append(value)
        return args
        
    def process_function(self, node):
        function, params = node.items()[0]
        if self.isnoupdate(function) and self.mode != 'init':
            return
        model = self.get_model(function.model)
        context = self.get_context(function, self.eval_context)
        if function.eval:
            args = self.process_eval(function.eval)
        else:
            args = self._eval_params(function.model, params)
        method = function.name
        getattr(model, method)(self.cr, self.uid, *args)
    
    def _set_group_values(self, node, values):
        if node.groups:
            group_names = node.groups.split(',')
            groups_value = []
            for group in group_names:
                if group.startswith('-'):
                    group_id = self.get_id(group[1:])
                    groups_value.append((3, group_id))
                else:
                    group_id = self.get_id(group)
                    groups_value.append((4, group_id))
            values['groups_id'] = groups_value

    def process_menuitem(self, node):
        self.validate_xml_id(node.id)

        if not node.parent:
            parent_id = False
            self.cr.execute('select id from ir_ui_menu where parent_id is null and name=%s', (node.name,))
            res = self.cr.fetchone()
            values = {'parent_id': parent_id, 'name': node.name}
        else:
            parent_id = self.get_id(node.parent)
            values = {'parent_id': parent_id}
            if node.name:
                values['name'] = node.name
            try:
                res = [ self.get_id(node.id) ]
            except: # which exception ?
                res = None

        if node.action:
            action_type = node.type or 'act_window'
            icons = {
                "act_window": 'STOCK_NEW',
                "report.xml": 'STOCK_PASTE',
                "wizard": 'STOCK_EXECUTE',
                "url": 'STOCK_JUMP_TO',
            }
            values['icon'] = icons.get(action_type, 'STOCK_NEW')
            if action_type == 'act_window':
                action_id = self.get_id(node.action)
                self.cr.execute('select view_type,view_mode,name,view_id,target from ir_act_window where id=%s', (action_id,))
                ir_act_window_result = self.cr.fetchone()
                assert ir_act_window_result, "No window action defined for this id %s !\n" \
                        "Verify that this is a window action or add a type argument." % (node.action,)
                action_type, action_mode, action_name, view_id, target = ir_act_window_result
                if view_id:
                    self.cr.execute('SELECT type FROM ir_ui_view WHERE id=%s', (view_id,))
                    # TODO guess why action_mode is ir_act_window.view_mode above and ir_ui_view.type here
                    action_mode = self.cr.fetchone()
                self.cr.execute('SELECT view_mode FROM ir_act_window_view WHERE act_window_id=%s ORDER BY sequence LIMIT 1', (action_id,))
                if self.cr.rowcount:
                    action_mode = self.cr.fetchone()
                if action_type == 'tree':
                    values['icon'] = 'STOCK_INDENT'
                elif action_mode and action_mode.startswith('tree'):
                    values['icon'] = 'STOCK_JUSTIFY_FILL'
                elif action_mode and action_mode.startswith('graph'):
                    values['icon'] = 'terp-graph'
                elif action_mode and action_mode.startswith('calendar'):
                    values['icon'] = 'terp-calendar'
                if target == 'new':
                    values['icon'] = 'STOCK_EXECUTE'
                if not values.get('name', False):
                    values['name'] = action_name
            elif action_type == 'wizard':
                action_id = self.get_id(node.action)
                self.cr.execute('select name from ir_act_wizard where id=%s', (action_id,))
                ir_act_wizard_result = self.cr.fetchone()
                if (not values.get('name', False)) and ir_act_wizard_result:
                    values['name'] = ir_act_wizard_result[0]
            else:
                raise YamlImportException("Unsupported type '%s' in menuitem tag." % action_type)
        if node.sequence:
            values['sequence'] = node.sequence
        if node.icon:
            values['icon'] = node.icon

        self._set_group_values(node, values)
        
        pid = self.pool.get('ir.model.data')._update(self.cr, self.uid, \
                'ir.ui.menu', self.module, values, node.id, mode=self.mode, \
                noupdate=self.isnoupdate(node), res_id=res and res[0] or False)

        if node.id and parent_id:
            self.id_map[node.id] = int(parent_id)

        if node.action and pid:
            action_type = node.type or 'act_window'
            action_id = self.get_id(node.action)
            action = "ir.actions.%s,%d" % (action_type, action_id)
            self.pool.get('ir.model.data').ir_set(self.cr, self.uid, 'action', \
                    'tree_but_open', 'Menuitem', [('ir.ui.menu', int(parent_id))], action, True, True, xml_id=node.id)

    def process_act_window(self, node):
        self.validate_xml_id(node.id)
        view_id = False
        if node.view:
            view_id = self.get_id(node.view)
        context = eval(node.context, self.eval_context)

        values = {
            'name': node.name,
            'type': type or 'ir.actions.act_window',
            'view_id': view_id,
            'domain': node.domain,
            'context': context,
            'res_model': node.res_model,
            'src_model': node.src_model,
            'view_type': node.view_type or 'form',
            'view_mode': node.view_mode or 'tree,form',
            'usage': node.usage,
            'limit': node.limit,
            'auto_refresh': node.auto_refresh,
        }

        self._set_group_values(node, values)

        if node.target:
            values['target'] = node.target
        id = self.pool.get('ir.model.data')._update(self.cr, self.uid, \
                'ir.actions.act_window', self.module, values, node.id, mode=self.mode)
        self.id_map[node.id] = int(id)

        if node.src_model:
            keyword = 'client_action_relate'
            value = 'ir.actions.act_window,%s' % id
            replace = node.replace or True
            self.pool.get('ir.model.data').ir_set(self.cr, self.uid, 'action', keyword, \
                    node.id, [node.src_model], value, replace=replace, noupdate=self.isnoupdate(node), isobject=True, xml_id=node.id)
        # TODO add remove ir.model.data

    def process_delete(self, node):
        if len(node.search):
            ids = self.pool.get(node.model).search(self.cr, self.uid, eval(node.search, self.eval_context))
        else:
            ids = [self.get_id(node.id)]
        if len(ids):
            self.pool.get(node.model).unlink(self.cr, self.uid, ids)
            self.pool.get('ir.model.data')._unlink(self.cr, self.uid, node.model, ids)
    
    def process_url(self, node):
        self.validate_xml_id(node.id)

        res = {'name': node.name, 'url': node.url, 'target': node.target}

        id = self.pool.get('ir.model.data')._update(self.cr, self.uid, \
                "ir.actions.url", self.module, res, node.id, mode=self.mode)
        self.id_map[node.id] = int(id)
        # ir_set
        if (not node.menu or eval(node.menu)) and id:
            keyword = node.keyword or 'client_action_multi'
            value = 'ir.actions.url,%s' % id
            replace = node.replace or True
            self.pool.get('ir.model.data').ir_set(self.cr, self.uid, 'action', \
                    keyword, node.url, ["ir.actions.url"], value, replace=replace, \
                    noupdate=self.isnoupdate(node), isobject=True, xml_id=node.id)
    
    def process_ir_set(self, node):
        if not self.mode == 'init':
            return False
        _, fields = node.items()[0]
        res = {}
        for fieldname, expression in fields.items():
            if is_eval(expression):
                value = eval(expression.expression, self.eval_context)
            else:
                value = expression
            res[fieldname] = value
        self.pool.get('ir.model.data').ir_set(self.cr, self.uid, res['key'], res['key2'], \
                res['name'], res['models'], res['value'], replace=res.get('replace',True), \
                isobject=res.get('isobject', False), meta=res.get('meta',None))

    def process_report(self, node):
        values = {}
        for dest, f in (('name','string'), ('model','model'), ('report_name','name')):
            values[dest] = getattr(node, f)
            assert values[dest], "Attribute %s of report is empty !" % (f,)
        for field,dest in (('rml','report_rml'),('xml','report_xml'),('xsl','report_xsl'),('attachment','attachment'),('attachment_use','attachment_use')):
            if getattr(node, field):
                values[dest] = getattr(node, field)
        if node.auto:
            values['auto'] = eval(node.auto)
        if node.sxw:
            sxw_content = misc.file_open(node.sxw).read()
            values['report_sxw_content'] = sxw_content
        if node.header:
            values['header'] = eval(node.header)
        values['multi'] = node.multi and eval(node.multi)
        xml_id = node.id
        self.validate_xml_id(xml_id)

        self._set_group_values(node, values)

        id = self.pool.get('ir.model.data')._update(self.cr, self.uid, "ir.actions.report.xml", \
                self.module, values, xml_id, noupdate=self.isnoupdate(node), mode=self.mode)
        self.id_map[xml_id] = int(id)

        if not node.menu or eval(node.menu):
            keyword = node.keyword or 'client_print_multi'
            value = 'ir.actions.report.xml,%s' % id
            replace = node.replace or True
            self.pool.get('ir.model.data').ir_set(self.cr, self.uid, 'action', \
                    keyword, values['name'], [values['model']], value, replace=replace, isobject=True, xml_id=xml_id)
            
    def process_none(self):
        """
        Empty node or commented node should not pass silently.
        """
        self._log_assert_failure(logging.WARNING, "You have an empty block in your tests.")
        

    def process(self, yaml_string):
        """
        Processes a Yaml string. Custom tags are interpreted by 'process_' instance methods.
        """
        is_preceded_by_comment = False
        for node in yaml.load(yaml_string):
            is_preceded_by_comment = self._log(node, is_preceded_by_comment)
            try:
                self._process_node(node)
            except YamlImportException, e:
                self.logger.exception(e)
            except Exception, e:
                self.logger.exception(e)
                raise e
    
    def _process_node(self, node):
        if is_comment(node):
            self.process_comment(node)
        elif is_assert(node):
            self.process_assert(node)
        elif is_record(node):
            self.process_record(node)
        elif is_python(node):
            self.process_python(node)
        elif is_menuitem(node):
            self.process_menuitem(node)
        elif is_delete(node):
            self.process_delete(node)
        elif is_url(node):
            self.process_url(node)
        elif is_context(node):
            self.process_context(node)
        elif is_ir_set(node):
            self.process_ir_set(node)
        elif is_act_window(node):
            self.process_act_window(node)
        elif is_report(node):
            self.process_report(node)
        elif is_workflow(node):
            if isinstance(node, types.DictionaryType):
                self.process_workflow(node)
            else:
                self.process_workflow({node: []})
        elif is_function(node):
            if isinstance(node, types.DictionaryType):
                self.process_function(node)
            else:
                self.process_function({node: []})
        elif node is None:
            self.process_none()
        else:
            raise YamlImportException("Can not process YAML block: %s" % node)
    
    def _log(self, node, is_preceded_by_comment):
        if is_comment(node):
            is_preceded_by_comment = True
            self.logger.log(logging.TEST, node)
        elif not is_preceded_by_comment:
            if isinstance(node, types.DictionaryType):
                msg = "Creating %s\n with %s"
                args = node.items()[0]
                self.logger.log(logging.TEST, msg, *args)
            else:
                self.logger.log(logging.TEST, node)
        else:
            is_preceded_by_comment = False
        return is_preceded_by_comment

def yaml_import(cr, module, yamlfile, idref=None, mode='init', noupdate=False, report=None):
    if idref is None:
        idref = {}
    yaml_string = yamlfile.read()
    yaml_interpreter = YamlInterpreter(cr, module, idref, mode, filename=yamlfile.name, noupdate=noupdate)
    yaml_interpreter.process(yaml_string)

# keeps convention of convert.py
convert_yaml_import = yaml_import

# vim:expandtab:smartindent:tabstop=4:softtabstop=4:shiftwidth=4:<|MERGE_RESOLUTION|>--- conflicted
+++ resolved
@@ -400,17 +400,10 @@
                 param_model = self.get_model(param.get('model', model))
                 if 'search' in param:
                     q = eval(param['search'], self.eval_context)
-<<<<<<< HEAD
-                    ids = param_model.search(cr, uid, q)
-                    value = self._get_first_result(ids)
-                elif 'eval' in param:
-                    local_context = {'obj': lambda x: param_model.browse(self.cr, self.uid, x, context)}
-=======
                     ids = param_model.search(self.cr, self.uid, q)
                     value = self._get_first_result(ids)
                 elif 'eval' in param:
                     local_context = {'obj': lambda x: param_model.browse(self.cr, self.uid, x, self.context)}
->>>>>>> 4686b2f5
                     local_context.update(self.id_map)
                     value = eval(param['eval'], self.eval_context, local_context)
                 else:
