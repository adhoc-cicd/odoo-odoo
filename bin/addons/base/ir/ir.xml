--- conflicted
+++ resolved
@@ -261,12 +261,8 @@
                 <form string="Report xml">
                     <field name="name" select="1"/>
                     <field name="type" select="1"/>
-<<<<<<< HEAD
-		    <field name="model" select="1" />
-=======
                     <field name="model" select="1"/>
                     <newline/>
->>>>>>> b926a1eb
                     <field name="report_name" select="1"/>
                     <field name="report_xsl"/>
                     <field name="report_xml"/>
