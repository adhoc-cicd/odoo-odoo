# -*- coding: utf-8 -*-
# Part of Odoo. See LICENSE file for full copyright and licensing details.
from odoo import api, SUPERUSER_ID

<<<<<<< HEAD
from . import models
=======
import models


def uninstall_hook(cr, registry):
    env = api.Environment(cr, SUPERUSER_ID, {})
    env['delivery.carrier'].search([
        ('delivery_type', '=', 'temando')
    ]).write({'delivery_type': 'fixed', 'fixed_price': 0})
>>>>>>> d0d8f245
<|MERGE_RESOLUTION|>--- conflicted
+++ resolved
@@ -2,15 +2,11 @@
 # Part of Odoo. See LICENSE file for full copyright and licensing details.
 from odoo import api, SUPERUSER_ID
 
-<<<<<<< HEAD
 from . import models
-=======
-import models
 
 
 def uninstall_hook(cr, registry):
     env = api.Environment(cr, SUPERUSER_ID, {})
     env['delivery.carrier'].search([
         ('delivery_type', '=', 'temando')
-    ]).write({'delivery_type': 'fixed', 'fixed_price': 0})
->>>>>>> d0d8f245
+    ]).write({'delivery_type': 'fixed', 'fixed_price': 0})