--- conflicted
+++ resolved
@@ -1,11 +1,5 @@
 # -*- coding: utf-8 -*-
 # Part of Odoo. See LICENSE file for full copyright and licensing details.
 
-<<<<<<< HEAD
 from . import sale_coupon_rule
-from . import sale_coupon_program
-from . import sale_order
-=======
-import sale_coupon_rule
-import sale_order
->>>>>>> 712a97e0
+from . import sale_order